--- conflicted
+++ resolved
@@ -88,7 +88,6 @@
 	return nil
 }
 
-<<<<<<< HEAD
 func (mn *MockNode) GetUnitState(unitID []byte, returnProof bool, returnData bool) (*types.UnitDataAndProof, error) {
 	if mn.err != nil {
 		return nil, mn.err
@@ -108,8 +107,6 @@
 	return unitAndProof, nil
 }
 
-=======
->>>>>>> 620a3e08
 func (mn *MockNode) SerializeState(writer io.Writer) error {
 	return nil
 }
