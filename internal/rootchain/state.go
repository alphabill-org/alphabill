package rootchain

import (
	"bytes"
	gocrypto "crypto"
	"fmt"

	"github.com/alphabill-org/alphabill/internal/certificates"
	"github.com/alphabill-org/alphabill/internal/crypto"
	"github.com/alphabill-org/alphabill/internal/errors"
	p "github.com/alphabill-org/alphabill/internal/network/protocol"
	"github.com/alphabill-org/alphabill/internal/network/protocol/certification"
	"github.com/alphabill-org/alphabill/internal/network/protocol/genesis"
	"github.com/alphabill-org/alphabill/internal/rootchain/store"
	"github.com/alphabill-org/alphabill/internal/rootchain/unicitytree"
	"github.com/alphabill-org/alphabill/internal/util"
)

<<<<<<< HEAD
type CertificationRequestStore interface {
	Add(request *certification.BlockCertificationRequest) error
	IsConsensusReceived(id p.SystemIdentifier, nrOfNodes int) (*certificates.InputRecord, bool)
	GetRequests(id p.SystemIdentifier) []*certification.BlockCertificationRequest
	Reset()
	Clear(id p.SystemIdentifier)
=======
type StateStore interface {
	Save(state store.RootState) error
	Get() (store.RootState, error)
>>>>>>> 12f68f13
}

// State holds the State of the root chain.
type State struct {
<<<<<<< HEAD
	partitionStore   *partitionStore           // keeps track of partition in the root chain
	store            store.RootChainStore      // keeps track of latest unicity certificate for each tx system
	incomingRequests CertificationRequestStore // keeps track of incoming request. key is system identifier
	hashAlgorithm    gocrypto.Hash             // hash algorithm
	selfId           string                    // node identifier
	signer           crypto.Signer             // private key of the root chain
=======
	partitionStore   *partitionStore                                  // keeps track of partition in the root chain
	store            StateStore                                       // keeps track of latest unicity certificate for each tx system
	inputRecords     map[p.SystemIdentifier]*certificates.InputRecord // input records ready for certification. key is system identifier
	incomingRequests map[p.SystemIdentifier]*requestStore             // keeps track of incoming request. key is system identifier
	hashAlgorithm    gocrypto.Hash                                    // hash algorithm
	selfId           string                                           // node identifier
	signer           crypto.Signer                                    // private key of the root chain
>>>>>>> 12f68f13
	verifiers        map[string]crypto.Verifier
}

func NewState(g *genesis.RootGenesis, self string, signer crypto.Signer, stateStore StateStore) (*State, error) {
	_, verifier, err := GetPublicKeyAndVerifier(signer)
	if err != nil {
		return nil, errors.Wrap(err, "invalid root chain private key")
	}
	if g == nil {
		return nil, errors.New("root genesis is nil")
	}
	if err := g.Verify(); err != nil {
		return nil, errors.Wrap(err, "invalid genesis")
	}
	if stateStore == nil {
		return nil, errors.New("root chain store is nil")
	}
	// Init from genesis file is done only once
	state, err := stateStore.Get()
	if err != nil {
		return nil, err
	}
	storeInitiated := state.LatestRound > 0
	// load/store unicity certificates and register partitions from root genesis file
	partitionStore := partitionStore{}
	var certs = make(map[p.SystemIdentifier]*certificates.UnicityCertificate)
	for _, partition := range g.Partitions {
		identifier := partition.GetSystemIdentifierString()
		partitionStore[identifier] = &genesis.PartitionRecord{
			SystemDescriptionRecord: partition.SystemDescriptionRecord,
			Validators:              partition.Nodes,
		}
		certs[identifier] = partition.Certificate
		// In case the store is already initiated, check if partition identifier is known
		if storeInitiated {
			if _, f := state.Certificates[identifier]; !f {
				return nil, errors.Errorf("invalid genesis, new partition %v detected", identifier)
			}
		}
	}
<<<<<<< HEAD
	// reset incoming requests
	s.incomingRequests.Reset()
=======
	// If not initiated, save genesis file to store
	if !storeInitiated {
		if err := stateStore.Save(store.RootState{LatestRound: g.GetRoundNumber(), Certificates: certs, LatestRootHash: g.GetRoundHash()}); err != nil {
			return nil, err
		}
	}
>>>>>>> 12f68f13

	return &State{
		partitionStore:   &partitionStore,
		store:            stateStore,
		inputRecords:     make(map[p.SystemIdentifier]*certificates.InputRecord),
		incomingRequests: make(map[p.SystemIdentifier]*requestStore),
		selfId:           self,
		signer:           signer,
		verifiers:        map[string]crypto.Verifier{self: verifier},
		hashAlgorithm:    gocrypto.Hash(g.Root.Consensus.HashAlgorithm),
	}, nil
}

// NewStateFromPartitionRecords creates the State from the genesis.PartitionRecord array. The State returned by this
// method is usually used to generate genesis file.
func NewStateFromPartitionRecords(partitions []*genesis.PartitionRecord, nodeId string, signer crypto.Signer, hashAlgorithm gocrypto.Hash) (*State, error) {
	if len(partitions) == 0 {
		return nil, errors.New("partitions not found")
	}
	if signer == nil {
		return nil, ErrSignerIsNil
	}
	verifier, err := signer.Verifier()
	if err != nil {
		return nil, err
	}
<<<<<<< HEAD
	// Make sure that all provided partitions have unique system identifiers
	if err := genesis.CheckPartitionSystemIdentifiersUnique(partitions); err != nil {
		return nil, err
	}
	requestStore := NewCertificationRequestStore()
=======

	// Create a temporary state store for genesis generation
	stateStore := store.NewInMemStateStore(hashAlgorithm)
	requestStores := make(map[p.SystemIdentifier]*requestStore)
	partitionStore := partitionStore{}

>>>>>>> 12f68f13
	for _, partition := range partitions {
		util.WriteDebugJsonLog(logger, "RootChain genesis is", partition)
		// Check that partition is valid: required fields sent and no duplicate nodes
		if err := partition.IsValid(); err != nil {
			return nil, errors.Errorf("invalid partition record: %v", err)
		}
		// Collect certification requests
		for _, v := range partition.Validators {
			if err := requestStore.Add(v.BlockCertificationRequest); err != nil {
				return nil, err
			}
			logger.Debug("Node %v added to the partition %X.", v.NodeIdentifier, partition.SystemDescriptionRecord.SystemIdentifier)
		}
<<<<<<< HEAD
=======
		requestStores[identifier] = reqStore
		partitionStore[identifier] = partition
>>>>>>> 12f68f13
		logger.Debug("Partition %X initialized.", partition.SystemDescriptionRecord.SystemIdentifier)
	}

	return &State{
<<<<<<< HEAD
		store:            chainStore,
		incomingRequests: requestStore,
		partitionStore:   newPartitionStore(partitions),
=======
		partitionStore:   &partitionStore,
		store:            stateStore,
		inputRecords:     make(map[p.SystemIdentifier]*certificates.InputRecord),
		incomingRequests: requestStores,
>>>>>>> 12f68f13
		selfId:           nodeId,
		signer:           signer,
		verifiers:        map[string]crypto.Verifier{nodeId: verifier},
		hashAlgorithm:    hashAlgorithm,
	}, nil
}

func (s *State) HandleBlockCertificationRequest(req *certification.BlockCertificationRequest) (*certificates.UnicityCertificate, error) {
	if err := s.isInputRecordValid(req); err != nil {
		return nil, err
	}
	systemIdentifier := p.SystemIdentifier(req.SystemIdentifier)
	latestUnicityCertificate, err := s.GetLatestUnicityCertificate(systemIdentifier)
	if err != nil {
		return nil, err
	}
	seal := latestUnicityCertificate.UnicitySeal
	if req.RootRoundNumber < seal.RootChainRoundNumber {
		// Older UC, return current.
		return latestUnicityCertificate, errors.Errorf("old request: root round number %v, partition node round number %v", seal.RootChainRoundNumber, req.RootRoundNumber)
	} else if req.RootRoundNumber > seal.RootChainRoundNumber {
		// should not happen, partition has newer UC
		return latestUnicityCertificate, errors.Errorf("partition has never unicity certificate: root round number %v, partition node round number %v", seal.RootChainRoundNumber, req.RootRoundNumber)
	} else if !bytes.Equal(req.InputRecord.PreviousHash, latestUnicityCertificate.InputRecord.Hash) {
		// Extending of unknown State.
		return latestUnicityCertificate, errors.Errorf("request extends unknown state: expected hash: %v, got: %v", seal.Hash, req.InputRecord.PreviousHash)
	}
<<<<<<< HEAD
	if err := s.incomingRequests.Add(req); err != nil {
		return nil, err
	}
	s.checkConsensus(systemIdentifier)
	return nil, nil
}

func (s *State) checkConsensus(id p.SystemIdentifier) bool {
	if uc := s.store.GetUC(id); uc != nil {
		logger.Debug("Checking consensus for '%X', latest completed root round: %v", []byte(id), uc.UnicitySeal.RootChainRoundNumber)
	}
	inputRecord, consensusPossible := s.incomingRequests.IsConsensusReceived(id, s.partitionStore.nodeCount(id))
	if inputRecord != nil {
		logger.Debug("Partition reached a consensus. SystemIdentifier: %X, InputHash: %X. ", []byte(id), inputRecord.Hash)
		s.store.AddIR(id, inputRecord)
		return true
	} else if !consensusPossible {
		logger.Debug("Consensus not possible for partition %X.", []byte(id))
		luc := s.store.GetUC(id)
		if luc != nil {
			s.store.AddIR(id, luc.InputRecord)
=======
	partitionRequests, f := s.incomingRequests[systemIdentifier]
	// Partition must be registered in partition store, otherwise error is returned earlier
	// On first incoming request, create request store and add the request
	if !f {
		partitionRequests = newRequestStore(systemIdentifier)
		s.incomingRequests[systemIdentifier] = partitionRequests
	}
	logger.Debug("Partition '%X' has already sent %v certification requests", req.SystemIdentifier, len(partitionRequests.requests))
	if rr, found := partitionRequests.requests[req.NodeIdentifier]; found {
		if !bytes.Equal(rr.InputRecord.Hash, req.InputRecord.Hash) {
			logger.Debug("Equivocating request with different hash: %v", req)
			return nil, errors.New("equivocating request with different hash")
		} else {
			logger.Debug("Duplicated request: %v", req)
			return nil, errors.New("duplicated request")
		}
	}
	partitionRequests.add(req.NodeIdentifier, req)
	logger.Debug("Checking consensus for '%X', latest completed root round: %v", req.SystemIdentifier, seal.RootChainRoundNumber)
	s.checkConsensus(partitionRequests)
	return nil, nil
}

func (s *State) checkConsensus(rs *requestStore) bool {
	inputRecord, consensusPossible := rs.isConsensusReceived(s.partitionStore.nodeCount(rs.id))
	if inputRecord != nil {
		logger.Debug("Partition reached a consensus. SystemIdentifier: %X, InputHash: %X. ", []byte(rs.id), inputRecord.Hash)
		s.inputRecords[rs.id] = inputRecord
		return true
	} else if !consensusPossible {
		logger.Debug("Consensus not possible for partition %X.", []byte(rs.id))
		// Get last unicity certificate for the partition
		luc, err := s.GetLatestUnicityCertificate(rs.id)
		if err != nil {
			logger.Error("Cannot re-certify partition: SystemIdentifier: %X, error: %v", []byte(rs.id), err.Error())
			return false
>>>>>>> 12f68f13
		}
		s.inputRecords[rs.id] = luc.InputRecord
	}
	return false
}

// CreateUnicityCertificates certifies input records and returns state containing changes (new root, round, UCs changed)
func (s *State) CreateUnicityCertificates() (*store.RootState, error) {
	data := s.toUnicityTreeData(s.inputRecords)
	logger.Debug("Input records are:")
	for _, ir := range data {
		util.WriteDebugJsonLog(logger, fmt.Sprintf("IR for partition %X is:", ir.SystemIdentifier), ir)
	}
	ut, err := unicitytree.New(s.hashAlgorithm.New(), data)
	if err != nil {
		return nil, err
	}
	rootHash := ut.GetRootHash()
	logger.Info("New root hash is %X", rootHash)
	lastState, err := s.store.Get()
	if err != nil {
		logger.Info("Failed to read last state from storage: %v", err.Error())
		return nil, err
	}
	newRound := lastState.LatestRound + 1
	unicitySeal, err := s.createUnicitySeal(newRound, rootHash, lastState.LatestRootHash)
	if err != nil {
		return nil, err
	}
	logger.Info("Creating unicity certificates. RoundNr %v, inputRecords: %v", newRound, len(data))

	var certs = make(map[p.SystemIdentifier]*certificates.UnicityCertificate)
	for _, d := range data {
		cert, err := ut.GetCertificate(d.SystemIdentifier)
		if err != nil {
			// this should never happen. if it does then exit with panic because we cannot generate
			// unicity tree certificates.
			panic(err)
		}
		identifier := p.SystemIdentifier(d.SystemIdentifier)
		sdrHash := s.partitionStore.get(identifier).SystemDescriptionRecord.Hash(s.hashAlgorithm)

		certificate := &certificates.UnicityCertificate{
			InputRecord: d.InputRecord,
			UnicityTreeCertificate: &certificates.UnicityTreeCertificate{
				SystemIdentifier:      cert.SystemIdentifier,
				SiblingHashes:         cert.SiblingHashes,
				SystemDescriptionHash: sdrHash,
			},
			UnicitySeal: unicitySeal,
		}

		// check the certificate
		err = certificate.IsValid(s.verifiers, s.hashAlgorithm, d.SystemIdentifier, d.SystemDescriptionRecordHash)
		if err != nil {
			// should never happen.
			panic(err)
		}
<<<<<<< HEAD
		certs = append(certs, certificate)
		systemIdentifiers = append(systemIdentifiers, identifier)
		util.WriteDebugJsonLog(logger, fmt.Sprintf("New unicity certificate for partition %X is", d.SystemIdentifier), certificate)
		// clear requests for partition after new Unicity Certificate has been made
		s.incomingRequests.Clear(identifier)
=======
		certs[identifier] = certificate
		util.WriteDebugJsonLog(logger, fmt.Sprintf("New unicity certificate for partition %X is", identifier), certificate)

		if requestStore, found := s.incomingRequests[identifier]; found {
			if len(requestStore.requests) > 0 {
				// remove active request from the store.
				requestStore.reset()
			}
		}
>>>>>>> 12f68f13
	}
	// Save state
	newState := store.RootState{LatestRound: newRound, Certificates: certs, LatestRootHash: rootHash}
	if err := s.store.Save(newState); err != nil {
		return nil, err
	}
	return &newState, nil
}

// GetLatestUnicityCertificate returns last UC for system identifier
func (s *State) GetLatestUnicityCertificate(id p.SystemIdentifier) (*certificates.UnicityCertificate, error) {
	state, err := s.store.Get()
	if err != nil {
		return nil, err
	}
	luc, f := state.Certificates[id]
	if !f {
		return nil, errors.Errorf("no certificate found for system id %X", id)
	}
	return luc, nil
}

// CopyOldInputRecords copies input records from the latest unicity certificate
func (s *State) CopyOldInputRecords(id p.SystemIdentifier) {
	luc, err := s.GetLatestUnicityCertificate(id)
	if err != nil {
		logger.Warning("Unable to re-certify partition %X, error: %v", err.Error())
		return
	}
	s.inputRecords[id] = luc.InputRecord
}

func (s *State) toUnicityTreeData(records map[p.SystemIdentifier]*certificates.InputRecord) []*unicitytree.Data {
	data := make([]*unicitytree.Data, len(records))
	i := 0
	for key, r := range records {
		systemDescriptionRecord := s.partitionStore.get(key).SystemDescriptionRecord
		data[i] = &unicitytree.Data{
			SystemIdentifier:            systemDescriptionRecord.SystemIdentifier,
			InputRecord:                 r,
			SystemDescriptionRecordHash: systemDescriptionRecord.Hash(s.hashAlgorithm),
		}
		i++
	}
	return data
}

func (s *State) createUnicitySeal(newRound uint64, newRootHash []byte, prevRoot []byte) (*certificates.UnicitySeal, error) {
	u := &certificates.UnicitySeal{
		RootChainRoundNumber: newRound,
		PreviousHash:         prevRoot,
		Hash:                 newRootHash,
	}
	return u, u.Sign(s.selfId, s.signer)
}

func (s *State) isInputRecordValid(req *certification.BlockCertificationRequest) error {
	if req == nil {
		return errors.New("input record is nil")
	}
	partition := s.partitionStore.get(p.SystemIdentifier(req.SystemIdentifier))
	if partition == nil {
		return errors.Errorf("unknown SystemIdentifier %X", req.SystemIdentifier)
	}
	nodeIdentifier := req.NodeIdentifier
	node := partition.GetPartitionNode(nodeIdentifier)
	if node == nil {
		return errors.Errorf("unknown node identifier %v", nodeIdentifier)
	}
	verifier, err := crypto.NewVerifierSecp256k1(node.SigningPublicKey)
	if err != nil {
		return errors.Wrapf(err, "node %v has invalid signing public key %X", nodeIdentifier, node.SigningPublicKey)
	}
	if err := req.IsValid(verifier); err != nil {
		return errors.Wrapf(err, "invalid InputRequest request")
	}
	return nil
}<|MERGE_RESOLUTION|>--- conflicted
+++ resolved
@@ -16,38 +16,28 @@
 	"github.com/alphabill-org/alphabill/internal/util"
 )
 
-<<<<<<< HEAD
 type CertificationRequestStore interface {
 	Add(request *certification.BlockCertificationRequest) error
 	IsConsensusReceived(id p.SystemIdentifier, nrOfNodes int) (*certificates.InputRecord, bool)
 	GetRequests(id p.SystemIdentifier) []*certification.BlockCertificationRequest
 	Reset()
 	Clear(id p.SystemIdentifier)
-=======
+}
+
 type StateStore interface {
 	Save(state store.RootState) error
 	Get() (store.RootState, error)
->>>>>>> 12f68f13
 }
 
 // State holds the State of the root chain.
 type State struct {
-<<<<<<< HEAD
-	partitionStore   *partitionStore           // keeps track of partition in the root chain
-	store            store.RootChainStore      // keeps track of latest unicity certificate for each tx system
-	incomingRequests CertificationRequestStore // keeps track of incoming request. key is system identifier
-	hashAlgorithm    gocrypto.Hash             // hash algorithm
-	selfId           string                    // node identifier
-	signer           crypto.Signer             // private key of the root chain
-=======
 	partitionStore   *partitionStore                                  // keeps track of partition in the root chain
 	store            StateStore                                       // keeps track of latest unicity certificate for each tx system
 	inputRecords     map[p.SystemIdentifier]*certificates.InputRecord // input records ready for certification. key is system identifier
-	incomingRequests map[p.SystemIdentifier]*requestStore             // keeps track of incoming request. key is system identifier
+	incomingRequests CertificationRequestStore                        // keeps track of incoming request. key is system identifier
 	hashAlgorithm    gocrypto.Hash                                    // hash algorithm
 	selfId           string                                           // node identifier
 	signer           crypto.Signer                                    // private key of the root chain
->>>>>>> 12f68f13
 	verifiers        map[string]crypto.Verifier
 }
 
@@ -88,23 +78,18 @@
 			}
 		}
 	}
-<<<<<<< HEAD
-	// reset incoming requests
-	s.incomingRequests.Reset()
-=======
 	// If not initiated, save genesis file to store
 	if !storeInitiated {
 		if err := stateStore.Save(store.RootState{LatestRound: g.GetRoundNumber(), Certificates: certs, LatestRootHash: g.GetRoundHash()}); err != nil {
 			return nil, err
 		}
 	}
->>>>>>> 12f68f13
 
 	return &State{
 		partitionStore:   &partitionStore,
 		store:            stateStore,
 		inputRecords:     make(map[p.SystemIdentifier]*certificates.InputRecord),
-		incomingRequests: make(map[p.SystemIdentifier]*requestStore),
+		incomingRequests: NewCertificationRequestStore(),
 		selfId:           self,
 		signer:           signer,
 		verifiers:        map[string]crypto.Verifier{self: verifier},
@@ -125,52 +110,39 @@
 	if err != nil {
 		return nil, err
 	}
-<<<<<<< HEAD
 	// Make sure that all provided partitions have unique system identifiers
 	if err := genesis.CheckPartitionSystemIdentifiersUnique(partitions); err != nil {
 		return nil, err
 	}
 	requestStore := NewCertificationRequestStore()
-=======
 
 	// Create a temporary state store for genesis generation
 	stateStore := store.NewInMemStateStore(hashAlgorithm)
-	requestStores := make(map[p.SystemIdentifier]*requestStore)
 	partitionStore := partitionStore{}
 
->>>>>>> 12f68f13
 	for _, partition := range partitions {
 		util.WriteDebugJsonLog(logger, "RootChain genesis is", partition)
 		// Check that partition is valid: required fields sent and no duplicate nodes
 		if err := partition.IsValid(); err != nil {
 			return nil, errors.Errorf("invalid partition record: %v", err)
 		}
+		identifier := p.SystemIdentifier(partition.SystemDescriptionRecord.SystemIdentifier)
 		// Collect certification requests
 		for _, v := range partition.Validators {
 			if err := requestStore.Add(v.BlockCertificationRequest); err != nil {
 				return nil, err
 			}
-			logger.Debug("Node %v added to the partition %X.", v.NodeIdentifier, partition.SystemDescriptionRecord.SystemIdentifier)
-		}
-<<<<<<< HEAD
-=======
-		requestStores[identifier] = reqStore
+			logger.Debug("Node %v added to the partition %X.", v.NodeIdentifier, identifier)
+		}
 		partitionStore[identifier] = partition
->>>>>>> 12f68f13
-		logger.Debug("Partition %X initialized.", partition.SystemDescriptionRecord.SystemIdentifier)
+		logger.Debug("Partition %X initialized.", identifier)
 	}
 
 	return &State{
-<<<<<<< HEAD
-		store:            chainStore,
-		incomingRequests: requestStore,
-		partitionStore:   newPartitionStore(partitions),
-=======
 		partitionStore:   &partitionStore,
 		store:            stateStore,
 		inputRecords:     make(map[p.SystemIdentifier]*certificates.InputRecord),
-		incomingRequests: requestStores,
->>>>>>> 12f68f13
+		incomingRequests: requestStore,
 		selfId:           nodeId,
 		signer:           signer,
 		verifiers:        map[string]crypto.Verifier{nodeId: verifier},
@@ -198,7 +170,6 @@
 		// Extending of unknown State.
 		return latestUnicityCertificate, errors.Errorf("request extends unknown state: expected hash: %v, got: %v", seal.Hash, req.InputRecord.PreviousHash)
 	}
-<<<<<<< HEAD
 	if err := s.incomingRequests.Add(req); err != nil {
 		return nil, err
 	}
@@ -207,59 +178,20 @@
 }
 
 func (s *State) checkConsensus(id p.SystemIdentifier) bool {
-	if uc := s.store.GetUC(id); uc != nil {
-		logger.Debug("Checking consensus for '%X', latest completed root round: %v", []byte(id), uc.UnicitySeal.RootChainRoundNumber)
-	}
 	inputRecord, consensusPossible := s.incomingRequests.IsConsensusReceived(id, s.partitionStore.nodeCount(id))
 	if inputRecord != nil {
 		logger.Debug("Partition reached a consensus. SystemIdentifier: %X, InputHash: %X. ", []byte(id), inputRecord.Hash)
-		s.store.AddIR(id, inputRecord)
+		s.inputRecords[id] = inputRecord
 		return true
 	} else if !consensusPossible {
 		logger.Debug("Consensus not possible for partition %X.", []byte(id))
-		luc := s.store.GetUC(id)
-		if luc != nil {
-			s.store.AddIR(id, luc.InputRecord)
-=======
-	partitionRequests, f := s.incomingRequests[systemIdentifier]
-	// Partition must be registered in partition store, otherwise error is returned earlier
-	// On first incoming request, create request store and add the request
-	if !f {
-		partitionRequests = newRequestStore(systemIdentifier)
-		s.incomingRequests[systemIdentifier] = partitionRequests
-	}
-	logger.Debug("Partition '%X' has already sent %v certification requests", req.SystemIdentifier, len(partitionRequests.requests))
-	if rr, found := partitionRequests.requests[req.NodeIdentifier]; found {
-		if !bytes.Equal(rr.InputRecord.Hash, req.InputRecord.Hash) {
-			logger.Debug("Equivocating request with different hash: %v", req)
-			return nil, errors.New("equivocating request with different hash")
-		} else {
-			logger.Debug("Duplicated request: %v", req)
-			return nil, errors.New("duplicated request")
-		}
-	}
-	partitionRequests.add(req.NodeIdentifier, req)
-	logger.Debug("Checking consensus for '%X', latest completed root round: %v", req.SystemIdentifier, seal.RootChainRoundNumber)
-	s.checkConsensus(partitionRequests)
-	return nil, nil
-}
-
-func (s *State) checkConsensus(rs *requestStore) bool {
-	inputRecord, consensusPossible := rs.isConsensusReceived(s.partitionStore.nodeCount(rs.id))
-	if inputRecord != nil {
-		logger.Debug("Partition reached a consensus. SystemIdentifier: %X, InputHash: %X. ", []byte(rs.id), inputRecord.Hash)
-		s.inputRecords[rs.id] = inputRecord
-		return true
-	} else if !consensusPossible {
-		logger.Debug("Consensus not possible for partition %X.", []byte(rs.id))
 		// Get last unicity certificate for the partition
-		luc, err := s.GetLatestUnicityCertificate(rs.id)
+		luc, err := s.GetLatestUnicityCertificate(id)
 		if err != nil {
-			logger.Error("Cannot re-certify partition: SystemIdentifier: %X, error: %v", []byte(rs.id), err.Error())
+			logger.Error("Cannot re-certify partition: SystemIdentifier: %X, error: %v", []byte(id), err.Error())
 			return false
->>>>>>> 12f68f13
-		}
-		s.inputRecords[rs.id] = luc.InputRecord
+		}
+		s.inputRecords[id] = luc.InputRecord
 	}
 	return false
 }
@@ -316,23 +248,10 @@
 			// should never happen.
 			panic(err)
 		}
-<<<<<<< HEAD
-		certs = append(certs, certificate)
-		systemIdentifiers = append(systemIdentifiers, identifier)
+		certs[identifier] = certificate
 		util.WriteDebugJsonLog(logger, fmt.Sprintf("New unicity certificate for partition %X is", d.SystemIdentifier), certificate)
 		// clear requests for partition after new Unicity Certificate has been made
 		s.incomingRequests.Clear(identifier)
-=======
-		certs[identifier] = certificate
-		util.WriteDebugJsonLog(logger, fmt.Sprintf("New unicity certificate for partition %X is", identifier), certificate)
-
-		if requestStore, found := s.incomingRequests[identifier]; found {
-			if len(requestStore.requests) > 0 {
-				// remove active request from the store.
-				requestStore.reset()
-			}
-		}
->>>>>>> 12f68f13
 	}
 	// Save state
 	newState := store.RootState{LatestRound: newRound, Certificates: certs, LatestRootHash: rootHash}
