--- conflicted
+++ resolved
@@ -121,7 +121,6 @@
 	require.Equal(t, int64(-1), recorder.Result().ContentLength)
 }
 
-<<<<<<< HEAD
 func TestRESTServer_GetTransactionRecord_Error(t *testing.T) {
 	obs := observability.Default(t)
 	req := httptest.NewRequest(http.MethodGet, "/api/v1/transactions/INVALID", bytes.NewReader([]byte{}))
@@ -132,154 +131,6 @@
 	require.Contains(t, recorder.Body.String(), "invalid tx order hash: INVALID")
 }
 
-func TestRESTServer_GetUnitProof(t *testing.T) {
-	t.Run("get latest unit state - err not found", func(t *testing.T) {
-		var hash [32]byte
-		obs := observability.Default(t)
-		db, err := memorydb.New()
-		require.NoError(t, err)
-		req := httptest.NewRequest(http.MethodGet, fmt.Sprintf("/api/v1/units/%s", hex.EncodeToString(hash[:])), bytes.NewReader([]byte{}))
-		recorder := httptest.NewRecorder()
-		NewRESTServer("", 10, obs, NodeEndpoints(&MockNode{err: avl.ErrNotFound}, db, obs)).Handler.ServeHTTP(recorder, req)
-
-		require.Equal(t, http.StatusNotFound, recorder.Result().StatusCode)
-		require.Equal(t, int64(-1), recorder.Result().ContentLength)
-	})
-	t.Run("get latest unit state - server error", func(t *testing.T) {
-		var hash [32]byte
-		obs := observability.Default(t)
-		db, err := memorydb.New()
-		require.NoError(t, err)
-		req := httptest.NewRequest(http.MethodGet, fmt.Sprintf("/api/v1/units/%s", hex.EncodeToString(hash[:])), bytes.NewReader([]byte{}))
-		recorder := httptest.NewRecorder()
-		NewRESTServer("", 10, obs, NodeEndpoints(&MockNode{err: fmt.Errorf("something is wrong")}, db, obs)).Handler.ServeHTTP(recorder, req)
-
-		require.Equal(t, http.StatusInternalServerError, recorder.Result().StatusCode)
-		require.Contains(t, recorder.Body.String(), "something is wrong")
-		require.Equal(t, int64(-1), recorder.Result().ContentLength)
-	})
-	t.Run("get latest unit state - ok", func(t *testing.T) {
-		var hash [32]byte
-		obs := observability.Default(t)
-		db, err := memorydb.New()
-		require.NoError(t, err)
-		req := httptest.NewRequest(http.MethodGet, fmt.Sprintf("/api/v1/units/%s", hex.EncodeToString(hash[:])), bytes.NewReader([]byte{}))
-		recorder := httptest.NewRecorder()
-		NewRESTServer("", 10, obs, NodeEndpoints(&MockNode{}, db, obs)).Handler.ServeHTTP(recorder, req)
-
-		require.Equal(t, http.StatusOK, recorder.Result().StatusCode)
-		require.Equal(t, applicationCBOR, recorder.Result().Header.Get(headerContentType))
-		var response types.UnitDataAndProof
-		require.NoError(t, cbor.NewDecoder(recorder.Body).Decode(&response))
-		require.NotNil(t, response.UnitData)
-		require.EqualValues(t, []byte{0x81, 0x00}, response.UnitData.Data)
-		require.EqualValues(t, []byte{0x83, 0x00, 0x01, 0xF6}, response.UnitData.Bearer)
-		require.NotNil(t, response.Proof)
-		require.EqualValues(t, make([]byte, 32), response.Proof.UnitID)
-	})
-	t.Run("get latest unit state - only data", func(t *testing.T) {
-		var hash [32]byte
-		obs := observability.Default(t)
-		db, err := memorydb.New()
-		require.NoError(t, err)
-		req := httptest.NewRequest(http.MethodGet, fmt.Sprintf("/api/v1/units/%s?fields=state_proof", hex.EncodeToString(hash[:])), bytes.NewReader([]byte{}))
-		recorder := httptest.NewRecorder()
-		NewRESTServer("", 10, obs, NodeEndpoints(&MockNode{}, db, obs)).Handler.ServeHTTP(recorder, req)
-
-		require.Equal(t, http.StatusOK, recorder.Result().StatusCode)
-		require.Equal(t, applicationCBOR, recorder.Result().Header.Get(headerContentType))
-		var response types.UnitDataAndProof
-		require.NoError(t, cbor.NewDecoder(recorder.Body).Decode(&response))
-		require.Nil(t, response.UnitData)
-		require.NotNil(t, response.Proof)
-		require.EqualValues(t, make([]byte, 32), response.Proof.UnitID)
-	})
-	t.Run("get latest unit state - only proof", func(t *testing.T) {
-		var hash [32]byte
-		obs := observability.Default(t)
-		db, err := memorydb.New()
-		require.NoError(t, err)
-		req := httptest.NewRequest(http.MethodGet, fmt.Sprintf("/api/v1/units/%s?fields=state", hex.EncodeToString(hash[:])), bytes.NewReader([]byte{}))
-		recorder := httptest.NewRecorder()
-		NewRESTServer("", 10, obs, NodeEndpoints(&MockNode{}, db, obs)).Handler.ServeHTTP(recorder, req)
-
-		require.Equal(t, http.StatusOK, recorder.Result().StatusCode)
-		require.Equal(t, applicationCBOR, recorder.Result().Header.Get(headerContentType))
-		var response types.UnitDataAndProof
-		require.NoError(t, cbor.NewDecoder(recorder.Body).Decode(&response))
-		require.NotNil(t, response.UnitData)
-		require.EqualValues(t, []byte{0x81, 0x00}, response.UnitData.Data)
-		require.EqualValues(t, []byte{0x83, 0x00, 0x01, 0xF6}, response.UnitData.Bearer)
-		require.Nil(t, response.Proof)
-	})
-	t.Run("get latest unit state - both fields", func(t *testing.T) {
-		var hash [32]byte
-		obs := observability.Default(t)
-		db, err := memorydb.New()
-		require.NoError(t, err)
-		req := httptest.NewRequest(http.MethodGet, fmt.Sprintf("/api/v1/units/%s?fields=state,state_proof", hex.EncodeToString(hash[:])), bytes.NewReader([]byte{}))
-		recorder := httptest.NewRecorder()
-		NewRESTServer("", 10, obs, NodeEndpoints(&MockNode{}, db, obs)).Handler.ServeHTTP(recorder, req)
-
-		require.Equal(t, http.StatusOK, recorder.Result().StatusCode)
-		require.Equal(t, applicationCBOR, recorder.Result().Header.Get(headerContentType))
-		var response types.UnitDataAndProof
-		require.NoError(t, cbor.NewDecoder(recorder.Body).Decode(&response))
-		require.NotNil(t, response.UnitData)
-		require.NotNil(t, response.Proof)
-	})
-	t.Run("get latest unit state - invalid field parameter", func(t *testing.T) {
-		var hash [32]byte
-		obs := observability.Default(t)
-		db, err := memorydb.New()
-		require.NoError(t, err)
-		req := httptest.NewRequest(http.MethodGet, fmt.Sprintf("/api/v1/units/%s?fields=blah", hex.EncodeToString(hash[:])), bytes.NewReader([]byte{}))
-		recorder := httptest.NewRecorder()
-		NewRESTServer("", 10, obs, NodeEndpoints(&MockNode{}, db, obs)).Handler.ServeHTTP(recorder, req)
-
-		require.Equal(t, http.StatusBadRequest, recorder.Result().StatusCode)
-		require.Equal(t, applicationCBOR, recorder.Result().Header.Get(headerContentType))
-		require.Equal(t, int64(-1), recorder.Result().ContentLength)
-	})
-	t.Run("get unit - txOrderHash and fields", func(t *testing.T) {
-		var hash [32]byte
-		txHash := [32]byte{0, 0, 0, 0, 0, 0, 0, 0, 0, 0, 0, 0, 0, 0, 0, 0, 0, 0, 0, 0, 0, 0, 0, 0, 0, 0, 0, 0, 0, 0, 1, 1}
-		obs := observability.Default(t)
-		db, err := memorydb.New()
-		require.NoError(t, err)
-		req := httptest.NewRequest(http.MethodGet, fmt.Sprintf("/api/v1/units/%s?txOrderHash=%s&fields=state",
-			hex.EncodeToString(hash[:]), hex.EncodeToString(txHash[:])), bytes.NewReader([]byte{}))
-		recorder := httptest.NewRecorder()
-		NewRESTServer("", 10, obs, NodeEndpoints(&MockNode{}, db, obs)).Handler.ServeHTTP(recorder, req)
-
-		require.Equal(t, http.StatusNotFound, recorder.Result().StatusCode)
-		require.Equal(t, int64(-1), recorder.Result().ContentLength)
-	})
-}
-
-func TestRESTServer_GetState_Ok(t *testing.T) {
-	node := &MockNode{}
-	obs := observability.Default(t)
-
-	req := httptest.NewRequest(http.MethodGet, "/api/v1/state", bytes.NewReader([]byte{}))
-	recorder := httptest.NewRecorder()
-	NewRESTServer("", 10, obs, NodeEndpoints(node, nil, obs)).Handler.ServeHTTP(recorder, req)
-	require.Equal(t, http.StatusOK, recorder.Result().StatusCode)
-}
-
-func TestRESTServer_GetState_Error(t *testing.T) {
-	node := &MockNode{err: errors.New("state error")}
-	obs := observability.Default(t)
-
-	req := httptest.NewRequest(http.MethodGet, "/api/v1/state", bytes.NewReader([]byte{}))
-	recorder := httptest.NewRecorder()
-	NewRESTServer("", 10, obs, NodeEndpoints(node, nil, obs)).Handler.ServeHTTP(recorder, req)
-	require.Equal(t, http.StatusInternalServerError, recorder.Result().StatusCode)
-	require.Contains(t, recorder.Body.String(), "state error")
-}
-
-=======
->>>>>>> 44323e3b
 func TestRESTServer_GetOwnerUnits(t *testing.T) {
 	t.Run("get owner units - server error", func(t *testing.T) {
 		var hash [32]byte
