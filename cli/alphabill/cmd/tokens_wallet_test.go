--- conflicted
+++ resolved
@@ -441,12 +441,7 @@
 			)
 			require.NoError(t, err)
 			return system
-<<<<<<< HEAD
 		}, tokens.DefaultSystemIdentifier,
-		testpartition.WithRootPartition(c.RootPartition),
-=======
-		}, tokens.DefaultTokenTxSystemIdentifier,
->>>>>>> 3c4d96c1
 	)
 	require.NoError(t, err)
 
