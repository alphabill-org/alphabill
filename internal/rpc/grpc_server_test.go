--- conflicted
+++ resolved
@@ -30,11 +30,6 @@
 	}
 )
 
-<<<<<<< HEAD
-func (mn *MockNode) SubmitTx(_ context.Context, tx *types.TransactionOrder) error {
-	if bytes.Equal(tx.UnitID(), failingUnitID) {
-		return errors.New("failed")
-=======
 func (mn *MockNode) GetTransactionRecord(hash []byte) (*types.TransactionRecord, *types.TxProof, error) {
 	zeroHash := [32]byte{}
 	if bytes.Equal(zeroHash[:], hash) {
@@ -44,9 +39,8 @@
 }
 
 func (mn *MockNode) SubmitTx(_ context.Context, tx *types.TransactionOrder) ([]byte, error) {
-	if bytes.Equal(tx.UnitID(), failingTransactionID[:]) {
+	if bytes.Equal(tx.UnitID(), failingUnitID) {
 		return nil, errors.New("failed")
->>>>>>> 56d4d1c3
 	}
 	if tx != nil {
 		mn.transactions = append(mn.transactions, tx)
