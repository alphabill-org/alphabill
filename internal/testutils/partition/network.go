--- conflicted
+++ resolved
@@ -655,23 +655,14 @@
 
 // BlockchainContainsTx checks if at least one partition node block contains the given transaction.
 func BlockchainContainsTx(t *testing.T, part *NodePartition, tx *types.TransactionOrder) func() bool {
-<<<<<<< HEAD
-	return BlockchainContains(part, func(actualTx *types.TransactionRecord) bool {
+	return BlockchainContains(t, part, func(actualTx *types.TransactionRecord) bool {
 		return bytes.Equal(actualTx.TransactionOrder, testtransaction.TxoToBytes(t, tx))
-=======
-	return BlockchainContains(t, part, func(actualTx *types.TransactionRecord) bool {
-		return reflect.DeepEqual(actualTx.TransactionOrder, tx)
->>>>>>> 347680e8
 	})
 }
 
 // BlockchainContainsSuccessfulTx checks if at least one partition node has successfully executed the given transaction.
 func BlockchainContainsSuccessfulTx(t *testing.T, part *NodePartition, tx *types.TransactionOrder) func() bool {
-<<<<<<< HEAD
-	return BlockchainContains(part, func(actualTx *types.TransactionRecord) bool {
-=======
 	return BlockchainContains(t, part, func(actualTx *types.TransactionRecord) bool {
->>>>>>> 347680e8
 		return actualTx.ServerMetadata.SuccessIndicator == types.TxStatusSuccessful &&
 			bytes.Equal(actualTx.TransactionOrder, testtransaction.TxoToBytes(t, tx))
 	})
