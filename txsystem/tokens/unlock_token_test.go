package tokens

import (
	"fmt"
	"testing"

<<<<<<< HEAD
	abcrypto "github.com/alphabill-org/alphabill-go-sdk/crypto"
	"github.com/alphabill-org/alphabill-go-sdk/txsystem/tokens"
	"github.com/alphabill-org/alphabill-go-sdk/types"
	"github.com/alphabill-org/alphabill-go-sdk/predicates/templates"

=======
	"github.com/stretchr/testify/require"

	abcrypto "github.com/alphabill-org/alphabill/crypto"
>>>>>>> c76354ac
	test "github.com/alphabill-org/alphabill/internal/testutils"
	testsig "github.com/alphabill-org/alphabill/internal/testutils/sig"
	"github.com/alphabill-org/alphabill/state"
<<<<<<< HEAD
	"github.com/stretchr/testify/require"
=======
	"github.com/alphabill-org/alphabill/txsystem"
	"github.com/alphabill-org/alphabill/types"
>>>>>>> c76354ac
)

func TestUnlockFT_Ok(t *testing.T) {
	opts := defaultLockOpts(t)
	m, err := NewLockTokensModule(opts)
	require.NoError(t, err)

	// create unlock tx
<<<<<<< HEAD
	unlockAttr := &tokens.UnlockTokenAttributes{
		Backlink:                     make([]byte, 32),
=======
	unlockAttr := &UnlockTokenAttributes{
		Counter:                      0,
>>>>>>> c76354ac
		InvariantPredicateSignatures: [][]byte{templates.EmptyArgument()},
	}
	unlockTx := createTransactionOrder(t, unlockAttr, tokens.PayloadTypeUnlockToken, existingLockedTokenUnitID)
	roundNo := uint64(11)
	sm, err := m.handleUnlockTokenTx()(unlockTx, unlockAttr, &txsystem.TxExecutionContext{CurrentBlockNr: roundNo})
	require.NoError(t, err)
	require.NotNil(t, sm)
	u, err := opts.state.GetUnit(existingLockedTokenUnitID, false)
	require.NoError(t, err)
	require.NotNil(t, u)
	require.IsType(t, &tokens.FungibleTokenData{}, u.Data())
	unitData := u.Data().(*tokens.FungibleTokenData)

	// verify token is unlocked, counter and round number is updated
	require.Equal(t, roundNo, unitData.T)
	require.Equal(t, uint64(1), unitData.Counter)
	require.EqualValues(t, 0, unitData.Locked)
}

func TestUnlockFT_NotOk(t *testing.T) {
	_, verifier := testsig.CreateSignerAndVerifier(t)
	opts := defaultLockOpts(t)
	opts.trustBase = map[string]abcrypto.Verifier{"test": verifier}
	m, err := NewLockTokensModule(opts)
	require.NoError(t, err)

	tests := []struct {
		name       string
		tx         *types.TransactionOrder
		attr       *tokens.UnlockTokenAttributes
		wantErrStr string
	}{
		{
			name:       "unit ID is nil",
			tx:         createTransactionOrder(t, nil, tokens.PayloadTypeUnlockToken, nil),
			attr:       &tokens.UnlockTokenAttributes{},
			wantErrStr: "not found",
		},
		{
			name:       "unit ID has wrong type",
			tx:         createTransactionOrder(t, nil, tokens.PayloadTypeUnlockToken, existingTokenTypeUnitID),
			attr:       &tokens.UnlockTokenAttributes{},
			wantErrStr: "unit id '000000000000000000000000000000000000000000000000000000000000000120' is not of fungible nor non-fungible token type",
		},
		{
			name:       "fungible token does not exists",
			tx:         createTransactionOrder(t, nil, tokens.PayloadTypeUnlockToken, tokens.NewFungibleTokenID(nil, []byte{42})),
			attr:       &tokens.UnlockTokenAttributes{},
			wantErrStr: fmt.Sprintf("unit %s does not exist", tokens.NewFungibleTokenID(nil, []byte{42})),
		},
		{
			name: "token is already unlocked",
<<<<<<< HEAD
			tx: createTx(t, existingTokenUnitID, &tokens.UnlockTokenAttributes{
				Backlink:                     test.RandomBytes(32),
=======
			tx: createTx(t, existingTokenUnitID, &UnlockTokenAttributes{
				Counter:                      0,
>>>>>>> c76354ac
				InvariantPredicateSignatures: [][]byte{},
			}, tokens.PayloadTypeUnlockToken),
			wantErrStr: "token is already unlocked",
		},
		{
<<<<<<< HEAD
			name: "invalid backlink",
			tx: createTx(t, existingLockedTokenUnitID, &tokens.UnlockTokenAttributes{
				Backlink:                     test.RandomBytes(32),
				InvariantPredicateSignatures: [][]byte{},
			}, tokens.PayloadTypeUnlockToken),
			wantErrStr: "the transaction backlink is not equal to the token backlink",
		},
		{
			name: "invalid token invariant predicate argument",
			tx: createTx(t, existingLockedTokenUnitID, &tokens.UnlockTokenAttributes{
				Backlink:                     make([]byte, 32),
=======
			name: "invalid counter",
			tx: createTx(t, existingLockedTokenUnitID, &UnlockTokenAttributes{
				Counter:                      1,
				InvariantPredicateSignatures: [][]byte{},
			}, PayloadTypeUnlockToken),
			wantErrStr: "the transaction counter is not equal to the token counter",
		},
		{
			name: "invalid token invariant predicate argument",
			tx: createTx(t, existingLockedTokenUnitID, &UnlockTokenAttributes{
				Counter:                      0,
>>>>>>> c76354ac
				InvariantPredicateSignatures: [][]byte{templates.AlwaysFalseBytes()},
			}, tokens.PayloadTypeUnlockToken),
			wantErrStr: `invalid unlock token tx: token type InvariantPredicate: executing predicate [0] in the chain: executing predicate: "always true" predicate arguments must be empty`,
		},
	}

	for _, tt := range tests {
		t.Run(tt.name, func(t *testing.T) {
			attr := &tokens.UnlockTokenAttributes{}
			require.NoError(t, tt.tx.UnmarshalAttributes(attr))

			sm, err := m.handleUnlockTokenTx()(tt.tx, attr, &txsystem.TxExecutionContext{CurrentBlockNr: 10})
			require.ErrorContains(t, err, tt.wantErrStr)
			require.Nil(t, sm)
		})
	}
}

func TestUnlockNFT_Ok(t *testing.T) {
	opts := defaultLockOpts(t)
	m, err := NewLockTokensModule(opts)
	require.NoError(t, err)

	// create unlock tx
<<<<<<< HEAD
	unlockAttr := &tokens.UnlockTokenAttributes{
		Backlink:                     make([]byte, 32),
=======
	unlockAttr := &UnlockTokenAttributes{
		Counter:                      0,
>>>>>>> c76354ac
		InvariantPredicateSignatures: [][]byte{templates.EmptyArgument()},
	}
	unlockTx := createTransactionOrder(t, unlockAttr, tokens.PayloadTypeUnlockToken, existingLockedNFTUnitID)
	roundNo := uint64(11)
	sm, err := m.handleUnlockTokenTx()(unlockTx, unlockAttr, &txsystem.TxExecutionContext{CurrentBlockNr: roundNo})
	require.NoError(t, err)
	require.NotNil(t, sm)
	u, err := opts.state.GetUnit(existingLockedNFTUnitID, false)
	require.NoError(t, err)
	require.NotNil(t, u)
	require.IsType(t, &tokens.NonFungibleTokenData{}, u.Data())
	nftUnitData := u.Data().(*tokens.NonFungibleTokenData)

	// verify token is unlocked, counter and round number is updated
	require.Equal(t, roundNo, nftUnitData.T)
	require.Equal(t, uint64(1), nftUnitData.Counter)
	require.EqualValues(t, 0, nftUnitData.Locked)
}

func TestUnlockNFT_NotOk(t *testing.T) {
	// create state with existing NFT tokens
	_, verifier := testsig.CreateSignerAndVerifier(t)
	opts := defaultOpts(t)
	opts.trustBase = map[string]abcrypto.Verifier{"test": verifier}
	err := opts.state.Apply(state.AddUnit(existingNFTTypeUnitID, templates.AlwaysTrueBytes(), &tokens.NonFungibleTokenTypeData{
		Symbol:                   "ALPHA",
		Name:                     "A long name for ALPHA",
		Icon:                     &tokens.Icon{Type: validIconType, Data: test.RandomBytes(10)},
		SubTypeCreationPredicate: templates.AlwaysTrueBytes(),
		TokenCreationPredicate:   templates.AlwaysTrueBytes(),
		InvariantPredicate:       templates.AlwaysTrueBytes(),
		DataUpdatePredicate:      templates.AlwaysTrueBytes(),
	}))
	require.NoError(t, err)
	err = opts.state.Apply(state.AddUnit(existingNFTUnitID, templates.AlwaysTrueBytes(), &tokens.NonFungibleTokenData{
		NftType:             existingNFTTypeUnitID,
		Name:                "ALPHA",
		Counter:             0,
		DataUpdatePredicate: templates.AlwaysTrueBytes(),
	}))
	require.NoError(t, err)
	err = opts.state.Apply(state.AddUnit(existingLockedNFTUnitID, templates.AlwaysTrueBytes(), &tokens.NonFungibleTokenData{
		NftType:             existingNFTTypeUnitID,
		Name:                "ALPHA",
		Counter:             0,
		DataUpdatePredicate: templates.AlwaysTrueBytes(),
		Locked:              1,
	}))
	require.NoError(t, err)

	tests := []struct {
		name       string
		tx         *types.TransactionOrder
		attr       *tokens.UnlockTokenAttributes
		wantErrStr string
	}{
		{
			name:       "unit ID is nil",
			tx:         createTransactionOrder(t, nil, tokens.PayloadTypeUnlockToken, nil),
			attr:       &tokens.UnlockTokenAttributes{},
			wantErrStr: "not found",
		},
		{
			name:       "unit ID has wrong type",
			tx:         createTransactionOrder(t, nil, tokens.PayloadTypeUnlockToken, existingTokenTypeUnitID),
			attr:       &tokens.UnlockTokenAttributes{},
			wantErrStr: "unit id '000000000000000000000000000000000000000000000000000000000000000120' is not of fungible nor non-fungible token type",
		},
		{
			name:       "fungible token does not exists",
			tx:         createTransactionOrder(t, nil, tokens.PayloadTypeUnlockToken, tokens.NewNonFungibleTokenID(nil, []byte{42})),
			attr:       &tokens.UnlockTokenAttributes{},
			wantErrStr: fmt.Sprintf("unit %s does not exist", tokens.NewNonFungibleTokenID(nil, []byte{42})),
		},
		{
			name: "token is already unlocked",
<<<<<<< HEAD
			tx: createTx(t, existingNFTUnitID, &tokens.UnlockTokenAttributes{
				Backlink:                     make([]byte, 32),
=======
			tx: createTx(t, existingNFTUnitID, &UnlockTokenAttributes{
				Counter:                      0,
>>>>>>> c76354ac
				InvariantPredicateSignatures: [][]byte{},
			}, tokens.PayloadTypeUnlockToken),
			wantErrStr: "token is already unlocked",
		},
		{
<<<<<<< HEAD
			name: "invalid backlink",
			tx: createTx(t, existingLockedNFTUnitID, &tokens.UnlockTokenAttributes{
				Backlink:                     test.RandomBytes(32),
				InvariantPredicateSignatures: [][]byte{},
			}, tokens.PayloadTypeUnlockToken),
			wantErrStr: "the transaction backlink is not equal to the token backlink",
		},
		{
			name: "invalid token invariant predicate argument",
			tx: createTx(t, existingLockedNFTUnitID, &tokens.UnlockTokenAttributes{
				Backlink:                     make([]byte, 32),
=======
			name: "invalid counter",
			tx: createTx(t, existingLockedNFTUnitID, &UnlockTokenAttributes{
				Counter:                      1,
				InvariantPredicateSignatures: [][]byte{},
			}, PayloadTypeUnlockToken),
			wantErrStr: "the transaction counter is not equal to the token counter",
		},
		{
			name: "invalid token invariant predicate argument",
			tx: createTx(t, existingLockedNFTUnitID, &UnlockTokenAttributes{
				Counter:                      0,
>>>>>>> c76354ac
				InvariantPredicateSignatures: [][]byte{templates.AlwaysFalseBytes()},
			}, tokens.PayloadTypeUnlockToken),
			wantErrStr: `invalid unlock token tx: token type InvariantPredicate: executing predicate [0] in the chain: executing predicate: "always true" predicate arguments must be empty`,
		},
	}

	m, err := NewLockTokensModule(opts)
	require.NoError(t, err)
	for _, tt := range tests {
		t.Run(tt.name, func(t *testing.T) {
			attr := &tokens.UnlockTokenAttributes{}
			require.NoError(t, tt.tx.UnmarshalAttributes(attr))

			sm, err := m.handleUnlockTokenTx()(tt.tx, attr, &txsystem.TxExecutionContext{CurrentBlockNr: 10})
			require.ErrorContains(t, err, tt.wantErrStr)
			require.Nil(t, sm)
		})
	}
}<|MERGE_RESOLUTION|>--- conflicted
+++ resolved
@@ -4,26 +4,16 @@
 	"fmt"
 	"testing"
 
-<<<<<<< HEAD
 	abcrypto "github.com/alphabill-org/alphabill-go-sdk/crypto"
+	"github.com/alphabill-org/alphabill-go-sdk/predicates/templates"
 	"github.com/alphabill-org/alphabill-go-sdk/txsystem/tokens"
 	"github.com/alphabill-org/alphabill-go-sdk/types"
-	"github.com/alphabill-org/alphabill-go-sdk/predicates/templates"
-
-=======
-	"github.com/stretchr/testify/require"
-
-	abcrypto "github.com/alphabill-org/alphabill/crypto"
->>>>>>> c76354ac
+
 	test "github.com/alphabill-org/alphabill/internal/testutils"
 	testsig "github.com/alphabill-org/alphabill/internal/testutils/sig"
 	"github.com/alphabill-org/alphabill/state"
-<<<<<<< HEAD
+	"github.com/alphabill-org/alphabill/txsystem"
 	"github.com/stretchr/testify/require"
-=======
-	"github.com/alphabill-org/alphabill/txsystem"
-	"github.com/alphabill-org/alphabill/types"
->>>>>>> c76354ac
 )
 
 func TestUnlockFT_Ok(t *testing.T) {
@@ -32,13 +22,8 @@
 	require.NoError(t, err)
 
 	// create unlock tx
-<<<<<<< HEAD
 	unlockAttr := &tokens.UnlockTokenAttributes{
-		Backlink:                     make([]byte, 32),
-=======
-	unlockAttr := &UnlockTokenAttributes{
 		Counter:                      0,
->>>>>>> c76354ac
 		InvariantPredicateSignatures: [][]byte{templates.EmptyArgument()},
 	}
 	unlockTx := createTransactionOrder(t, unlockAttr, tokens.PayloadTypeUnlockToken, existingLockedTokenUnitID)
@@ -91,43 +76,24 @@
 		},
 		{
 			name: "token is already unlocked",
-<<<<<<< HEAD
 			tx: createTx(t, existingTokenUnitID, &tokens.UnlockTokenAttributes{
-				Backlink:                     test.RandomBytes(32),
-=======
-			tx: createTx(t, existingTokenUnitID, &UnlockTokenAttributes{
-				Counter:                      0,
->>>>>>> c76354ac
+				Counter:                      0,
 				InvariantPredicateSignatures: [][]byte{},
 			}, tokens.PayloadTypeUnlockToken),
 			wantErrStr: "token is already unlocked",
 		},
 		{
-<<<<<<< HEAD
-			name: "invalid backlink",
+			name: "invalid counter",
 			tx: createTx(t, existingLockedTokenUnitID, &tokens.UnlockTokenAttributes{
-				Backlink:                     test.RandomBytes(32),
-				InvariantPredicateSignatures: [][]byte{},
-			}, tokens.PayloadTypeUnlockToken),
-			wantErrStr: "the transaction backlink is not equal to the token backlink",
+				Counter:                      1,
+				InvariantPredicateSignatures: [][]byte{},
+			}, tokens.PayloadTypeUnlockToken),
+			wantErrStr: "the transaction counter is not equal to the token counter",
 		},
 		{
 			name: "invalid token invariant predicate argument",
 			tx: createTx(t, existingLockedTokenUnitID, &tokens.UnlockTokenAttributes{
-				Backlink:                     make([]byte, 32),
-=======
-			name: "invalid counter",
-			tx: createTx(t, existingLockedTokenUnitID, &UnlockTokenAttributes{
-				Counter:                      1,
-				InvariantPredicateSignatures: [][]byte{},
-			}, PayloadTypeUnlockToken),
-			wantErrStr: "the transaction counter is not equal to the token counter",
-		},
-		{
-			name: "invalid token invariant predicate argument",
-			tx: createTx(t, existingLockedTokenUnitID, &UnlockTokenAttributes{
-				Counter:                      0,
->>>>>>> c76354ac
+				Counter:                      0,
 				InvariantPredicateSignatures: [][]byte{templates.AlwaysFalseBytes()},
 			}, tokens.PayloadTypeUnlockToken),
 			wantErrStr: `invalid unlock token tx: token type InvariantPredicate: executing predicate [0] in the chain: executing predicate: "always true" predicate arguments must be empty`,
@@ -152,13 +118,8 @@
 	require.NoError(t, err)
 
 	// create unlock tx
-<<<<<<< HEAD
 	unlockAttr := &tokens.UnlockTokenAttributes{
-		Backlink:                     make([]byte, 32),
-=======
-	unlockAttr := &UnlockTokenAttributes{
 		Counter:                      0,
->>>>>>> c76354ac
 		InvariantPredicateSignatures: [][]byte{templates.EmptyArgument()},
 	}
 	unlockTx := createTransactionOrder(t, unlockAttr, tokens.PayloadTypeUnlockToken, existingLockedNFTUnitID)
@@ -235,43 +196,24 @@
 		},
 		{
 			name: "token is already unlocked",
-<<<<<<< HEAD
 			tx: createTx(t, existingNFTUnitID, &tokens.UnlockTokenAttributes{
-				Backlink:                     make([]byte, 32),
-=======
-			tx: createTx(t, existingNFTUnitID, &UnlockTokenAttributes{
-				Counter:                      0,
->>>>>>> c76354ac
+				Counter:                      0,
 				InvariantPredicateSignatures: [][]byte{},
 			}, tokens.PayloadTypeUnlockToken),
 			wantErrStr: "token is already unlocked",
 		},
 		{
-<<<<<<< HEAD
-			name: "invalid backlink",
+			name: "invalid counter",
 			tx: createTx(t, existingLockedNFTUnitID, &tokens.UnlockTokenAttributes{
-				Backlink:                     test.RandomBytes(32),
-				InvariantPredicateSignatures: [][]byte{},
-			}, tokens.PayloadTypeUnlockToken),
-			wantErrStr: "the transaction backlink is not equal to the token backlink",
+				Counter:                      1,
+				InvariantPredicateSignatures: [][]byte{},
+			}, tokens.PayloadTypeUnlockToken),
+			wantErrStr: "the transaction counter is not equal to the token counter",
 		},
 		{
 			name: "invalid token invariant predicate argument",
 			tx: createTx(t, existingLockedNFTUnitID, &tokens.UnlockTokenAttributes{
-				Backlink:                     make([]byte, 32),
-=======
-			name: "invalid counter",
-			tx: createTx(t, existingLockedNFTUnitID, &UnlockTokenAttributes{
-				Counter:                      1,
-				InvariantPredicateSignatures: [][]byte{},
-			}, PayloadTypeUnlockToken),
-			wantErrStr: "the transaction counter is not equal to the token counter",
-		},
-		{
-			name: "invalid token invariant predicate argument",
-			tx: createTx(t, existingLockedNFTUnitID, &UnlockTokenAttributes{
-				Counter:                      0,
->>>>>>> c76354ac
+				Counter:                      0,
 				InvariantPredicateSignatures: [][]byte{templates.AlwaysFalseBytes()},
 			}, tokens.PayloadTypeUnlockToken),
 			wantErrStr: `invalid unlock token tx: token type InvariantPredicate: executing predicate [0] in the chain: executing predicate: "always true" predicate arguments must be empty`,
