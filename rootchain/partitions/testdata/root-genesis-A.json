{
  "version": 1,
  "root": {
    "version": 1,
    "root_validators": [
      {
<<<<<<< HEAD
        "node_identifier": "test_root_node",
        "signing_public_key": "AvVJwFmZ3KCU+QvmiiWmEh4aeL8ncfkC9TqP3cpCLXVx",
        "encryption_public_key": "AvVJwFmZ3KCU+QvmiiWmEh4aeL8ncfkC9TqP3cpCLXVx"
=======
        "node_identifier": "16Uiu2HAmNgbx1WXZbrGBomq2YSkfYB6Ho7cMxZbgwY4e9NW3bKbh",
        "signing_public_key": "A7cZWvuzV67JuT54c9cn2QzIvDxQFIW5fUQR8UlU45jf",
        "encryption_public_key": "A7cZWvuzV67JuT54c9cn2QzIvDxQFIW5fUQR8UlU45jf"
>>>>>>> 4ee6d138
      }
    ],
    "consensus": {
      "version": 1,
      "total_root_validators": 1,
      "block_rate_ms": 900,
      "consensus_timeout_ms": 10000,
      "hash_algorithm": 5,
      "signatures": {
<<<<<<< HEAD
        "test_root_node": "ivv9aBkplgL9A/z1Bw/94KBgb1OI3B1QletrpPTlvQVQRAk3hFDxAjpKMImYpdvFFvH+yTuJL8GZPpqascFgKgA="
=======
        "16Uiu2HAmNgbx1WXZbrGBomq2YSkfYB6Ho7cMxZbgwY4e9NW3bKbh": "cVvPj9YCyeS9c7B7TsbQWSnOLgF5Xac8nSwh4jYG4aEXoceqarbLY5D+MNbmWmLz9ca5NHvkKETHzNJJ7KoaGQA="
>>>>>>> 4ee6d138
      }
    }
  },
  "partitions": [
    {
      "version": 1,
      "nodes": [
        {
<<<<<<< HEAD
          "node_identifier": "A",
          "signing_public_key": "A/V2Vv2wUlEvJccgE4jbajTK2O7azh1mFuFM6WjCApsb",
          "encryption_public_key": "A/V2Vv2wUlEvJccgE4jbajTK2O7azh1mFuFM6WjCApsb",
          "block_certification_request": {
            "system_identifier": 1,
            "shard_identifier": "0x80",
            "node_identifier": "A",
            "input_record": {
              "previous_hash": "AAAAAAAAAAAAAAAAAAAAAAAAAAAAAAAAAAAAAAAAAAA=",
              "hash": "AAAAAAAAAAAAAAAAAAAAAAAAAAAAAAAAAAAAAAAAAAA=",
              "block_hash": "AAAAAAAAAAAAAAAAAAAAAAAAAAAAAAAAAAAAAAAAAAA=",
              "summary_value": "AQAA"
            },
            "signature": "0yApPWAC1H4f20NPebHuR+mWcU7VpTzMc7IJnu2cjitWO5/3KYixMctV25AESfalqxHJLOdQLE0Xu59/JlKLaQE="
          },
          "partition_description": {
            "network_identifier": 5,
            "system_identifier": 1,
            "type_id_length": 8,
            "unit_id_length": 256,
            "sharding_scheme": null,
            "t2timeout": 2500000000,
            "fee_credit_bill": {
              "unit_id": "0x000000000000000000000000000000000000000000000000000000000000000001",
              "owner_predicate": "0x83004101f6"
            }
=======
          "version": 1,
          "node_identifier": "16Uiu2HAmHEy59pLSnPVSnYFgqFeLSyWnf58eTBeTumsVRC9W1Pdz",
          "signing_public_key": "A8AN1/qzgL605ZHKCKAa1pukJ5cmVJZkD4NrjCN9RNoY",
          "encryption_public_key": "A0QjDMeR+XrrtPL5QW6Qw3qdgK2g6hUgnS2xrF8cThIJ",
          "block_certification_request": {
            "system_identifier": 1,
            "shard_identifier": "0x80",
            "node_identifier": "16Uiu2HAmHEy59pLSnPVSnYFgqFeLSyWnf58eTBeTumsVRC9W1Pdz",
            "input_record": {
              "previous_hash": "AAAAAAAAAAAAAAAAAAAAAAAAAAAAAAAAAAAAAAAAAAA=",
              "hash": "AQEBAQ==",
              "block_hash": "AAABAg==",
              "summary_value": "AAABAw==",
              "round_number": 1
            },
            "root_round_number": 0,
            "block_size": 0,
            "state_size": 0,
            "signature": "WStpC0P5TwadUbsBsPNSN5p2+z037U7u7oR16j78sfZSSbvrMDw3xCsTrEeHuFukV12mYqTq+ff5y56Hn+zqSgE=",
            "round_leader": ""
          },
          "partition_description": {
            "type_id_length": 0,
            "unit_id_length": 0,
            "sharding_scheme": null,
            "t2timeout": 0
>>>>>>> 4ee6d138
          }
        }
      ],
      "certificate": {
        "input_record": {
          "previous_hash": "AAAAAAAAAAAAAAAAAAAAAAAAAAAAAAAAAAAAAAAAAAA=",
<<<<<<< HEAD
          "hash": "AAAAAAAAAAAAAAAAAAAAAAAAAAAAAAAAAAAAAAAAAAA=",
          "block_hash": "AAAAAAAAAAAAAAAAAAAAAAAAAAAAAAAAAAAAAAAAAAA=",
          "summary_value": "AQAA"
=======
          "hash": "AQEBAQ==",
          "block_hash": "AAABAg==",
          "summary_value": "AAABAw==",
          "round_number": 1
>>>>>>> 4ee6d138
        },
        "technical_record_hash": null,
        "shard_tree_certificate": null,
        "unicity_tree_certificate": {
          "system_identifier": 1,
          "partition_description_hash": "5Dxu7e2A+TzTJApnTi2xmHl0x30IhD8y0t7ucmcw9UY="
        },
        "unicity_seal": {
          "version": 1,
          "root_chain_round_number": 1,
          "timestamp": 1681971084,
<<<<<<< HEAD
          "previous_hash": "cwlG/Mehzaa3zce1vQ6taqmsTfd6+0MT6XgM1BT6VIw=",
          "hash": "qKmVS7+HwU804VdapHennKvzom5PWQP16V80qH6qLGk=",
          "signatures": {
            "test_root_node": "99L5ZhaTpChVwdRbiEjpJlrmm6fg5dnayPcZRLe08UEl6xazRI4A3Iy/P0jeVh7oNa6RvTmjlBFEKvcdYYBmRgE="
=======
          "previous_hash": "idRN/V7PrMsMXy6UKbBNqHBcAPEnfjLGHCgWBt00M3c=",
          "hash": "7lYHh7yhJ1Fm89X6ogqHn15g26IgUDQ1+5Dmc3/q7T4=",
          "signatures": {
            "16Uiu2HAmNgbx1WXZbrGBomq2YSkfYB6Ho7cMxZbgwY4e9NW3bKbh": "srG1vOAf8WDkNNnEQeLydWiUX5G4Hurle0CBeWSdrypdJHNtAZMEMHoUsxN9ebmqGNITXht5a67OXWnaR1zBygA="
>>>>>>> 4ee6d138
          }
        }
      },
      "partition_description_record": {
        "network_identifier": 5,
        "system_identifier": 1,
        "type_id_length": 8,
        "unit_id_length": 256,
        "sharding_scheme": null,
<<<<<<< HEAD
        "t2timeout": 2500000000,
        "fee_credit_bill": {
          "unit_id": "0x000000000000000000000000000000000000000000000000000000000000000001",
          "owner_predicate": "0x83004101f6"
        }
=======
        "t2timeout": 2500000000
>>>>>>> 4ee6d138
      }
    }
  ]
}<|MERGE_RESOLUTION|>--- conflicted
+++ resolved
@@ -4,15 +4,9 @@
     "version": 1,
     "root_validators": [
       {
-<<<<<<< HEAD
         "node_identifier": "test_root_node",
         "signing_public_key": "AvVJwFmZ3KCU+QvmiiWmEh4aeL8ncfkC9TqP3cpCLXVx",
         "encryption_public_key": "AvVJwFmZ3KCU+QvmiiWmEh4aeL8ncfkC9TqP3cpCLXVx"
-=======
-        "node_identifier": "16Uiu2HAmNgbx1WXZbrGBomq2YSkfYB6Ho7cMxZbgwY4e9NW3bKbh",
-        "signing_public_key": "A7cZWvuzV67JuT54c9cn2QzIvDxQFIW5fUQR8UlU45jf",
-        "encryption_public_key": "A7cZWvuzV67JuT54c9cn2QzIvDxQFIW5fUQR8UlU45jf"
->>>>>>> 4ee6d138
       }
     ],
     "consensus": {
@@ -22,11 +16,7 @@
       "consensus_timeout_ms": 10000,
       "hash_algorithm": 5,
       "signatures": {
-<<<<<<< HEAD
         "test_root_node": "ivv9aBkplgL9A/z1Bw/94KBgb1OI3B1QletrpPTlvQVQRAk3hFDxAjpKMImYpdvFFvH+yTuJL8GZPpqascFgKgA="
-=======
-        "16Uiu2HAmNgbx1WXZbrGBomq2YSkfYB6Ho7cMxZbgwY4e9NW3bKbh": "cVvPj9YCyeS9c7B7TsbQWSnOLgF5Xac8nSwh4jYG4aEXoceqarbLY5D+MNbmWmLz9ca5NHvkKETHzNJJ7KoaGQA="
->>>>>>> 4ee6d138
       }
     }
   },
@@ -35,7 +25,7 @@
       "version": 1,
       "nodes": [
         {
-<<<<<<< HEAD
+          "version": 1,
           "node_identifier": "A",
           "signing_public_key": "A/V2Vv2wUlEvJccgE4jbajTK2O7azh1mFuFM6WjCApsb",
           "encryption_public_key": "A/V2Vv2wUlEvJccgE4jbajTK2O7azh1mFuFM6WjCApsb",
@@ -47,8 +37,13 @@
               "previous_hash": "AAAAAAAAAAAAAAAAAAAAAAAAAAAAAAAAAAAAAAAAAAA=",
               "hash": "AAAAAAAAAAAAAAAAAAAAAAAAAAAAAAAAAAAAAAAAAAA=",
               "block_hash": "AAAAAAAAAAAAAAAAAAAAAAAAAAAAAAAAAAAAAAAAAAA=",
-              "summary_value": "AQAA"
+              "summary_value": "AQAA",
+              "round_number": 1
             },
+            "root_round_number": 0,
+            "block_size": 0,
+            "state_size": 0,
+            "round_leader": "",
             "signature": "0yApPWAC1H4f20NPebHuR+mWcU7VpTzMc7IJnu2cjitWO5/3KYixMctV25AESfalqxHJLOdQLE0Xu59/JlKLaQE="
           },
           "partition_description": {
@@ -62,50 +57,15 @@
               "unit_id": "0x000000000000000000000000000000000000000000000000000000000000000001",
               "owner_predicate": "0x83004101f6"
             }
-=======
-          "version": 1,
-          "node_identifier": "16Uiu2HAmHEy59pLSnPVSnYFgqFeLSyWnf58eTBeTumsVRC9W1Pdz",
-          "signing_public_key": "A8AN1/qzgL605ZHKCKAa1pukJ5cmVJZkD4NrjCN9RNoY",
-          "encryption_public_key": "A0QjDMeR+XrrtPL5QW6Qw3qdgK2g6hUgnS2xrF8cThIJ",
-          "block_certification_request": {
-            "system_identifier": 1,
-            "shard_identifier": "0x80",
-            "node_identifier": "16Uiu2HAmHEy59pLSnPVSnYFgqFeLSyWnf58eTBeTumsVRC9W1Pdz",
-            "input_record": {
-              "previous_hash": "AAAAAAAAAAAAAAAAAAAAAAAAAAAAAAAAAAAAAAAAAAA=",
-              "hash": "AQEBAQ==",
-              "block_hash": "AAABAg==",
-              "summary_value": "AAABAw==",
-              "round_number": 1
-            },
-            "root_round_number": 0,
-            "block_size": 0,
-            "state_size": 0,
-            "signature": "WStpC0P5TwadUbsBsPNSN5p2+z037U7u7oR16j78sfZSSbvrMDw3xCsTrEeHuFukV12mYqTq+ff5y56Hn+zqSgE=",
-            "round_leader": ""
-          },
-          "partition_description": {
-            "type_id_length": 0,
-            "unit_id_length": 0,
-            "sharding_scheme": null,
-            "t2timeout": 0
->>>>>>> 4ee6d138
           }
         }
       ],
       "certificate": {
         "input_record": {
           "previous_hash": "AAAAAAAAAAAAAAAAAAAAAAAAAAAAAAAAAAAAAAAAAAA=",
-<<<<<<< HEAD
           "hash": "AAAAAAAAAAAAAAAAAAAAAAAAAAAAAAAAAAAAAAAAAAA=",
           "block_hash": "AAAAAAAAAAAAAAAAAAAAAAAAAAAAAAAAAAAAAAAAAAA=",
           "summary_value": "AQAA"
-=======
-          "hash": "AQEBAQ==",
-          "block_hash": "AAABAg==",
-          "summary_value": "AAABAw==",
-          "round_number": 1
->>>>>>> 4ee6d138
         },
         "technical_record_hash": null,
         "shard_tree_certificate": null,
@@ -117,17 +77,10 @@
           "version": 1,
           "root_chain_round_number": 1,
           "timestamp": 1681971084,
-<<<<<<< HEAD
           "previous_hash": "cwlG/Mehzaa3zce1vQ6taqmsTfd6+0MT6XgM1BT6VIw=",
           "hash": "qKmVS7+HwU804VdapHennKvzom5PWQP16V80qH6qLGk=",
           "signatures": {
             "test_root_node": "99L5ZhaTpChVwdRbiEjpJlrmm6fg5dnayPcZRLe08UEl6xazRI4A3Iy/P0jeVh7oNa6RvTmjlBFEKvcdYYBmRgE="
-=======
-          "previous_hash": "idRN/V7PrMsMXy6UKbBNqHBcAPEnfjLGHCgWBt00M3c=",
-          "hash": "7lYHh7yhJ1Fm89X6ogqHn15g26IgUDQ1+5Dmc3/q7T4=",
-          "signatures": {
-            "16Uiu2HAmNgbx1WXZbrGBomq2YSkfYB6Ho7cMxZbgwY4e9NW3bKbh": "srG1vOAf8WDkNNnEQeLydWiUX5G4Hurle0CBeWSdrypdJHNtAZMEMHoUsxN9ebmqGNITXht5a67OXWnaR1zBygA="
->>>>>>> 4ee6d138
           }
         }
       },
@@ -137,15 +90,11 @@
         "type_id_length": 8,
         "unit_id_length": 256,
         "sharding_scheme": null,
-<<<<<<< HEAD
         "t2timeout": 2500000000,
         "fee_credit_bill": {
           "unit_id": "0x000000000000000000000000000000000000000000000000000000000000000001",
           "owner_predicate": "0x83004101f6"
         }
-=======
-        "t2timeout": 2500000000
->>>>>>> 4ee6d138
       }
     }
   ]
