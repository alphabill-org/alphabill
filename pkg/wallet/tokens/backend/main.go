// package twb implements token wallet backend
package twb

import (
	"context"
	"fmt"
	"math/rand"
	"net"
	"net/http"
	"time"

	"github.com/ainvaltin/httpsrv"
<<<<<<< HEAD
	"github.com/alphabill-org/alphabill/pkg/wallet"
	"github.com/alphabill-org/alphabill/internal/crypto"
=======
>>>>>>> b8a89eee
	"golang.org/x/sync/errgroup"

	"github.com/alphabill-org/alphabill/internal/rpc/alphabill"
	"github.com/alphabill-org/alphabill/internal/txsystem"
	"github.com/alphabill-org/alphabill/internal/txsystem/tokens"
	"github.com/alphabill-org/alphabill/pkg/client"
	"github.com/alphabill-org/alphabill/pkg/wallet"
	"github.com/alphabill-org/alphabill/pkg/wallet/blocksync"
	"github.com/alphabill-org/alphabill/pkg/wallet/broker"
	"github.com/alphabill-org/alphabill/pkg/wallet/log"
)

type Configuration interface {
	Client() ABClient
	Storage() (Storage, error)
	BatchSize() int
	HttpServer(http.Handler) http.Server
	Listener() net.Listener
	Logger() log.Logger
}

type ABClient interface {
	SendTransaction(ctx context.Context, tx *txsystem.Transaction) error
	GetBlocks(ctx context.Context, blockNumber, blockCount uint64) (*alphabill.GetBlocksResponse, error)
	GetRoundNumber(ctx context.Context) (uint64, error)
}

type Storage interface {
	Close() error
	GetBlockNumber() (uint64, error)
	SetBlockNumber(blockNumber uint64) error

	SaveTokenTypeCreator(id TokenTypeID, kind Kind, creator wallet.PubKey) error
	SaveTokenType(data *TokenUnitType, proof *wallet.Proof) error
	GetTokenType(id TokenTypeID) (*TokenUnitType, error)
	QueryTokenType(kind Kind, creator wallet.PubKey, startKey TokenTypeID, count int) ([]*TokenUnitType, TokenTypeID, error)

	SaveToken(data *TokenUnit, proof *wallet.Proof) error
	RemoveToken(id TokenID) error
	GetToken(id TokenID) (*TokenUnit, error)
	QueryTokens(kind Kind, owner wallet.Predicate, startKey TokenID, count int) ([]*TokenUnit, TokenID, error)

	GetTxProof(unitID wallet.UnitID, txHash wallet.TxHash) (*wallet.Proof, error)
}

/*
Run starts the token wallet backend - syncing blocks to local storage and
launching HTTP server to query it.
Run blocks until ctx is cancelled or some unrecoverable error happens, it
always returns non-nil error.
*/
func Run(ctx context.Context, cfg Configuration) error {
	db, err := cfg.Storage()
	if err != nil {
		return fmt.Errorf("failed to get storage: %w", err)
	}
	defer db.Close()

	txs, err := tokens.New(tokens.WithTrustBase(map[string]crypto.Verifier{"test": nil}))
	if err != nil {
		return fmt.Errorf("failed to create token tx system: %w", err)
	}

	g, ctx := errgroup.WithContext(ctx)
	msgBroker := broker.NewBroker(ctx.Done())
	abc := cfg.Client()

	g.Go(func() error {
		logger := cfg.Logger()
		bp := &blockProcessor{store: db, txs: txs, notify: msgBroker.Notify, log: logger}
		// we act as if all errors returned by block sync are recoverable ie we
		// just retry in a loop until ctx is cancelled
		for {
			logger.Debug("starting block sync")
			err := runBlockSync(ctx, abc.GetBlocks, db.GetBlockNumber, cfg.BatchSize(), bp.ProcessBlock)
			if err != nil {
				logger.Error("synchronizing blocks returned error: ", err)
			}
			select {
			case <-ctx.Done():
				return ctx.Err()
			case <-time.After(time.Duration(rand.Int31n(10)+10) * time.Second):
			}
		}
	})

	g.Go(func() error {
		api := &restAPI{
<<<<<<< HEAD
			db:        db,
			ab:        abc,
			convertTx: txs.ConvertTx,
			logErr:    cfg.Logger().Error,
=======
			db:              db,
			convertTx:       txs.ConvertTx,
			sendTransaction: abc.SendTransaction,
			streamSSE:       msgBroker.StreamSSE,
			logErr:          cfg.Logger().Error,
>>>>>>> b8a89eee
		}
		return httpsrv.Run(ctx, cfg.HttpServer(api.endpoints()), httpsrv.Listener(cfg.Listener()), httpsrv.ShutdownTimeout(5*time.Second))
	})

	return g.Wait()
}

func runBlockSync(ctx context.Context, getBlocks blocksync.BlocksLoaderFunc, getBlockNumber func() (uint64, error), batchSize int, processor blocksync.BlockProcessorFunc) error {
	blockNumber, err := getBlockNumber()
	if err != nil {
		return fmt.Errorf("failed to read current block number for a sync starting point: %w", err)
	}
	// on bootstrap storage returns 0 as current block and as block numbering
	// starts from 1 by adding 1 to it we start with the first block
	return blocksync.Run(ctx, getBlocks, blockNumber+1, 0, batchSize, processor)
}

type cfg struct {
	abc     client.AlphabillClientConfig
	boltDB  string
	apiAddr string
	log     log.Logger
}

/*
NewConfig returns Configuration suitable for using as Run parameter.
  - apiAddr: address on which to expose REST API;
  - abURL: AlphaBill backend from where to sync blocks;
  - boltDB: filename (with full path) of the bolt db to use as storage;
  - logger: logger implementation.
*/
func NewConfig(apiAddr, abURL, boltDB string, logger log.Logger) Configuration {
	return &cfg{
		abc:     client.AlphabillClientConfig{Uri: abURL},
		boltDB:  boltDB,
		apiAddr: apiAddr,
		log:     logger,
	}
}

func (c *cfg) Client() ABClient          { return client.New(c.abc) }
func (c *cfg) Storage() (Storage, error) { return newBoltStore(c.boltDB) }
func (c *cfg) BatchSize() int            { return 100 }
func (c *cfg) Logger() log.Logger        { return c.log }
func (c *cfg) Listener() net.Listener    { return nil } // we do set Addr in HttpServer

func (c *cfg) HttpServer(endpoints http.Handler) http.Server {
	return http.Server{
		Addr:              c.apiAddr,
		Handler:           endpoints,
		IdleTimeout:       30 * time.Second,
		ReadTimeout:       3 * time.Second,
		ReadHeaderTimeout: time.Second,
		// can't set global write timeout here - it'll kill the streaming responses prematurely
		//WriteTimeout:    5 * time.Second,
	}
}<|MERGE_RESOLUTION|>--- conflicted
+++ resolved
@@ -10,11 +10,7 @@
 	"time"
 
 	"github.com/ainvaltin/httpsrv"
-<<<<<<< HEAD
-	"github.com/alphabill-org/alphabill/pkg/wallet"
 	"github.com/alphabill-org/alphabill/internal/crypto"
-=======
->>>>>>> b8a89eee
 	"golang.org/x/sync/errgroup"
 
 	"github.com/alphabill-org/alphabill/internal/rpc/alphabill"
@@ -103,18 +99,11 @@
 
 	g.Go(func() error {
 		api := &restAPI{
-<<<<<<< HEAD
 			db:        db,
 			ab:        abc,
 			convertTx: txs.ConvertTx,
+			streamSSE: msgBroker.StreamSSE,
 			logErr:    cfg.Logger().Error,
-=======
-			db:              db,
-			convertTx:       txs.ConvertTx,
-			sendTransaction: abc.SendTransaction,
-			streamSSE:       msgBroker.StreamSSE,
-			logErr:          cfg.Logger().Error,
->>>>>>> b8a89eee
 		}
 		return httpsrv.Run(ctx, cfg.HttpServer(api.endpoints()), httpsrv.Listener(cfg.Listener()), httpsrv.ShutdownTimeout(5*time.Second))
 	})
