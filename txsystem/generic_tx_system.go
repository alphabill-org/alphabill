--- conflicted
+++ resolved
@@ -43,21 +43,13 @@
 		Logger() *slog.Logger
 	}
 
-<<<<<<< HEAD
-type FeeCreditModule interface {
-	txtypes.Module
-	txtypes.FeeCalculation
-	IsCredible(exeCtx txtypes.ExecutionContext, tx *types.TransactionOrder) error
-	IsFeeCreditTx(tx *types.TransactionOrder) bool
-}
-=======
 	FeeCreditModule interface {
 		txtypes.Module
 		txtypes.FeeCalculation
 		IsCredible(exeCtx txtypes.ExecutionContext, tx *types.TransactionOrder) error
+		IsFeeCreditTx(tx *types.TransactionOrder) bool
 	}
 )
->>>>>>> 26733a0c
 
 func NewGenericTxSystem(systemID types.SystemID, trustBase types.RootTrustBase, modules []txtypes.Module, observe Observability, opts ...Option) (*GenericTxSystem, error) {
 	if systemID == 0 {
