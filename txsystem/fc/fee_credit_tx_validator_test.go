package fc

import (
	"hash"
	"testing"

	"github.com/alphabill-org/alphabill-go-base/predicates/templates"
	"github.com/alphabill-org/alphabill-go-base/txsystem/fc"
	"github.com/alphabill-org/alphabill-go-base/types"
<<<<<<< HEAD
	test "github.com/alphabill-org/alphabill/internal/testutils"

=======
	testsig "github.com/alphabill-org/alphabill/internal/testutils/sig"
	testtb "github.com/alphabill-org/alphabill/internal/testutils/trustbase"
>>>>>>> 945e93e0
	"github.com/alphabill-org/alphabill/state"
	testtransaction "github.com/alphabill-org/alphabill/txsystem/testutils/transaction"
	"github.com/stretchr/testify/require"
)

var (
	moneySystemID           types.SystemID = 0x00000001
	systemID                types.SystemID = 0x00000001
	recordID                               = []byte{0}
	feeProof                               = []byte{1}
	bearer                                 = []byte{2}
	feeCreditRecordUnitType                = []byte{0xff}
)

<<<<<<< HEAD
type testData struct {
	_ struct{} `cbor:",toarray"`
=======
func TestAddFC(t *testing.T) {
	signer, verifier := testsig.CreateSignerAndVerifier(t)
	trustBase := testtb.NewTrustBase(t, verifier)
	validator := NewDefaultFeeCreditTxValidator(moneySystemID, systemID, crypto.SHA256, trustBase, feeCreditRecordUnitType)

	tests := []struct {
		name        string
		unit        *state.Unit
		tx          *types.TransactionOrder
		roundNumber uint64
		wantErrMsg  string
	}{
		{
			name:        "Ok",
			tx:          testutils.NewAddFC(t, signer, nil),
			roundNumber: 5,
		},
		{
			name: "transferFC tx record is nil",
			tx: testtransaction.NewTransactionOrder(t, testtransaction.WithAttributes(
				&fc.AddFeeCreditAttributes{FeeCreditTransfer: nil})),
			wantErrMsg: "transferFC tx record is nil",
		},
		{
			name: "transferFC tx order is nil",
			tx: testtransaction.NewTransactionOrder(t, testtransaction.WithAttributes(
				&fc.AddFeeCreditAttributes{FeeCreditTransfer: &types.TransactionRecord{TransactionOrder: nil}},
			)),
			wantErrMsg: "transferFC tx order is nil",
		},
		{
			name: "transferFC proof is nil",
			tx: testtransaction.NewTransactionOrder(t, testtransaction.WithAttributes(
				&fc.AddFeeCreditAttributes{FeeCreditTransfer: &types.TransactionRecord{TransactionOrder: &types.TransactionOrder{}}, FeeCreditTransferProof: nil},
			)),
			wantErrMsg: "transferFC tx proof is nil",
		},
		{
			name: "FeeCreditRecordID is not nil",
			unit: nil,
			tx: testutils.NewAddFC(t, signer, nil,
				testtransaction.WithClientMetadata(&types.ClientMetadata{FeeCreditRecordID: recordID}),
			),
			wantErrMsg: "fee tx cannot contain fee credit reference",
		},
		{
			name: "UnitID has wrong type",
			unit: nil,
			tx: testutils.NewAddFC(t, signer, nil,
				testtransaction.WithUnitID([]byte{1}),
			),
			wantErrMsg: "invalid unit identifier",
		},
		{
			name: "Fee proof exists",
			unit: nil,
			tx: testutils.NewAddFC(t, signer, nil,
				testtransaction.WithFeeProof(feeProof),
			),
			wantErrMsg: "fee tx cannot contain fee authorization proof",
		},
		{
			name:       "Invalid unit type",
			unit:       state.NewUnit(bearer, &testData{}), // add unit with wrong type
			tx:         testutils.NewAddFC(t, signer, nil),
			wantErrMsg: "invalid unit type: unit is not fee credit record",
		},
		{
			name: "Invalid fee credit owner condition",
			unit: state.NewUnit(bearer, &fc.FeeCreditRecord{}),
			tx: testutils.NewAddFC(t, signer,
				testutils.NewAddFCAttr(t, signer,
					testutils.WithFCOwnerCondition([]byte("wrong bearer")),
				),
			),
			wantErrMsg: "invalid owner condition",
		},
		{
			name: "Invalid systemID",
			tx: testutils.NewAddFC(t, signer,
				testutils.NewAddFCAttr(t, signer,
					testutils.WithTransferFCTx(
						&types.TransactionRecord{
							TransactionOrder: testutils.NewTransferFC(t, nil, testtransaction.WithSystemID(0xFFFFFFFF)),
							ServerMetadata:   &types.ServerMetadata{},
						},
					),
				),
			),
			wantErrMsg: `addFC: invalid transferFC money system identifier FFFFFFFF (expected 00000001)`,
		},
		{
			name: "Invalid target systemID",
			tx: testutils.NewAddFC(t, signer,
				testutils.NewAddFCAttr(t, signer,
					testutils.WithTransferFCTx(
						&types.TransactionRecord{
							TransactionOrder: testutils.NewTransferFC(t, testutils.NewTransferFCAttr(testutils.WithTargetSystemID(0xFFFFFFFF))),
							ServerMetadata:   &types.ServerMetadata{},
						},
					),
				),
			),
			wantErrMsg: "invalid transferFC target system identifier",
		},
		{
			name: "Invalid target recordID",
			tx: testutils.NewAddFC(t, signer,
				testutils.NewAddFCAttr(t, signer,
					testutils.WithTransferFCTx(
						&types.TransactionRecord{
							TransactionOrder: testutils.NewTransferFC(t, testutils.NewTransferFCAttr(testutils.WithTargetRecordID([]byte("not equal to transaction.unitId")))),
							ServerMetadata:   &types.ServerMetadata{},
						},
					),
				),
			),
			wantErrMsg: "invalid transferFC target record id",
		},
		{
			name: "Invalid target unit backlink (fee credit record does not exist)",
			tx: testutils.NewAddFC(t, signer,
				testutils.NewAddFCAttr(t, signer,
					testutils.WithTransferFCTx(
						&types.TransactionRecord{
							TransactionOrder: testutils.NewTransferFC(t, testutils.NewTransferFCAttr(testutils.WithTargetUnitBacklink([]byte("non-empty target unit backlink")))),
							ServerMetadata:   &types.ServerMetadata{ActualFee: 1},
						},
					),
				),
			),
			wantErrMsg: "invalid transferFC target unit backlink",
		},
		{
			name: "Invalid target unit backlink (tx target unit backlink equals to fee credit record state hash and NOT backlink)",
			tx: testutils.NewAddFC(t, signer,
				testutils.NewAddFCAttr(t, signer,
					testutils.WithTransferFCTx(
						&types.TransactionRecord{
							TransactionOrder: testutils.NewTransferFC(t, testutils.NewTransferFCAttr(testutils.WithTargetUnitBacklink([]byte("sent target unit backlink")))),
							ServerMetadata:   &types.ServerMetadata{ActualFee: 1},
						},
					),
				),
			),
			unit:       state.NewUnit(nil, &fc.FeeCreditRecord{Backlink: []byte("actual target unit backlink")}),
			wantErrMsg: "invalid transferFC target unit backlink",
		},
		{
			name: "ok target unit backlink (tx target unit backlink equals fee credit record)",
			tx: testutils.NewAddFC(t, signer,
				testutils.NewAddFCAttr(t, signer,
					testutils.WithTransferFCTx(
						&types.TransactionRecord{
							TransactionOrder: testutils.NewTransferFC(t, testutils.NewTransferFCAttr(testutils.WithTargetUnitBacklink([]byte("actual target unit backlink")))),
							ServerMetadata:   &types.ServerMetadata{ActualFee: 1},
						},
					),
				),
			),
			unit: state.NewUnit(nil, &fc.FeeCreditRecord{Backlink: []byte("actual target unit backlink")}),
		},
		{
			name: "EarliestAdditionTime in the future NOK",
			tx: testutils.NewAddFC(t, signer,
				testutils.NewAddFCAttr(t, signer,
					testutils.WithTransferFCTx(
						&types.TransactionRecord{
							TransactionOrder: testutils.NewTransferFC(t, testutils.NewTransferFCAttr(testutils.WithEarliestAdditionTime(11))),
							ServerMetadata:   &types.ServerMetadata{},
						},
					),
				),
			),
			roundNumber: 10,
			wantErrMsg:  "invalid transferFC timeout",
		},
		{
			name: "EarliestAdditionTime next block OK",
			tx: testutils.NewAddFC(t, signer,
				testutils.NewAddFCAttr(t, signer,
					testutils.WithTransferFCTx(
						&types.TransactionRecord{
							TransactionOrder: testutils.NewTransferFC(t, testutils.NewTransferFCAttr(testutils.WithEarliestAdditionTime(10))),
							ServerMetadata:   &types.ServerMetadata{ActualFee: 1},
						},
					),
				),
			),
			roundNumber: 10,
		},
		{
			name: "LatestAdditionTime in the past NOK",
			tx: testutils.NewAddFC(t, signer,
				testutils.NewAddFCAttr(t, signer,
					testutils.WithTransferFCTx(
						&types.TransactionRecord{
							TransactionOrder: testutils.NewTransferFC(t, testutils.NewTransferFCAttr(testutils.WithLatestAdditionTime(9))),
							ServerMetadata:   &types.ServerMetadata{},
						},
					),
				),
			),
			roundNumber: 10,
			wantErrMsg:  "invalid transferFC timeout",
		},
		{
			name: "LatestAdditionTime next block OK",
			tx: testutils.NewAddFC(t, signer,
				testutils.NewAddFCAttr(t, signer,
					testutils.WithTransferFCTx(
						&types.TransactionRecord{
							TransactionOrder: testutils.NewTransferFC(t, testutils.NewTransferFCAttr(testutils.WithLatestAdditionTime(10))),
							ServerMetadata:   &types.ServerMetadata{ActualFee: 1},
						},
					),
				),
			),
			roundNumber: 10,
		},
		{
			name: "Invalid tx fee",
			tx: testutils.NewAddFC(t, signer,
				testutils.NewAddFCAttr(t, signer,
					testutils.WithTransferFCTx(
						&types.TransactionRecord{
							TransactionOrder: testutils.NewTransferFC(t, testutils.NewTransferFCAttr(testutils.WithAmount(100))),
							ServerMetadata:   &types.ServerMetadata{ActualFee: 1},
						},
					),
				),
				testtransaction.WithClientMetadata(&types.ClientMetadata{MaxTransactionFee: 101}),
			),
			roundNumber: 5,
			wantErrMsg:  "invalid transferFC fee",
		},
		{
			name: "Invalid tx proof",
			tx: testutils.NewAddFC(t, signer,
				testutils.NewAddFCAttr(t, signer,
					testutils.WithTransferFCProof(newInvalidProof(t, signer)),
				),
			),
			roundNumber: 5,
			wantErrMsg:  "proof is not valid",
		},
	}
	for _, tt := range tests {
		t.Run(tt.name, func(t *testing.T) {
			err := validator.ValidateAddFeeCredit(&AddFCValidationContext{
				Tx:                 tt.tx,
				Unit:               tt.unit,
				CurrentRoundNumber: tt.roundNumber,
			})
			if tt.wantErrMsg != "" {
				require.ErrorContains(t, err, tt.wantErrMsg)
			} else {
				require.NoError(t, err)
			}
		})
	}
}

func TestCloseFC(t *testing.T) {
	_, verifier := testsig.CreateSignerAndVerifier(t)
	trustBase := testtb.NewTrustBase(t, verifier)
	validator := NewDefaultFeeCreditTxValidator(moneySystemID, systemID, crypto.SHA256, trustBase, feeCreditRecordUnitType)

	tests := []struct {
		name       string
		unit       *state.Unit
		tx         *types.TransactionOrder
		wantErr    error
		wantErrMsg string
	}{
		{
			name:    "Ok",
			unit:    state.NewUnit(nil, &fc.FeeCreditRecord{Balance: 50}),
			tx:      testutils.NewCloseFC(t, nil),
			wantErr: nil,
		},
		{
			name:       "tx is nil",
			unit:       state.NewUnit(nil, &fc.FeeCreditRecord{Balance: 50}),
			tx:         nil,
			wantErrMsg: "tx is nil",
		},
		{
			name: "FeeCreditRecordID is not nil",
			unit: state.NewUnit(nil, &fc.FeeCreditRecord{Balance: 50}),
			tx: testutils.NewCloseFC(t, nil,
				testtransaction.WithClientMetadata(&types.ClientMetadata{FeeCreditRecordID: recordID}),
			),
			wantErrMsg: "fee tx cannot contain fee credit reference",
		},
		{
			name: "UnitID has wrong type",
			unit: state.NewUnit(nil, &fc.FeeCreditRecord{Balance: 50}),
			tx: testutils.NewCloseFC(t, nil,
				testtransaction.WithUnitID([]byte{8}),
			),
			wantErrMsg: "invalid unit identifier",
		},
		{
			name: "Fee proof exists",
			unit: state.NewUnit(nil, &fc.FeeCreditRecord{Balance: 50}),
			tx: testutils.NewCloseFC(t, nil,
				testtransaction.WithFeeProof(feeProof),
			),
			wantErrMsg: "fee tx cannot contain fee authorization proof",
		},
		{
			name:       "Invalid unit nil",
			unit:       nil,
			tx:         testutils.NewCloseFC(t, nil),
			wantErrMsg: "unit is nil",
		},
		{
			name:       "Invalid unit type",
			unit:       state.NewUnit(nil, &testData{}),
			tx:         testutils.NewCloseFC(t, nil),
			wantErrMsg: "unit data is not of type fee credit record",
		},
		{
			name:       "Invalid amount",
			unit:       state.NewUnit(nil, &fc.FeeCreditRecord{Balance: 50}),
			tx:         testutils.NewCloseFC(t, testutils.NewCloseFCAttr(testutils.WithCloseFCAmount(51))),
			wantErrMsg: "invalid amount",
		},
		{
			name:       "Nil target unit id",
			unit:       state.NewUnit(nil, &fc.FeeCreditRecord{Balance: 50}),
			tx:         testutils.NewCloseFC(t, testutils.NewCloseFCAttr(testutils.WithCloseFCTargetUnitID(nil))),
			wantErrMsg: "TargetUnitID is empty",
		},
		{
			name:       "Empty target unit id",
			unit:       state.NewUnit(nil, &fc.FeeCreditRecord{Balance: 50}),
			tx:         testutils.NewCloseFC(t, testutils.NewCloseFCAttr(testutils.WithCloseFCTargetUnitID([]byte{}))),
			wantErrMsg: "TargetUnitID is empty",
		},
		{
			name: "Invalid fee",
			unit: state.NewUnit(nil, &fc.FeeCreditRecord{Balance: 50}),
			tx: testutils.NewCloseFC(t, nil,
				testtransaction.WithClientMetadata(&types.ClientMetadata{MaxTransactionFee: 51}),
			),
			wantErrMsg: "invalid fee",
		},
	}
	for _, tt := range tests {
		t.Run(tt.name, func(t *testing.T) {
			err := validator.ValidateCloseFC(&CloseFCValidationContext{
				Tx:   tt.tx,
				Unit: tt.unit,
			})
			if tt.wantErrMsg != "" {
				require.ErrorContains(t, err, tt.wantErrMsg)
			} else {
				require.NoError(t, err)
			}
		})
	}
}

func TestLockFC(t *testing.T) {
	_, verifier := testsig.CreateSignerAndVerifier(t)
	trustBase := testtb.NewTrustBase(t, verifier)
	validator := NewDefaultFeeCreditTxValidator(moneySystemID, systemID, crypto.SHA256, trustBase, feeCreditRecordUnitType)

	tests := []struct {
		name string
		ctx  *LockFCValidationContext
		err  string
	}{
		{
			name: "Ok",
			ctx: newLockFCValidationContext(
				state.NewUnit(nil, &fc.FeeCreditRecord{Balance: 50, Backlink: []byte{4}}),
				testutils.NewLockFC(t, nil),
			),
		},
		{
			name: "unit is nil",
			ctx: newLockFCValidationContext(
				nil,
				testutils.NewLockFC(t, nil),
			),
			err: "unit is nil",
		},
		{
			name: "tx is nil",
			ctx: newLockFCValidationContext(
				state.NewUnit(nil, &fc.FeeCreditRecord{Balance: 50, Backlink: []byte{4}}),
				nil,
			),
			err: "tx is nil",
		},
		{
			name: "attr is nil",
			ctx: &LockFCValidationContext{
				Tx:   testutils.NewLockFC(t, nil),
				Attr: nil,
				Unit: state.NewUnit(nil, &fc.FeeCreditRecord{Balance: 50, Backlink: []byte{4}}),
			},
			err: "tx attributes is nil",
		},
		{
			name: "unit id type part is not fee credit record",
			ctx: newLockFCValidationContext(
				state.NewUnit(nil, &fc.FeeCreditRecord{Balance: 50, Backlink: []byte{4}}),
				testutils.NewLockFC(t, testutils.NewLockFCAttr(), testtransaction.WithUnitID(
					types.NewUnitID(33, nil, []byte{1}, []byte{0xfe})),
				),
			),
			err: "invalid unit identifier: type is not fee credit record",
		},
		{
			name: "invalid unit data type",
			ctx: newLockFCValidationContext(
				state.NewUnit(nil, &testData{}),
				testutils.NewLockFC(t, nil),
			),
			err: "invalid unit type: unit is not fee credit record",
		},
		{
			name: "FCR is already locked",
			ctx: newLockFCValidationContext(
				state.NewUnit(nil, &fc.FeeCreditRecord{Balance: 50, Backlink: []byte{4}, Locked: 1}),
				testutils.NewLockFC(t, nil),
			),
			err: "fee credit record is already locked",
		},
		{
			name: "lock status is zero",
			ctx: newLockFCValidationContext(
				state.NewUnit(nil, &fc.FeeCreditRecord{Balance: 50, Backlink: []byte{4}, Locked: 0}),
				testutils.NewLockFC(t, testutils.NewLockFCAttr(testutils.WithLockStatus(0))),
			),
			err: "lock status must be non-zero value",
		},
		{
			name: "invalid backlink",
			ctx: newLockFCValidationContext(
				state.NewUnit(nil, &fc.FeeCreditRecord{Balance: 50, Backlink: []byte{4}}),
				testutils.NewLockFC(t, testutils.NewLockFCAttr(testutils.WithLockFCBacklink([]byte{3}))),
			),
			err: "the transaction backlink does not match with fee credit record backlink",
		},
		{
			name: "max fee exceeds balance",
			ctx: newLockFCValidationContext(
				state.NewUnit(nil, &fc.FeeCreditRecord{Balance: 50, Backlink: []byte{4}}),
				testutils.NewLockFC(t, nil,
					testtransaction.WithClientMetadata(&types.ClientMetadata{MaxTransactionFee: 51}),
				),
			),
			err: "max fee cannot exceed fee credit record balance",
		},
		{
			name: "FeeCreditRecordID is not nil",
			ctx: newLockFCValidationContext(
				state.NewUnit(nil, &fc.FeeCreditRecord{Balance: 50, Backlink: []byte{4}}),
				testutils.NewLockFC(t, nil,
					testtransaction.WithClientMetadata(&types.ClientMetadata{FeeCreditRecordID: recordID}),
				),
			),
			err: "fee tx cannot contain fee credit reference",
		},
		{
			name: "fee proof is not nil",
			ctx: newLockFCValidationContext(
				state.NewUnit(nil, &fc.FeeCreditRecord{Balance: 50, Backlink: []byte{4}}),
				testutils.NewLockFC(t, nil,
					testtransaction.WithFeeProof(feeProof),
				),
			),
			err: "fee tx cannot contain fee authorization proof",
		},
	}
	for _, tt := range tests {
		t.Run(tt.name, func(t *testing.T) {
			err := validator.ValidateLockFC(tt.ctx)
			if tt.err != "" {
				require.ErrorContains(t, err, tt.err)
			} else {
				require.NoError(t, err)
			}
		})
	}
}

func TestUnlockFC(t *testing.T) {
	_, verifier := testsig.CreateSignerAndVerifier(t)
	trustBase := testtb.NewTrustBase(t, verifier)
	validator := NewDefaultFeeCreditTxValidator(moneySystemID, systemID, crypto.SHA256, trustBase, feeCreditRecordUnitType)

	tests := []struct {
		name string
		ctx  *UnlockFCValidationContext
		err  string
	}{
		{
			name: "Ok",
			ctx: newUnlockFCValidationContext(
				state.NewUnit(nil, &fc.FeeCreditRecord{Balance: 50, Backlink: []byte{4}, Locked: 1}),
				testutils.NewUnlockFC(t, nil),
			),
		},
		{
			name: "unit is nil",
			ctx: newUnlockFCValidationContext(
				nil,
				testutils.NewUnlockFC(t, nil),
			),
			err: "unit is nil",
		},
		{
			name: "tx is nil",
			ctx: newUnlockFCValidationContext(
				state.NewUnit(nil, &fc.FeeCreditRecord{Balance: 50, Backlink: []byte{4}}),
				nil,
			),
			err: "tx is nil",
		},
		{
			name: "attr is nil",
			ctx: &UnlockFCValidationContext{
				Tx:   testutils.NewUnlockFC(t, nil),
				Attr: nil,
				Unit: state.NewUnit(nil, &fc.FeeCreditRecord{Balance: 50, Backlink: []byte{4}}),
			},
			err: "tx attributes is nil",
		},
		{
			name: "unit id type part is not fee credit record",
			ctx: newUnlockFCValidationContext(
				state.NewUnit(nil, &fc.FeeCreditRecord{Balance: 50, Backlink: []byte{4}}),
				testutils.NewUnlockFC(t, testutils.NewUnlockFCAttr(), testtransaction.WithUnitID(
					types.NewUnitID(33, nil, []byte{1}, []byte{0xfe})),
				),
			),
			err: "invalid unit identifier: type is not fee credit record",
		},
		{
			name: "invalid unit data type",
			ctx: newUnlockFCValidationContext(
				state.NewUnit(nil, &testData{}),
				testutils.NewUnlockFC(t, nil),
			),
			err: "invalid unit type: unit is not fee credit record",
		},
		{
			name: "FCR is already unlocked",
			ctx: newUnlockFCValidationContext(
				state.NewUnit(nil, &fc.FeeCreditRecord{Balance: 50, Backlink: []byte{4}, Locked: 0}),
				testutils.NewUnlockFC(t, nil),
			),
			err: "fee credit record is already unlock",
		},
		{
			name: "invalid backlink",
			ctx: newUnlockFCValidationContext(
				state.NewUnit(nil, &fc.FeeCreditRecord{Balance: 50, Backlink: []byte{4}, Locked: 1}),
				testutils.NewUnlockFC(t, testutils.NewUnlockFCAttr(testutils.WithUnlockFCBacklink([]byte{3}))),
			),
			err: "the transaction backlink does not match with fee credit record backlink",
		},
		{
			name: "max fee exceeds balance",
			ctx: newUnlockFCValidationContext(
				state.NewUnit(nil, &fc.FeeCreditRecord{Balance: 50, Backlink: []byte{4}, Locked: 1}),
				testutils.NewUnlockFC(t, nil,
					testtransaction.WithClientMetadata(&types.ClientMetadata{MaxTransactionFee: 51}),
				),
			),
			err: "max fee cannot exceed fee credit record balance",
		},
		{
			name: "FeeCreditRecordID is not nil",
			ctx: newUnlockFCValidationContext(
				state.NewUnit(nil, &fc.FeeCreditRecord{Balance: 50, Backlink: []byte{4}, Locked: 1}),
				testutils.NewUnlockFC(t, nil,
					testtransaction.WithClientMetadata(&types.ClientMetadata{FeeCreditRecordID: recordID}),
				),
			),
			err: "fee tx cannot contain fee credit reference",
		},
		{
			name: "fee proof is not nil",
			ctx: newUnlockFCValidationContext(
				state.NewUnit(nil, &fc.FeeCreditRecord{Balance: 50, Backlink: []byte{4}, Locked: 1}),
				testutils.NewUnlockFC(t, nil,
					testtransaction.WithFeeProof(feeProof),
				),
			),
			err: "fee tx cannot contain fee authorization proof",
		},
	}
	for _, tt := range tests {
		t.Run(tt.name, func(t *testing.T) {
			err := validator.ValidateUnlockFC(tt.ctx)
			if tt.err != "" {
				require.ErrorContains(t, err, tt.err)
			} else {
				require.NoError(t, err)
			}
		})
	}
}

func newLockFCValidationContext(unit *state.Unit, tx *types.TransactionOrder) *LockFCValidationContext {
	var attr *fc.LockFeeCreditAttributes
	if tx != nil {
		_ = tx.Payload.UnmarshalAttributes(&attr)
	}
	return &LockFCValidationContext{
		Tx:   tx,
		Attr: attr,
		Unit: unit,
	}
}

func newUnlockFCValidationContext(unit *state.Unit, tx *types.TransactionOrder) *UnlockFCValidationContext {
	var attr *fc.UnlockFeeCreditAttributes
	if tx != nil {
		_ = tx.Payload.UnmarshalAttributes(&attr)
	}
	return &UnlockFCValidationContext{
		Tx:   tx,
		Attr: attr,
		Unit: unit,
	}
>>>>>>> 945e93e0
}

func (t *testData) Write(hasher hash.Hash) error { return nil }
func (t *testData) SummaryValueInput() uint64 {
	return 0
}
func (t *testData) Copy() types.UnitData { return &testData{} }
func (t *testData) IncrementCounter()    {}

// test
func TestValidateGenericFeeCreditTx(t *testing.T) {
	t.Run("ok", func(t *testing.T) {
		tx := testtransaction.NewTransactionOrder(t, testtransaction.WithAttributes(
			&fc.AddFeeCreditAttributes{FeeCreditTransfer: nil}))
		require.NoError(t, ValidateGenericFeeCreditTx(tx))
	})
	t.Run("Fee credit transactions must not have fee proof", func(t *testing.T) {
		tx := testtransaction.NewTransactionOrder(t, testtransaction.WithAttributes(
			&fc.AddFeeCreditAttributes{FeeCreditTransfer: nil}))
		tx.FeeProof = []byte{1, 2, 3}
		require.EqualError(t, ValidateGenericFeeCreditTx(tx), "fee tx cannot contain fee authorization proof")
	})
	t.Run("Fee credit transactions must not contain FeeCreditRecordID", func(t *testing.T) {
		tx := testtransaction.NewTransactionOrder(t,
			testtransaction.WithAttributes(&fc.AddFeeCreditAttributes{FeeCreditTransfer: nil}),
			testtransaction.WithClientMetadata(&types.ClientMetadata{FeeCreditRecordID: []byte{1, 2, 3}}),
		)
		require.EqualError(t, ValidateGenericFeeCreditTx(tx), "fee tx cannot contain fee credit reference")
	})
}

func TestVerifyMaxTxFeeDoesNotExceedFRCBalance(t *testing.T) {
	t.Run("ok", func(t *testing.T) {
		tx := testtransaction.NewTransactionOrder(t,
			testtransaction.WithAttributes(&fc.AddFeeCreditAttributes{FeeCreditTransfer: nil}),
			testtransaction.WithClientMetadata(
				&types.ClientMetadata{
					FeeCreditRecordID: []byte{1, 2, 3},
					MaxTransactionFee: 10,
				}),
		)
		require.NoError(t, VerifyMaxTxFeeDoesNotExceedFRCBalance(tx, 11))
	})
	t.Run("not enough max fee is more than FCR balance", func(t *testing.T) {
		tx := testtransaction.NewTransactionOrder(t,
			testtransaction.WithAttributes(&fc.AddFeeCreditAttributes{FeeCreditTransfer: nil}),
			testtransaction.WithClientMetadata(
				&types.ClientMetadata{
					FeeCreditRecordID: []byte{1, 2, 3},
					MaxTransactionFee: 10,
				}),
		)
		require.EqualError(t, VerifyMaxTxFeeDoesNotExceedFRCBalance(tx, 9),
			"max fee cannot exceed fee credit record balance: tx.maxFee=10 fcr.Balance=9")
	})
}

func TestValidateCloseFC(t *testing.T) {
	t.Run("ok", func(t *testing.T) {
		attr := &fc.CloseFeeCreditAttributes{
			Amount:       10,
			TargetUnitID: []byte{1, 2, 3},
		}
		fcr := &fc.FeeCreditRecord{
			Balance: 10,
			Locked:  0,
		}
		require.NoError(t, ValidateCloseFC(attr, fcr))
	})
	t.Run("FRC balance must match close attributes", func(t *testing.T) {
		attr := &fc.CloseFeeCreditAttributes{
			Amount:       10,
			TargetUnitID: []byte{1, 2, 3},
		}
		fcr := &fc.FeeCreditRecord{
			Balance: 11,
			Locked:  0,
		}
		require.EqualError(t, ValidateCloseFC(attr, fcr), "invalid amount: amount=10 fcr.Balance=11")
	})
	t.Run("target unit id must not be empty", func(t *testing.T) {
		attr := &fc.CloseFeeCreditAttributes{
			Amount:       10,
			TargetUnitID: nil,
		}
		fcr := &fc.FeeCreditRecord{
			Balance: 10,
			Locked:  0,
		}
		require.EqualError(t, ValidateCloseFC(attr, fcr), "TargetUnitID is empty")
	})
	t.Run("unit is locked", func(t *testing.T) {
		attr := &fc.CloseFeeCreditAttributes{
			Amount:       10,
			TargetUnitID: []byte{1, 2, 3},
		}
		fcr := &fc.FeeCreditRecord{
			Balance: 10,
			Locked:  1,
		}
		require.EqualError(t, ValidateCloseFC(attr, fcr), "fee credit record is locked")
	})
}

func Test_parseFeeCreditRecord(t *testing.T) {
	feeCreditRecordUnitType = []byte{0x0a}

	t.Run("ok", func(t *testing.T) {
		s := state.NewEmptyState()
		fcr := &fc.FeeCreditRecord{
			Balance:  1,
			Backlink: test.RandomBytes(32),
			Timeout:  2,
		}
		unitPart := []byte{1}
		fcrID := types.NewUnitID(33, nil, unitPart, feeCreditRecordUnitType)
		require.NoError(t, s.Apply(state.AddUnit(fcrID, templates.AlwaysTrueBytes(), fcr)))
		unitData, bearer, err := parseFeeCreditRecord(fcrID, feeCreditRecordUnitType, s)
		require.NoError(t, err)
		require.EqualValues(t, bearer, templates.AlwaysTrueBytes())
		require.EqualValues(t, fcr, unitData)
	})
	t.Run("unit id is not fee credit type", func(t *testing.T) {
		s := state.NewEmptyState()
		unitID := []byte{1}
		unitData, bearer, err := parseFeeCreditRecord(unitID, feeCreditRecordUnitType, s)
		require.EqualError(t, err, "invalid unit identifier: type is not fee credit record")
		require.Nil(t, bearer)
		require.Nil(t, unitData)
	})
	t.Run("fcr unit not found", func(t *testing.T) {
		s := state.NewEmptyState()
		unitPart := []byte{1}
		fcrID := types.NewUnitID(33, nil, unitPart, feeCreditRecordUnitType)
		unitData, bearer, err := parseFeeCreditRecord(fcrID, feeCreditRecordUnitType, s)
		require.EqualError(t, err, "get fcr unit error: item 00000000000000000000000000000000000000000000000000000000000000010A does not exist: not found")
		require.Nil(t, bearer)
		require.Nil(t, unitData)
	})
	t.Run("unit data is not of type fee credit", func(t *testing.T) {
		s := state.NewEmptyState()
		fcr := &testData{}
		unitPart := []byte{1}
		fcrID := types.NewUnitID(33, nil, unitPart, feeCreditRecordUnitType)
		require.NoError(t, s.Apply(state.AddUnit(fcrID, templates.AlwaysTrueBytes(), fcr)))
		unitData, bearer, err := parseFeeCreditRecord(fcrID, feeCreditRecordUnitType, s)
		require.EqualError(t, err, "invalid unit type: unit is not fee credit record")
		require.Nil(t, bearer)
		require.Nil(t, unitData)
	})
}<|MERGE_RESOLUTION|>--- conflicted
+++ resolved
@@ -7,13 +7,7 @@
 	"github.com/alphabill-org/alphabill-go-base/predicates/templates"
 	"github.com/alphabill-org/alphabill-go-base/txsystem/fc"
 	"github.com/alphabill-org/alphabill-go-base/types"
-<<<<<<< HEAD
 	test "github.com/alphabill-org/alphabill/internal/testutils"
-
-=======
-	testsig "github.com/alphabill-org/alphabill/internal/testutils/sig"
-	testtb "github.com/alphabill-org/alphabill/internal/testutils/trustbase"
->>>>>>> 945e93e0
 	"github.com/alphabill-org/alphabill/state"
 	testtransaction "github.com/alphabill-org/alphabill/txsystem/testutils/transaction"
 	"github.com/stretchr/testify/require"
@@ -28,644 +22,8 @@
 	feeCreditRecordUnitType                = []byte{0xff}
 )
 
-<<<<<<< HEAD
 type testData struct {
 	_ struct{} `cbor:",toarray"`
-=======
-func TestAddFC(t *testing.T) {
-	signer, verifier := testsig.CreateSignerAndVerifier(t)
-	trustBase := testtb.NewTrustBase(t, verifier)
-	validator := NewDefaultFeeCreditTxValidator(moneySystemID, systemID, crypto.SHA256, trustBase, feeCreditRecordUnitType)
-
-	tests := []struct {
-		name        string
-		unit        *state.Unit
-		tx          *types.TransactionOrder
-		roundNumber uint64
-		wantErrMsg  string
-	}{
-		{
-			name:        "Ok",
-			tx:          testutils.NewAddFC(t, signer, nil),
-			roundNumber: 5,
-		},
-		{
-			name: "transferFC tx record is nil",
-			tx: testtransaction.NewTransactionOrder(t, testtransaction.WithAttributes(
-				&fc.AddFeeCreditAttributes{FeeCreditTransfer: nil})),
-			wantErrMsg: "transferFC tx record is nil",
-		},
-		{
-			name: "transferFC tx order is nil",
-			tx: testtransaction.NewTransactionOrder(t, testtransaction.WithAttributes(
-				&fc.AddFeeCreditAttributes{FeeCreditTransfer: &types.TransactionRecord{TransactionOrder: nil}},
-			)),
-			wantErrMsg: "transferFC tx order is nil",
-		},
-		{
-			name: "transferFC proof is nil",
-			tx: testtransaction.NewTransactionOrder(t, testtransaction.WithAttributes(
-				&fc.AddFeeCreditAttributes{FeeCreditTransfer: &types.TransactionRecord{TransactionOrder: &types.TransactionOrder{}}, FeeCreditTransferProof: nil},
-			)),
-			wantErrMsg: "transferFC tx proof is nil",
-		},
-		{
-			name: "FeeCreditRecordID is not nil",
-			unit: nil,
-			tx: testutils.NewAddFC(t, signer, nil,
-				testtransaction.WithClientMetadata(&types.ClientMetadata{FeeCreditRecordID: recordID}),
-			),
-			wantErrMsg: "fee tx cannot contain fee credit reference",
-		},
-		{
-			name: "UnitID has wrong type",
-			unit: nil,
-			tx: testutils.NewAddFC(t, signer, nil,
-				testtransaction.WithUnitID([]byte{1}),
-			),
-			wantErrMsg: "invalid unit identifier",
-		},
-		{
-			name: "Fee proof exists",
-			unit: nil,
-			tx: testutils.NewAddFC(t, signer, nil,
-				testtransaction.WithFeeProof(feeProof),
-			),
-			wantErrMsg: "fee tx cannot contain fee authorization proof",
-		},
-		{
-			name:       "Invalid unit type",
-			unit:       state.NewUnit(bearer, &testData{}), // add unit with wrong type
-			tx:         testutils.NewAddFC(t, signer, nil),
-			wantErrMsg: "invalid unit type: unit is not fee credit record",
-		},
-		{
-			name: "Invalid fee credit owner condition",
-			unit: state.NewUnit(bearer, &fc.FeeCreditRecord{}),
-			tx: testutils.NewAddFC(t, signer,
-				testutils.NewAddFCAttr(t, signer,
-					testutils.WithFCOwnerCondition([]byte("wrong bearer")),
-				),
-			),
-			wantErrMsg: "invalid owner condition",
-		},
-		{
-			name: "Invalid systemID",
-			tx: testutils.NewAddFC(t, signer,
-				testutils.NewAddFCAttr(t, signer,
-					testutils.WithTransferFCTx(
-						&types.TransactionRecord{
-							TransactionOrder: testutils.NewTransferFC(t, nil, testtransaction.WithSystemID(0xFFFFFFFF)),
-							ServerMetadata:   &types.ServerMetadata{},
-						},
-					),
-				),
-			),
-			wantErrMsg: `addFC: invalid transferFC money system identifier FFFFFFFF (expected 00000001)`,
-		},
-		{
-			name: "Invalid target systemID",
-			tx: testutils.NewAddFC(t, signer,
-				testutils.NewAddFCAttr(t, signer,
-					testutils.WithTransferFCTx(
-						&types.TransactionRecord{
-							TransactionOrder: testutils.NewTransferFC(t, testutils.NewTransferFCAttr(testutils.WithTargetSystemID(0xFFFFFFFF))),
-							ServerMetadata:   &types.ServerMetadata{},
-						},
-					),
-				),
-			),
-			wantErrMsg: "invalid transferFC target system identifier",
-		},
-		{
-			name: "Invalid target recordID",
-			tx: testutils.NewAddFC(t, signer,
-				testutils.NewAddFCAttr(t, signer,
-					testutils.WithTransferFCTx(
-						&types.TransactionRecord{
-							TransactionOrder: testutils.NewTransferFC(t, testutils.NewTransferFCAttr(testutils.WithTargetRecordID([]byte("not equal to transaction.unitId")))),
-							ServerMetadata:   &types.ServerMetadata{},
-						},
-					),
-				),
-			),
-			wantErrMsg: "invalid transferFC target record id",
-		},
-		{
-			name: "Invalid target unit backlink (fee credit record does not exist)",
-			tx: testutils.NewAddFC(t, signer,
-				testutils.NewAddFCAttr(t, signer,
-					testutils.WithTransferFCTx(
-						&types.TransactionRecord{
-							TransactionOrder: testutils.NewTransferFC(t, testutils.NewTransferFCAttr(testutils.WithTargetUnitBacklink([]byte("non-empty target unit backlink")))),
-							ServerMetadata:   &types.ServerMetadata{ActualFee: 1},
-						},
-					),
-				),
-			),
-			wantErrMsg: "invalid transferFC target unit backlink",
-		},
-		{
-			name: "Invalid target unit backlink (tx target unit backlink equals to fee credit record state hash and NOT backlink)",
-			tx: testutils.NewAddFC(t, signer,
-				testutils.NewAddFCAttr(t, signer,
-					testutils.WithTransferFCTx(
-						&types.TransactionRecord{
-							TransactionOrder: testutils.NewTransferFC(t, testutils.NewTransferFCAttr(testutils.WithTargetUnitBacklink([]byte("sent target unit backlink")))),
-							ServerMetadata:   &types.ServerMetadata{ActualFee: 1},
-						},
-					),
-				),
-			),
-			unit:       state.NewUnit(nil, &fc.FeeCreditRecord{Backlink: []byte("actual target unit backlink")}),
-			wantErrMsg: "invalid transferFC target unit backlink",
-		},
-		{
-			name: "ok target unit backlink (tx target unit backlink equals fee credit record)",
-			tx: testutils.NewAddFC(t, signer,
-				testutils.NewAddFCAttr(t, signer,
-					testutils.WithTransferFCTx(
-						&types.TransactionRecord{
-							TransactionOrder: testutils.NewTransferFC(t, testutils.NewTransferFCAttr(testutils.WithTargetUnitBacklink([]byte("actual target unit backlink")))),
-							ServerMetadata:   &types.ServerMetadata{ActualFee: 1},
-						},
-					),
-				),
-			),
-			unit: state.NewUnit(nil, &fc.FeeCreditRecord{Backlink: []byte("actual target unit backlink")}),
-		},
-		{
-			name: "EarliestAdditionTime in the future NOK",
-			tx: testutils.NewAddFC(t, signer,
-				testutils.NewAddFCAttr(t, signer,
-					testutils.WithTransferFCTx(
-						&types.TransactionRecord{
-							TransactionOrder: testutils.NewTransferFC(t, testutils.NewTransferFCAttr(testutils.WithEarliestAdditionTime(11))),
-							ServerMetadata:   &types.ServerMetadata{},
-						},
-					),
-				),
-			),
-			roundNumber: 10,
-			wantErrMsg:  "invalid transferFC timeout",
-		},
-		{
-			name: "EarliestAdditionTime next block OK",
-			tx: testutils.NewAddFC(t, signer,
-				testutils.NewAddFCAttr(t, signer,
-					testutils.WithTransferFCTx(
-						&types.TransactionRecord{
-							TransactionOrder: testutils.NewTransferFC(t, testutils.NewTransferFCAttr(testutils.WithEarliestAdditionTime(10))),
-							ServerMetadata:   &types.ServerMetadata{ActualFee: 1},
-						},
-					),
-				),
-			),
-			roundNumber: 10,
-		},
-		{
-			name: "LatestAdditionTime in the past NOK",
-			tx: testutils.NewAddFC(t, signer,
-				testutils.NewAddFCAttr(t, signer,
-					testutils.WithTransferFCTx(
-						&types.TransactionRecord{
-							TransactionOrder: testutils.NewTransferFC(t, testutils.NewTransferFCAttr(testutils.WithLatestAdditionTime(9))),
-							ServerMetadata:   &types.ServerMetadata{},
-						},
-					),
-				),
-			),
-			roundNumber: 10,
-			wantErrMsg:  "invalid transferFC timeout",
-		},
-		{
-			name: "LatestAdditionTime next block OK",
-			tx: testutils.NewAddFC(t, signer,
-				testutils.NewAddFCAttr(t, signer,
-					testutils.WithTransferFCTx(
-						&types.TransactionRecord{
-							TransactionOrder: testutils.NewTransferFC(t, testutils.NewTransferFCAttr(testutils.WithLatestAdditionTime(10))),
-							ServerMetadata:   &types.ServerMetadata{ActualFee: 1},
-						},
-					),
-				),
-			),
-			roundNumber: 10,
-		},
-		{
-			name: "Invalid tx fee",
-			tx: testutils.NewAddFC(t, signer,
-				testutils.NewAddFCAttr(t, signer,
-					testutils.WithTransferFCTx(
-						&types.TransactionRecord{
-							TransactionOrder: testutils.NewTransferFC(t, testutils.NewTransferFCAttr(testutils.WithAmount(100))),
-							ServerMetadata:   &types.ServerMetadata{ActualFee: 1},
-						},
-					),
-				),
-				testtransaction.WithClientMetadata(&types.ClientMetadata{MaxTransactionFee: 101}),
-			),
-			roundNumber: 5,
-			wantErrMsg:  "invalid transferFC fee",
-		},
-		{
-			name: "Invalid tx proof",
-			tx: testutils.NewAddFC(t, signer,
-				testutils.NewAddFCAttr(t, signer,
-					testutils.WithTransferFCProof(newInvalidProof(t, signer)),
-				),
-			),
-			roundNumber: 5,
-			wantErrMsg:  "proof is not valid",
-		},
-	}
-	for _, tt := range tests {
-		t.Run(tt.name, func(t *testing.T) {
-			err := validator.ValidateAddFeeCredit(&AddFCValidationContext{
-				Tx:                 tt.tx,
-				Unit:               tt.unit,
-				CurrentRoundNumber: tt.roundNumber,
-			})
-			if tt.wantErrMsg != "" {
-				require.ErrorContains(t, err, tt.wantErrMsg)
-			} else {
-				require.NoError(t, err)
-			}
-		})
-	}
-}
-
-func TestCloseFC(t *testing.T) {
-	_, verifier := testsig.CreateSignerAndVerifier(t)
-	trustBase := testtb.NewTrustBase(t, verifier)
-	validator := NewDefaultFeeCreditTxValidator(moneySystemID, systemID, crypto.SHA256, trustBase, feeCreditRecordUnitType)
-
-	tests := []struct {
-		name       string
-		unit       *state.Unit
-		tx         *types.TransactionOrder
-		wantErr    error
-		wantErrMsg string
-	}{
-		{
-			name:    "Ok",
-			unit:    state.NewUnit(nil, &fc.FeeCreditRecord{Balance: 50}),
-			tx:      testutils.NewCloseFC(t, nil),
-			wantErr: nil,
-		},
-		{
-			name:       "tx is nil",
-			unit:       state.NewUnit(nil, &fc.FeeCreditRecord{Balance: 50}),
-			tx:         nil,
-			wantErrMsg: "tx is nil",
-		},
-		{
-			name: "FeeCreditRecordID is not nil",
-			unit: state.NewUnit(nil, &fc.FeeCreditRecord{Balance: 50}),
-			tx: testutils.NewCloseFC(t, nil,
-				testtransaction.WithClientMetadata(&types.ClientMetadata{FeeCreditRecordID: recordID}),
-			),
-			wantErrMsg: "fee tx cannot contain fee credit reference",
-		},
-		{
-			name: "UnitID has wrong type",
-			unit: state.NewUnit(nil, &fc.FeeCreditRecord{Balance: 50}),
-			tx: testutils.NewCloseFC(t, nil,
-				testtransaction.WithUnitID([]byte{8}),
-			),
-			wantErrMsg: "invalid unit identifier",
-		},
-		{
-			name: "Fee proof exists",
-			unit: state.NewUnit(nil, &fc.FeeCreditRecord{Balance: 50}),
-			tx: testutils.NewCloseFC(t, nil,
-				testtransaction.WithFeeProof(feeProof),
-			),
-			wantErrMsg: "fee tx cannot contain fee authorization proof",
-		},
-		{
-			name:       "Invalid unit nil",
-			unit:       nil,
-			tx:         testutils.NewCloseFC(t, nil),
-			wantErrMsg: "unit is nil",
-		},
-		{
-			name:       "Invalid unit type",
-			unit:       state.NewUnit(nil, &testData{}),
-			tx:         testutils.NewCloseFC(t, nil),
-			wantErrMsg: "unit data is not of type fee credit record",
-		},
-		{
-			name:       "Invalid amount",
-			unit:       state.NewUnit(nil, &fc.FeeCreditRecord{Balance: 50}),
-			tx:         testutils.NewCloseFC(t, testutils.NewCloseFCAttr(testutils.WithCloseFCAmount(51))),
-			wantErrMsg: "invalid amount",
-		},
-		{
-			name:       "Nil target unit id",
-			unit:       state.NewUnit(nil, &fc.FeeCreditRecord{Balance: 50}),
-			tx:         testutils.NewCloseFC(t, testutils.NewCloseFCAttr(testutils.WithCloseFCTargetUnitID(nil))),
-			wantErrMsg: "TargetUnitID is empty",
-		},
-		{
-			name:       "Empty target unit id",
-			unit:       state.NewUnit(nil, &fc.FeeCreditRecord{Balance: 50}),
-			tx:         testutils.NewCloseFC(t, testutils.NewCloseFCAttr(testutils.WithCloseFCTargetUnitID([]byte{}))),
-			wantErrMsg: "TargetUnitID is empty",
-		},
-		{
-			name: "Invalid fee",
-			unit: state.NewUnit(nil, &fc.FeeCreditRecord{Balance: 50}),
-			tx: testutils.NewCloseFC(t, nil,
-				testtransaction.WithClientMetadata(&types.ClientMetadata{MaxTransactionFee: 51}),
-			),
-			wantErrMsg: "invalid fee",
-		},
-	}
-	for _, tt := range tests {
-		t.Run(tt.name, func(t *testing.T) {
-			err := validator.ValidateCloseFC(&CloseFCValidationContext{
-				Tx:   tt.tx,
-				Unit: tt.unit,
-			})
-			if tt.wantErrMsg != "" {
-				require.ErrorContains(t, err, tt.wantErrMsg)
-			} else {
-				require.NoError(t, err)
-			}
-		})
-	}
-}
-
-func TestLockFC(t *testing.T) {
-	_, verifier := testsig.CreateSignerAndVerifier(t)
-	trustBase := testtb.NewTrustBase(t, verifier)
-	validator := NewDefaultFeeCreditTxValidator(moneySystemID, systemID, crypto.SHA256, trustBase, feeCreditRecordUnitType)
-
-	tests := []struct {
-		name string
-		ctx  *LockFCValidationContext
-		err  string
-	}{
-		{
-			name: "Ok",
-			ctx: newLockFCValidationContext(
-				state.NewUnit(nil, &fc.FeeCreditRecord{Balance: 50, Backlink: []byte{4}}),
-				testutils.NewLockFC(t, nil),
-			),
-		},
-		{
-			name: "unit is nil",
-			ctx: newLockFCValidationContext(
-				nil,
-				testutils.NewLockFC(t, nil),
-			),
-			err: "unit is nil",
-		},
-		{
-			name: "tx is nil",
-			ctx: newLockFCValidationContext(
-				state.NewUnit(nil, &fc.FeeCreditRecord{Balance: 50, Backlink: []byte{4}}),
-				nil,
-			),
-			err: "tx is nil",
-		},
-		{
-			name: "attr is nil",
-			ctx: &LockFCValidationContext{
-				Tx:   testutils.NewLockFC(t, nil),
-				Attr: nil,
-				Unit: state.NewUnit(nil, &fc.FeeCreditRecord{Balance: 50, Backlink: []byte{4}}),
-			},
-			err: "tx attributes is nil",
-		},
-		{
-			name: "unit id type part is not fee credit record",
-			ctx: newLockFCValidationContext(
-				state.NewUnit(nil, &fc.FeeCreditRecord{Balance: 50, Backlink: []byte{4}}),
-				testutils.NewLockFC(t, testutils.NewLockFCAttr(), testtransaction.WithUnitID(
-					types.NewUnitID(33, nil, []byte{1}, []byte{0xfe})),
-				),
-			),
-			err: "invalid unit identifier: type is not fee credit record",
-		},
-		{
-			name: "invalid unit data type",
-			ctx: newLockFCValidationContext(
-				state.NewUnit(nil, &testData{}),
-				testutils.NewLockFC(t, nil),
-			),
-			err: "invalid unit type: unit is not fee credit record",
-		},
-		{
-			name: "FCR is already locked",
-			ctx: newLockFCValidationContext(
-				state.NewUnit(nil, &fc.FeeCreditRecord{Balance: 50, Backlink: []byte{4}, Locked: 1}),
-				testutils.NewLockFC(t, nil),
-			),
-			err: "fee credit record is already locked",
-		},
-		{
-			name: "lock status is zero",
-			ctx: newLockFCValidationContext(
-				state.NewUnit(nil, &fc.FeeCreditRecord{Balance: 50, Backlink: []byte{4}, Locked: 0}),
-				testutils.NewLockFC(t, testutils.NewLockFCAttr(testutils.WithLockStatus(0))),
-			),
-			err: "lock status must be non-zero value",
-		},
-		{
-			name: "invalid backlink",
-			ctx: newLockFCValidationContext(
-				state.NewUnit(nil, &fc.FeeCreditRecord{Balance: 50, Backlink: []byte{4}}),
-				testutils.NewLockFC(t, testutils.NewLockFCAttr(testutils.WithLockFCBacklink([]byte{3}))),
-			),
-			err: "the transaction backlink does not match with fee credit record backlink",
-		},
-		{
-			name: "max fee exceeds balance",
-			ctx: newLockFCValidationContext(
-				state.NewUnit(nil, &fc.FeeCreditRecord{Balance: 50, Backlink: []byte{4}}),
-				testutils.NewLockFC(t, nil,
-					testtransaction.WithClientMetadata(&types.ClientMetadata{MaxTransactionFee: 51}),
-				),
-			),
-			err: "max fee cannot exceed fee credit record balance",
-		},
-		{
-			name: "FeeCreditRecordID is not nil",
-			ctx: newLockFCValidationContext(
-				state.NewUnit(nil, &fc.FeeCreditRecord{Balance: 50, Backlink: []byte{4}}),
-				testutils.NewLockFC(t, nil,
-					testtransaction.WithClientMetadata(&types.ClientMetadata{FeeCreditRecordID: recordID}),
-				),
-			),
-			err: "fee tx cannot contain fee credit reference",
-		},
-		{
-			name: "fee proof is not nil",
-			ctx: newLockFCValidationContext(
-				state.NewUnit(nil, &fc.FeeCreditRecord{Balance: 50, Backlink: []byte{4}}),
-				testutils.NewLockFC(t, nil,
-					testtransaction.WithFeeProof(feeProof),
-				),
-			),
-			err: "fee tx cannot contain fee authorization proof",
-		},
-	}
-	for _, tt := range tests {
-		t.Run(tt.name, func(t *testing.T) {
-			err := validator.ValidateLockFC(tt.ctx)
-			if tt.err != "" {
-				require.ErrorContains(t, err, tt.err)
-			} else {
-				require.NoError(t, err)
-			}
-		})
-	}
-}
-
-func TestUnlockFC(t *testing.T) {
-	_, verifier := testsig.CreateSignerAndVerifier(t)
-	trustBase := testtb.NewTrustBase(t, verifier)
-	validator := NewDefaultFeeCreditTxValidator(moneySystemID, systemID, crypto.SHA256, trustBase, feeCreditRecordUnitType)
-
-	tests := []struct {
-		name string
-		ctx  *UnlockFCValidationContext
-		err  string
-	}{
-		{
-			name: "Ok",
-			ctx: newUnlockFCValidationContext(
-				state.NewUnit(nil, &fc.FeeCreditRecord{Balance: 50, Backlink: []byte{4}, Locked: 1}),
-				testutils.NewUnlockFC(t, nil),
-			),
-		},
-		{
-			name: "unit is nil",
-			ctx: newUnlockFCValidationContext(
-				nil,
-				testutils.NewUnlockFC(t, nil),
-			),
-			err: "unit is nil",
-		},
-		{
-			name: "tx is nil",
-			ctx: newUnlockFCValidationContext(
-				state.NewUnit(nil, &fc.FeeCreditRecord{Balance: 50, Backlink: []byte{4}}),
-				nil,
-			),
-			err: "tx is nil",
-		},
-		{
-			name: "attr is nil",
-			ctx: &UnlockFCValidationContext{
-				Tx:   testutils.NewUnlockFC(t, nil),
-				Attr: nil,
-				Unit: state.NewUnit(nil, &fc.FeeCreditRecord{Balance: 50, Backlink: []byte{4}}),
-			},
-			err: "tx attributes is nil",
-		},
-		{
-			name: "unit id type part is not fee credit record",
-			ctx: newUnlockFCValidationContext(
-				state.NewUnit(nil, &fc.FeeCreditRecord{Balance: 50, Backlink: []byte{4}}),
-				testutils.NewUnlockFC(t, testutils.NewUnlockFCAttr(), testtransaction.WithUnitID(
-					types.NewUnitID(33, nil, []byte{1}, []byte{0xfe})),
-				),
-			),
-			err: "invalid unit identifier: type is not fee credit record",
-		},
-		{
-			name: "invalid unit data type",
-			ctx: newUnlockFCValidationContext(
-				state.NewUnit(nil, &testData{}),
-				testutils.NewUnlockFC(t, nil),
-			),
-			err: "invalid unit type: unit is not fee credit record",
-		},
-		{
-			name: "FCR is already unlocked",
-			ctx: newUnlockFCValidationContext(
-				state.NewUnit(nil, &fc.FeeCreditRecord{Balance: 50, Backlink: []byte{4}, Locked: 0}),
-				testutils.NewUnlockFC(t, nil),
-			),
-			err: "fee credit record is already unlock",
-		},
-		{
-			name: "invalid backlink",
-			ctx: newUnlockFCValidationContext(
-				state.NewUnit(nil, &fc.FeeCreditRecord{Balance: 50, Backlink: []byte{4}, Locked: 1}),
-				testutils.NewUnlockFC(t, testutils.NewUnlockFCAttr(testutils.WithUnlockFCBacklink([]byte{3}))),
-			),
-			err: "the transaction backlink does not match with fee credit record backlink",
-		},
-		{
-			name: "max fee exceeds balance",
-			ctx: newUnlockFCValidationContext(
-				state.NewUnit(nil, &fc.FeeCreditRecord{Balance: 50, Backlink: []byte{4}, Locked: 1}),
-				testutils.NewUnlockFC(t, nil,
-					testtransaction.WithClientMetadata(&types.ClientMetadata{MaxTransactionFee: 51}),
-				),
-			),
-			err: "max fee cannot exceed fee credit record balance",
-		},
-		{
-			name: "FeeCreditRecordID is not nil",
-			ctx: newUnlockFCValidationContext(
-				state.NewUnit(nil, &fc.FeeCreditRecord{Balance: 50, Backlink: []byte{4}, Locked: 1}),
-				testutils.NewUnlockFC(t, nil,
-					testtransaction.WithClientMetadata(&types.ClientMetadata{FeeCreditRecordID: recordID}),
-				),
-			),
-			err: "fee tx cannot contain fee credit reference",
-		},
-		{
-			name: "fee proof is not nil",
-			ctx: newUnlockFCValidationContext(
-				state.NewUnit(nil, &fc.FeeCreditRecord{Balance: 50, Backlink: []byte{4}, Locked: 1}),
-				testutils.NewUnlockFC(t, nil,
-					testtransaction.WithFeeProof(feeProof),
-				),
-			),
-			err: "fee tx cannot contain fee authorization proof",
-		},
-	}
-	for _, tt := range tests {
-		t.Run(tt.name, func(t *testing.T) {
-			err := validator.ValidateUnlockFC(tt.ctx)
-			if tt.err != "" {
-				require.ErrorContains(t, err, tt.err)
-			} else {
-				require.NoError(t, err)
-			}
-		})
-	}
-}
-
-func newLockFCValidationContext(unit *state.Unit, tx *types.TransactionOrder) *LockFCValidationContext {
-	var attr *fc.LockFeeCreditAttributes
-	if tx != nil {
-		_ = tx.Payload.UnmarshalAttributes(&attr)
-	}
-	return &LockFCValidationContext{
-		Tx:   tx,
-		Attr: attr,
-		Unit: unit,
-	}
-}
-
-func newUnlockFCValidationContext(unit *state.Unit, tx *types.TransactionOrder) *UnlockFCValidationContext {
-	var attr *fc.UnlockFeeCreditAttributes
-	if tx != nil {
-		_ = tx.Payload.UnmarshalAttributes(&attr)
-	}
-	return &UnlockFCValidationContext{
-		Tx:   tx,
-		Attr: attr,
-		Unit: unit,
-	}
->>>>>>> 945e93e0
 }
 
 func (t *testData) Write(hasher hash.Hash) error { return nil }
