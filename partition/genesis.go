--- conflicted
+++ resolved
@@ -118,13 +118,8 @@
 		return nil, err
 	}
 	gBlock := &types.Block{
-<<<<<<< HEAD
 		Header: &types.Header{Version: 1,
-			SystemID:          pdr.SystemIdentifier,
-=======
-		Header: &types.Header{
 			PartitionID:       pdr.PartitionIdentifier,
->>>>>>> 4f29cf1e
 			ProposerID:        "genesis",
 			PreviousBlockHash: zeroHash,
 		},
