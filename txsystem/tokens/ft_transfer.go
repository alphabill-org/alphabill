package tokens

import (
	"bytes"
	"errors"
	"fmt"

	"github.com/alphabill-org/alphabill-go-base/txsystem/tokens"
	"github.com/alphabill-org/alphabill-go-base/types"
	"github.com/alphabill-org/alphabill/state"
	"github.com/alphabill-org/alphabill/tree/avl"
	"github.com/alphabill-org/alphabill/txsystem"
)

<<<<<<< HEAD
func (m *FungibleTokensModule) handleTransferFungibleTokenTx() txsystem.GenericExecuteFunc[tokens.TransferFungibleTokenAttributes] {
	return func(tx *types.TransactionOrder, attr *tokens.TransferFungibleTokenAttributes, exeCtx *txsystem.TxExecutionContext) (*types.ServerMetadata, error) {
		if err := m.validateTransferFungibleToken(tx, attr, exeCtx); err != nil {
			return nil, fmt.Errorf("invalid transfer fungible token tx: %w", err)
		}
		fee := m.feeCalculator()
		unitID := tx.UnitID()

		if err := m.state.Apply(
			state.SetOwner(unitID, attr.NewBearer),
			state.UpdateUnitData(unitID,
				func(data types.UnitData) (types.UnitData, error) {
					d, ok := data.(*tokens.FungibleTokenData)
					if !ok {
						return nil, fmt.Errorf("unit %v does not contain fungible token data", unitID)
					}
					d.T = exeCtx.CurrentBlockNr
					d.Counter += 1
					return d, nil
				}),
		); err != nil {
			return nil, err
		}
=======
func (m *FungibleTokensModule) executeTransferFT(tx *types.TransactionOrder, attr *tokens.TransferFungibleTokenAttributes, exeCtx *txsystem.TxExecutionContext) (*types.ServerMetadata, error) {
	fee := m.feeCalculator()
	unitID := tx.UnitID()
>>>>>>> ae30379f

	if err := m.state.Apply(
		state.SetOwner(unitID, attr.NewBearer),
		state.UpdateUnitData(unitID,
			func(data types.UnitData) (types.UnitData, error) {
				d, ok := data.(*tokens.FungibleTokenData)
				if !ok {
					return nil, fmt.Errorf("unit %v does not contain fungible token data", unitID)
				}
				d.T = exeCtx.CurrentBlockNr
				d.Counter += 1
				return d, nil
			}),
	); err != nil {
		return nil, err
	}

	return &types.ServerMetadata{ActualFee: fee, TargetUnits: []types.UnitID{unitID}, SuccessIndicator: types.TxStatusSuccessful}, nil
}

<<<<<<< HEAD
func (m *FungibleTokensModule) validateTransferFungibleToken(tx *types.TransactionOrder, attr *tokens.TransferFungibleTokenAttributes, exeCtx *txsystem.TxExecutionContext) error {
=======
func (m *FungibleTokensModule) validateTransferFT(tx *types.TransactionOrder, attr *tokens.TransferFungibleTokenAttributes, exeCtx *txsystem.TxExecutionContext) error {
>>>>>>> ae30379f
	bearer, d, err := getFungibleTokenData(tx.UnitID(), m.state)
	if err != nil {
		return err
	}

	if d.Locked != 0 {
		return fmt.Errorf("token is locked")
	}

	if d.Value != attr.Value {
		return fmt.Errorf("invalid token value: expected %v, got %v", d.Value, attr.Value)
	}

	if d.Counter != attr.Counter {
		return fmt.Errorf("invalid counter: expected %d, got %d", d.Counter, attr.Counter)
	}

	if !bytes.Equal(attr.TypeID, d.TokenType) {
		return fmt.Errorf("invalid type identifier: expected '%s', got '%s'", d.TokenType, attr.TypeID)
	}

	if err = m.execPredicate(bearer, tx.OwnerProof, tx, exeCtx); err != nil {
		return fmt.Errorf("evaluating bearer predicate: %w", err)
	}
	err = runChainedPredicates[*tokens.FungibleTokenTypeData](
		exeCtx,
		tx,
		d.TokenType,
		attr.InvariantPredicateSignatures,
		m.execPredicate,
		func(d *tokens.FungibleTokenTypeData) (types.UnitID, []byte) {
			return d.ParentTypeId, d.InvariantPredicate
		},
		m.state.GetUnit,
	)
	if err != nil {
		return fmt.Errorf("token type InvariantPredicate: %w", err)
	}
	return nil
}

func getFungibleTokenData(unitID types.UnitID, s *state.State) (types.PredicateBytes, *tokens.FungibleTokenData, error) {
	if !unitID.HasType(tokens.FungibleTokenUnitType) {
		return nil, nil, fmt.Errorf(ErrStrInvalidUnitID)
	}

	u, err := s.GetUnit(unitID, false)
	if err != nil {
		if errors.Is(err, avl.ErrNotFound) {
			return nil, nil, fmt.Errorf("unit %v does not exist: %w", unitID, err)
		}
		return nil, nil, err
	}
	d, ok := u.Data().(*tokens.FungibleTokenData)
	if !ok {
		return nil, nil, fmt.Errorf("unit %v is not fungible token data", unitID)
	}
	return u.Bearer(), d, nil
}<|MERGE_RESOLUTION|>--- conflicted
+++ resolved
@@ -12,35 +12,9 @@
 	"github.com/alphabill-org/alphabill/txsystem"
 )
 
-<<<<<<< HEAD
-func (m *FungibleTokensModule) handleTransferFungibleTokenTx() txsystem.GenericExecuteFunc[tokens.TransferFungibleTokenAttributes] {
-	return func(tx *types.TransactionOrder, attr *tokens.TransferFungibleTokenAttributes, exeCtx *txsystem.TxExecutionContext) (*types.ServerMetadata, error) {
-		if err := m.validateTransferFungibleToken(tx, attr, exeCtx); err != nil {
-			return nil, fmt.Errorf("invalid transfer fungible token tx: %w", err)
-		}
-		fee := m.feeCalculator()
-		unitID := tx.UnitID()
-
-		if err := m.state.Apply(
-			state.SetOwner(unitID, attr.NewBearer),
-			state.UpdateUnitData(unitID,
-				func(data types.UnitData) (types.UnitData, error) {
-					d, ok := data.(*tokens.FungibleTokenData)
-					if !ok {
-						return nil, fmt.Errorf("unit %v does not contain fungible token data", unitID)
-					}
-					d.T = exeCtx.CurrentBlockNr
-					d.Counter += 1
-					return d, nil
-				}),
-		); err != nil {
-			return nil, err
-		}
-=======
 func (m *FungibleTokensModule) executeTransferFT(tx *types.TransactionOrder, attr *tokens.TransferFungibleTokenAttributes, exeCtx *txsystem.TxExecutionContext) (*types.ServerMetadata, error) {
 	fee := m.feeCalculator()
 	unitID := tx.UnitID()
->>>>>>> ae30379f
 
 	if err := m.state.Apply(
 		state.SetOwner(unitID, attr.NewBearer),
@@ -61,11 +35,7 @@
 	return &types.ServerMetadata{ActualFee: fee, TargetUnits: []types.UnitID{unitID}, SuccessIndicator: types.TxStatusSuccessful}, nil
 }
 
-<<<<<<< HEAD
-func (m *FungibleTokensModule) validateTransferFungibleToken(tx *types.TransactionOrder, attr *tokens.TransferFungibleTokenAttributes, exeCtx *txsystem.TxExecutionContext) error {
-=======
 func (m *FungibleTokensModule) validateTransferFT(tx *types.TransactionOrder, attr *tokens.TransferFungibleTokenAttributes, exeCtx *txsystem.TxExecutionContext) error {
->>>>>>> ae30379f
 	bearer, d, err := getFungibleTokenData(tx.UnitID(), m.state)
 	if err != nil {
 		return err
