package money

import (
	"bytes"
	"context"
	"crypto"
	"errors"
	"fmt"
	"sort"
	"time"

	moneytx "github.com/alphabill-org/alphabill/internal/txsystem/money"
	"github.com/ethereum/go-ethereum/common/hexutil"
	"golang.org/x/sync/errgroup"

	abcrypto "github.com/alphabill-org/alphabill/internal/crypto"
	"github.com/alphabill-org/alphabill/internal/txsystem"
<<<<<<< HEAD
	"github.com/alphabill-org/alphabill/internal/txsystem/fc/transactions"
	"github.com/alphabill-org/alphabill/internal/txsystem/money"
	"github.com/alphabill-org/alphabill/internal/txsystem/util"
=======
	"github.com/alphabill-org/alphabill/internal/util"
	abclient "github.com/alphabill-org/alphabill/pkg/client"
>>>>>>> 93d11cb5
	"github.com/alphabill-org/alphabill/pkg/wallet"
	"github.com/alphabill-org/alphabill/pkg/wallet/account"
	backendmoney "github.com/alphabill-org/alphabill/pkg/wallet/backend/money"
	"github.com/alphabill-org/alphabill/pkg/wallet/backend/money/client"
	"github.com/alphabill-org/alphabill/pkg/wallet/log"
)

const (
	dcTimeoutBlockCount     = 10
	swapTimeoutBlockCount   = 60
	txTimeoutBlockCount     = 100
	dustBillDeletionTimeout = 65536
)

var (
	ErrSwapInProgress               = errors.New("swap is in progress, synchronize your wallet to complete the process")
	ErrInsufficientBalance          = errors.New("insufficient balance for transaction")
	ErrInsufficientFeeCredit        = errors.New("insufficient fee credit balance for transaction(s)")
	ErrInsufficientBillValue        = errors.New("wallet does not have a bill large enough for fee transfer")
	ErrInvalidCreateFeeCreditAmount = errors.New("fee credit amount must be positive")
	ErrInvalidPubKey                = errors.New("invalid public key, public key must be in compressed secp256k1 format")
	ErrInvalidPassword              = errors.New("invalid password")
	ErrInvalidBlockSystemID         = errors.New("invalid system identifier")
	ErrTxFailedToConfirm            = errors.New("transaction(s) failed to confirm")
)

var (
	txBufferFullErrMsg = "tx buffer is full"
	maxTxFailedTries   = 3
)

type (
	Wallet struct {
		*wallet.Wallet

		dcWg       *dcWaitGroup
		am         account.Manager
		restClient *client.MoneyBackendClient
	}

	SendCmd struct {
		ReceiverPubKey      []byte
		Amount              uint64
		WaitForConfirmation bool
		AccountIndex        uint64
	}

	GetBalanceCmd struct {
		AccountIndex uint64
		CountDCBills bool
	}

	AddFeeCmd struct {
		Amount       uint64
		AccountIndex uint64
	}

	ReclaimFeeCmd struct {
		AccountIndex uint64
	}
)

// CreateNewWallet creates a new wallet. To synchronize wallet with a node call Sync.
// Shutdown needs to be called to release resources used by wallet.
// If mnemonic seed is empty then new mnemonic will ge generated, otherwise wallet is restored using given mnemonic.
func CreateNewWallet(am account.Manager, mnemonic string) error {
	return createMoneyWallet(mnemonic, am)
}

func LoadExistingWallet(config abclient.AlphabillClientConfig, am account.Manager, restClient *client.MoneyBackendClient) (*Wallet, error) {
	mw := &Wallet{am: am, restClient: restClient, dcWg: newDcWaitGroup()}

	mw.Wallet = wallet.New().
		SetABClientConf(config).
		Build()

	return mw, nil
}

func (w *Wallet) GetAccountManager() account.Manager {
	return w.am
}

func (w *Wallet) SystemID() []byte {
	// TODO: return the default "AlphaBill Money System ID" for now
	// but this should come from config (base wallet? AB client?)
	return []byte{0, 0, 0, 0}
}

<<<<<<< HEAD
func (w *Wallet) ProcessBlock(b *block.Block) error {
	log.Info("processing block: ", b.GetRoundNumber())
	if !bytes.Equal(w.SystemID(), b.GetSystemIdentifier()) {
		return ErrInvalidBlockSystemID
	}

	return w.db.WithTransaction(func(dbTx TxContext) error {
		lastBlockNumber, err := dbTx.GetBlockNumber()
		if err != nil {
			return err
		}
		err = validateBlockNumber(b.GetRoundNumber(), lastBlockNumber)
		if err != nil {
			return err
		}
		for _, acc := range w.am.GetAll() {
			fcb, err := dbTx.GetFeeCreditBill(acc.AccountIndex)
			if err != nil {
				return err
			}
			for _, pbTx := range b.Transactions {
				err = w.collectBills(dbTx, pbTx, b, fcb.getFCBlockNumber(), &acc)
				if err != nil {
					return err
				}
			}
		}
		return w.endBlock(dbTx, b)
	})
}

func (w *Wallet) endBlock(dbTx TxContext, b *block.Block) error {
	blockNumber := b.GetRoundNumber()
	err := dbTx.SetBlockNumber(blockNumber)
	if err != nil {
		return err
	}
	for _, acc := range w.am.GetAll() {
		err = w.deleteExpiredDcBills(dbTx, blockNumber, acc.AccountIndex)
		if err != nil {
			return err
		}
		err = w.trySwap(dbTx, acc.AccountIndex)
		if err != nil {
			return err
		}
		err = w.dcWg.DecrementSwaps(dbTx, blockNumber, acc.AccountIndex)
		if err != nil {
			return err
		}
	}
	return nil
}

// Shutdown terminates connection to alphabill node, closes wallet db, cancels dust collector job and any background goroutines.
=======
// Shutdown terminates connection to alphabill node, closes account manager and cancels any background goroutines.
>>>>>>> 93d11cb5
func (w *Wallet) Shutdown() {
	w.Wallet.Shutdown()
	w.am.Close()
	if w.dcWg != nil {
		w.dcWg.ResetWaitGroup()
	}
}

// CollectDust starts the dust collector process for all accounts in the wallet.
// Wallet needs to be synchronizing using Sync or SyncToMaxBlockNumber in order to receive transactions and finish the process.
// The function blocks until dust collector process is finished or timed out. Skips account if the account already has only one or no bills.
func (w *Wallet) CollectDust(ctx context.Context) error {
	errgrp, ctx := errgroup.WithContext(ctx)
	for _, acc := range w.am.GetAll() {
		acc := acc // copy value for closure
		errgrp.Go(func() error {
			return w.collectDust(ctx, true, acc.AccountIndex)
		})
	}
	return errgrp.Wait()
}

// GetBalance returns sum value of all bills currently owned by the wallet, for given account.
// The value returned is the smallest denomination of alphabills.
func (w *Wallet) GetBalance(cmd GetBalanceCmd) (uint64, error) {
	pubKey, err := w.am.GetPublicKey(cmd.AccountIndex)
	if err != nil {
		return 0, err
	}
	return w.restClient.GetBalance(pubKey, cmd.CountDCBills)
}

// GetBalances returns sum value of all bills currently owned by the wallet, for all accounts.
// The value returned is the smallest denomination of alphabills.
func (w *Wallet) GetBalances(cmd GetBalanceCmd) ([]uint64, uint64, error) {
	pubKeys, err := w.am.GetPublicKeys()
	totals := make([]uint64, len(pubKeys))
	sum := uint64(0)
	for accountIndex, pubKey := range pubKeys {
		balance, err := w.restClient.GetBalance(pubKey, cmd.CountDCBills)
		if err != nil {
			return nil, 0, err
		}
		sum += balance
		totals[accountIndex] = balance
	}
	return totals, sum, err
}

// Send creates, signs and broadcasts transactions, in total for the given amount,
// to the given public key, the public key must be in compressed secp256k1 format.
// Sends one transaction per bill, prioritzing larger bills.
// Waits for initial response from the node, returns error if any transaction was not accepted to the mempool.
// Returns list of bills including transaction and proof data, if waitForConfirmation=true, otherwise nil.
func (w *Wallet) Send(ctx context.Context, cmd SendCmd) ([]*Bill, error) {
	if err := cmd.isValid(); err != nil {
		return nil, err
	}

	pubKey, _ := w.am.GetPublicKey(cmd.AccountIndex)
	balance, err := w.restClient.GetBalance(pubKey, true)
	if err != nil {
		return nil, err
	}
	if cmd.Amount > balance {
		return nil, ErrInsufficientBalance
	}

<<<<<<< HEAD
	k, err := w.am.GetAccountKey(cmd.AccountIndex)
=======
	_, roundNumber, err := w.GetMaxBlockNumber(ctx)
>>>>>>> 93d11cb5
	if err != nil {
		return nil, err
	}

	bills, err := w.db.Do().GetBills(cmd.AccountIndex)
	if err != nil {
		return nil, err
	}

	fcb, err := w.db.Do().GetFeeCreditBill(cmd.AccountIndex)
	if err != nil {
		return nil, err
	}
	if fcb == nil {
		return nil, ErrInsufficientFeeCredit
	}

<<<<<<< HEAD
	_, roundNumber, err := w.GetMaxBlockNumber()
	if err != nil {
		return nil, err
	}
	timeout := roundNumber + txTimeoutBlockCount
=======
	billResponse, err := w.restClient.ListBills(pubKey)
	if err != nil {
		return nil, err
	}
	bills, err := convertBills(billResponse.Bills)
>>>>>>> 93d11cb5
	if err != nil {
		return nil, err
	}

	txs, err := createTransactions(cmd.ReceiverPubKey, cmd.Amount, w.SystemID(), bills, k, timeout, fcb.GetID())
	if err != nil {
		return nil, err
	}

	txsCost := maxFee * uint64(len(txs))
	if fcb.Value < txsCost {
		return nil, ErrInsufficientFeeCredit
	}

	for _, tx := range txs {
		err := w.SendTransaction(ctx, tx, &wallet.SendOpts{RetryOnFullTxBuffer: true})
		if err != nil {
			return nil, err
		}
	}
	if cmd.WaitForConfirmation {
		txProofs, err := w.waitForConfirmation(ctx, txs, roundNumber, timeout)
		if err != nil {
			return nil, fmt.Errorf("failed to wait for confirmation: %w", err)
		}
		txc := NewTxConverter(w.SystemID())
		var units []*Bill
		for _, proof := range txProofs {
			unit, err := newBill(proof, txc)
			if err != nil {
				return nil, err
			}
			units = append(units, unit)
		}
		return units, nil
	}
	return nil, nil
}

// collectDust sends dust transfer for every bill for given account in wallet and records metadata.
// Returns immediately without error if there's already 1 or 0 bills.
// Once the dust transfers get confirmed on the ledger then swap transfer is broadcast and metadata cleared.
// If blocking is true then the function blocks until swap has been completed or timed out,
// if blocking is false then the function returns after sending the dc transfers.
func (w *Wallet) collectDust(ctx context.Context, blocking bool, accountIndex uint64) error {
	log.Info("starting dust collection for account=", accountIndex, " blocking=", blocking)
	_, roundNr, err := w.GetMaxBlockNumber(ctx)
	if err != nil {
		return err
	}
	pubKey, err := w.am.GetPublicKey(accountIndex)
	if err != nil {
		return err
	}
<<<<<<< HEAD
	return w.Wallet.SyncToMaxBlockNumber(ctx, blockNumber)
}

// AddFeeCredit creates fee credit for the given amount.
// Wallet must have a bill large enough for the required amount plus fees.
// Returns list of "add fee credit" transaction proofs.
func (w *Wallet) AddFeeCredit(ctx context.Context, cmd AddFeeCmd) ([]*BlockProof, error) {
	if err := cmd.isValid(); err != nil {
		return nil, err
	}
	balance, err := w.GetBalance(GetBalanceCmd{AccountIndex: cmd.AccountIndex})
	if err != nil {
		return nil, err
	}
	// must have enough balance to not end up with zero fee credits
	maxTotalFees := 2 * maxFee
	if cmd.Amount+maxTotalFees > balance {
		return nil, ErrInsufficientBalance
	}

	bills, err := w.db.Do().GetBills(cmd.AccountIndex)
	if err != nil {
		return nil, err
	}
	// sort bills by value in descending order
	sort.Slice(bills, func(i, j int) bool {
		return bills[i].Value > bills[j].Value
	})
	billToTransfer := bills[0]

	if billToTransfer.Value < cmd.Amount+maxTotalFees {
		return nil, ErrInsufficientBillValue
	}

	k, err := w.am.GetAccountKey(cmd.AccountIndex)
	if err != nil {
		return nil, err
	}

	fcb, err := w.db.Do().GetFeeCreditBill(cmd.AccountIndex)
	if err != nil {
		return nil, err
	}

	_, lastRoundNo, err := w.GetMaxBlockNumber()
	if err != nil {
		return nil, err
	}
	timeout := lastRoundNo + txTimeoutBlockCount
	if err != nil {
		return nil, err
	}

	log.Info("sending transfer fee credit transaction")
	tx, err := createTransferFCTx(cmd.Amount, k.PrivKeyHash, fcb.getTxHash(), k, w.SystemID(), billToTransfer, lastRoundNo, timeout)
	if err != nil {
		return nil, err
	}
	err = w.SendTransaction(ctx, tx, &wallet.SendOpts{})
	if err != nil {
		return nil, err
	}
	// TODO waiting can be canceled or AddFC tx can fail
	// record some metadata about transferFC so that AddFC can be retried
	fcTransferProof, err := w.waitForConfirmation(ctx, []*txsystem.Transaction{tx}, lastRoundNo, timeout, cmd.AccountIndex)
	if err != nil {
		return nil, err
	}

	log.Info("sending add fee credit transaction")
	addFCTx, err := createAddFCTx(k.PrivKeyHash, fcTransferProof[0], k, w.SystemID(), timeout)
	if err != nil {
		return nil, err
	}
	err = w.SendTransaction(ctx, addFCTx, &wallet.SendOpts{})
	if err != nil {
		return nil, err
	}
	return w.waitForConfirmation(ctx, []*txsystem.Transaction{addFCTx}, lastRoundNo, timeout, cmd.AccountIndex)
}

// ReclaimFeeCredit reclaims fee credit.
// Reclaimed fee credit is added to the largest bill in wallet.
// Returns list of "reclaim fee credit" transaction proofs.
func (w *Wallet) ReclaimFeeCredit(ctx context.Context, cmd ReclaimFeeCmd) ([]*BlockProof, error) {
	k, err := w.am.GetAccountKey(cmd.AccountIndex)
	if err != nil {
		return nil, err
	}

	_, lastRoundNo, err := w.GetMaxBlockNumber()
	if err != nil {
		return nil, err
	}
	timeout := lastRoundNo + txTimeoutBlockCount
	if err != nil {
		return nil, err
	}

	fcb, err := w.db.Do().GetFeeCreditBill(cmd.AccountIndex)
	if err != nil {
		return nil, err
	}
	if fcb == nil || fcb.Value == 0 {
		return nil, ErrInsufficientFeeCredit
	}

	bills, err := w.db.Do().GetBills(cmd.AccountIndex)
	if err != nil {
		return nil, err
	}
	if len(bills) == 0 {
		return nil, errors.New("wallet must have a source bill to which to add reclaimed fee credits")
	}
	// sort bills by value in descending order
	sort.Slice(bills, func(i, j int) bool {
		return bills[i].Value > bills[j].Value
	})

	log.Info("sending close fee credit transaction")
	targetBill := bills[0]
	tx, err := createCloseFCTx(w.SystemID(), fcb.GetID(), timeout, fcb.Value, targetBill.GetID(), targetBill.TxHash, k)
	if err != nil {
		return nil, err
	}
	err = w.SendTransaction(ctx, tx, &wallet.SendOpts{})
	if err != nil {
		return nil, err
	}
	fcTransferProof, err := w.waitForConfirmation(ctx, []*txsystem.Transaction{tx}, lastRoundNo, timeout, cmd.AccountIndex)
	if err != nil {
		return nil, err
	}

	log.Info("sending reclaim fee credit transaction")
	addFCTx, err := createReclaimFCTx(w.SystemID(), targetBill.GetID(), timeout, fcTransferProof[0], targetBill.TxHash, k)
	if err != nil {
		return nil, err
	}
	err = w.SendTransaction(ctx, addFCTx, &wallet.SendOpts{})
	if err != nil {
		return nil, err
	}
	return w.waitForConfirmation(ctx, []*txsystem.Transaction{addFCTx}, lastRoundNo, timeout, cmd.AccountIndex)
}

// GetFeeCreditBill returns fee credit bill for given account,
// can return nil if fee credit bill has not been created yet.
func (w *Wallet) GetFeeCreditBill(accountIndex uint64) (*Bill, error) {
	return w.db.Do().GetFeeCreditBill(accountIndex)
}

// GetMaxAccountIndex returns last added (largest) account number.
func (w *Wallet) GetMaxAccountIndex() (uint64, error) {
	return w.am.GetMaxAccountIndex()
}

func (w *Wallet) GetConfig() WalletConfig {
	return w.config
}

func (w *Wallet) collectBills(dbTx TxContext, txPb *txsystem.Transaction, b *block.Block, fcBlockNumber uint64, acc *account.Account) error {
	gtx, err := money.NewMoneyTx(w.SystemID(), txPb)
	if err != nil {
		return err
	}
	currentBlockNumber := b.GetRoundNumber()
	switch tx := gtx.(type) {
	case money.Transfer:
		err := w.updateFCB(dbTx, txPb, acc, fcBlockNumber, currentBlockNumber)
		if err != nil {
			return err
		}
		if account.VerifyP2PKHOwner(&acc.AccountKeys, tx.NewBearer()) {
			bill, err := dbTx.GetBill(acc.AccountIndex, txPb.UnitId)
			if err != nil && !errors.Is(err, errBillNotFound) {
				return err
			}
			if bill != nil && bill.BlockProof.BlockNumber >= currentBlockNumber {
				log.Debug("received transfer order (already processed)")
				return nil
			}
			log.Info("received transfer order")
			return w.saveWithProof(dbTx, b, txPb, &Bill{
				Id:     tx.UnitID(),
				Value:  tx.TargetValue(),
				TxHash: tx.Hash(crypto.SHA256),
			}, acc.AccountIndex)
		} else {
			return dbTx.RemoveBill(acc.AccountIndex, tx.UnitID())
		}
	case money.TransferDC:
		err := w.updateFCB(dbTx, txPb, acc, fcBlockNumber, currentBlockNumber)
		if err != nil {
			return err
		}
		if account.VerifyP2PKHOwner(&acc.AccountKeys, tx.TargetBearer()) {
			bill, err := dbTx.GetBill(acc.AccountIndex, txPb.UnitId)
			if err != nil && !errors.Is(err, errBillNotFound) {
				return err
			}
			if bill != nil && bill.BlockProof.BlockNumber >= currentBlockNumber {
				log.Debug("received transferDC order (already processed)")
				return nil
			}
			log.Info("received TransferDC order")
			return w.saveWithProof(dbTx, b, txPb, &Bill{
				Id:                  tx.UnitID(),
				Value:               tx.TargetValue(),
				TxHash:              tx.Hash(crypto.SHA256),
				IsDcBill:            true,
				DcTimeout:           tx.Timeout(),
				DcNonce:             tx.Nonce(),
				DcExpirationTimeout: b.GetRoundNumber() + dustBillDeletionTimeout,
			}, acc.AccountIndex)
		} else {
			return dbTx.RemoveBill(acc.AccountIndex, tx.UnitID())
		}
	case money.Split:
		err := w.updateFCB(dbTx, txPb, acc, fcBlockNumber, currentBlockNumber)
		if err != nil {
			return err
		}
		// split tx contains two bills: existing bill and new bill
		// if any of these bills belong to wallet then we have to
		// 1) update the existing bill and
		// 2) add the new bill
		oldBill, err := dbTx.GetBill(acc.AccountIndex, txPb.UnitId)
		if err != nil && !errors.Is(err, errBillNotFound) {
			return err
		}
		if oldBill != nil {
			if oldBill.BlockProof.BlockNumber >= currentBlockNumber {
				log.Debug("received split order (existing bill) (already processed)")
				return nil
			}
			log.Info("received split order (existing bill)")
			err := w.saveWithProof(dbTx, b, txPb, &Bill{
				Id:     tx.UnitID(),
				Value:  tx.RemainingValue(),
				TxHash: tx.Hash(crypto.SHA256),
			}, acc.AccountIndex)
			if err != nil {
				return err
			}
		}
		if account.VerifyP2PKHOwner(&acc.AccountKeys, tx.TargetBearer()) {
			newUnitID := util.SameShardIDBytes(tx.UnitID(), tx.HashForIdCalculation(crypto.SHA256))
			newUnit, err := dbTx.GetBill(acc.AccountIndex, newUnitID)
			if err != nil && !errors.Is(err, errBillNotFound) {
				return err
			}
			if newUnit != nil && newUnit.BlockProof.BlockNumber >= currentBlockNumber {
				log.Debug("received split order (new bill) (already processed)")
				return nil
			}
			log.Info("received split order (new bill)")
			return w.saveWithProof(dbTx, b, txPb, &Bill{
				Id:     uint256.NewInt(0).SetBytes(newUnitID),
				Value:  tx.Amount(),
				TxHash: tx.Hash(crypto.SHA256),
			}, acc.AccountIndex)
		}
	case money.SwapDC:
		err := w.updateFCB(dbTx, txPb, acc, fcBlockNumber, currentBlockNumber)
		if err != nil {
			return err
		}
		if account.VerifyP2PKHOwner(&acc.AccountKeys, tx.OwnerCondition()) {
			bill, err := dbTx.GetBill(acc.AccountIndex, txPb.UnitId)
			if err != nil && !errors.Is(err, errBillNotFound) {
				return err
			}
			if bill != nil && bill.BlockProof.BlockNumber >= currentBlockNumber {
				log.Debug("received swap order (already processed)")
				return nil
			}
			log.Info("received swap order")
			err = w.saveWithProof(dbTx, b, txPb, &Bill{
				Id:     tx.UnitID(),
				Value:  tx.TargetValue(),
				TxHash: tx.Hash(crypto.SHA256),
			}, acc.AccountIndex)
			if err != nil {
				return err
			}
			// clear dc metadata
			err = dbTx.SetDcMetadata(acc.AccountIndex, txPb.UnitId, nil)
			if err != nil {
				return err
			}
			for _, dustTransfer := range tx.DCTransfers() {
				err := dbTx.RemoveBill(acc.AccountIndex, dustTransfer.UnitID())
				if err != nil {
					return err
				}
			}
		} else {
			return dbTx.RemoveBill(acc.AccountIndex, tx.UnitID())
		}
	case *transactions.TransferFeeCreditWrapper:
		bill, err := dbTx.GetBill(acc.AccountIndex, tx.Transaction.UnitId)
		if err != nil && !errors.Is(err, errBillNotFound) {
			return err
		}
		if bill == nil {
			return nil
		}
		if bill.BlockProof.BlockNumber >= currentBlockNumber {
			log.Debug("received transferFC order (already processed)")
			return nil
		}
		log.Info("received transferFC order")
		return w.saveWithProof(dbTx, b, txPb, &Bill{
			Id:     bill.Id,
			Value:  bill.Value - tx.TransferFC.Amount - tx.Transaction.ServerMetadata.Fee,
			TxHash: tx.Hash(crypto.SHA256),
		}, acc.AccountIndex)
	case *transactions.AddFeeCreditWrapper:
		if bytes.Equal(txPb.UnitId, acc.PrivKeyHash) {
			fcb, err := dbTx.GetFeeCreditBill(acc.AccountIndex)
			if err != nil {
				return err
			}
			if fcb != nil && fcb.BlockProof.BlockNumber >= currentBlockNumber {
				log.Debug("received addFC order (already processed)")
				return nil
			}
			log.Info("received addFC order")
			err = w.saveFCBWithProof(dbTx, b, txPb, &Bill{
				Id:            tx.UnitID(),
				Value:         fcb.getValue() + tx.TransferFC.TransferFC.Amount - tx.Transaction.ServerMetadata.Fee,
				TxHash:        tx.Hash(crypto.SHA256),
				FCBlockNumber: currentBlockNumber,
			}, acc.AccountIndex)
		}
		return nil
	case *transactions.CloseFeeCreditWrapper:
		if bytes.Equal(txPb.UnitId, acc.PrivKeyHash) {
			fcb, err := dbTx.GetFeeCreditBill(acc.AccountIndex)
			if err != nil {
				return err
			}
			if fcb != nil && fcb.BlockProof.BlockNumber >= currentBlockNumber {
				log.Debug("received closeFC order (already processed)")
				return nil
			}
			log.Info("received closeFC order")
			err = w.saveFCBWithProof(dbTx, b, txPb, &Bill{
				Id:            tx.UnitID(),
				Value:         fcb.getValue() - tx.CloseFC.Amount,
				TxHash:        tx.Hash(crypto.SHA256),
				FCBlockNumber: currentBlockNumber,
			}, acc.AccountIndex)
			if err != nil {
				return err
			}
		}
		return nil
	case *transactions.ReclaimFeeCreditWrapper:
		bill, err := dbTx.GetBill(acc.AccountIndex, tx.Transaction.UnitId)
		if err != nil && !errors.Is(err, errBillNotFound) {
			return err
		}
		if bill == nil {
			return nil
		}
		if bill.BlockProof.BlockNumber >= currentBlockNumber {
			log.Debug("received transferFC order (already processed)")
			return nil
		}
		log.Info("received reclaimFC order")
		reclaimedValue := tx.CloseFCTransfer.CloseFC.Amount - tx.CloseFCTransfer.Transaction.ServerMetadata.Fee - tx.Transaction.ServerMetadata.Fee
		return w.saveWithProof(dbTx, b, txPb, &Bill{
			Id:     bill.Id,
			Value:  bill.Value + reclaimedValue,
			TxHash: tx.Hash(crypto.SHA256),
		}, acc.AccountIndex)
	default:
		log.Warning(fmt.Sprintf("received unknown transaction type, skipping processing: %s", tx))
		return nil
	}
	return nil
}

func (w *Wallet) updateFCB(dbTx TxContext, txPb *txsystem.Transaction, acc *account.Account, fcBlockNumber, currentBlockNumber uint64) error {
	if bytes.Equal(txPb.ClientMetadata.FeeCreditRecordId, acc.PrivKeyHash) {
		fcb, err := dbTx.GetFeeCreditBill(acc.AccountIndex)
		if err != nil {
			return err
		}
		if fcb == nil {
			return errors.New("received tx with wallet's fee credit record id, but wallet's FCB is nil")
		}
		if fcBlockNumber >= currentBlockNumber {
			log.Debug("not updating FCB (already updated)")
			return nil
		}
		if fcb.Value < txPb.ServerMetadata.Fee {
			return errors.New("received tx where charged fee is greater than wallet's FCB balance")
		}
		log.Debug("updating FCB value: old=", fcb.Value, " new=", fcb.Value-txPb.ServerMetadata.Fee, " lastUpdatedBlockNumber=", fcBlockNumber, " CurrentBlockNumber=", currentBlockNumber)
		fcb.Value -= txPb.ServerMetadata.Fee
		fcb.FCBlockNumber = currentBlockNumber
		err = dbTx.SetFeeCreditBill(acc.AccountIndex, fcb)
		if err != nil {
			return err
		}
	}
	return nil
}

func (w *Wallet) saveWithProof(dbTx TxContext, b *block.Block, txPb *txsystem.Transaction, bill *Bill, accountIndex uint64) error {
	err := bill.addProof(b, txPb, NewTxConverter(w.SystemID()))
	if err != nil {
		return err
	}
	return dbTx.SetBill(accountIndex, bill)
}

func (w *Wallet) saveFCBWithProof(dbTx TxContext, b *block.Block, txPb *txsystem.Transaction, fcb *Bill, accountIndex uint64) error {
	err := fcb.addProof(b, txPb, NewTxConverter(w.SystemID()))
	if err != nil {
		return err
	}
	return dbTx.SetFeeCreditBill(accountIndex, fcb)
}

func (w *Wallet) deleteExpiredDcBills(dbTx TxContext, blockNumber uint64, accountIndex uint64) error {
	bills, err := dbTx.GetBills(accountIndex)
	if err != nil {
		return err
	}
	for _, b := range bills {
		if b.isExpired(blockNumber) {
			log.Info(fmt.Sprintf("deleting expired dc bill: value=%d id=%s", b.Value, b.Id.String()))
			err = dbTx.RemoveBill(accountIndex, b.Id)
			if err != nil {
				return err
			}
		}
	}
	return nil
}

func (w *Wallet) trySwap(tx TxContext, accountIndex uint64) error {
	blockHeight, err := tx.GetBlockNumber()
	if err != nil {
		return err
	}
	bills, err := tx.GetBills(accountIndex)
	if err != nil {
		return err
	}
	dcBillGroups := groupDcBills(bills)
	for nonce, billGroup := range dcBillGroups {
		nonce32 := nonce.Bytes32()
		dcMeta, err := tx.GetDcMetadata(accountIndex, nonce32[:])
=======
	billResponse, err := w.restClient.ListBills(pubKey)
	if err != nil {
		return err
	}
	if len(billResponse.Bills) < 2 {
		log.Info("Account ", accountIndex, " has less than 2 bills, skipping dust collection")
		return nil
	}
	var bills []*Bill
	for _, b := range billResponse.Bills {
		proof, err := w.restClient.GetProof(b.Id)
>>>>>>> 93d11cb5
		if err != nil {
			return err
		}
		bills = append(bills, convertBill(proof.Bills[0]))
	}
	var expectedSwaps []expectedSwap
	dcBills := collectDcBills(bills)
	dcNonce := calculateDcNonce(bills)
	if len(dcBills) > 0 {
		swapTimeout := roundNr + swapTimeoutBlockCount
		err = w.swapDcBills(dcBills, dcNonce, getBillIds(dcBills), swapTimeout, accountIndex)
		if err != nil {
			return err
		}
		expectedSwaps = append(expectedSwaps, expectedSwap{dcNonce: dcNonce, timeout: swapTimeout})
	} else {
		k, err := w.am.GetAccountKey(accountIndex)
		if err != nil {
			return err
		}

<<<<<<< HEAD
			fcb, err := dbTx.GetFeeCreditBill(accountIndex)
			if err != nil {
				return err
			}
			if fcb == nil || fcb.Value < maxFee*uint64(len(bills)) {
				return ErrInsufficientFeeCredit
			}

			k, err := w.am.GetAccountKey(accountIndex)
=======
		dcTimeout := roundNr + dcTimeoutBlockCount
		for _, b := range bills {
			tx, err := createDustTx(k, w.SystemID(), b, dcNonce, dcTimeout)
>>>>>>> 93d11cb5
			if err != nil {
				return err
			}
			log.Info("sending dust transfer tx for bill=", b.Id, " account=", accountIndex)
			err = w.SendTransaction(ctx, tx, &wallet.SendOpts{RetryOnFullTxBuffer: true})
			if err != nil {
				return err
			}
		}
		expectedSwaps = append(expectedSwaps, expectedSwap{dcNonce: dcNonce, timeout: dcTimeout})
	}
	if blocking {
		w.dcWg.AddExpectedSwaps(expectedSwaps)
	}
	if blocking {
		log.Info("waiting for blocking collect dust on account=", accountIndex, " (wallet needs to be synchronizing to finish this process)")

		// wrap wg.Wait() as channel
		done := make(chan struct{})
		go func() {
			w.dcWg.wg.Wait()
			close(done)
		}()

		select {
		case <-ctx.Done():
			// context canceled externally
		case <-done:
			// dust collection finished (swap received or timed out)
		}
		log.Info("finished waiting for blocking collect dust on account=", accountIndex)
	}
	return nil
}

func (w *Wallet) swapDcBills(dcBills []*Bill, dcNonce []byte, billIds [][]byte, timeout uint64, accountIndex uint64) error {
	k, err := w.am.GetAccountKey(accountIndex)
	if err != nil {
		return err
	}
	fcb, err := tx.GetFeeCreditBill(accountIndex)
	if err != nil {
		return err
	}
	if fcb == nil || fcb.Value < maxFee {
		return ErrInsufficientFeeCredit
	}
	swap, err := createSwapTx(k, w.SystemID(), dcBills, dcNonce, billIds, timeout)
	if err != nil {
		return err
	}
	log.Info(fmt.Sprintf("sending swap tx: nonce=%s timeout=%d", hexutil.Encode(dcNonce), timeout))
	err = w.SendTransaction(context.Background(), swap, &wallet.SendOpts{RetryOnFullTxBuffer: true})
	if err != nil {
		return err
	}
	return nil
}

<<<<<<< HEAD
func (w *Wallet) waitForConfirmation(ctx context.Context, pendingTxs []*txsystem.Transaction, latestRoundNumber, timeout, accountIndex uint64) ([]*BlockProof, error) {
=======
func (w *Wallet) waitForConfirmation(ctx context.Context, pendingTxs []*txsystem.Transaction, latestRoundNumber, timeout uint64) ([]*Bill, error) {
>>>>>>> 93d11cb5
	log.Info("waiting for confirmation(s)...")
	latestBlockNumber := latestRoundNumber
	txsLog := NewTxLog(pendingTxs)
	for latestBlockNumber <= timeout {
		b, err := w.AlphabillClient.GetBlock(ctx, latestBlockNumber)
		if err != nil {
			return nil, err
		}
		if b == nil {
			// block might be empty, check latest round number
			_, latestRoundNumber, err = w.AlphabillClient.GetMaxBlockNumber(ctx)
			if err != nil {
				return nil, err
			}
			if latestRoundNumber > latestBlockNumber {
				latestBlockNumber++
				continue
			}
			// wait for some time before retrying to fetch new block
			timer := time.NewTimer(500 * time.Millisecond)
			select {
			case <-timer.C:
				continue
			case <-ctx.Done():
				timer.Stop()
				return nil, nil
			}
		}
<<<<<<< HEAD
		genericBlock, err := b.ToGenericBlock(txc)
		if err != nil {
			return nil, err
		}
		for _, gtx := range genericBlock.Transactions {
			tx := gtx.ToProtoBuf()
			if txsLog.contains(tx) {
				log.Info("confirmed tx ", hexutil.Encode(tx.UnitId))
				err = w.db.WithTransaction(func(dbTx TxContext) error {
					fcb, err := dbTx.GetFeeCreditBill(accountIndex)
					if err != nil {
						return err
					}
					return w.collectBills(dbTx, tx, b, fcb.getFCBlockNumber(), &w.am.GetAll()[accountIndex])
				})
				if err != nil {
					return nil, err
				}
				err = txsLog.recordTx(gtx, genericBlock)
				if err != nil {
					return nil, err
				}
				if txsLog.isAllTxsConfirmed() {
					log.Info("transaction(s) confirmed")
					return txsLog.getAllRecordedProofs(), nil
=======
		for _, tx := range b.Transactions {
			if txsLog.Contains(tx) {
				log.Info("confirmed tx ", hexutil.Encode(tx.UnitId))
				err = txsLog.RecordTx(tx, b, NewTxConverter(w.SystemID()))
				if err != nil {
					return nil, err
				}
				if txsLog.IsAllTxsConfirmed() {
					log.Info("transaction(s) confirmed")
					return txsLog.GetAllRecordedBills(), nil
>>>>>>> 93d11cb5
				}
			}
		}
		latestBlockNumber++
	}
	return nil, ErrTxFailedToConfirm
}

func (c *SendCmd) isValid() error {
	if len(c.ReceiverPubKey) != abcrypto.CompressedSecp256K1PublicKeySize {
		return ErrInvalidPubKey
	}
	return nil
}

func (c *AddFeeCmd) isValid() error {
	if c.Amount == 0 {
		return ErrInvalidCreateFeeCreditAmount
	}
	return nil
}

func createMoneyWallet(mnemonic string, am account.Manager) error {
	// load accounts from account manager
	accountKeys, err := am.GetAccountKeys()
	if err != nil {
		return fmt.Errorf("failed to check does account have any keys: %w", err)
	}
	// create keys in account manager if not exists
	if len(accountKeys) == 0 {
		// creating keys also adds the first account
		if err = am.CreateKeys(mnemonic); err != nil {
			return fmt.Errorf("failed to create keys for the account: %w", err)
		}
		// reload accounts after adding the first account
		accountKeys, err = am.GetAccountKeys()
		if err != nil {
			return fmt.Errorf("failed to read account keys: %w", err)
		}
		if len(accountKeys) == 0 {
			return errors.New("failed to create key for the first account")
		}
	}

	return nil
}

func calculateDcNonce(bills []*Bill) []byte {
	var billIds [][]byte
	for _, b := range bills {
		billIds = append(billIds, b.GetID())
	}

	// sort billIds in ascending order
	sort.Slice(billIds, func(i, j int) bool {
		return bytes.Compare(billIds[i], billIds[j]) < 0
	})

	hasher := crypto.SHA256.New()
	for _, billId := range billIds {
		hasher.Write(billId)
	}
	return hasher.Sum(nil)
}

func hashId(id []byte) []byte {
	hasher := crypto.Hash.New(crypto.SHA256)
	hasher.Write(id)
	return hasher.Sum(nil)
}

func getBillIds(bills []*Bill) [][]byte {
	var billIds [][]byte
	for _, b := range bills {
		billIds = append(billIds, b.GetID())
	}
	return billIds
}

func collectDcBills(bills []*Bill) []*Bill {
	var dcBills []*Bill
	for _, b := range bills {
		if b.IsDcBill {
			dcBills = append(dcBills, b)
		}
	}
	return dcBills
}

func convertBills(billsList []*backendmoney.ListBillVM) ([]*Bill, error) {
	var bills []*Bill
	for _, b := range billsList {
		bill := &Bill{Id: util.BytesToUint256(b.Id), Value: b.Value, TxHash: b.TxHash, IsDcBill: b.IsDCBill, DcNonce: hashId(b.Id)}
		bills = append(bills, bill)
	}
	return bills, nil
}

<<<<<<< HEAD
// newBill creates new Bill struct from given BlockProof for Transfer and Split transactions.
func newBill(proof *BlockProof, txConverter *TxConverter) (*Bill, error) {
	gtx, err := txConverter.ConvertTx(proof.Tx)
	if err != nil {
		return nil, err
	}
	switch tx := gtx.(type) {
	case money.Transfer:
		return &Bill{
			Id:         tx.UnitID(),
			Value:      tx.TargetValue(),
			TxHash:     tx.Hash(crypto.SHA256),
			BlockProof: proof,
		}, nil
	case money.Split:
		return &Bill{
			Id:         util.SameShardID(tx.UnitID(), tx.HashForIdCalculation(crypto.SHA256)),
			Value:      tx.Amount(),
			TxHash:     tx.Hash(crypto.SHA256),
			BlockProof: proof,
		}, nil
	default:
		return nil, errors.New("cannot convert unsupported tx type to Bill struct")
	}
=======
func convertBill(b *moneytx.Bill) *Bill {
	return &Bill{Id: util.BytesToUint256(b.Id), Value: b.Value, TxHash: b.TxHash, IsDcBill: b.IsDcBill, DcNonce: hashId(b.Id), BlockProof: &BlockProof{Tx: b.TxProof.Tx, Proof: b.TxProof.Proof, BlockNumber: b.TxProof.BlockNumber}}
>>>>>>> 93d11cb5
}<|MERGE_RESOLUTION|>--- conflicted
+++ resolved
@@ -9,20 +9,16 @@
 	"sort"
 	"time"
 
-	moneytx "github.com/alphabill-org/alphabill/internal/txsystem/money"
+	"github.com/alphabill-org/alphabill/pkg/wallet/backend/bp"
 	"github.com/ethereum/go-ethereum/common/hexutil"
 	"golang.org/x/sync/errgroup"
 
 	abcrypto "github.com/alphabill-org/alphabill/internal/crypto"
 	"github.com/alphabill-org/alphabill/internal/txsystem"
-<<<<<<< HEAD
-	"github.com/alphabill-org/alphabill/internal/txsystem/fc/transactions"
 	"github.com/alphabill-org/alphabill/internal/txsystem/money"
-	"github.com/alphabill-org/alphabill/internal/txsystem/util"
-=======
+	txutil "github.com/alphabill-org/alphabill/internal/txsystem/util"
 	"github.com/alphabill-org/alphabill/internal/util"
 	abclient "github.com/alphabill-org/alphabill/pkg/client"
->>>>>>> 93d11cb5
 	"github.com/alphabill-org/alphabill/pkg/wallet"
 	"github.com/alphabill-org/alphabill/pkg/wallet/account"
 	backendmoney "github.com/alphabill-org/alphabill/pkg/wallet/backend/money"
@@ -112,71 +108,10 @@
 	return []byte{0, 0, 0, 0}
 }
 
-<<<<<<< HEAD
-func (w *Wallet) ProcessBlock(b *block.Block) error {
-	log.Info("processing block: ", b.GetRoundNumber())
-	if !bytes.Equal(w.SystemID(), b.GetSystemIdentifier()) {
-		return ErrInvalidBlockSystemID
-	}
-
-	return w.db.WithTransaction(func(dbTx TxContext) error {
-		lastBlockNumber, err := dbTx.GetBlockNumber()
-		if err != nil {
-			return err
-		}
-		err = validateBlockNumber(b.GetRoundNumber(), lastBlockNumber)
-		if err != nil {
-			return err
-		}
-		for _, acc := range w.am.GetAll() {
-			fcb, err := dbTx.GetFeeCreditBill(acc.AccountIndex)
-			if err != nil {
-				return err
-			}
-			for _, pbTx := range b.Transactions {
-				err = w.collectBills(dbTx, pbTx, b, fcb.getFCBlockNumber(), &acc)
-				if err != nil {
-					return err
-				}
-			}
-		}
-		return w.endBlock(dbTx, b)
-	})
-}
-
-func (w *Wallet) endBlock(dbTx TxContext, b *block.Block) error {
-	blockNumber := b.GetRoundNumber()
-	err := dbTx.SetBlockNumber(blockNumber)
-	if err != nil {
-		return err
-	}
-	for _, acc := range w.am.GetAll() {
-		err = w.deleteExpiredDcBills(dbTx, blockNumber, acc.AccountIndex)
-		if err != nil {
-			return err
-		}
-		err = w.trySwap(dbTx, acc.AccountIndex)
-		if err != nil {
-			return err
-		}
-		err = w.dcWg.DecrementSwaps(dbTx, blockNumber, acc.AccountIndex)
-		if err != nil {
-			return err
-		}
-	}
-	return nil
-}
-
-// Shutdown terminates connection to alphabill node, closes wallet db, cancels dust collector job and any background goroutines.
-=======
 // Shutdown terminates connection to alphabill node, closes account manager and cancels any background goroutines.
->>>>>>> 93d11cb5
 func (w *Wallet) Shutdown() {
 	w.Wallet.Shutdown()
 	w.am.Close()
-	if w.dcWg != nil {
-		w.dcWg.ResetWaitGroup()
-	}
 }
 
 // CollectDust starts the dust collector process for all accounts in the wallet.
@@ -239,53 +174,38 @@
 		return nil, ErrInsufficientBalance
 	}
 
-<<<<<<< HEAD
+	_, roundNumber, err := w.GetMaxBlockNumber(ctx)
 	k, err := w.am.GetAccountKey(cmd.AccountIndex)
-=======
-	_, roundNumber, err := w.GetMaxBlockNumber(ctx)
->>>>>>> 93d11cb5
 	if err != nil {
 		return nil, err
 	}
 
-	bills, err := w.db.Do().GetBills(cmd.AccountIndex)
+	// TODO add fee credit support to "new" cli wallet
+	//fcb, err := w.db.Do().GetFeeCreditBill(cmd.AccountIndex)
+	//if err != nil {
+	//	return nil, err
+	//}
+	//if fcb == nil {
+	//	return nil, ErrInsufficientFeeCredit
+	//}
+	//txsCost := maxFee * uint64(len(txs))
+	//if fcb.Value < txsCost {
+	//	return nil, ErrInsufficientFeeCredit
+	//}
+
+	billResponse, err := w.restClient.ListBills(pubKey)
 	if err != nil {
 		return nil, err
 	}
-
-	fcb, err := w.db.Do().GetFeeCreditBill(cmd.AccountIndex)
+	bills, err := convertBills(billResponse.Bills)
 	if err != nil {
 		return nil, err
 	}
-	if fcb == nil {
-		return nil, ErrInsufficientFeeCredit
-	}
-
-<<<<<<< HEAD
-	_, roundNumber, err := w.GetMaxBlockNumber()
+
+	timeout := roundNumber + txTimeoutBlockCount
+	txs, err := createTransactions(cmd.ReceiverPubKey, cmd.Amount, w.SystemID(), bills, k, timeout, nil)
 	if err != nil {
 		return nil, err
-	}
-	timeout := roundNumber + txTimeoutBlockCount
-=======
-	billResponse, err := w.restClient.ListBills(pubKey)
-	if err != nil {
-		return nil, err
-	}
-	bills, err := convertBills(billResponse.Bills)
->>>>>>> 93d11cb5
-	if err != nil {
-		return nil, err
-	}
-
-	txs, err := createTransactions(cmd.ReceiverPubKey, cmd.Amount, w.SystemID(), bills, k, timeout, fcb.GetID())
-	if err != nil {
-		return nil, err
-	}
-
-	txsCost := maxFee * uint64(len(txs))
-	if fcb.Value < txsCost {
-		return nil, ErrInsufficientFeeCredit
 	}
 
 	for _, tx := range txs {
@@ -313,6 +233,158 @@
 	return nil, nil
 }
 
+// AddFeeCredit creates fee credit for the given amount.
+// Wallet must have a bill large enough for the required amount plus fees.
+// Returns list of "add fee credit" transaction proofs.
+func (w *Wallet) AddFeeCredit(ctx context.Context, cmd AddFeeCmd) ([]*BlockProof, error) {
+	//if err := cmd.isValid(); err != nil {
+	//	return nil, err
+	//}
+	//balance, err := w.GetBalance(GetBalanceCmd{AccountIndex: cmd.AccountIndex})
+	//if err != nil {
+	//	return nil, err
+	//}
+	//// must have enough balance to not end up with zero fee credits
+	//maxTotalFees := 2 * maxFee
+	//if cmd.Amount+maxTotalFees > balance {
+	//	return nil, ErrInsufficientBalance
+	//}
+	//
+	//bills, err := w.db.Do().GetBills(cmd.AccountIndex)
+	//if err != nil {
+	//	return nil, err
+	//}
+	//// sort bills by value in descending order
+	//sort.Slice(bills, func(i, j int) bool {
+	//	return bills[i].Value > bills[j].Value
+	//})
+	//billToTransfer := bills[0]
+	//
+	//if billToTransfer.Value < cmd.Amount+maxTotalFees {
+	//	return nil, ErrInsufficientBillValue
+	//}
+	//
+	//k, err := w.am.GetAccountKey(cmd.AccountIndex)
+	//if err != nil {
+	//	return nil, err
+	//}
+	//
+	//fcb, err := w.db.Do().GetFeeCreditBill(cmd.AccountIndex)
+	//if err != nil {
+	//	return nil, err
+	//}
+	//
+	//_, lastRoundNo, err := w.GetMaxBlockNumber()
+	//if err != nil {
+	//	return nil, err
+	//}
+	//timeout := lastRoundNo + txTimeoutBlockCount
+	//if err != nil {
+	//	return nil, err
+	//}
+	//
+	//log.Info("sending transfer fee credit transaction")
+	//tx, err := createTransferFCTx(cmd.Amount, k.PrivKeyHash, fcb.getTxHash(), k, w.SystemID(), billToTransfer, lastRoundNo, timeout)
+	//if err != nil {
+	//	return nil, err
+	//}
+	//err = w.SendTransaction(ctx, tx, &wallet.SendOpts{})
+	//if err != nil {
+	//	return nil, err
+	//}
+	//// TODO waiting can be canceled or AddFC tx can fail
+	//// record some metadata about transferFC so that AddFC can be retried
+	//fcTransferProof, err := w.waitForConfirmation(ctx, []*txsystem.Transaction{tx}, lastRoundNo, timeout, cmd.AccountIndex)
+	//if err != nil {
+	//	return nil, err
+	//}
+	//
+	//log.Info("sending add fee credit transaction")
+	//addFCTx, err := createAddFCTx(k.PrivKeyHash, fcTransferProof[0], k, w.SystemID(), timeout)
+	//if err != nil {
+	//	return nil, err
+	//}
+	//err = w.SendTransaction(ctx, addFCTx, &wallet.SendOpts{})
+	//if err != nil {
+	//	return nil, err
+	//}
+	//return w.waitForConfirmation(ctx, []*txsystem.Transaction{addFCTx}, lastRoundNo, timeout, cmd.AccountIndex)
+	return nil, nil // TODO add fee credit support to "new" cli wallet
+}
+
+// ReclaimFeeCredit reclaims fee credit.
+// Reclaimed fee credit is added to the largest bill in wallet.
+// Returns list of "reclaim fee credit" transaction proofs.
+func (w *Wallet) ReclaimFeeCredit(ctx context.Context, cmd ReclaimFeeCmd) ([]*BlockProof, error) {
+	//k, err := w.am.GetAccountKey(cmd.AccountIndex)
+	//if err != nil {
+	//	return nil, err
+	//}
+	//
+	//_, lastRoundNo, err := w.GetMaxBlockNumber()
+	//if err != nil {
+	//	return nil, err
+	//}
+	//timeout := lastRoundNo + txTimeoutBlockCount
+	//if err != nil {
+	//	return nil, err
+	//}
+	//
+	//fcb, err := w.db.Do().GetFeeCreditBill(cmd.AccountIndex)
+	//if err != nil {
+	//	return nil, err
+	//}
+	//if fcb == nil || fcb.Value == 0 {
+	//	return nil, ErrInsufficientFeeCredit
+	//}
+	//
+	//bills, err := w.db.Do().GetBills(cmd.AccountIndex)
+	//if err != nil {
+	//	return nil, err
+	//}
+	//if len(bills) == 0 {
+	//	return nil, errors.New("wallet must have a source bill to which to add reclaimed fee credits")
+	//}
+	//// sort bills by value in descending order
+	//sort.Slice(bills, func(i, j int) bool {
+	//	return bills[i].Value > bills[j].Value
+	//})
+	//
+	//log.Info("sending close fee credit transaction")
+	//targetBill := bills[0]
+	//tx, err := createCloseFCTx(w.SystemID(), fcb.GetID(), timeout, fcb.Value, targetBill.GetID(), targetBill.TxHash, k)
+	//if err != nil {
+	//	return nil, err
+	//}
+	//err = w.SendTransaction(ctx, tx, &wallet.SendOpts{})
+	//if err != nil {
+	//	return nil, err
+	//}
+	//fcTransferProof, err := w.waitForConfirmation(ctx, []*txsystem.Transaction{tx}, lastRoundNo, timeout, cmd.AccountIndex)
+	//if err != nil {
+	//	return nil, err
+	//}
+	//
+	//log.Info("sending reclaim fee credit transaction")
+	//addFCTx, err := createReclaimFCTx(w.SystemID(), targetBill.GetID(), timeout, fcTransferProof[0], targetBill.TxHash, k)
+	//if err != nil {
+	//	return nil, err
+	//}
+	//err = w.SendTransaction(ctx, addFCTx, &wallet.SendOpts{})
+	//if err != nil {
+	//	return nil, err
+	//}
+	//return w.waitForConfirmation(ctx, []*txsystem.Transaction{addFCTx}, lastRoundNo, timeout, cmd.AccountIndex)
+	return nil, nil // TODO add fee credit support to "new" cli wallet
+}
+
+// GetFeeCreditBill returns fee credit bill for given account,
+// can return nil if fee credit bill has not been created yet.
+func (w *Wallet) GetFeeCreditBill(accountIndex uint64) (*Bill, error) {
+	//return w.db.Do().GetFeeCreditBill(accountIndex)
+	return nil, nil // TODO add fee credit support to "new" cli wallet
+}
+
 // collectDust sends dust transfer for every bill for given account in wallet and records metadata.
 // Returns immediately without error if there's already 1 or 0 bills.
 // Once the dust transfers get confirmed on the ledger then swap transfer is broadcast and metadata cleared.
@@ -328,466 +400,6 @@
 	if err != nil {
 		return err
 	}
-<<<<<<< HEAD
-	return w.Wallet.SyncToMaxBlockNumber(ctx, blockNumber)
-}
-
-// AddFeeCredit creates fee credit for the given amount.
-// Wallet must have a bill large enough for the required amount plus fees.
-// Returns list of "add fee credit" transaction proofs.
-func (w *Wallet) AddFeeCredit(ctx context.Context, cmd AddFeeCmd) ([]*BlockProof, error) {
-	if err := cmd.isValid(); err != nil {
-		return nil, err
-	}
-	balance, err := w.GetBalance(GetBalanceCmd{AccountIndex: cmd.AccountIndex})
-	if err != nil {
-		return nil, err
-	}
-	// must have enough balance to not end up with zero fee credits
-	maxTotalFees := 2 * maxFee
-	if cmd.Amount+maxTotalFees > balance {
-		return nil, ErrInsufficientBalance
-	}
-
-	bills, err := w.db.Do().GetBills(cmd.AccountIndex)
-	if err != nil {
-		return nil, err
-	}
-	// sort bills by value in descending order
-	sort.Slice(bills, func(i, j int) bool {
-		return bills[i].Value > bills[j].Value
-	})
-	billToTransfer := bills[0]
-
-	if billToTransfer.Value < cmd.Amount+maxTotalFees {
-		return nil, ErrInsufficientBillValue
-	}
-
-	k, err := w.am.GetAccountKey(cmd.AccountIndex)
-	if err != nil {
-		return nil, err
-	}
-
-	fcb, err := w.db.Do().GetFeeCreditBill(cmd.AccountIndex)
-	if err != nil {
-		return nil, err
-	}
-
-	_, lastRoundNo, err := w.GetMaxBlockNumber()
-	if err != nil {
-		return nil, err
-	}
-	timeout := lastRoundNo + txTimeoutBlockCount
-	if err != nil {
-		return nil, err
-	}
-
-	log.Info("sending transfer fee credit transaction")
-	tx, err := createTransferFCTx(cmd.Amount, k.PrivKeyHash, fcb.getTxHash(), k, w.SystemID(), billToTransfer, lastRoundNo, timeout)
-	if err != nil {
-		return nil, err
-	}
-	err = w.SendTransaction(ctx, tx, &wallet.SendOpts{})
-	if err != nil {
-		return nil, err
-	}
-	// TODO waiting can be canceled or AddFC tx can fail
-	// record some metadata about transferFC so that AddFC can be retried
-	fcTransferProof, err := w.waitForConfirmation(ctx, []*txsystem.Transaction{tx}, lastRoundNo, timeout, cmd.AccountIndex)
-	if err != nil {
-		return nil, err
-	}
-
-	log.Info("sending add fee credit transaction")
-	addFCTx, err := createAddFCTx(k.PrivKeyHash, fcTransferProof[0], k, w.SystemID(), timeout)
-	if err != nil {
-		return nil, err
-	}
-	err = w.SendTransaction(ctx, addFCTx, &wallet.SendOpts{})
-	if err != nil {
-		return nil, err
-	}
-	return w.waitForConfirmation(ctx, []*txsystem.Transaction{addFCTx}, lastRoundNo, timeout, cmd.AccountIndex)
-}
-
-// ReclaimFeeCredit reclaims fee credit.
-// Reclaimed fee credit is added to the largest bill in wallet.
-// Returns list of "reclaim fee credit" transaction proofs.
-func (w *Wallet) ReclaimFeeCredit(ctx context.Context, cmd ReclaimFeeCmd) ([]*BlockProof, error) {
-	k, err := w.am.GetAccountKey(cmd.AccountIndex)
-	if err != nil {
-		return nil, err
-	}
-
-	_, lastRoundNo, err := w.GetMaxBlockNumber()
-	if err != nil {
-		return nil, err
-	}
-	timeout := lastRoundNo + txTimeoutBlockCount
-	if err != nil {
-		return nil, err
-	}
-
-	fcb, err := w.db.Do().GetFeeCreditBill(cmd.AccountIndex)
-	if err != nil {
-		return nil, err
-	}
-	if fcb == nil || fcb.Value == 0 {
-		return nil, ErrInsufficientFeeCredit
-	}
-
-	bills, err := w.db.Do().GetBills(cmd.AccountIndex)
-	if err != nil {
-		return nil, err
-	}
-	if len(bills) == 0 {
-		return nil, errors.New("wallet must have a source bill to which to add reclaimed fee credits")
-	}
-	// sort bills by value in descending order
-	sort.Slice(bills, func(i, j int) bool {
-		return bills[i].Value > bills[j].Value
-	})
-
-	log.Info("sending close fee credit transaction")
-	targetBill := bills[0]
-	tx, err := createCloseFCTx(w.SystemID(), fcb.GetID(), timeout, fcb.Value, targetBill.GetID(), targetBill.TxHash, k)
-	if err != nil {
-		return nil, err
-	}
-	err = w.SendTransaction(ctx, tx, &wallet.SendOpts{})
-	if err != nil {
-		return nil, err
-	}
-	fcTransferProof, err := w.waitForConfirmation(ctx, []*txsystem.Transaction{tx}, lastRoundNo, timeout, cmd.AccountIndex)
-	if err != nil {
-		return nil, err
-	}
-
-	log.Info("sending reclaim fee credit transaction")
-	addFCTx, err := createReclaimFCTx(w.SystemID(), targetBill.GetID(), timeout, fcTransferProof[0], targetBill.TxHash, k)
-	if err != nil {
-		return nil, err
-	}
-	err = w.SendTransaction(ctx, addFCTx, &wallet.SendOpts{})
-	if err != nil {
-		return nil, err
-	}
-	return w.waitForConfirmation(ctx, []*txsystem.Transaction{addFCTx}, lastRoundNo, timeout, cmd.AccountIndex)
-}
-
-// GetFeeCreditBill returns fee credit bill for given account,
-// can return nil if fee credit bill has not been created yet.
-func (w *Wallet) GetFeeCreditBill(accountIndex uint64) (*Bill, error) {
-	return w.db.Do().GetFeeCreditBill(accountIndex)
-}
-
-// GetMaxAccountIndex returns last added (largest) account number.
-func (w *Wallet) GetMaxAccountIndex() (uint64, error) {
-	return w.am.GetMaxAccountIndex()
-}
-
-func (w *Wallet) GetConfig() WalletConfig {
-	return w.config
-}
-
-func (w *Wallet) collectBills(dbTx TxContext, txPb *txsystem.Transaction, b *block.Block, fcBlockNumber uint64, acc *account.Account) error {
-	gtx, err := money.NewMoneyTx(w.SystemID(), txPb)
-	if err != nil {
-		return err
-	}
-	currentBlockNumber := b.GetRoundNumber()
-	switch tx := gtx.(type) {
-	case money.Transfer:
-		err := w.updateFCB(dbTx, txPb, acc, fcBlockNumber, currentBlockNumber)
-		if err != nil {
-			return err
-		}
-		if account.VerifyP2PKHOwner(&acc.AccountKeys, tx.NewBearer()) {
-			bill, err := dbTx.GetBill(acc.AccountIndex, txPb.UnitId)
-			if err != nil && !errors.Is(err, errBillNotFound) {
-				return err
-			}
-			if bill != nil && bill.BlockProof.BlockNumber >= currentBlockNumber {
-				log.Debug("received transfer order (already processed)")
-				return nil
-			}
-			log.Info("received transfer order")
-			return w.saveWithProof(dbTx, b, txPb, &Bill{
-				Id:     tx.UnitID(),
-				Value:  tx.TargetValue(),
-				TxHash: tx.Hash(crypto.SHA256),
-			}, acc.AccountIndex)
-		} else {
-			return dbTx.RemoveBill(acc.AccountIndex, tx.UnitID())
-		}
-	case money.TransferDC:
-		err := w.updateFCB(dbTx, txPb, acc, fcBlockNumber, currentBlockNumber)
-		if err != nil {
-			return err
-		}
-		if account.VerifyP2PKHOwner(&acc.AccountKeys, tx.TargetBearer()) {
-			bill, err := dbTx.GetBill(acc.AccountIndex, txPb.UnitId)
-			if err != nil && !errors.Is(err, errBillNotFound) {
-				return err
-			}
-			if bill != nil && bill.BlockProof.BlockNumber >= currentBlockNumber {
-				log.Debug("received transferDC order (already processed)")
-				return nil
-			}
-			log.Info("received TransferDC order")
-			return w.saveWithProof(dbTx, b, txPb, &Bill{
-				Id:                  tx.UnitID(),
-				Value:               tx.TargetValue(),
-				TxHash:              tx.Hash(crypto.SHA256),
-				IsDcBill:            true,
-				DcTimeout:           tx.Timeout(),
-				DcNonce:             tx.Nonce(),
-				DcExpirationTimeout: b.GetRoundNumber() + dustBillDeletionTimeout,
-			}, acc.AccountIndex)
-		} else {
-			return dbTx.RemoveBill(acc.AccountIndex, tx.UnitID())
-		}
-	case money.Split:
-		err := w.updateFCB(dbTx, txPb, acc, fcBlockNumber, currentBlockNumber)
-		if err != nil {
-			return err
-		}
-		// split tx contains two bills: existing bill and new bill
-		// if any of these bills belong to wallet then we have to
-		// 1) update the existing bill and
-		// 2) add the new bill
-		oldBill, err := dbTx.GetBill(acc.AccountIndex, txPb.UnitId)
-		if err != nil && !errors.Is(err, errBillNotFound) {
-			return err
-		}
-		if oldBill != nil {
-			if oldBill.BlockProof.BlockNumber >= currentBlockNumber {
-				log.Debug("received split order (existing bill) (already processed)")
-				return nil
-			}
-			log.Info("received split order (existing bill)")
-			err := w.saveWithProof(dbTx, b, txPb, &Bill{
-				Id:     tx.UnitID(),
-				Value:  tx.RemainingValue(),
-				TxHash: tx.Hash(crypto.SHA256),
-			}, acc.AccountIndex)
-			if err != nil {
-				return err
-			}
-		}
-		if account.VerifyP2PKHOwner(&acc.AccountKeys, tx.TargetBearer()) {
-			newUnitID := util.SameShardIDBytes(tx.UnitID(), tx.HashForIdCalculation(crypto.SHA256))
-			newUnit, err := dbTx.GetBill(acc.AccountIndex, newUnitID)
-			if err != nil && !errors.Is(err, errBillNotFound) {
-				return err
-			}
-			if newUnit != nil && newUnit.BlockProof.BlockNumber >= currentBlockNumber {
-				log.Debug("received split order (new bill) (already processed)")
-				return nil
-			}
-			log.Info("received split order (new bill)")
-			return w.saveWithProof(dbTx, b, txPb, &Bill{
-				Id:     uint256.NewInt(0).SetBytes(newUnitID),
-				Value:  tx.Amount(),
-				TxHash: tx.Hash(crypto.SHA256),
-			}, acc.AccountIndex)
-		}
-	case money.SwapDC:
-		err := w.updateFCB(dbTx, txPb, acc, fcBlockNumber, currentBlockNumber)
-		if err != nil {
-			return err
-		}
-		if account.VerifyP2PKHOwner(&acc.AccountKeys, tx.OwnerCondition()) {
-			bill, err := dbTx.GetBill(acc.AccountIndex, txPb.UnitId)
-			if err != nil && !errors.Is(err, errBillNotFound) {
-				return err
-			}
-			if bill != nil && bill.BlockProof.BlockNumber >= currentBlockNumber {
-				log.Debug("received swap order (already processed)")
-				return nil
-			}
-			log.Info("received swap order")
-			err = w.saveWithProof(dbTx, b, txPb, &Bill{
-				Id:     tx.UnitID(),
-				Value:  tx.TargetValue(),
-				TxHash: tx.Hash(crypto.SHA256),
-			}, acc.AccountIndex)
-			if err != nil {
-				return err
-			}
-			// clear dc metadata
-			err = dbTx.SetDcMetadata(acc.AccountIndex, txPb.UnitId, nil)
-			if err != nil {
-				return err
-			}
-			for _, dustTransfer := range tx.DCTransfers() {
-				err := dbTx.RemoveBill(acc.AccountIndex, dustTransfer.UnitID())
-				if err != nil {
-					return err
-				}
-			}
-		} else {
-			return dbTx.RemoveBill(acc.AccountIndex, tx.UnitID())
-		}
-	case *transactions.TransferFeeCreditWrapper:
-		bill, err := dbTx.GetBill(acc.AccountIndex, tx.Transaction.UnitId)
-		if err != nil && !errors.Is(err, errBillNotFound) {
-			return err
-		}
-		if bill == nil {
-			return nil
-		}
-		if bill.BlockProof.BlockNumber >= currentBlockNumber {
-			log.Debug("received transferFC order (already processed)")
-			return nil
-		}
-		log.Info("received transferFC order")
-		return w.saveWithProof(dbTx, b, txPb, &Bill{
-			Id:     bill.Id,
-			Value:  bill.Value - tx.TransferFC.Amount - tx.Transaction.ServerMetadata.Fee,
-			TxHash: tx.Hash(crypto.SHA256),
-		}, acc.AccountIndex)
-	case *transactions.AddFeeCreditWrapper:
-		if bytes.Equal(txPb.UnitId, acc.PrivKeyHash) {
-			fcb, err := dbTx.GetFeeCreditBill(acc.AccountIndex)
-			if err != nil {
-				return err
-			}
-			if fcb != nil && fcb.BlockProof.BlockNumber >= currentBlockNumber {
-				log.Debug("received addFC order (already processed)")
-				return nil
-			}
-			log.Info("received addFC order")
-			err = w.saveFCBWithProof(dbTx, b, txPb, &Bill{
-				Id:            tx.UnitID(),
-				Value:         fcb.getValue() + tx.TransferFC.TransferFC.Amount - tx.Transaction.ServerMetadata.Fee,
-				TxHash:        tx.Hash(crypto.SHA256),
-				FCBlockNumber: currentBlockNumber,
-			}, acc.AccountIndex)
-		}
-		return nil
-	case *transactions.CloseFeeCreditWrapper:
-		if bytes.Equal(txPb.UnitId, acc.PrivKeyHash) {
-			fcb, err := dbTx.GetFeeCreditBill(acc.AccountIndex)
-			if err != nil {
-				return err
-			}
-			if fcb != nil && fcb.BlockProof.BlockNumber >= currentBlockNumber {
-				log.Debug("received closeFC order (already processed)")
-				return nil
-			}
-			log.Info("received closeFC order")
-			err = w.saveFCBWithProof(dbTx, b, txPb, &Bill{
-				Id:            tx.UnitID(),
-				Value:         fcb.getValue() - tx.CloseFC.Amount,
-				TxHash:        tx.Hash(crypto.SHA256),
-				FCBlockNumber: currentBlockNumber,
-			}, acc.AccountIndex)
-			if err != nil {
-				return err
-			}
-		}
-		return nil
-	case *transactions.ReclaimFeeCreditWrapper:
-		bill, err := dbTx.GetBill(acc.AccountIndex, tx.Transaction.UnitId)
-		if err != nil && !errors.Is(err, errBillNotFound) {
-			return err
-		}
-		if bill == nil {
-			return nil
-		}
-		if bill.BlockProof.BlockNumber >= currentBlockNumber {
-			log.Debug("received transferFC order (already processed)")
-			return nil
-		}
-		log.Info("received reclaimFC order")
-		reclaimedValue := tx.CloseFCTransfer.CloseFC.Amount - tx.CloseFCTransfer.Transaction.ServerMetadata.Fee - tx.Transaction.ServerMetadata.Fee
-		return w.saveWithProof(dbTx, b, txPb, &Bill{
-			Id:     bill.Id,
-			Value:  bill.Value + reclaimedValue,
-			TxHash: tx.Hash(crypto.SHA256),
-		}, acc.AccountIndex)
-	default:
-		log.Warning(fmt.Sprintf("received unknown transaction type, skipping processing: %s", tx))
-		return nil
-	}
-	return nil
-}
-
-func (w *Wallet) updateFCB(dbTx TxContext, txPb *txsystem.Transaction, acc *account.Account, fcBlockNumber, currentBlockNumber uint64) error {
-	if bytes.Equal(txPb.ClientMetadata.FeeCreditRecordId, acc.PrivKeyHash) {
-		fcb, err := dbTx.GetFeeCreditBill(acc.AccountIndex)
-		if err != nil {
-			return err
-		}
-		if fcb == nil {
-			return errors.New("received tx with wallet's fee credit record id, but wallet's FCB is nil")
-		}
-		if fcBlockNumber >= currentBlockNumber {
-			log.Debug("not updating FCB (already updated)")
-			return nil
-		}
-		if fcb.Value < txPb.ServerMetadata.Fee {
-			return errors.New("received tx where charged fee is greater than wallet's FCB balance")
-		}
-		log.Debug("updating FCB value: old=", fcb.Value, " new=", fcb.Value-txPb.ServerMetadata.Fee, " lastUpdatedBlockNumber=", fcBlockNumber, " CurrentBlockNumber=", currentBlockNumber)
-		fcb.Value -= txPb.ServerMetadata.Fee
-		fcb.FCBlockNumber = currentBlockNumber
-		err = dbTx.SetFeeCreditBill(acc.AccountIndex, fcb)
-		if err != nil {
-			return err
-		}
-	}
-	return nil
-}
-
-func (w *Wallet) saveWithProof(dbTx TxContext, b *block.Block, txPb *txsystem.Transaction, bill *Bill, accountIndex uint64) error {
-	err := bill.addProof(b, txPb, NewTxConverter(w.SystemID()))
-	if err != nil {
-		return err
-	}
-	return dbTx.SetBill(accountIndex, bill)
-}
-
-func (w *Wallet) saveFCBWithProof(dbTx TxContext, b *block.Block, txPb *txsystem.Transaction, fcb *Bill, accountIndex uint64) error {
-	err := fcb.addProof(b, txPb, NewTxConverter(w.SystemID()))
-	if err != nil {
-		return err
-	}
-	return dbTx.SetFeeCreditBill(accountIndex, fcb)
-}
-
-func (w *Wallet) deleteExpiredDcBills(dbTx TxContext, blockNumber uint64, accountIndex uint64) error {
-	bills, err := dbTx.GetBills(accountIndex)
-	if err != nil {
-		return err
-	}
-	for _, b := range bills {
-		if b.isExpired(blockNumber) {
-			log.Info(fmt.Sprintf("deleting expired dc bill: value=%d id=%s", b.Value, b.Id.String()))
-			err = dbTx.RemoveBill(accountIndex, b.Id)
-			if err != nil {
-				return err
-			}
-		}
-	}
-	return nil
-}
-
-func (w *Wallet) trySwap(tx TxContext, accountIndex uint64) error {
-	blockHeight, err := tx.GetBlockNumber()
-	if err != nil {
-		return err
-	}
-	bills, err := tx.GetBills(accountIndex)
-	if err != nil {
-		return err
-	}
-	dcBillGroups := groupDcBills(bills)
-	for nonce, billGroup := range dcBillGroups {
-		nonce32 := nonce.Bytes32()
-		dcMeta, err := tx.GetDcMetadata(accountIndex, nonce32[:])
-=======
 	billResponse, err := w.restClient.ListBills(pubKey)
 	if err != nil {
 		return err
@@ -799,7 +411,6 @@
 	var bills []*Bill
 	for _, b := range billResponse.Bills {
 		proof, err := w.restClient.GetProof(b.Id)
->>>>>>> 93d11cb5
 		if err != nil {
 			return err
 		}
@@ -821,21 +432,9 @@
 			return err
 		}
 
-<<<<<<< HEAD
-			fcb, err := dbTx.GetFeeCreditBill(accountIndex)
-			if err != nil {
-				return err
-			}
-			if fcb == nil || fcb.Value < maxFee*uint64(len(bills)) {
-				return ErrInsufficientFeeCredit
-			}
-
-			k, err := w.am.GetAccountKey(accountIndex)
-=======
 		dcTimeout := roundNr + dcTimeoutBlockCount
 		for _, b := range bills {
 			tx, err := createDustTx(k, w.SystemID(), b, dcNonce, dcTimeout)
->>>>>>> 93d11cb5
 			if err != nil {
 				return err
 			}
@@ -876,13 +475,14 @@
 	if err != nil {
 		return err
 	}
-	fcb, err := tx.GetFeeCreditBill(accountIndex)
-	if err != nil {
-		return err
-	}
-	if fcb == nil || fcb.Value < maxFee {
-		return ErrInsufficientFeeCredit
-	}
+	// TODO add fee credit support to "new" cli wallet
+	//fcb, err := tx.GetFeeCreditBill(accountIndex)
+	//if err != nil {
+	//	return err
+	//}
+	//if fcb == nil || fcb.Value < maxFee {
+	//	return ErrInsufficientFeeCredit
+	//}
 	swap, err := createSwapTx(k, w.SystemID(), dcBills, dcNonce, billIds, timeout)
 	if err != nil {
 		return err
@@ -895,11 +495,7 @@
 	return nil
 }
 
-<<<<<<< HEAD
-func (w *Wallet) waitForConfirmation(ctx context.Context, pendingTxs []*txsystem.Transaction, latestRoundNumber, timeout, accountIndex uint64) ([]*BlockProof, error) {
-=======
-func (w *Wallet) waitForConfirmation(ctx context.Context, pendingTxs []*txsystem.Transaction, latestRoundNumber, timeout uint64) ([]*Bill, error) {
->>>>>>> 93d11cb5
+func (w *Wallet) waitForConfirmation(ctx context.Context, pendingTxs []*txsystem.Transaction, latestRoundNumber, timeout uint64) ([]*BlockProof, error) {
 	log.Info("waiting for confirmation(s)...")
 	latestBlockNumber := latestRoundNumber
 	txsLog := NewTxLog(pendingTxs)
@@ -928,44 +524,35 @@
 				return nil, nil
 			}
 		}
-<<<<<<< HEAD
+
+		// TODO no need to convert to generic tx?
+		txc := NewTxConverter(w.SystemID())
 		genericBlock, err := b.ToGenericBlock(txc)
 		if err != nil {
 			return nil, err
 		}
 		for _, gtx := range genericBlock.Transactions {
 			tx := gtx.ToProtoBuf()
-			if txsLog.contains(tx) {
-				log.Info("confirmed tx ", hexutil.Encode(tx.UnitId))
-				err = w.db.WithTransaction(func(dbTx TxContext) error {
-					fcb, err := dbTx.GetFeeCreditBill(accountIndex)
-					if err != nil {
-						return err
-					}
-					return w.collectBills(dbTx, tx, b, fcb.getFCBlockNumber(), &w.am.GetAll()[accountIndex])
-				})
-				if err != nil {
-					return nil, err
-				}
-				err = txsLog.recordTx(gtx, genericBlock)
-				if err != nil {
-					return nil, err
-				}
-				if txsLog.isAllTxsConfirmed() {
-					log.Info("transaction(s) confirmed")
-					return txsLog.getAllRecordedProofs(), nil
-=======
-		for _, tx := range b.Transactions {
 			if txsLog.Contains(tx) {
 				log.Info("confirmed tx ", hexutil.Encode(tx.UnitId))
-				err = txsLog.RecordTx(tx, b, NewTxConverter(w.SystemID()))
+				// TODO add fee credit support to "new" cli wallet
+				//err = w.db.WithTransaction(func(dbTx TxContext) error {
+				//	fcb, err := dbTx.GetFeeCreditBill(accountIndex)
+				//	if err != nil {
+				//		return err
+				//	}
+				//	return w.collectBills(dbTx, tx, b, fcb.getFCBlockNumber(), &w.am.GetAll()[accountIndex])
+				//})
+				//if err != nil {
+				//	return nil, err
+				//}
+				err = txsLog.RecordTx(gtx, genericBlock)
 				if err != nil {
 					return nil, err
 				}
 				if txsLog.IsAllTxsConfirmed() {
 					log.Info("transaction(s) confirmed")
-					return txsLog.GetAllRecordedBills(), nil
->>>>>>> 93d11cb5
+					return txsLog.GetAllRecordedProofs(), nil
 				}
 			}
 		}
@@ -1064,7 +651,6 @@
 	return bills, nil
 }
 
-<<<<<<< HEAD
 // newBill creates new Bill struct from given BlockProof for Transfer and Split transactions.
 func newBill(proof *BlockProof, txConverter *TxConverter) (*Bill, error) {
 	gtx, err := txConverter.ConvertTx(proof.Tx)
@@ -1081,7 +667,7 @@
 		}, nil
 	case money.Split:
 		return &Bill{
-			Id:         util.SameShardID(tx.UnitID(), tx.HashForIdCalculation(crypto.SHA256)),
+			Id:         txutil.SameShardID(tx.UnitID(), tx.HashForIdCalculation(crypto.SHA256)),
 			Value:      tx.Amount(),
 			TxHash:     tx.Hash(crypto.SHA256),
 			BlockProof: proof,
@@ -1089,8 +675,8 @@
 	default:
 		return nil, errors.New("cannot convert unsupported tx type to Bill struct")
 	}
-=======
-func convertBill(b *moneytx.Bill) *Bill {
+}
+
+func convertBill(b *bp.Bill) *Bill {
 	return &Bill{Id: util.BytesToUint256(b.Id), Value: b.Value, TxHash: b.TxHash, IsDcBill: b.IsDcBill, DcNonce: hashId(b.Id), BlockProof: &BlockProof{Tx: b.TxProof.Tx, Proof: b.TxProof.Proof, BlockNumber: b.TxProof.BlockNumber}}
->>>>>>> 93d11cb5
 }