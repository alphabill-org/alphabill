package money

import (
	"encoding/base64"
	"encoding/json"
	"errors"
	"fmt"
	"net/http"
	"net/http/httptest"
	"net/url"
	"testing"

	"github.com/alphabill-org/alphabill/pkg/wallet/backend/bp"
	"github.com/holiman/uint256"
	"github.com/stretchr/testify/require"
	"google.golang.org/protobuf/encoding/protojson"

	"github.com/alphabill-org/alphabill/internal/block"
	"github.com/alphabill-org/alphabill/internal/certificates"
	"github.com/alphabill-org/alphabill/internal/hash"
	"github.com/alphabill-org/alphabill/internal/txsystem"
	"github.com/alphabill-org/alphabill/internal/util"
	abclient "github.com/alphabill-org/alphabill/pkg/client"
	"github.com/alphabill-org/alphabill/pkg/client/clientmock"
	"github.com/alphabill-org/alphabill/pkg/wallet/account"
	"github.com/alphabill-org/alphabill/pkg/wallet/backend/money"
	testclient "github.com/alphabill-org/alphabill/pkg/wallet/backend/money/client"
)

type (
	backendMockReturnConf struct {
		balance        uint64
		blockHeight    uint64
		billId         *uint256.Int
		billValue      uint64
		billTxHash     string
		proofList      []string
		customBillList string
		customPath     string
		customFullPath string
		customResponse string
		feeCreditBill  *bp.Bill
	}
)

<<<<<<< HEAD
func CreateTestWallet(t *testing.T, backend BackendAPI) (*Wallet, *clientmock.MockAlphabillClient) {
	dir := t.TempDir()
	am, err := account.NewManager(dir, "", true)
	require.NoError(t, err)

	err = CreateNewWallet(am, "")
	require.NoError(t, err)

	mockClient := clientmock.NewMockAlphabillClient(0, map[uint64]*block.Block{})

	w, err := LoadExistingWallet(abclient.AlphabillClientConfig{}, am, backend)
=======
func CreateTestWalletWithManager(t *testing.T, br *backendMockReturnConf, am account.Manager) (*Wallet, *clientmock.MockAlphabillClient) {
	err := CreateNewWallet(am, "")
	require.NoError(t, err)

	mockClient := clientmock.NewMockAlphabillClient(clientmock.WithMaxBlockNumber(0), clientmock.WithBlocks(map[uint64]*block.Block{}))
	_, serverAddr := mockBackendCalls(br)
	restClient, err := testclient.NewClient(serverAddr.Host)
	require.NoError(t, err)
	w, err := LoadExistingWallet(abclient.AlphabillClientConfig{}, am, restClient)
>>>>>>> 58170bd2
	require.NoError(t, err)
	w.AlphabillClient = mockClient
	return w, mockClient
}

<<<<<<< HEAD
func withBackendMock(t *testing.T, br *backendMockReturnConf) BackendAPI {
	_, serverAddr := mockBackendCalls(br)
	restClient, err := testclient.NewClient(serverAddr.Host)
	require.NoError(t, err)
	return restClient
=======
func CreateTestWallet(t *testing.T, br *backendMockReturnConf) (*Wallet, *clientmock.MockAlphabillClient) {
	am, err := account.NewManager(t.TempDir(), "", true)
	require.NoError(t, err)
	return CreateTestWalletWithManager(t, br, am)
>>>>>>> 58170bd2
}

func CreateTestWalletFromSeed(t *testing.T, br *backendMockReturnConf) (*Wallet, *clientmock.MockAlphabillClient) {
	dir := t.TempDir()
	am, err := account.NewManager(dir, "", true)
	require.NoError(t, err)
	err = CreateNewWallet(am, testMnemonic)
	require.NoError(t, err)

	mockClient := &clientmock.MockAlphabillClient{}
	_, serverAddr := mockBackendCalls(br)
	restClient, err := testclient.NewClient(serverAddr.Host)
	require.NoError(t, err)
	w, err := LoadExistingWallet(abclient.AlphabillClientConfig{}, am, restClient)
	require.NoError(t, err)
	w.AlphabillClient = mockClient
	return w, mockClient
}

func mockBackendCalls(br *backendMockReturnConf) (*httptest.Server, *url.URL) {
	proofCount := 0
	server := httptest.NewServer(http.HandlerFunc(func(w http.ResponseWriter, r *http.Request) {
		if r.URL.Path == br.customPath || r.URL.RequestURI() == br.customFullPath {
			w.WriteHeader(http.StatusOK)
			w.Write([]byte(br.customResponse))
		} else {
			switch r.URL.Path {
			case "/" + testclient.BalancePath:
				w.WriteHeader(http.StatusOK)
				w.Write([]byte(fmt.Sprintf(`{"balance": "%d"}`, br.balance)))
			case "/" + testclient.BlockHeightPath:
				w.WriteHeader(http.StatusOK)
				w.Write([]byte(fmt.Sprintf(`{"blockHeight": "%d"}`, br.blockHeight)))
			case "/" + testclient.ProofPath:
				w.WriteHeader(http.StatusOK)
				w.Write([]byte(br.proofList[proofCount%len(br.proofList)]))
				proofCount++
			case "/" + testclient.ListBillsPath:
				w.WriteHeader(http.StatusOK)
				if br.customBillList != "" {
					w.Write([]byte(br.customBillList))
				} else {
					w.Write([]byte(fmt.Sprintf(`{"total": 1, "bills": [{"id":"%s","value":"%d","txHash":"%s","isDcBill":false}]}`, toBillId(br.billId), br.billValue, br.billTxHash)))
				}
			case "/" + testclient.FeeCreditPath:
				w.WriteHeader(http.StatusOK)
				fcb, _ := protojson.Marshal(br.feeCreditBill)
				w.Write(fcb)
			default:
				w.WriteHeader(http.StatusNotFound)
			}
		}
	}))

	serverAddress, _ := url.Parse(server.URL)
	return server, serverAddress
}

func toBillId(i *uint256.Int) string {
	return base64.StdEncoding.EncodeToString(util.Uint256ToBytes(i))
}

<<<<<<< HEAD
func createBlockProofResponse(t *testing.T, b *Bill, overrideNonce []byte, blockNumber, timeout uint64) *block.Bills {
	w, mockClient := CreateTestWallet(t, nil)
	k, _ := w.am.GetAccountKey(0)
	var dcTx *txsystem.Transaction
	if overrideNonce != nil {
		dcTx, _ = createDustTx(k, b, overrideNonce, timeout)
	} else {
		dcTx, _ = createDustTx(k, b, calculateDcNonce([]*Bill{b}), timeout)
	}
	mockClient.SetBlock(&block.Block{
		SystemIdentifier:   alphabillMoneySystemId,
		BlockNumber:        timeout,
		PreviousBlockHash:  hash.Sum256([]byte{}),
		Transactions:       []*txsystem.Transaction{dcTx},
		UnicityCertificate: &certificates.UnicityCertificate{},
	})
	tp := &block.TxProof{
		BlockNumber: blockNumber,
		Tx:          dcTx,
		Proof: &block.BlockProof{
			BlockHeaderHash: []byte{0},
			BlockTreeHashChain: &block.BlockTreeHashChain{
				Items: []*block.ChainItem{{Val: []byte{0}, Hash: []byte{0}}},
			},
		},
	}
	return &block.Bills{Bills: []*block.Bill{{Id: util.Uint256ToBytes(b.Id), Value: b.Value, IsDcBill: b.IsDcBill, TxProof: tp, TxHash: b.TxHash}}}
}

func createBlockProofJsonResponse(t *testing.T, bills []*Bill, overrideNonce []byte, blockNumber, timeout uint64) []string {
	var jsonList []string
	for _, b := range bills {
		bills := createBlockProofResponse(t, b, overrideNonce, blockNumber, timeout)
=======
func createBlockProofJsonResponse(t *testing.T, bills []*Bill, overrideNonce []byte, blockNumber, timeout uint64, k *account.AccountKey) []string {
	var jsonList []string
	for _, b := range bills {
		w, mockClient := CreateTestWallet(t, nil)
		if k == nil {
			k, _ = w.am.GetAccountKey(0)
		}
		var dcTx *txsystem.Transaction
		if overrideNonce != nil {
			dcTx, _ = createDustTx(k, w.SystemID(), b, overrideNonce, timeout)
		} else {
			dcTx, _ = createDustTx(k, w.SystemID(), b, calculateDcNonce([]*Bill{b}), timeout)
		}
		mockClient.SetBlock(&block.Block{
			SystemIdentifier:   w.SystemID(),
			PreviousBlockHash:  hash.Sum256([]byte{}),
			Transactions:       []*txsystem.Transaction{dcTx},
			UnicityCertificate: &certificates.UnicityCertificate{InputRecord: &certificates.InputRecord{RoundNumber: timeout}},
		})
		tp := &block.TxProof{
			BlockNumber: blockNumber,
			Tx:          dcTx,
			Proof: &block.BlockProof{
				BlockHeaderHash: []byte{0},
				BlockTreeHashChain: &block.BlockTreeHashChain{
					Items: []*block.ChainItem{{Val: []byte{0}, Hash: []byte{0}}},
				},
			},
		}
		b := &bp.Bill{Id: util.Uint256ToBytes(b.Id), Value: b.Value, IsDcBill: b.IsDcBill, TxProof: tp, TxHash: b.TxHash}
		bills := &bp.Bills{Bills: []*bp.Bill{b}}
>>>>>>> 58170bd2
		res, _ := protojson.MarshalOptions{EmitUnpopulated: true}.Marshal(bills)
		jsonList = append(jsonList, string(res))
	}
	return jsonList
}

func createBillListResponse(bills []*Bill) *money.ListBillsResponse {
	billVMs := make([]*money.ListBillVM, len(bills))
	for i, b := range bills {
		billVMs[i] = &money.ListBillVM{
			Id:       util.Uint256ToBytes(b.Id),
			Value:    b.Value,
			TxHash:   b.TxHash,
			IsDCBill: b.IsDcBill,
		}
	}
	return &money.ListBillsResponse{Bills: billVMs, Total: len(bills)}
}

func createBillListJsonResponse(bills []*Bill) string {
	billsResponse := createBillListResponse(bills)
	res, _ := json.Marshal(billsResponse)
	return string(res)
}

type backendAPIMock struct {
	getBalance     func(pubKey []byte, includeDCBills bool) (uint64, error)
	listBills      func(pubKey []byte) (*money.ListBillsResponse, error)
	getProof       func(billId []byte) (*block.Bills, error)
	getBlockHeight func() (uint64, error)
}

func (b *backendAPIMock) GetBalance(pubKey []byte, includeDCBills bool) (uint64, error) {
	if b.getBalance != nil {
		return b.getBalance(pubKey, includeDCBills)
	}
	return 0, errors.New("getBalance not implemented")
}

func (b *backendAPIMock) ListBills(pubKey []byte) (*money.ListBillsResponse, error) {
	if b.listBills != nil {
		return b.listBills(pubKey)
	}
	return nil, errors.New("listBills not implemented")
}

func (b *backendAPIMock) GetProof(billId []byte) (*block.Bills, error) {
	if b.getProof != nil {
		return b.getProof(billId)
	}
	return nil, errors.New("getProof not implemented")
}

func (b *backendAPIMock) GetBlockHeight() (uint64, error) {
	if b.getBlockHeight != nil {
		return b.getBlockHeight()
	}
	return 0, errors.New("getBlockHeight not implemented")
}<|MERGE_RESOLUTION|>--- conflicted
+++ resolved
@@ -43,46 +43,30 @@
 	}
 )
 
-<<<<<<< HEAD
 func CreateTestWallet(t *testing.T, backend BackendAPI) (*Wallet, *clientmock.MockAlphabillClient) {
 	dir := t.TempDir()
 	am, err := account.NewManager(dir, "", true)
 	require.NoError(t, err)
 
-	err = CreateNewWallet(am, "")
-	require.NoError(t, err)
-
-	mockClient := clientmock.NewMockAlphabillClient(0, map[uint64]*block.Block{})
-
+	return CreateTestWalletWithManager(t, backend, am)
+}
+
+func CreateTestWalletWithManager(t *testing.T, backend BackendAPI, am account.Manager) (*Wallet, *clientmock.MockAlphabillClient) {
+	err := CreateNewWallet(am, "")
+	require.NoError(t, err)
+
+	mockClient := clientmock.NewMockAlphabillClient(clientmock.WithMaxBlockNumber(0), clientmock.WithBlocks(map[uint64]*block.Block{}))
 	w, err := LoadExistingWallet(abclient.AlphabillClientConfig{}, am, backend)
-=======
-func CreateTestWalletWithManager(t *testing.T, br *backendMockReturnConf, am account.Manager) (*Wallet, *clientmock.MockAlphabillClient) {
-	err := CreateNewWallet(am, "")
-	require.NoError(t, err)
-
-	mockClient := clientmock.NewMockAlphabillClient(clientmock.WithMaxBlockNumber(0), clientmock.WithBlocks(map[uint64]*block.Block{}))
-	_, serverAddr := mockBackendCalls(br)
-	restClient, err := testclient.NewClient(serverAddr.Host)
-	require.NoError(t, err)
-	w, err := LoadExistingWallet(abclient.AlphabillClientConfig{}, am, restClient)
->>>>>>> 58170bd2
 	require.NoError(t, err)
 	w.AlphabillClient = mockClient
 	return w, mockClient
 }
 
-<<<<<<< HEAD
 func withBackendMock(t *testing.T, br *backendMockReturnConf) BackendAPI {
 	_, serverAddr := mockBackendCalls(br)
 	restClient, err := testclient.NewClient(serverAddr.Host)
 	require.NoError(t, err)
 	return restClient
-=======
-func CreateTestWallet(t *testing.T, br *backendMockReturnConf) (*Wallet, *clientmock.MockAlphabillClient) {
-	am, err := account.NewManager(t.TempDir(), "", true)
-	require.NoError(t, err)
-	return CreateTestWalletWithManager(t, br, am)
->>>>>>> 58170bd2
 }
 
 func CreateTestWalletFromSeed(t *testing.T, br *backendMockReturnConf) (*Wallet, *clientmock.MockAlphabillClient) {
@@ -145,22 +129,22 @@
 	return base64.StdEncoding.EncodeToString(util.Uint256ToBytes(i))
 }
 
-<<<<<<< HEAD
-func createBlockProofResponse(t *testing.T, b *Bill, overrideNonce []byte, blockNumber, timeout uint64) *block.Bills {
+func createBlockProofResponse(t *testing.T, b *Bill, overrideNonce []byte, blockNumber, timeout uint64, k *account.AccountKey) *bp.Bills {
 	w, mockClient := CreateTestWallet(t, nil)
-	k, _ := w.am.GetAccountKey(0)
+	if k == nil {
+		k, _ = w.am.GetAccountKey(0)
+	}
 	var dcTx *txsystem.Transaction
 	if overrideNonce != nil {
-		dcTx, _ = createDustTx(k, b, overrideNonce, timeout)
+		dcTx, _ = createDustTx(k, w.SystemID(), b, overrideNonce, timeout)
 	} else {
-		dcTx, _ = createDustTx(k, b, calculateDcNonce([]*Bill{b}), timeout)
+		dcTx, _ = createDustTx(k, w.SystemID(), b, calculateDcNonce([]*Bill{b}), timeout)
 	}
 	mockClient.SetBlock(&block.Block{
-		SystemIdentifier:   alphabillMoneySystemId,
-		BlockNumber:        timeout,
+		SystemIdentifier:   w.SystemID(),
 		PreviousBlockHash:  hash.Sum256([]byte{}),
 		Transactions:       []*txsystem.Transaction{dcTx},
-		UnicityCertificate: &certificates.UnicityCertificate{},
+		UnicityCertificate: &certificates.UnicityCertificate{InputRecord: &certificates.InputRecord{RoundNumber: timeout}},
 	})
 	tp := &block.TxProof{
 		BlockNumber: blockNumber,
@@ -172,46 +156,13 @@
 			},
 		},
 	}
-	return &block.Bills{Bills: []*block.Bill{{Id: util.Uint256ToBytes(b.Id), Value: b.Value, IsDcBill: b.IsDcBill, TxProof: tp, TxHash: b.TxHash}}}
-}
-
-func createBlockProofJsonResponse(t *testing.T, bills []*Bill, overrideNonce []byte, blockNumber, timeout uint64) []string {
-	var jsonList []string
-	for _, b := range bills {
-		bills := createBlockProofResponse(t, b, overrideNonce, blockNumber, timeout)
-=======
+	return &bp.Bills{Bills: []*bp.Bill{{Id: util.Uint256ToBytes(b.Id), Value: b.Value, IsDcBill: b.IsDcBill, TxProof: tp, TxHash: b.TxHash}}}
+}
+
 func createBlockProofJsonResponse(t *testing.T, bills []*Bill, overrideNonce []byte, blockNumber, timeout uint64, k *account.AccountKey) []string {
 	var jsonList []string
 	for _, b := range bills {
-		w, mockClient := CreateTestWallet(t, nil)
-		if k == nil {
-			k, _ = w.am.GetAccountKey(0)
-		}
-		var dcTx *txsystem.Transaction
-		if overrideNonce != nil {
-			dcTx, _ = createDustTx(k, w.SystemID(), b, overrideNonce, timeout)
-		} else {
-			dcTx, _ = createDustTx(k, w.SystemID(), b, calculateDcNonce([]*Bill{b}), timeout)
-		}
-		mockClient.SetBlock(&block.Block{
-			SystemIdentifier:   w.SystemID(),
-			PreviousBlockHash:  hash.Sum256([]byte{}),
-			Transactions:       []*txsystem.Transaction{dcTx},
-			UnicityCertificate: &certificates.UnicityCertificate{InputRecord: &certificates.InputRecord{RoundNumber: timeout}},
-		})
-		tp := &block.TxProof{
-			BlockNumber: blockNumber,
-			Tx:          dcTx,
-			Proof: &block.BlockProof{
-				BlockHeaderHash: []byte{0},
-				BlockTreeHashChain: &block.BlockTreeHashChain{
-					Items: []*block.ChainItem{{Val: []byte{0}, Hash: []byte{0}}},
-				},
-			},
-		}
-		b := &bp.Bill{Id: util.Uint256ToBytes(b.Id), Value: b.Value, IsDcBill: b.IsDcBill, TxProof: tp, TxHash: b.TxHash}
-		bills := &bp.Bills{Bills: []*bp.Bill{b}}
->>>>>>> 58170bd2
+		bills := createBlockProofResponse(t, b, overrideNonce, blockNumber, timeout, k)
 		res, _ := protojson.MarshalOptions{EmitUnpopulated: true}.Marshal(bills)
 		jsonList = append(jsonList, string(res))
 	}
@@ -238,10 +189,18 @@
 }
 
 type backendAPIMock struct {
-	getBalance     func(pubKey []byte, includeDCBills bool) (uint64, error)
-	listBills      func(pubKey []byte) (*money.ListBillsResponse, error)
-	getProof       func(billId []byte) (*block.Bills, error)
-	getBlockHeight func() (uint64, error)
+	getBalance       func(pubKey []byte, includeDCBills bool) (uint64, error)
+	listBills        func(pubKey []byte) (*money.ListBillsResponse, error)
+	getProof         func(billId []byte) (*bp.Bills, error)
+	getBlockHeight   func() (uint64, error)
+	getFeeCreditBill func(unitID []byte) (*bp.Bill, error)
+}
+
+func (b *backendAPIMock) GetFeeCreditBill(unitID []byte) (*bp.Bill, error) {
+	if b.getFeeCreditBill != nil {
+		return b.getFeeCreditBill(unitID)
+	}
+	return nil, errors.New("getFeeCreditBill not implemented")
 }
 
 func (b *backendAPIMock) GetBalance(pubKey []byte, includeDCBills bool) (uint64, error) {
@@ -258,7 +217,7 @@
 	return nil, errors.New("listBills not implemented")
 }
 
-func (b *backendAPIMock) GetProof(billId []byte) (*block.Bills, error) {
+func (b *backendAPIMock) GetProof(billId []byte) (*bp.Bills, error) {
 	if b.getProof != nil {
 		return b.getProof(billId)
 	}
