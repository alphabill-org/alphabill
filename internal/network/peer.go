--- conflicted
+++ resolved
@@ -139,12 +139,8 @@
 	return p.host.ID()
 }
 
-<<<<<<< HEAD
-func (p *Peer) LogID() string {
-=======
 // String returns short representation of node id
 func (p *Peer) String() string {
->>>>>>> 9ce6393b
 	id := p.ID().String()
 	if len(id) <= 10 {
 		return fmt.Sprintf("NodeID:%s", id)
