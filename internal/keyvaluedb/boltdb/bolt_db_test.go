--- conflicted
+++ resolved
@@ -6,11 +6,9 @@
 	"path/filepath"
 	"testing"
 
-	"github.com/alphabill-org/alphabill/internal/network/protocol"
-
+	"github.com/alphabill-org/alphabill/internal/keyvaluedb"
+	p "github.com/alphabill-org/alphabill/internal/network/protocol"
 	"github.com/alphabill-org/alphabill/internal/types"
-
-	"github.com/alphabill-org/alphabill/internal/keyvaluedb"
 	"github.com/stretchr/testify/require"
 )
 
@@ -18,23 +16,17 @@
 	round uint64 = 1
 )
 
-var sysID = protocol.SystemIdentifier([]byte{0, 0, 0, 1})
-var unicityMap = map[protocol.SystemIdentifier]*types.UnicityCertificate{
-	sysID: {
+var sysID = types.SystemID{0, 0, 0, 1}
+var unicityMap = map[p.SystemIdentifier]*types.UnicityCertificate{
+	p.SystemIdentifier(sysID): {
 		UnicityTreeCertificate: &types.UnicityTreeCertificate{
-			SystemIdentifier:      []byte(sysID),
+			SystemIdentifier:      sysID,
 			SiblingHashes:         nil,
 			SystemDescriptionHash: nil,
 		},
-<<<<<<< HEAD
-		UnicitySeal: &certificates.UnicitySeal{
-			RootRoundInfo: &certificates.RootRoundInfo{RoundNumber: round},
-			CommitInfo:    &certificates.CommitInfo{RootHash: make([]byte, gocrypto.SHA256.Size())},
-=======
 		UnicitySeal: &types.UnicitySeal{
 			RootChainRoundNumber: round,
 			Hash:                 make([]byte, gocrypto.SHA256.Size()),
->>>>>>> 8d7fc45b
 		},
 	},
 }
@@ -168,33 +160,28 @@
 	require.True(t, isEmpty(t, db))
 	// write a complex struct
 	require.NoError(t, db.Write([]byte("certificates"), unicityMap))
-	ucs := make(map[protocol.SystemIdentifier]*types.UnicityCertificate)
+	ucs := make(map[p.SystemIdentifier]*types.UnicityCertificate)
 	present, err := db.Read([]byte("certificates"), &ucs)
 	require.NoError(t, err)
 	require.True(t, present)
 	// check that initial state was saved as intended
 	require.Len(t, ucs, 1)
-	require.Contains(t, ucs, sysID)
-	uc, _ := ucs[sysID]
-	original, _ := unicityMap[sysID]
+	require.Contains(t, ucs, p.SystemIdentifier(sysID))
+	uc, _ := ucs[p.SystemIdentifier(sysID)]
+	original, _ := unicityMap[p.SystemIdentifier(sysID)]
 	require.Equal(t, original, uc)
 	// update
-<<<<<<< HEAD
-	uc.UnicitySeal.CommitInfo.RootHash = []byte{1}
-	newUC := map[p.SystemIdentifier]*certificates.UnicityCertificate{sysID: uc}
-=======
 	uc.UnicitySeal.Hash = []byte{1}
-	newUC := map[protocol.SystemIdentifier]*types.UnicityCertificate{sysID: uc}
->>>>>>> 8d7fc45b
+	newUC := map[p.SystemIdentifier]*types.UnicityCertificate{p.SystemIdentifier(sysID): uc}
 	err = db.Write([]byte("certificates"), newUC)
 	require.NoError(t, err)
 	present, err = db.Read([]byte("certificates"), &ucs)
 	require.NoError(t, err)
 	require.True(t, present)
 	require.Len(t, ucs, 1)
-	require.Contains(t, ucs, sysID)
-	uc, _ = ucs[sysID]
-	require.Equal(t, []byte{1}, uc.UnicitySeal.CommitInfo.RootHash)
+	require.Contains(t, ucs, p.SystemIdentifier(sysID))
+	uc, _ = ucs[p.SystemIdentifier(sysID)]
+	require.Equal(t, []byte{1}, uc.UnicitySeal.Hash)
 }
 
 func TestBoltDB_StartTxNil(t *testing.T) {
