--- conflicted
+++ resolved
@@ -8,19 +8,14 @@
 	"io"
 	"log/slog"
 
-<<<<<<< HEAD
-=======
 	"github.com/alphabill-org/alphabill/predicates"
->>>>>>> ae30379f
 	"go.opentelemetry.io/otel/metric"
 
 	"github.com/alphabill-org/alphabill-go-base/txsystem/fc"
 	"github.com/alphabill-org/alphabill-go-base/types"
 	"github.com/alphabill-org/alphabill-go-base/util"
 	"github.com/alphabill-org/alphabill/logger"
-	"github.com/alphabill-org/alphabill/predicates"
 	"github.com/alphabill-org/alphabill/state"
-	"github.com/alphabill-org/alphabill/tree/avl"
 	"github.com/alphabill-org/alphabill/txsystem/fc/unit"
 )
 
@@ -35,14 +30,9 @@
 	hashAlgorithm         crypto.Hash
 	state                 *state.State //*state.State
 	currentBlockNumber    uint64
-<<<<<<< HEAD
-	executors             TxExecutors
+	handlers              TxExecutors
 	trustBase             types.RootTrustBase
 	checkFeeCreditBalance FeeCreditBalanceValidator
-=======
-	handlers              TxExecutors
-	checkFeeCreditBalance func(tx *types.TransactionOrder) error
->>>>>>> ae30379f
 	beginBlockFunctions   []func(blockNumber uint64) error
 	endBlockFunctions     []func(blockNumber uint64) error
 	roundCommitted        bool
@@ -57,29 +47,7 @@
 	Logger() *slog.Logger
 }
 
-<<<<<<< HEAD
-type UnitState interface {
-	Apply(actions ...state.Action) error
-	IsCommitted() bool
-	CalculateRoot() (uint64, []byte, error)
-	Prune() error
-	GetUnit(id types.UnitID, committed bool) (*state.Unit, error)
-	AddUnitLog(id types.UnitID, transactionRecordHash []byte) error
-	Clone() *state.State
-	Commit(uc *types.UnicityCertificate) error
-	CommittedUC() *types.UnicityCertificate
-	Serialize(writer io.Writer, committed bool) error
-	Traverse(traverser avl.Traverser[types.UnitID, *state.Unit])
-	Revert()
-	RollbackToSavepoint(int)
-	ReleaseToSavepoint(int)
-	Savepoint() int
-}
-
 func NewGenericTxSystem(systemID types.SystemID, feeChecker FeeCreditBalanceValidator, trustBase types.RootTrustBase, modules []Module, observe Observability, opts ...Option) (*GenericTxSystem, error) {
-=======
-func NewGenericTxSystem(systemID types.SystemID, feeChecker FeeCreditBalanceValidator, modules []Module, observe Observability, opts ...Option) (*GenericTxSystem, error) {
->>>>>>> ae30379f
 	if systemID == 0 {
 		return nil, errors.New("system ID must be assigned")
 	}
@@ -147,41 +115,23 @@
 	return m.state.Prune()
 }
 
-<<<<<<< HEAD
-func (m *GenericTxSystem) Execute(tx *types.TransactionOrder) (sm *types.ServerMetadata, rErr error) {
-	return m.doExecute(tx, false)
-}
-
-func (m *GenericTxSystem) doExecute(tx *types.TransactionOrder, stateLockReleased bool) (sm *types.ServerMetadata, rErr error) {
-	exeCtx := &TxExecutionContext{
-		txs:               m,
-		CurrentBlockNr:    m.currentBlockNumber,
-		StateLockReleased: stateLockReleased,
-	}
-
-	if !stateLockReleased { // this tx has already been validated before locking the state which is now released (otherwise tx might not pass timeout check)
-		if err := m.validateGenericTransaction(exeCtx, tx); err != nil {
-			return nil, fmt.Errorf("invalid transaction: %w", err)
-		}
-	}
-
-=======
 func (m *GenericTxSystem) Execute(tx *types.TransactionOrder) (*types.ServerMetadata, error) {
 	// Is the transaction credible and does the sender have fee credit?
 	// NB! this does not check the owner condition, this check is done in during tx specific checks
-	if err := m.validateGenericTransaction(tx); err != nil {
+	exeCtx := &TxExecutionContext{
+		txs:            m,
+		CurrentBlockNr: m.currentBlockNumber,
+	}
+	if err := m.validateGenericTransaction(exeCtx, tx); err != nil {
 		return nil, fmt.Errorf("invalid transaction: %w", err)
 	}
 	// todo: add gas handling here (buy and perhaps discount/refund)
-	exeCtx := &TxExecutionContext{
-		CurrentBlockNr: m.currentBlockNumber,
-	}
+
 	return m.doExecute(tx, exeCtx)
 }
 
 func (m *GenericTxSystem) doExecute(tx *types.TransactionOrder, exeCtx *TxExecutionContext) (sm *types.ServerMetadata, rErr error) {
 	var unlockSm *types.ServerMetadata
->>>>>>> ae30379f
 	savepointID := m.state.Savepoint()
 	defer func() {
 		if rErr != nil {
@@ -221,17 +171,10 @@
 		// transaction execution succeeded
 		m.state.ReleaseToSavepoint(savepointID)
 	}()
-<<<<<<< HEAD
-
-	// check state lock and release it if possible
-	if err := m.validateUnitStateLock(tx, exeCtx); err != nil {
-		return nil, err
-=======
 	// check conditional state unlock and release it, either roll back or execute the pending Tx
 	unlockSm, err := m.handleUnlockUnitState(tx, exeCtx)
 	if err != nil {
 		return nil, fmt.Errorf("unit state lock error: %w", err)
->>>>>>> ae30379f
 	}
 	// perform transaction-system-specific validation and owner condition check
 	attr, err := m.handlers.Validate(tx, exeCtx)
