--- conflicted
+++ resolved
@@ -17,118 +17,6 @@
 
 var randomHash = test.RandomBytes(32)
 
-<<<<<<< HEAD
-=======
-var inputRecord1 = &types.InputRecord{
-	Version:      1,
-	PreviousHash: []byte{1, 1, 1},
-	Hash:         []byte{2, 2, 2},
-	BlockHash:    []byte{3, 3, 3},
-	SummaryValue: []byte{4, 4, 4},
-	ETHash:       []byte{4, 4, 5},
-	RoundNumber:  1,
-	Timestamp:    202411131,
-}
-var pdr1 = &types.PartitionDescriptionRecord{
-	Version:         1,
-	NetworkID:       5,
-	PartitionID:     partitionID1,
-	PartitionTypeID: 1,
-	T2Timeout:       2500 * time.Millisecond,
-}
-var inputRecord2 = &types.InputRecord{
-	Version:      1,
-	PreviousHash: []byte{1, 1, 1},
-	Hash:         []byte{5, 5, 5},
-	BlockHash:    []byte{3, 3, 3},
-	SummaryValue: []byte{4, 4, 4},
-	ETHash:       []byte{5, 5, 5},
-	RoundNumber:  1,
-	Timestamp:    202411132,
-}
-var pdr2 = &types.PartitionDescriptionRecord{
-	Version:         1,
-	NetworkID:       5,
-	PartitionID:     partitionID2,
-	PartitionTypeID: 2,
-	T2Timeout:       2500 * time.Millisecond,
-}
-
-var roundInfo = &drctypes.RoundInfo{
-	RoundNumber:     genesis.RootRound,
-	Timestamp:       genesis.Timestamp,
-	CurrentRootHash: hexToBytes("DA077151B1F51071BF85060D155EF0FE74FF1B09947F769F9654F19A39F49F7A"),
-}
-
-var pg = func() []*genesis.GenesisPartitionRecord {
-	pdr1Hash, _ := pdr1.Hash(gocrypto.SHA256)
-	pdr2Hash, _ := pdr2.Hash(gocrypto.SHA256)
-	r1hash, _ := roundInfo.Hash(gocrypto.SHA256)
-	return []*genesis.GenesisPartitionRecord{
-		{
-			Version: 1,
-			Certificate: &types.UnicityCertificate{
-				Version:     1,
-				InputRecord: inputRecord1,
-				TRHash:      []uint8{0x76, 0xdc, 0xe1, 0x7b, 0x29, 0xcb, 0xa7, 0x61, 0xf8, 0x9e, 0x3f, 0xd6, 0xc3, 0x50, 0x4d, 0x81, 0x83, 0x92, 0x3, 0xf9, 0x5b, 0x29, 0xd4, 0xbb, 0x64, 0x58, 0x67, 0x3e, 0xdb, 0x39, 0xb6, 0xb0},
-				UnicityTreeCertificate: &types.UnicityTreeCertificate{
-					Version:   1,
-					Partition: pdr1.PartitionID,
-					PDRHash:   pdr1Hash,
-				},
-				UnicitySeal: &types.UnicitySeal{
-					Version:              1,
-					RootChainRoundNumber: roundInfo.RoundNumber,
-					Hash:                 roundInfo.CurrentRootHash,
-					Timestamp:            roundInfo.Timestamp,
-					PreviousHash:         r1hash,
-					Signatures:           map[string]basehex.Bytes{},
-				},
-			},
-			PartitionDescription: pdr1,
-			Validators: []*genesis.PartitionNode{
-				{
-					Version:                    1,
-					NodeID:                     "1111",
-					SigKey:                     []byte{0x3, 0x24, 0x8b, 0x61, 0x68, 0x51, 0xac, 0x6e, 0x43, 0x7e, 0xc2, 0x4e, 0xcc, 0x21, 0x9e, 0x5b, 0x42, 0x43, 0xdf, 0xa5, 0xdb, 0xdb, 0x8, 0xce, 0xa6, 0x48, 0x3a, 0xc9, 0xe0, 0xdc, 0x6b, 0x55, 0xcd},
-					PartitionDescriptionRecord: types.PartitionDescriptionRecord{Version: 1},
-				},
-			},
-		},
-		{
-			Version: 1,
-			Certificate: &types.UnicityCertificate{
-				Version:     1,
-				InputRecord: inputRecord2,
-				TRHash:      []uint8{0x18, 0x28, 0x40, 0xfc, 0x9, 0x13, 0x83, 0xa, 0x92, 0x82, 0xc7, 0xd3, 0x50, 0x33, 0xac, 0x41, 0x2, 0x1b, 0x1e, 0x39, 0x6c, 0xd7, 0x30, 0xaa, 0x73, 0x8d, 0xa7, 0xaf, 0x7b, 0x3c, 0xbe, 0x18},
-				UnicityTreeCertificate: &types.UnicityTreeCertificate{
-					Version:   1,
-					Partition: pdr2.PartitionID,
-					PDRHash:   pdr2Hash,
-				},
-				UnicitySeal: &types.UnicitySeal{
-					Version:              1,
-					RootChainRoundNumber: roundInfo.RoundNumber,
-					Hash:                 roundInfo.CurrentRootHash,
-					Timestamp:            roundInfo.Timestamp,
-					PreviousHash:         r1hash,
-					Signatures:           map[string]basehex.Bytes{},
-				},
-			},
-			PartitionDescription: pdr2,
-			Validators: []*genesis.PartitionNode{
-				{
-					Version:                    1,
-					NodeID:                     "2222",
-					SigKey:                     []byte{0x3, 0x24, 0x8b, 0x61, 0x68, 0x51, 0xac, 0x6e, 0x43, 0x7e, 0xc2, 0x4e, 0xcc, 0x21, 0x9e, 0x5b, 0x42, 0x43, 0xdf, 0xa5, 0xdb, 0xdb, 0x8, 0xce, 0xa6, 0x48, 0x3a, 0xc9, 0xe0, 0xdc, 0x6b, 0x55, 0xcd},
-					PartitionDescriptionRecord: types.PartitionDescriptionRecord{Version: 1},
-				},
-			},
-		},
-	}
-}()
-
->>>>>>> f2be8a40
 func mockExecutedBlock(round, qcRound, qcParentRound uint64) *ExecutedBlock {
 	return &ExecutedBlock{
 		BlockData: &drctypes.BlockData{
