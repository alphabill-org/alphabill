package twb

import (
	"bytes"
	"context"
	"crypto"
	"fmt"

	"github.com/alphabill-org/alphabill/internal/block"
	"github.com/alphabill-org/alphabill/internal/txsystem"
	"github.com/alphabill-org/alphabill/internal/txsystem/tokens"
	txutil "github.com/alphabill-org/alphabill/internal/txsystem/util"
	"github.com/alphabill-org/alphabill/internal/util"
)

type blockProcessor struct {
	store  Storage
	txs    txsystem.TransactionSystem
	logErr func(a ...any)
}

func (p *blockProcessor) ProcessBlock(ctx context.Context, b *block.Block) error {
	lastBlockNumber, err := p.store.GetBlockNumber()
	if err != nil {
		return fmt.Errorf("failed to read current block number: %w", err)
	}
	// block numbers must not be sequential (gaps might appear as empty block are not stored
	// and sent) but must be in ascending order
	if lastBlockNumber >= b.UnicityCertificate.InputRecord.RoundNumber {
<<<<<<< HEAD
		return fmt.Errorf("invalid block, received block %d, current wallet block %d", b.UnicityCertificate.InputRecord.RoundNumber, lastBlockNumber)
=======
		return fmt.Errorf("invalid block order: last processed block is %d, received block %d as next to process", lastBlockNumber, b.UnicityCertificate.InputRecord.RoundNumber)
>>>>>>> bdb8e7b8
	}

	for _, tx := range b.Transactions {
		if err := p.processTx(tx, b); err != nil {
			return fmt.Errorf("failed to process tx: %w", err)
		}
	}

	return p.store.SetBlockNumber(b.UnicityCertificate.InputRecord.RoundNumber)
}

func (p *blockProcessor) processTx(inTx *txsystem.Transaction, b *block.Block) error {
	gtx, err := p.txs.ConvertTx(inTx)
	if err != nil {
		return err
	}

	id := util.Uint256ToBytes(gtx.UnitID())
	txHash := gtx.Hash(crypto.SHA256)
	proof, err := p.createProof(id, b, inTx)
	if err != nil {
		return fmt.Errorf("failed to create proof for tx with id=%X: %w", txHash, err)
	}

	switch tx := gtx.(type) {
	case tokens.CreateFungibleTokenType:
		return p.saveTokenType(&TokenUnitType{
			Kind:                     Fungible,
			ID:                       id,
			ParentTypeID:             tx.ParentTypeID(),
			Symbol:                   tx.Symbol(),
			DecimalPlaces:            tx.DecimalPlaces(),
			SubTypeCreationPredicate: tx.SubTypeCreationPredicate(),
			TokenCreationPredicate:   tx.TokenCreationPredicate(),
			InvariantPredicate:       tx.InvariantPredicate(),
			TxHash:                   txHash,
		}, proof)
	case tokens.MintFungibleToken:
		tokenType, err := p.store.GetTokenType(tx.TypeID())
		if err != nil {
			return fmt.Errorf("mint fungible token tx: failed to get token type with id=%X, token id=%X: %w", tx.TypeID(), id, err)
		}
		return p.saveToken(
			&TokenUnit{
				ID:       id,
				TypeID:   tx.TypeID(),
				Amount:   tx.Value(),
				Kind:     tokenType.Kind,
				Symbol:   tokenType.Symbol,
				Decimals: tokenType.DecimalPlaces,
				TxHash:   txHash,
				Owner:    tx.Bearer(),
			},
			proof)
	case tokens.TransferFungibleToken:
		token, err := p.store.GetToken(id)
		if err != nil {
			return fmt.Errorf("fungible transfer tx: failed to get token with id=%X: %w", id, err)
		}
		token.TxHash = txHash
		token.Owner = tx.NewBearer()
		return p.saveToken(token, proof)
	case tokens.SplitFungibleToken:
		// check and update existing token
		token, err := p.store.GetToken(id)
		if err != nil {
			return fmt.Errorf("split tx: failed to get token with id=%X: %w", id, err)
		}
		if !bytes.Equal(token.TypeID, tx.TypeID()) {
			return fmt.Errorf("split tx: type id does not match (received '%X', expected '%X'), token id=%X", tx.TypeID(), token.TypeID, token.ID)
		}
		remainingValue := token.Amount - tx.TargetValue()
		if tx.RemainingValue() != remainingValue {
			return fmt.Errorf("split tx: invalid remaining amount (received '%v', expected '%v'), token id=%X", tx.RemainingValue(), remainingValue, token.ID)
		}

		token.Amount = remainingValue
		token.TxHash = txHash
		if err = p.saveToken(token, proof); err != nil {
			return err
		}

		// save new token created by the split
		newId := txutil.SameShardIDBytes(tx.UnitID(), tx.HashForIDCalculation(crypto.SHA256))
		splitProof, err := p.createProof(newId, b, inTx)
		if err != nil {
			return fmt.Errorf("failed to create proof for split tx with id=%X for unit %X: %w", txHash, newId, err)
		}
		newToken := &TokenUnit{
			ID:       newId,
			Symbol:   token.Symbol,
			TypeID:   token.TypeID,
			Kind:     token.Kind,
			Amount:   tx.TargetValue(),
			Decimals: token.Decimals,
			TxHash:   txHash,
			Owner:    tx.NewBearer(),
		}
		return p.saveToken(newToken, splitProof)
	//case tokens.BurnFungibleToken: // TODO in 0.2.0
	//case tokens.JoinFungibleToken: // TODO in 0.2.0
	case tokens.CreateNonFungibleTokenType:
		return p.saveTokenType(&TokenUnitType{
			Kind:                     NonFungible,
			ID:                       id,
			ParentTypeID:             tx.ParentTypeID(),
			Symbol:                   tx.Symbol(),
			SubTypeCreationPredicate: tx.SubTypeCreationPredicate(),
			TokenCreationPredicate:   tx.TokenCreationPredicate(),
			InvariantPredicate:       tx.InvariantPredicate(),
			NftDataUpdatePredicate:   tx.DataUpdatePredicate(),
			TxHash:                   txHash,
		}, proof)
	case tokens.MintNonFungibleToken:
		tokenType, err := p.store.GetTokenType(tx.NFTTypeID())
		if err != nil {
			return fmt.Errorf("mint nft tx: failed to get token type with id=%X, token id=%X: %w", tx.NFTTypeID(), id, err)
		}

		newToken := &TokenUnit{
			ID:                     id,
			Kind:                   tokenType.Kind,
			TypeID:                 tx.NFTTypeID(),
			Symbol:                 tokenType.Symbol,
			NftURI:                 tx.URI(),
			NftData:                tx.Data(),
			NftDataUpdatePredicate: tx.DataUpdatePredicate(),
			TxHash:                 txHash,
			Owner:                  tx.Bearer(),
		}
		return p.saveToken(newToken, proof)
	case tokens.TransferNonFungibleToken:
		token, err := p.store.GetToken(id)
		if err != nil {
			return fmt.Errorf("transfer nft tx: failed to get token with id=%X: %w", id, err)
		}
		token.Owner = tx.NewBearer()
		return p.saveToken(token, proof)
	case tokens.UpdateNonFungibleToken:
		token, err := p.store.GetToken(id)
		if err != nil {
			return fmt.Errorf("update nft tx: failed to get token with id=%X: %w", id, err)
		}
		token.NftData = tx.Data()
		token.TxHash = txHash
		return p.saveToken(token, proof)
	default:
		if p.logErr != nil {
			p.logErr("received unknown token transaction type, skipped processing:", tx)
		}
		return nil
	}
}

func (p *blockProcessor) saveTokenType(unit *TokenUnitType, proof *Proof) error {
	if err := p.store.SaveTokenType(unit, proof); err != nil {
		return fmt.Errorf("failed to store token type: %w", err)
	}
	return nil
}

func (p *blockProcessor) saveToken(unit *TokenUnit, proof *Proof) error {
	if err := p.store.SaveToken(unit, proof); err != nil {
		return fmt.Errorf("failed to store token: %w", err)
	}
	return nil
}

func (p *blockProcessor) createProof(unitID []byte, b *block.Block, tx *txsystem.Transaction) (*Proof, error) {
	if b == nil {
		return nil, nil
	}
	gblock, err := b.ToGenericBlock(p.txs)
	if err != nil {
		return nil, fmt.Errorf("failed to convert block to generic block: %w", err)
	}
	proof, err := block.NewPrimaryProof(gblock, unitID, crypto.SHA256)
	if err != nil {
		return nil, fmt.Errorf("failed to create primary proof for the block: %w", err)
	}
	return &Proof{
		BlockNumber: b.UnicityCertificate.InputRecord.RoundNumber,
		Tx:          tx,
		Proof:       proof,
	}, nil
}<|MERGE_RESOLUTION|>--- conflicted
+++ resolved
@@ -27,11 +27,7 @@
 	// block numbers must not be sequential (gaps might appear as empty block are not stored
 	// and sent) but must be in ascending order
 	if lastBlockNumber >= b.UnicityCertificate.InputRecord.RoundNumber {
-<<<<<<< HEAD
 		return fmt.Errorf("invalid block, received block %d, current wallet block %d", b.UnicityCertificate.InputRecord.RoundNumber, lastBlockNumber)
-=======
-		return fmt.Errorf("invalid block order: last processed block is %d, received block %d as next to process", lastBlockNumber, b.UnicityCertificate.InputRecord.RoundNumber)
->>>>>>> bdb8e7b8
 	}
 
 	for _, tx := range b.Transactions {
