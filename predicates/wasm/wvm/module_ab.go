package wvm

import (
	"bytes"
	"context"
	"crypto"
	"errors"
	"fmt"

	"github.com/tetratelabs/wazero"
	"github.com/tetratelabs/wazero/api"

	"github.com/alphabill-org/alphabill-go-base/hash"
	"github.com/alphabill-org/alphabill-go-base/predicates/templates"
	"github.com/alphabill-org/alphabill-go-base/txsystem/money"
	"github.com/alphabill-org/alphabill-go-base/txsystem/tokens"
	"github.com/alphabill-org/alphabill-go-base/types"
	"github.com/alphabill-org/alphabill/logger"
)

/*
AB functions to verify objects etc
*/
func addAlphabillModule(ctx context.Context, rt wazero.Runtime, _ Observability) error {
	_, err := rt.NewHostModuleBuilder("ab").
		NewFunctionBuilder().WithGoModuleFunction(hostAPI(digestSHA256), []api.ValueType{api.ValueTypeI64}, []api.ValueType{api.ValueTypeI64}).Export("digest_sha256").
		NewFunctionBuilder().WithGoModuleFunction(hostAPI(verifyTxProof), []api.ValueType{api.ValueTypeI64, api.ValueTypeI64}, []api.ValueType{api.ValueTypeI32}).Export("verify_tx_proof").
		NewFunctionBuilder().WithGoModuleFunction(hostAPI(amountTransferred), []api.ValueType{api.ValueTypeI64, api.ValueTypeI64, api.ValueTypeI64}, []api.ValueType{api.ValueTypeI64}).Export("amount_transferred").
		NewFunctionBuilder().WithGoModuleFunction(api.GoModuleFunc(txSignedByPKH), []api.ValueType{api.ValueTypeI64, api.ValueTypeI64}, []api.ValueType{api.ValueTypeI32}).Export("tx_signed_by_pkh").
		Instantiate(ctx)
	return err
}

/*
txSignedByPKH attempts to verify transaction's OwnerProof (stack[0] is handle
of the txOrder) against P2PKH predicate (address of the pkh is stack[1]).
Returns:
  - 0: true, ie the txOrder was signed by the PubKey hash;
  - 1: false, ie the txOrder OwnerProof is valid argument for P2PKH but signed
    by different key;
  - 2: error, most likely the tx.OwnerProof is not valid argument for P2PKH ie
    some other (bearer) predicate is used;
  - 3: error, argument stack[0] is not valid tx handle;
*/
func txSignedByPKH(ctx context.Context, mod api.Module, stack []uint64) {
	vec := extractVMContext(ctx)

	txo, err := getVar[*types.TransactionOrder](vec.curPrg.vars, stack[0])
	if err != nil {
		vec.log.DebugContext(ctx, "argument is not valid tx order handle", logger.Error(err))
		stack[0] = 3
		return
	}
	pkh := read(mod, stack[1])

	var proof []byte
	var unmarshalErr error
	switch txo.Type {
	case tokens.TransactionTypeTransferNFT:
		var authProof tokens.TransferNonFungibleTokenAuthProof
		if unmarshalErr = txo.UnmarshalAuthProof(&authProof); unmarshalErr == nil {
			proof = authProof.OwnerProof
		}
	case tokens.TransactionTypeUpdateNFT:
		var authProof tokens.UpdateNonFungibleTokenAuthProof
		if unmarshalErr = txo.UnmarshalAuthProof(&authProof); unmarshalErr == nil {
			proof = authProof.TokenDataUpdateProof
		}
	default:
		unmarshalErr = errors.New("failed to extract OwnerProof from tx order")
	}
	if unmarshalErr != nil {
		vec.log.DebugContext(ctx, "unknown tx order type", logger.Error(err))
		stack[0] = 3
		return
	}

	predicate := templates.NewP2pkh256BytesFromKeyHash(pkh)
	ok, err := vec.engines(ctx, predicate, proof, txo.AuthProofSigBytes, vec.curPrg.env)
	//ok, err := vec.engines(ctx, predicate, proof, txo, vec.curPrg.env)
	switch {
	case err != nil:
		vec.log.DebugContext(ctx, "failed to verify OwnerProof against p2pkh", logger.Error(err))
		stack[0] = 2
	case ok:
		stack[0] = 0
	default:
		stack[0] = 1
	}
}

func verifyTxProof(vec *vmContext, mod api.Module, stack []uint64) error {
	// args: handle of txProof, handle of txRec
	txProof, err := getVar[*types.TxProof](vec.curPrg.vars, stack[0])
	if err != nil {
		return fmt.Errorf("tx proof: %w", err)
	}
	txRec, err := getVar[*types.TransactionRecord](vec.curPrg.vars, stack[1])
	if err != nil {
		return fmt.Errorf("tx record: %w", err)
	}
	// todo: add epoch number to UC Seal
	tb, err := vec.curPrg.env.TrustBase(0)
	if err != nil {
		return fmt.Errorf("acquiring trust base: %w", err)
	}
	txRecordProof := &types.TxRecordProof{
		TxRecord: txRec,
		TxProof:  txProof,
	}
	if err := types.VerifyTxProof(txRecordProof, tb, crypto.SHA256); err != nil {
		vec.log.Debug(fmt.Sprintf("%s.verifyTxProof: %v", mod.Name(), err))
		stack[0] = 1
	} else {
		stack[0] = 0
	}
	return nil
}

func digestSHA256(vec *vmContext, mod api.Module, stack []uint64) error {
	data := read(mod, stack[0])
	addr, err := vec.writeToMemory(mod, hash.Sum256(data))
	if err != nil {
		return fmt.Errorf("allocating memory for digest result: %w", err)
	}
	stack[0] = addr
	return nil
}

/*
Given raw BLOB of transaction proofs return amount on "money" transferred to
given receiver, optionally matching reference number too.
Arguments in "stack":

  - [0] txProofs: handle to raw CBOR containing array of tx record proofs,
    produced by ie CLI wallet save proof flag;
  - [1] receiver_pkh: address of PubKey hash to which the money has been transferred to;
  - [2] ref_no: address (if given, ie not zero) of the reference number transfer(s)
    must have in order to be counted;
*/
func amountTransferred(vec *vmContext, mod api.Module, stack []uint64) error {
	data, err := vec.getBytesVariable(stack[0])
	if err != nil {
		return fmt.Errorf("reading input data: %w", err)
	}
	var txs []*types.TxRecordProof
	if err := types.Cbor.Unmarshal(data, &txs); err != nil {
		return fmt.Errorf("decoding data as slice of tx proofs: %w", err)
	}
	// todo: add epoch number to UC Seal
	tb, err := vec.curPrg.env.TrustBase(0)
	if err != nil {
		return fmt.Errorf("acquiring trust base: %w", err)
	}

	pkh := read(mod, stack[1])

	var refNo []byte
	if addrRefNo := stack[2]; addrRefNo != 0 {
		refNo = read(mod, addrRefNo)
	}

	sum, err := amountTransferredSum(tb, txs, pkh, refNo)
	if err != nil {
		vec.log.Debug(fmt.Sprintf("AmountTransferredSum(%d) returned %d and some error(s): %v", len(txs), sum, err))
	}
	stack[0] = sum
	return nil
}

/*
The error return value is "for diagnostic" purposes, ie the func might return non-zero sum and non-nil error - in that
case the error describes reason why some transaction(s) were not counted. The ref number or receiver not matching are
not included in errors, only failures to determine whether the tx possibly could have been contributing to the sum...
*/
func amountTransferredSum(trustBase types.RootTrustBase, proofs []*types.TxRecordProof, receiverPKH []byte, refNo []byte) (uint64, error) {
	var total uint64
	var rErr error
	for i, v := range proofs {
		sum, err := transferredSum(trustBase, v, receiverPKH, refNo)
		if err != nil {
			rErr = errors.Join(rErr, fmt.Errorf("record[%d]: %w", i, err))
		}
		total += sum
	}
	return total, rErr
}

/*
transferredSum returns the sum transferred to the "receiverPKH" by given transaction
record.
Arguments:
  - receiverPKH: public key hash of the recipient - currently only p2pkh template is
    supported as owner predicate;
  - refNo: reference number of the transaction, if nil then ignored, otherwise must match
    (use not nil zero length slice to get sum of transfers without reference number);

unknown / invalid transactions are ignored (not error)?
*/
func transferredSum(trustBase types.RootTrustBase, txRecordProof *types.TxRecordProof, receiverPKH []byte, refNo []byte) (uint64, error) {
	if err := txRecordProof.IsValid(); err != nil {
		return 0, fmt.Errorf("invalid input: %w", err)
	}
	if trustBase == nil {
		return 0, errors.New("invalid input: trustbase is unassigned")
	}
<<<<<<< HEAD
	txo, err := txRecordProof.GetTransactionOrderV1()
	if err != nil {
		return 0, fmt.Errorf("decoding transaction order: %w", err)
	}
	if txo.SystemID != money.DefaultSystemID {
		return 0, fmt.Errorf("expected partition id %d got %d", money.DefaultSystemID, txo.SystemID)
=======
	txo := txRecordProof.TransactionOrder()
	if txo.PartitionID != money.DefaultPartitionID {
		return 0, fmt.Errorf("expected partition id %d got %d", money.DefaultPartitionID, txo.PartitionID)
>>>>>>> 4f29cf1e
	}
	if refNo != nil && !bytes.Equal(refNo, txo.ReferenceNumber()) {
		return 0, errors.New("reference number mismatch")
	}

	var sum uint64
	switch txo.Type {
	case money.TransactionTypeTransfer:
		attr := money.TransferAttributes{}
		if err := txo.UnmarshalAttributes(&attr); err != nil {
			return 0, fmt.Errorf("decoding transfer attributes: %w", err)
		}
		ownerPKH, err := templates.ExtractPubKeyHashFromP2pkhPredicate(attr.NewOwnerPredicate)
		if err != nil {
			return 0, fmt.Errorf("extracting bearer pkh: %w", err)
		}
		if !bytes.Equal(ownerPKH, receiverPKH) {
			return 0, nil
		}
		sum = attr.TargetValue
	case money.TransactionTypeSplit:
		attr := money.SplitAttributes{}
		if err := txo.UnmarshalAttributes(&attr); err != nil {
			return 0, fmt.Errorf("decoding split attributes: %w", err)
		}
		for _, v := range attr.TargetUnits {
			ownerPKH, err := templates.ExtractPubKeyHashFromP2pkhPredicate(v.OwnerPredicate)
			if err != nil {
				return 0, fmt.Errorf("extracting owner pkh: %w", err)
			}
			if !bytes.Equal(ownerPKH, receiverPKH) {
				continue
			}
			sum += v.Amount
		}
	default:
		return 0, nil
	}

	// potentially costly operation so we do it last
	if err := types.VerifyTxProof(txRecordProof, trustBase, crypto.SHA256); err != nil {
		return 0, fmt.Errorf("verification of transaction: %w", err)
	}

	return sum, nil
}<|MERGE_RESOLUTION|>--- conflicted
+++ resolved
@@ -204,18 +204,12 @@
 	if trustBase == nil {
 		return 0, errors.New("invalid input: trustbase is unassigned")
 	}
-<<<<<<< HEAD
 	txo, err := txRecordProof.GetTransactionOrderV1()
 	if err != nil {
 		return 0, fmt.Errorf("decoding transaction order: %w", err)
 	}
-	if txo.SystemID != money.DefaultSystemID {
-		return 0, fmt.Errorf("expected partition id %d got %d", money.DefaultSystemID, txo.SystemID)
-=======
-	txo := txRecordProof.TransactionOrder()
 	if txo.PartitionID != money.DefaultPartitionID {
 		return 0, fmt.Errorf("expected partition id %d got %d", money.DefaultPartitionID, txo.PartitionID)
->>>>>>> 4f29cf1e
 	}
 	if refNo != nil && !bytes.Equal(refNo, txo.ReferenceNumber()) {
 		return 0, errors.New("reference number mismatch")
