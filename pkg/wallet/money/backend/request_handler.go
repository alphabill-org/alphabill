--- conflicted
+++ resolved
@@ -33,17 +33,6 @@
 		DCMetadata map[string]*DCMetadata `json:"dcMetadata,omitempty"`
 	}
 
-<<<<<<< HEAD
-=======
-	ListBillVM struct {
-		Id          []byte `json:"id" swaggertype:"string" format:"base64" example:"AAAAAAgwv3UA1HfGO4qc1T3I3EOvqxfcrhMjJpr9Tn4="`
-		Value       uint64 `json:"value,string" example:"1000"`
-		TxHash      []byte `json:"txHash" swaggertype:"string" format:"base64" example:"Q4ShCITC0ODXPR+j1Zl/teYcoU3/mAPy0x8uSsvQFM8="`
-		DcNonce     []byte `json:"dcNonce" swaggertype:"string" format:"base64" example:"YWZhIHNmc2RmYXNkZmFzIGRmc2FzZiBhc2RmIGFzZGZzYSBkZg=="`
-		SwapTimeout uint64 `json:"swapTimeout,string,omitempty" example:"1000"`
-	}
-
->>>>>>> 6703f716
 	BalanceResponse struct {
 		Balance uint64 `json:"balance,string"`
 	}
@@ -474,31 +463,4 @@
 		return strconv.ParseBool(r.URL.Query().Get("includedcbills"))
 	}
 	return defaultValue, nil
-<<<<<<< HEAD
-=======
-}
-
-func toBillVMList(bills []*Bill) []*ListBillVM {
-	billVMs := make([]*ListBillVM, len(bills))
-	for i, b := range bills {
-		billVMs[i] = &ListBillVM{
-			Id:          b.Id,
-			Value:       b.Value,
-			TxHash:      b.TxHash,
-			DcNonce:     b.DcNonce,
-			SwapTimeout: b.SwapTimeout,
-		}
-	}
-	return billVMs
-}
-
-func (b *ListBillVM) ToGenericBill() *sdk.Bill {
-	return &sdk.Bill{
-		Id:          b.Id,
-		Value:       b.Value,
-		TxHash:      b.TxHash,
-		DcNonce:     b.DcNonce,
-		SwapTimeout: b.SwapTimeout,
-	}
->>>>>>> 6703f716
 }