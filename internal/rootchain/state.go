package rootchain

import (
	"bytes"
	gocrypto "crypto"
	"fmt"
	p "github.com/alphabill-org/alphabill/internal/network/protocol"
	"github.com/alphabill-org/alphabill/internal/rootchain/store"

	"github.com/alphabill-org/alphabill/internal/certificates"
	"github.com/alphabill-org/alphabill/internal/crypto"
	"github.com/alphabill-org/alphabill/internal/errors"
	"github.com/alphabill-org/alphabill/internal/network/protocol/certification"
	"github.com/alphabill-org/alphabill/internal/network/protocol/genesis"
	"github.com/alphabill-org/alphabill/internal/rootchain/unicitytree"
	"github.com/alphabill-org/alphabill/internal/util"
)

// State holds the State of the root chain.
type State struct {
	partitionStore   *partitionStore                      // keeps track of partition in the root chain
	store            store.RootChainStore                 // keeps track of latest unicity certificate for each tx system
	incomingRequests map[p.SystemIdentifier]*requestStore // keeps track of incoming request. key is system identifier
	hashAlgorithm    gocrypto.Hash                        // hash algorithm
	selfId           string                               // node identifier
	signer           crypto.Signer                        // private key of the root chain
	verifiers        map[string]crypto.Verifier
}

<<<<<<< HEAD
func NewState(g *genesis.RootGenesis, signer crypto.Signer, store store.RootChainStore) (*State, error) {
	_, verifier, err := GetPublicKeyAndVerifier(signer)
=======
func NewState(g *genesis.RootGenesis, selfId string, signer crypto.Signer, store store.RootChainStore) (*State, error) {
	_, _, err := GetPublicKeyAndVerifier(signer)
>>>>>>> 6af80822
	if err != nil {
		return nil, errors.Wrap(err, "invalid root chain private key")
	}
	if g == nil {
		return nil, errors.New("root genesis is nil")
	}

	if err := g.Verify(); err != nil {
		return nil, errors.Wrap(err, "invalid genesis")
	}
<<<<<<< HEAD
	// Consider store is initiated when it contains any number of Unicity certificates
	dbInitiated := store.GetInitiated()
	// load/store unicity certificates and register partitions from root genesis file
	partitionStore := partitionStore{}
=======

	s, err := NewStateFromPartitionRecords(g.GetPartitionRecords(), selfId, signer, gocrypto.Hash(g.Root.Consensus.HashAlgorithm), store)
	if err != nil {
		return nil, err
	}
	// load unicity certificates
>>>>>>> 6af80822
	var certs = make([]*certificates.UnicityCertificate, 0, len(g.Partitions))
	for _, partition := range g.Partitions {
		identifier := partition.GetSystemIdentifierString()
		partitionStore[identifier] = &genesis.PartitionRecord{
			SystemDescriptionRecord: partition.SystemDescriptionRecord,
			Validators:              partition.Nodes,
		}
		certs = append(certs, partition.Certificate)
		// In case the store is already initiated, check if partition identifier is known
		if dbInitiated && store.GetUC(identifier) == nil {
			return nil, errors.Errorf("invalid genesis, new partition %v detected", identifier)
		}
	}
	// Init from genesis file is done only once
	if !dbInitiated {
		if err := store.Init(g.GetRoundHash(), certs, g.GetRoundNumber()+1); err != nil {
			return nil, err
		}
	}
	return &State{
		store:            store,
		incomingRequests: make(map[p.SystemIdentifier]*requestStore),
		partitionStore:   &partitionStore,
		signer:           signer,
		verifier:         verifier,
		hashAlgorithm:    gocrypto.Hash(g.HashAlgorithm),
	}, nil
}

// NewStateFromPartitionRecords creates the State from the genesis.PartitionRecord array. The State returned by this
// method is usually used to generate genesis file.
func NewStateFromPartitionRecords(partitions []*genesis.PartitionRecord, nodeId string, signer crypto.Signer, hashAlgorithm gocrypto.Hash, chainStore store.RootChainStore) (*State, error) {
	if len(partitions) == 0 {
		return nil, errors.New("partitions not found")
	}
	if signer == nil {
		return nil, ErrSignerIsNil
	}
	verifier, err := signer.Verifier()
	if err != nil {
		return nil, err
	}
	if chainStore.GetInitiated() != false {
		return nil, errors.New("unknown root chain state for genesis files")
	}
	prevStateHashZero := make([]byte, gocrypto.SHA256.Size())
	// set initial state for root genesis creation
	chainStore.Init(prevStateHashZero, nil, 1)
	requestStores := make(map[p.SystemIdentifier]*requestStore)
	partitionStore := partitionStore{}

	for _, partition := range partitions {
		util.WriteDebugJsonLog(logger, "RootChain genesis is", partition)
		if err := partition.IsValid(); err != nil {
			return nil, errors.Errorf("invalid partition record: %v", err)
		}
		identifier := p.SystemIdentifier(partition.GetSystemIdentifier())
		if _, f := requestStores[identifier]; f {
			return nil, errors.Errorf("system identifier %X is not unique", identifier)
		}
		reqStore := newRequestStore(identifier)
		for _, v := range partition.Validators {
			if _, f := reqStore.requests[v.NodeIdentifier]; f {
				return nil, errors.Errorf("partition %v contains multiple validators with %v id", identifier, v.NodeIdentifier)
			}
			reqStore.add(v.NodeIdentifier, v.BlockCertificationRequest)
			logger.Debug("Node %v added to the partition %X.", v.NodeIdentifier, partition.SystemDescriptionRecord.SystemIdentifier)
		}
		requestStores[identifier] = reqStore
		partitionStore[identifier] = partition
		logger.Debug("Partition %X initialized.", partition.SystemDescriptionRecord.SystemIdentifier)
	}

	return &State{
		store:            chainStore,
		incomingRequests: requestStores,
<<<<<<< HEAD
		partitionStore:   &partitionStore,
=======
		partitionStore:   newPartitionStore(partitions),
		selfId:           nodeId,
>>>>>>> 6af80822
		signer:           signer,
		verifiers:        map[string]crypto.Verifier{nodeId: verifier},
		hashAlgorithm:    hashAlgorithm,
	}, nil
}

func (s *State) HandleBlockCertificationRequest(req *certification.BlockCertificationRequest) (*certificates.UnicityCertificate, error) {
	if err := s.isInputRecordValid(req); err != nil {
		return nil, err
	}
	systemIdentifier := p.SystemIdentifier(req.SystemIdentifier)
	latestUnicityCertificate := s.store.GetUC(systemIdentifier)
	seal := latestUnicityCertificate.UnicitySeal
	if req.RootRoundNumber < seal.RootChainRoundNumber {
		// Older UC, return current.
		return latestUnicityCertificate, errors.Errorf("old request: root round number %v, partition node round number %v", seal.RootChainRoundNumber, req.RootRoundNumber)
	} else if req.RootRoundNumber > seal.RootChainRoundNumber {
		// should not happen, partition has newer UC
		return latestUnicityCertificate, errors.Errorf("partition has never unicity certificate: root round number %v, partition node round number %v", seal.RootChainRoundNumber, req.RootRoundNumber)
	} else if !bytes.Equal(req.InputRecord.PreviousHash, latestUnicityCertificate.InputRecord.Hash) {
		// Extending of unknown State.
		return latestUnicityCertificate, errors.Errorf("request extends unknown state: expected hash: %v, got: %v", seal.Hash, req.InputRecord.PreviousHash)
	}
	partitionRequests, f := s.incomingRequests[systemIdentifier]
	// Partition must be registered in partition store, otherwise error is returned earlier
	// On first incoming request, create request store and add the request
	if !f {
		partitionRequests = newRequestStore(systemIdentifier)
		s.incomingRequests[systemIdentifier] = partitionRequests
	}
	logger.Debug("Partition '%X' has already sent %v certification requests", req.SystemIdentifier, len(partitionRequests.requests))
	if rr, found := partitionRequests.requests[req.NodeIdentifier]; found {
		if !bytes.Equal(rr.InputRecord.Hash, req.InputRecord.Hash) {
			logger.Debug("Equivocating request with different hash: %v", req)
			return nil, errors.New("equivocating request with different hash")
		} else {
			logger.Debug("Duplicated request: %v", req)
			return nil, errors.New("duplicated request")
		}
	}
	partitionRequests.add(req.NodeIdentifier, req)
	s.checkConsensus(partitionRequests)
	return nil, nil
}

func (s *State) checkConsensus(rs *requestStore) bool {
	if uc := s.store.GetUC(rs.id); uc != nil {
		logger.Debug("Checking consensus for '%X', latest completed root round: %v", []byte(rs.id), uc.UnicitySeal.RootChainRoundNumber)
	}
	inputRecord, consensusPossible := rs.isConsensusReceived(s.partitionStore.nodeCount(rs.id))
	if inputRecord != nil {
		logger.Debug("Partition reached a consensus. SystemIdentifier: %X, InputHash: %X. ", []byte(rs.id), inputRecord.Hash)
		s.store.AddIR(rs.id, inputRecord)
		return true
	} else if !consensusPossible {
		logger.Debug("Consensus not possible for partition %X.", []byte(rs.id))
		luc := s.store.GetUC(rs.id)
		if luc != nil {
			s.store.AddIR(rs.id, luc.InputRecord)
		}
	}
	return false
}

func (s *State) CreateUnicityCertificates() ([]p.SystemIdentifier, error) {
	data := s.toUnicityTreeData(s.store.GetAllIRs())
	logger.Debug("Input records are:")
	for _, ir := range data {
		util.WriteDebugJsonLog(logger, fmt.Sprintf("IR for partition %X is:", ir.SystemIdentifier), ir)
	}
	ut, err := unicitytree.New(s.hashAlgorithm.New(), data)
	if err != nil {
		return nil, err
	}
	rootHash := ut.GetRootHash()
	logger.Info("New root hash is %X", rootHash)
	unicitySeal, err := s.createUnicitySeal(rootHash)
	if err != nil {
		return nil, err
	}
	logger.Info("Creating unicity certificates. RoundNr %v, inputRecords: %v", unicitySeal.RootChainRoundNumber, len(data))

	var systemIdentifiers []p.SystemIdentifier
	var certs = make([]*certificates.UnicityCertificate, 0, len(data))
	for _, d := range data {
		cert, err := ut.GetCertificate(d.SystemIdentifier)
		if err != nil {
			// this should never happen. if it does then exit with panic because we cannot generate
			// unicity tree certificates.
			panic(err)
		}
		identifier := p.SystemIdentifier(d.SystemIdentifier)
		sdrHash := s.partitionStore.get(identifier).SystemDescriptionRecord.Hash(s.hashAlgorithm)

		certificate := &certificates.UnicityCertificate{
			InputRecord: d.InputRecord,
			UnicityTreeCertificate: &certificates.UnicityTreeCertificate{
				SystemIdentifier:      cert.SystemIdentifier,
				SiblingHashes:         cert.SiblingHashes,
				SystemDescriptionHash: sdrHash,
			},
			UnicitySeal: unicitySeal,
		}

		// check the certificate
		err = certificate.IsValid(s.verifiers, s.hashAlgorithm, d.SystemIdentifier, d.SystemDescriptionRecordHash)
		if err != nil {
			// should never happen.
			panic(err)
		}
		certs = append(certs, certificate)
		systemIdentifiers = append(systemIdentifiers, identifier)
		util.WriteDebugJsonLog(logger, fmt.Sprintf("New unicity certificate for partition %X is", d.SystemIdentifier), certificate)

		if requestStore, found := s.incomingRequests[identifier]; found {
			if len(requestStore.requests) > 0 {
				// remove active request from the store.
				requestStore.reset()
			}
		}
	}

	s.PrepareNextRound(rootHash, certs, unicitySeal.RootChainRoundNumber+1)
	return systemIdentifiers, nil
}

func (s *State) GetLatestUnicityCertificate(id p.SystemIdentifier) *certificates.UnicityCertificate {
	return s.store.GetUC(id)
}

// CopyOldInputRecords copies input records from the latest unicity certificate
func (s *State) CopyOldInputRecords(id p.SystemIdentifier) {
	if ir := s.store.GetIR(id); ir == nil {
		s.store.AddIR(id, s.store.GetUC(id).InputRecord)
	}
}

func (s *State) toUnicityTreeData(records map[p.SystemIdentifier]*certificates.InputRecord) []*unicitytree.Data {
	data := make([]*unicitytree.Data, len(records))
	i := 0
	for key, r := range records {
		systemDescriptionRecord := s.partitionStore.get(key).SystemDescriptionRecord
		data[i] = &unicitytree.Data{
			SystemIdentifier:            systemDescriptionRecord.SystemIdentifier,
			InputRecord:                 r,
			SystemDescriptionRecordHash: systemDescriptionRecord.Hash(s.hashAlgorithm),
		}
		i++
	}
	return data
}

func (s *State) createUnicitySeal(rootHash []byte) (*certificates.UnicitySeal, error) {
	u := &certificates.UnicitySeal{
		RootChainRoundNumber: s.GetRoundNumber(),
		PreviousHash:         s.store.GetPreviousRoundRootHash(),
		Hash:                 rootHash,
	}
	return u, u.Sign(s.selfId, s.signer)
}

func (s *State) isInputRecordValid(req *certification.BlockCertificationRequest) error {
	if req == nil {
		return errors.New("input record is nil")
	}
	partition := s.partitionStore.get(p.SystemIdentifier(req.SystemIdentifier))
	if partition == nil {
		return errors.Errorf("unknown SystemIdentifier %X", req.SystemIdentifier)
	}
	nodeIdentifier := req.NodeIdentifier
	node := partition.GetPartitionNode(nodeIdentifier)
	if node == nil {
		return errors.Errorf("unknown node identifier %v", nodeIdentifier)
	}
	verifier, err := crypto.NewVerifierSecp256k1(node.SigningPublicKey)
	if err != nil {
		return errors.Wrapf(err, "node %v has invalid signing public key %X", nodeIdentifier, node.SigningPublicKey)
	}
	if err := req.IsValid(verifier); err != nil {
		return errors.Wrapf(err, "invalid InputRequest request")
	}
	return nil
}

func (s *State) GetRoundNumber() uint64 {
	return s.store.GetRoundNumber()
}

func (s *State) PrepareNextRound(prevStateHash []byte, ucs []*certificates.UnicityCertificate, newRoundNumber uint64) {
	s.store.SaveState(prevStateHash, ucs, newRoundNumber)
}<|MERGE_RESOLUTION|>--- conflicted
+++ resolved
@@ -27,36 +27,21 @@
 	verifiers        map[string]crypto.Verifier
 }
 
-<<<<<<< HEAD
-func NewState(g *genesis.RootGenesis, signer crypto.Signer, store store.RootChainStore) (*State, error) {
+func NewState(g *genesis.RootGenesis, self string, signer crypto.Signer, store store.RootChainStore) (*State, error) {
 	_, verifier, err := GetPublicKeyAndVerifier(signer)
-=======
-func NewState(g *genesis.RootGenesis, selfId string, signer crypto.Signer, store store.RootChainStore) (*State, error) {
-	_, _, err := GetPublicKeyAndVerifier(signer)
->>>>>>> 6af80822
 	if err != nil {
 		return nil, errors.Wrap(err, "invalid root chain private key")
 	}
 	if g == nil {
 		return nil, errors.New("root genesis is nil")
 	}
-
 	if err := g.Verify(); err != nil {
 		return nil, errors.Wrap(err, "invalid genesis")
 	}
-<<<<<<< HEAD
 	// Consider store is initiated when it contains any number of Unicity certificates
 	dbInitiated := store.GetInitiated()
 	// load/store unicity certificates and register partitions from root genesis file
 	partitionStore := partitionStore{}
-=======
-
-	s, err := NewStateFromPartitionRecords(g.GetPartitionRecords(), selfId, signer, gocrypto.Hash(g.Root.Consensus.HashAlgorithm), store)
-	if err != nil {
-		return nil, err
-	}
-	// load unicity certificates
->>>>>>> 6af80822
 	var certs = make([]*certificates.UnicityCertificate, 0, len(g.Partitions))
 	for _, partition := range g.Partitions {
 		identifier := partition.GetSystemIdentifierString()
@@ -80,9 +65,10 @@
 		store:            store,
 		incomingRequests: make(map[p.SystemIdentifier]*requestStore),
 		partitionStore:   &partitionStore,
+		selfId:           self,
 		signer:           signer,
-		verifier:         verifier,
-		hashAlgorithm:    gocrypto.Hash(g.HashAlgorithm),
+		verifiers:        map[string]crypto.Verifier{self: verifier},
+		hashAlgorithm:    gocrypto.Hash(g.Root.Consensus.HashAlgorithm),
 	}, nil
 }
 
@@ -104,7 +90,9 @@
 	}
 	prevStateHashZero := make([]byte, gocrypto.SHA256.Size())
 	// set initial state for root genesis creation
-	chainStore.Init(prevStateHashZero, nil, 1)
+	if err := chainStore.Init(prevStateHashZero, nil, 1); err != nil {
+		return nil, err
+	}
 	requestStores := make(map[p.SystemIdentifier]*requestStore)
 	partitionStore := partitionStore{}
 
@@ -133,12 +121,8 @@
 	return &State{
 		store:            chainStore,
 		incomingRequests: requestStores,
-<<<<<<< HEAD
 		partitionStore:   &partitionStore,
-=======
-		partitionStore:   newPartitionStore(partitions),
 		selfId:           nodeId,
->>>>>>> 6af80822
 		signer:           signer,
 		verifiers:        map[string]crypto.Verifier{nodeId: verifier},
 		hashAlgorithm:    hashAlgorithm,
