--- conflicted
+++ resolved
@@ -196,13 +196,8 @@
 		tx := testfc.NewAddFC(t, signer,
 			testfc.NewAddFCAttr(t, signer,
 				testfc.WithTransferFCProof(&types.TxRecordProof{
-<<<<<<< HEAD
-					TxRecord: &types.TransactionRecord{Version: 1,
-						TransactionOrder: testtransaction.TxoToBytes(t, testfc.NewTransferFC(t, signer, nil, testtransaction.WithSystemID(0xFFFFFFFF))),
-=======
-					TxRecord: &types.TransactionRecord{
-						TransactionOrder: testfc.NewTransferFC(t, signer, nil, testtransaction.WithPartitionID(0xFFFFFFFF)),
->>>>>>> 4f29cf1e
+TxRecord: &types.TransactionRecord{Version: 1,
+TransactionOrder: testtransaction.TxoToBytes(t, testfc.NewTransferFC(t, signer, nil, testtransaction.WithPartitionID(0xFFFFFFFF))),
 						ServerMetadata:   &types.ServerMetadata{},
 					},
 					TxProof: &types.TxProof{Version: 1},
@@ -222,13 +217,8 @@
 		tx := testfc.NewAddFC(t, signer,
 			testfc.NewAddFCAttr(t, signer,
 				testfc.WithTransferFCProof(&types.TxRecordProof{
-<<<<<<< HEAD
-					TxRecord: &types.TransactionRecord{Version: 1,
-						TransactionOrder: testtransaction.TxoToBytes(t, testfc.NewTransferFC(t, signer, testfc.NewTransferFCAttr(t, signer, testfc.WithTargetSystemID(0xFFFFFFFF)))),
-=======
-					TxRecord: &types.TransactionRecord{
-						TransactionOrder: testfc.NewTransferFC(t, signer, testfc.NewTransferFCAttr(t, signer, testfc.WithTargetPartitionID(0xFFFFFFFF))),
->>>>>>> 4f29cf1e
+TxRecord: &types.TransactionRecord{Version: 1,
+TransactionOrder: testtransaction.TxoToBytes(t, testfc.NewTransferFC(t, signer, testfc.NewTransferFCAttr(t, signer, testfc.WithTargetPartitionID(0xFFFFFFFF)))),
 						ServerMetadata:   &types.ServerMetadata{},
 					},
 					TxProof: &types.TxProof{Version: 1},
