syntax = "proto3";

import "google/protobuf/any.proto";

option go_package = "github.com/alphabill-org/alphabill/internal/txsystem;txsystem";

// Transaction is a generic transaction order, same for all transaction systems.
message Transaction {
  bytes system_id = 1;
  bytes unit_id = 2;
  google.protobuf.Any transaction_attributes = 3;
  bytes owner_proof = 5;
  // optional fee authorization proof (omitted when the main owner proof also satisfies the fee owner condition)
  bytes fee_proof = 6;
  // transaction metadata added by user
  ClientMetadata client_metadata = 7;
  // transaction metadata added by node
  ServerMetadata server_metadata = 8;
}

<<<<<<< HEAD
message TransactionResponse {
  // True if request passed initial validation.
  bool ok = 1;
  // Contains error message if ok is false.
  string message = 2;
}

message ClientMetadata {
  // transaction timeout block height
  uint64 timeout = 1;
  // maximum fee the user is willing to pay for the execution of this transaction
  uint64 max_fee = 2;
  // fee credit record identifier (should be empty for fee credit transactions)
  bytes fee_credit_record_id = 3;
}

message ServerMetadata {
  // actual transaction fee charged
  uint64 fee = 1;
}

=======
>>>>>>> b12a089a
message Transactions {
  repeated Transaction transactions = 1;
}<|MERGE_RESOLUTION|>--- conflicted
+++ resolved
@@ -9,21 +9,13 @@
   bytes system_id = 1;
   bytes unit_id = 2;
   google.protobuf.Any transaction_attributes = 3;
-  bytes owner_proof = 5;
+  bytes owner_proof = 4;
   // optional fee authorization proof (omitted when the main owner proof also satisfies the fee owner condition)
-  bytes fee_proof = 6;
+  bytes fee_proof = 5;
   // transaction metadata added by user
-  ClientMetadata client_metadata = 7;
+  ClientMetadata client_metadata = 6;
   // transaction metadata added by node
-  ServerMetadata server_metadata = 8;
-}
-
-<<<<<<< HEAD
-message TransactionResponse {
-  // True if request passed initial validation.
-  bool ok = 1;
-  // Contains error message if ok is false.
-  string message = 2;
+  ServerMetadata server_metadata = 7;
 }
 
 message ClientMetadata {
@@ -40,8 +32,6 @@
   uint64 fee = 1;
 }
 
-=======
->>>>>>> b12a089a
 message Transactions {
   repeated Transaction transactions = 1;
 }