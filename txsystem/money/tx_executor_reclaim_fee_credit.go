--- conflicted
+++ resolved
@@ -19,19 +19,6 @@
 	ErrReclaimFCInvalidTargetUnitCounter = errors.New("invalid target unit counter")
 )
 
-<<<<<<< HEAD
-func (m *Module) handleReclaimFeeCreditTx() txsystem.GenericExecuteFunc[fc.ReclaimFeeCreditAttributes] {
-	return func(tx *types.TransactionOrder, attr *fc.ReclaimFeeCreditAttributes, exeCtx *txsystem.TxExecutionContext) (*types.ServerMetadata, error) {
-		unitID := tx.UnitID()
-		unit, _ := m.state.GetUnit(unitID, false)
-		if unit == nil {
-			return nil, errors.New("reclaimFC: unit not found")
-		}
-		if err := m.execPredicate(unit.Bearer(), tx.OwnerProof, tx, exeCtx); err != nil {
-			return nil, err
-		}
-		bdd, ok := unit.Data().(*money.BillData)
-=======
 func (m *Module) executeReclaimFCTx(tx *types.TransactionOrder, attr *fc.ReclaimFeeCreditAttributes, exeCtx *txsystem.TxExecutionContext) (*types.ServerMetadata, error) {
 	unitID := tx.UnitID()
 	// calculate actual tx fee cost
@@ -45,7 +32,6 @@
 	v := closeFCAttr.Amount - closeFeeCreditTransfer.ServerMetadata.ActualFee - fee
 	updateFunc := func(data types.UnitData) (types.UnitData, error) {
 		newBillData, ok := data.(*money.BillData)
->>>>>>> ae30379f
 		if !ok {
 			return nil, fmt.Errorf("unit %v does not contain bill data", unitID)
 		}
@@ -72,7 +58,7 @@
 	return &types.ServerMetadata{ActualFee: fee, TargetUnits: []types.UnitID{unitID}, SuccessIndicator: types.TxStatusSuccessful}, nil
 }
 
-func (m *Module) validateReclaimFCTx(tx *types.TransactionOrder, attr *fc.ReclaimFeeCreditAttributes, _ *txsystem.TxExecutionContext) error {
+func (m *Module) validateReclaimFCTx(tx *types.TransactionOrder, attr *fc.ReclaimFeeCreditAttributes, execCtx *txsystem.TxExecutionContext) error {
 	unitID := tx.UnitID()
 	unit, err := m.state.GetUnit(unitID, false)
 	if err != nil {
@@ -108,7 +94,7 @@
 		return ErrReclaimFCInvalidTxFee
 	}
 	// verify predicate
-	if err = m.execPredicate(unit.Bearer(), tx.OwnerProof, tx); err != nil {
+	if err = m.execPredicate(unit.Bearer(), tx.OwnerProof, tx, execCtx); err != nil {
 		return err
 	}
 	// verify proof
