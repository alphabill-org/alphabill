package evm

import (
	"errors"
	"fmt"
	"math/big"
	"os"

	"github.com/alphabill-org/alphabill/internal/txsystem"
	"github.com/alphabill-org/alphabill/internal/txsystem/evm/statedb"
	"github.com/alphabill-org/alphabill/internal/types"
	"github.com/ethereum/go-ethereum/common"
	"github.com/ethereum/go-ethereum/common/math"
	"github.com/ethereum/go-ethereum/core"
	ethtypes "github.com/ethereum/go-ethereum/core/types"
	"github.com/ethereum/go-ethereum/core/vm"
	ethcrypto "github.com/ethereum/go-ethereum/crypto"
	"github.com/ethereum/go-ethereum/eth/tracers/logger"
	"github.com/ethereum/go-ethereum/params"
	"github.com/fxamacker/cbor/v2"
)

const (
	// todo: initial constants, need fine-tuning
	txGasContractCreation uint64 = 53000 // Per transaction that creates a contract
)

type (
	ProcessingDetails struct {
		_            struct{} `cbor:",toarray"`
		ErrorDetails string
		ReturnData   []byte
		ContractAddr common.Address
	}
)

var (
	emptyCodeHash = ethcrypto.Keccak256Hash(nil)

<<<<<<< HEAD
	ErrInsufficientFunds            = errors.New("insufficient funds")
	ErrSenderNotEOA                 = errors.New("sender not an eoa")
	ErrGasOverflow                  = errors.New("gas uint64 overflow")
	ErrNonceTooLow                  = errors.New("nonce too low")
	ErrNonceTooHigh                 = errors.New("nonce too high")
	ErrNonceMax                     = errors.New("nonce has max value")
	ErrInsufficientFundsForTransfer = errors.New("insufficient funds for transfer")
=======
	errInsufficientFunds            = errors.New("insufficient funds")
	errInsufficientFundsForTransfer = errors.New("insufficient funds for transfer")
	errSenderNotEOA                 = errors.New("sender not an eoa")
	errGasOverflow                  = errors.New("gas uint64 overflow")
>>>>>>> f1a55089
)

func (d *ProcessingDetails) Bytes() ([]byte, error) {
	return cbor.Marshal(d)
}

func errorToStr(err error) string {
	if err != nil {
		return err.Error()
	}
	return ""
}

func handleEVMTx(systemIdentifier []byte, opts *Options, blockGas *core.GasPool) txsystem.GenericExecuteFunc[TxAttributes] {
	return func(tx *types.TransactionOrder, attr *TxAttributes, currentBlockNumber uint64) (sm *types.ServerMetadata, err error) {
		from := common.BytesToAddress(attr.From)
		stateDB := statedb.NewStateDB(opts.state)
		if !stateDB.Exist(from) {
			return nil, fmt.Errorf(" address %v does not exist", from)
		}
		defer func() {
			if err == nil {
				err = stateDB.Finalize()
			}
		}()
		return execute(currentBlockNumber, stateDB, attr, systemIdentifier, blockGas, opts.gasUnitPrice)
	}
}

func calcGasPrice(gas uint64, gasPrice *big.Int) *big.Int {
	cost := new(big.Int).SetUint64(gas)
	return cost.Mul(cost, gasPrice)
}

func execute(currentBlockNumber uint64, stateDB *statedb.StateDB, attr *TxAttributes, systemIdentifier []byte, gp *core.GasPool, gasUnitPrice *big.Int) (*types.ServerMetadata, error) {
	if err := validate(stateDB, attr, gasUnitPrice); err != nil {
		return nil, fmt.Errorf("evm tx validation failed, %w", err)
	}
	if err := gp.SubGas(attr.Gas); err != nil {
		return nil, fmt.Errorf("block limit error: %w", err)
	}
	var (
		sender             = vm.AccountRef(attr.FromAddr())
		gasRemaining       = attr.Gas
		isContractCreation = attr.To == nil
<<<<<<< HEAD
	)
	// todo: AB-1026 "gas handling": Subtract the max gas cost from callers balance, will be refunded later in case less is used
	// stateDB.SubBalance(sender.Address(), calcGasPrice(attr.Gas))
=======
		toAddr             = attr.ToAddr()
	)
	// Subtract the max gas cost from callers balance, will be refunded later in case less is used
	stateDB.SubBalance(sender.Address(), calcGasPrice(attr.Gas, gasUnitPrice))
>>>>>>> f1a55089
	// calculate initial gas cost per tx type and input data
	gas, err := calcIntrinsicGas(attr.Data, isContractCreation)
	if err != nil {
		return nil, fmt.Errorf("evm tx intrinsic gas calcluation failed, %w", err)
	}
	if gasRemaining < gas {
		return nil, fmt.Errorf("%w: address %v, tx intrinsic cost higher than max gas", errInsufficientFunds, sender.Address().Hex())
	}
	gasRemaining -= gas
	blockCtx := newBlockContext(currentBlockNumber)
<<<<<<< HEAD
	evm := vm.NewEVM(blockCtx, newTxContext(attr), stateDB, newChainConfig(new(big.Int).SetBytes(systemIdentifier)), newVMConfig())
	rules := evm.ChainConfig().Rules(evm.Context.BlockNumber, evm.Context.Random != nil) // todo: investigate access lists and whether we should support it
	// Check caller has enough balance to cover asset transfer for **topmost** call
	if attr.Value.Sign() > 0 && !evm.Context.CanTransfer(stateDB, attr.FromAddr(), attr.Value) {
		return nil, fmt.Errorf("%w: address %v", ErrInsufficientFundsForTransfer, attr.FromAddr().Hex())
	}
=======
	evm := vm.NewEVM(blockCtx, newTxContext(attr, gasUnitPrice), stateDB, newChainConfig(new(big.Int).SetBytes(systemIdentifier)), newVMConfig())
	rules := evm.ChainConfig().Rules(evm.Context.BlockNumber, evm.Context.Random != nil)
	// if the value is not 0, then make sure caller has enough balance to cover asset transfer for **topmost** call
	if attr.Value.Sign() > 0 && !evm.Context.CanTransfer(stateDB, attr.FromAddr(), attr.Value) {
		return nil, fmt.Errorf("%w: address %v", errInsufficientFundsForTransfer, attr.FromAddr().Hex())
	}
	// todo: investigate access lists and whether we should support them (need to be added to attributes)
>>>>>>> f1a55089
	if rules.IsBerlin {
		stateDB.PrepareAccessList(sender.Address(), attr.ToAddr(), vm.ActivePrecompiles(rules), ethtypes.AccessList{})
	}
	var (
		vmErr        error
		contractAddr common.Address
		ret          []byte
	)
	if isContractCreation {
		// contract creation
		ret, contractAddr, gasRemaining, vmErr = evm.Create(sender, attr.Data, gasRemaining, attr.Value)
	} else {
<<<<<<< HEAD
		stateDB.SetNonce(sender.Address(), stateDB.GetNonce(sender.Address())+1)
		_, gasRemaining, vmErr = evm.Call(sender, vm.AccountRef(attr.To).Address(), attr.Data, gasRemaining, attr.Value)
		// TODO handle call result
	}
	// todo: AB-1026 "gas handling" Refund ETH for remaining gas, exchanged at the original rate.
	// stateDB.AddBalance(sender.Address(), calcGasPrice(gasRemaining))
	// add remaining back to block gas pool
	gp.AddGas(gasRemaining)
	if vmErr != nil {
		return nil, fmt.Errorf("evm runtime error: %w", vmErr)
	}
	if stateDB.DBError() != nil {
		return nil, stateDB.DBError()
	}
	// todo: AB-1026  "gas handling" currently failing transactions are not added to block, hence we can only charge for successful calls
	// calculate gas price for used gas
	txPrice := calcGasPrice(attr.Gas - gasRemaining)
	log.Trace("total gas: %v gas units", attr.Gas-gasRemaining)
	log.Trace("total tx cost: %v mia", weiToAlpha(txPrice))
	stateDB.SubBalance(sender.Address(), txPrice)
	return &types.ServerMetadata{}, nil
=======
		// TODO set nonce
		contractAddr = vm.AccountRef(attr.To).Address()
		ret, gasRemaining, vmErr = evm.Call(sender, contractAddr, attr.Data, gasRemaining, attr.Value)
	}
	// Refund ETH for remaining gas, exchanged at the original rate.
	stateDB.AddBalance(sender.Address(), calcGasPrice(gasRemaining, gasUnitPrice))
	// calculate gas price for used gas
	txPrice := calcGasPrice(attr.Gas-gasRemaining, gasUnitPrice)
	log.Trace("total gas: %v gas units, price in alpha %v", attr.Gas-gasRemaining, weiToAlpha(txPrice))
	// also add remaining back to block gas pool
	gp.AddGas(gasRemaining)
	// TODO: handle a case when the smart contract calls another smart contract.
	targetUnits := []types.UnitID{attr.From}
	if attr.To != nil {
		targetUnits = append(targetUnits, attr.To)
	}
	success := types.TxStatusSuccessful
	var errorDetail error
	if vmErr != nil || stateDB.DBError() != nil {
		success = types.TxStatusFailed
		if vmErr != nil {
			errorDetail = fmt.Errorf("evm runtime error: %w", vmErr)
		}
		if stateDB.DBError() != nil {
			errorDetail = fmt.Errorf("%w state db error: %w", errorDetail, stateDB.DBError())
		}
	}
	evmProcessingDetails := &ProcessingDetails{
		ReturnData:   ret,
		ContractAddr: contractAddr,
		ErrorDetails: errorToStr(errorDetail),
	}
	detailBytes, err := evmProcessingDetails.Bytes()
	if err != nil {
		return nil, fmt.Errorf("evm result encode error %w", err)
	}
	return &types.ServerMetadata{TargetUnits: targetUnits, SuccessIndicator: success, ProcessingDetails: detailBytes}, nil
>>>>>>> f1a55089
}

func newBlockContext(currentBlockNumber uint64) vm.BlockContext {
	return vm.BlockContext{
		CanTransfer: core.CanTransfer,
		Transfer:    core.Transfer,
		GetHash: func(u uint64) common.Hash {
			// TODO implement after integrating a new AVLTree
			panic("get hash")
		},
		Coinbase:    common.Address{},
		GasLimit:    DefaultBlockGasLimit,
		BlockNumber: new(big.Int).SetUint64(currentBlockNumber),
		Time:        big.NewInt(1),
		Difficulty:  big.NewInt(0),
		BaseFee:     big.NewInt(0),
		Random:      nil,
	}
}

func newTxContext(attr *TxAttributes, gasPrice *big.Int) vm.TxContext {
	return vm.TxContext{
		Origin:   common.BytesToAddress(attr.From),
		GasPrice: gasPrice,
	}
}

func newVMConfig() vm.Config {
	return vm.Config{
		Debug: false,
		// TODO use AB logger
		Tracer:    logger.NewJSONLogger(nil, os.Stdout),
		NoBaseFee: true,
	}
}

// IntrinsicGas computes the 'intrinsic gas' for an evm call with the given data.
func calcIntrinsicGas(data []byte, isContractCreation bool) (uint64, error) {
	// Set the starting gas for the raw transaction
	var gas uint64
	if isContractCreation {
		gas = txGasContractCreation
	}
	// Bump the required gas by the amount of transactional data
	if len(data) > 0 {
		// Zero and non-zero bytes are priced differently
		var nz uint64
		for _, byt := range data {
			if byt != 0 {
				nz++
			}
		}
		// Make sure we don't exceed uint64 for all data combinations
		nonZeroGas := params.TxDataNonZeroGasFrontier
		if (math.MaxUint64-gas)/nonZeroGas < nz {
			return 0, errGasOverflow
		}
		gas += nz * nonZeroGas

		z := uint64(len(data)) - nz
		if (math.MaxUint64-gas)/params.TxDataZeroGas < z {
			return 0, errGasOverflow
		}
		gas += z * params.TxDataZeroGas
	}
	return gas, nil
}

// validate - validate EVM call attributes
func validate(stateDB *statedb.StateDB, attr *TxAttributes, gasPrice *big.Int) error {
	if attr.From == nil {
		return fmt.Errorf("invalid evm tx, from addr is nil")
	}
	if attr.Value == nil {
		return fmt.Errorf("invalid evm tx, value is nil")
	}
<<<<<<< HEAD
	// Make sure this transaction's nonce is correct.
	stNonce := stateDB.GetNonce(attr.FromAddr())
	if msgNonce := attr.Nonce; stNonce < msgNonce {
		return fmt.Errorf("%w: address %v, tx: %d state: %d", ErrNonceTooHigh,
			attr.FromAddr().Hex(), msgNonce, stNonce)
	} else if stNonce > msgNonce {
		return fmt.Errorf("%w: address %v, tx: %d state: %d", ErrNonceTooLow,
			attr.FromAddr().Hex(), msgNonce, stNonce)
	} else if stNonce+1 < stNonce {
		return fmt.Errorf("%w: address %v, nonce: %d", ErrNonceMax,
			attr.FromAddr().Hex(), stNonce)
	}
	// Make sure that calling account is not smart contract, user call cannot be a smart contract account
	if codeHash := stateDB.GetCodeHash(attr.FromAddr()); codeHash != emptyCodeHash && codeHash != (common.Hash{}) {
		return fmt.Errorf("%w: address %v, codehash: %s", ErrSenderNotEOA,
			attr.FromAddr().Hex(), codeHash)
	}
	// Verify enough funds to run
	// If the sender account does not have enough to pay for max gas, then do not execute
	if have, want := stateDB.GetBalance(attr.FromAddr()), calcGasPrice(attr.Gas); have.Cmp(want) < 0 {
		return fmt.Errorf("%w: address %v have %v want %v", ErrInsufficientFunds, attr.FromAddr().Hex(), have, want)
=======
	if attr.Value.Sign() < 0 {
		return fmt.Errorf("invalid evm tx, value is negative")
	}
	from := vm.AccountRef(attr.From)
	// todo: add nonce/backlink to attributes and validate here

	// Make sure that calling account is not smart contract, user call cannot be a smart contract account
	if codeHash := stateDB.GetCodeHash(from.Address()); codeHash != emptyCodeHash && codeHash != (common.Hash{}) {
		return fmt.Errorf("%w: address %v, codehash: %s", errSenderNotEOA,
			from.Address().Hex(), codeHash)
	}
	// Verify enough funds to run
	// If the sender account does not have enough to pay for max gas, then do not execute
	if have, want := stateDB.GetBalance(from.Address()), calcGasPrice(attr.Gas, gasPrice); have.Cmp(want) < 0 {
		return fmt.Errorf("%w: address %v have %v want %v", errInsufficientFunds, from.Address().Hex(), have, want)
>>>>>>> f1a55089
	}
	return nil
}<|MERGE_RESOLUTION|>--- conflicted
+++ resolved
@@ -37,20 +37,13 @@
 var (
 	emptyCodeHash = ethcrypto.Keccak256Hash(nil)
 
-<<<<<<< HEAD
-	ErrInsufficientFunds            = errors.New("insufficient funds")
-	ErrSenderNotEOA                 = errors.New("sender not an eoa")
-	ErrGasOverflow                  = errors.New("gas uint64 overflow")
-	ErrNonceTooLow                  = errors.New("nonce too low")
-	ErrNonceTooHigh                 = errors.New("nonce too high")
-	ErrNonceMax                     = errors.New("nonce has max value")
-	ErrInsufficientFundsForTransfer = errors.New("insufficient funds for transfer")
-=======
 	errInsufficientFunds            = errors.New("insufficient funds")
 	errInsufficientFundsForTransfer = errors.New("insufficient funds for transfer")
 	errSenderNotEOA                 = errors.New("sender not an eoa")
 	errGasOverflow                  = errors.New("gas uint64 overflow")
->>>>>>> f1a55089
+	errNonceTooLow                  = errors.New("nonce too low")
+	errNonceTooHigh                 = errors.New("nonce too high")
+	errNonceMax                     = errors.New("nonce has max value")
 )
 
 func (d *ProcessingDetails) Bytes() ([]byte, error) {
@@ -96,16 +89,10 @@
 		sender             = vm.AccountRef(attr.FromAddr())
 		gasRemaining       = attr.Gas
 		isContractCreation = attr.To == nil
-<<<<<<< HEAD
-	)
-	// todo: AB-1026 "gas handling": Subtract the max gas cost from callers balance, will be refunded later in case less is used
-	// stateDB.SubBalance(sender.Address(), calcGasPrice(attr.Gas))
-=======
 		toAddr             = attr.ToAddr()
 	)
 	// Subtract the max gas cost from callers balance, will be refunded later in case less is used
 	stateDB.SubBalance(sender.Address(), calcGasPrice(attr.Gas, gasUnitPrice))
->>>>>>> f1a55089
 	// calculate initial gas cost per tx type and input data
 	gas, err := calcIntrinsicGas(attr.Data, isContractCreation)
 	if err != nil {
@@ -116,14 +103,6 @@
 	}
 	gasRemaining -= gas
 	blockCtx := newBlockContext(currentBlockNumber)
-<<<<<<< HEAD
-	evm := vm.NewEVM(blockCtx, newTxContext(attr), stateDB, newChainConfig(new(big.Int).SetBytes(systemIdentifier)), newVMConfig())
-	rules := evm.ChainConfig().Rules(evm.Context.BlockNumber, evm.Context.Random != nil) // todo: investigate access lists and whether we should support it
-	// Check caller has enough balance to cover asset transfer for **topmost** call
-	if attr.Value.Sign() > 0 && !evm.Context.CanTransfer(stateDB, attr.FromAddr(), attr.Value) {
-		return nil, fmt.Errorf("%w: address %v", ErrInsufficientFundsForTransfer, attr.FromAddr().Hex())
-	}
-=======
 	evm := vm.NewEVM(blockCtx, newTxContext(attr, gasUnitPrice), stateDB, newChainConfig(new(big.Int).SetBytes(systemIdentifier)), newVMConfig())
 	rules := evm.ChainConfig().Rules(evm.Context.BlockNumber, evm.Context.Random != nil)
 	// if the value is not 0, then make sure caller has enough balance to cover asset transfer for **topmost** call
@@ -131,9 +110,8 @@
 		return nil, fmt.Errorf("%w: address %v", errInsufficientFundsForTransfer, attr.FromAddr().Hex())
 	}
 	// todo: investigate access lists and whether we should support them (need to be added to attributes)
->>>>>>> f1a55089
 	if rules.IsBerlin {
-		stateDB.PrepareAccessList(sender.Address(), attr.ToAddr(), vm.ActivePrecompiles(rules), ethtypes.AccessList{})
+		stateDB.PrepareAccessList(sender.Address(), toAddr, vm.ActivePrecompiles(rules), ethtypes.AccessList{})
 	}
 	var (
 		vmErr        error
@@ -144,30 +122,7 @@
 		// contract creation
 		ret, contractAddr, gasRemaining, vmErr = evm.Create(sender, attr.Data, gasRemaining, attr.Value)
 	} else {
-<<<<<<< HEAD
 		stateDB.SetNonce(sender.Address(), stateDB.GetNonce(sender.Address())+1)
-		_, gasRemaining, vmErr = evm.Call(sender, vm.AccountRef(attr.To).Address(), attr.Data, gasRemaining, attr.Value)
-		// TODO handle call result
-	}
-	// todo: AB-1026 "gas handling" Refund ETH for remaining gas, exchanged at the original rate.
-	// stateDB.AddBalance(sender.Address(), calcGasPrice(gasRemaining))
-	// add remaining back to block gas pool
-	gp.AddGas(gasRemaining)
-	if vmErr != nil {
-		return nil, fmt.Errorf("evm runtime error: %w", vmErr)
-	}
-	if stateDB.DBError() != nil {
-		return nil, stateDB.DBError()
-	}
-	// todo: AB-1026  "gas handling" currently failing transactions are not added to block, hence we can only charge for successful calls
-	// calculate gas price for used gas
-	txPrice := calcGasPrice(attr.Gas - gasRemaining)
-	log.Trace("total gas: %v gas units", attr.Gas-gasRemaining)
-	log.Trace("total tx cost: %v mia", weiToAlpha(txPrice))
-	stateDB.SubBalance(sender.Address(), txPrice)
-	return &types.ServerMetadata{}, nil
-=======
-		// TODO set nonce
 		contractAddr = vm.AccountRef(attr.To).Address()
 		ret, gasRemaining, vmErr = evm.Call(sender, contractAddr, attr.Data, gasRemaining, attr.Value)
 	}
@@ -204,7 +159,6 @@
 		return nil, fmt.Errorf("evm result encode error %w", err)
 	}
 	return &types.ServerMetadata{TargetUnits: targetUnits, SuccessIndicator: success, ProcessingDetails: detailBytes}, nil
->>>>>>> f1a55089
 }
 
 func newBlockContext(currentBlockNumber uint64) vm.BlockContext {
@@ -281,35 +235,22 @@
 	if attr.Value == nil {
 		return fmt.Errorf("invalid evm tx, value is nil")
 	}
-<<<<<<< HEAD
+	if attr.Value.Sign() < 0 {
+		return fmt.Errorf("invalid evm tx, value is negative")
+	}
+	from := vm.AccountRef(attr.From)
 	// Make sure this transaction's nonce is correct.
 	stNonce := stateDB.GetNonce(attr.FromAddr())
 	if msgNonce := attr.Nonce; stNonce < msgNonce {
-		return fmt.Errorf("%w: address %v, tx: %d state: %d", ErrNonceTooHigh,
+		return fmt.Errorf("%w: address %v, tx: %d state: %d", errNonceTooHigh,
 			attr.FromAddr().Hex(), msgNonce, stNonce)
 	} else if stNonce > msgNonce {
-		return fmt.Errorf("%w: address %v, tx: %d state: %d", ErrNonceTooLow,
+		return fmt.Errorf("%w: address %v, tx: %d state: %d", errNonceTooLow,
 			attr.FromAddr().Hex(), msgNonce, stNonce)
 	} else if stNonce+1 < stNonce {
-		return fmt.Errorf("%w: address %v, nonce: %d", ErrNonceMax,
+		return fmt.Errorf("%w: address %v, nonce: %d", errNonceMax,
 			attr.FromAddr().Hex(), stNonce)
 	}
-	// Make sure that calling account is not smart contract, user call cannot be a smart contract account
-	if codeHash := stateDB.GetCodeHash(attr.FromAddr()); codeHash != emptyCodeHash && codeHash != (common.Hash{}) {
-		return fmt.Errorf("%w: address %v, codehash: %s", ErrSenderNotEOA,
-			attr.FromAddr().Hex(), codeHash)
-	}
-	// Verify enough funds to run
-	// If the sender account does not have enough to pay for max gas, then do not execute
-	if have, want := stateDB.GetBalance(attr.FromAddr()), calcGasPrice(attr.Gas); have.Cmp(want) < 0 {
-		return fmt.Errorf("%w: address %v have %v want %v", ErrInsufficientFunds, attr.FromAddr().Hex(), have, want)
-=======
-	if attr.Value.Sign() < 0 {
-		return fmt.Errorf("invalid evm tx, value is negative")
-	}
-	from := vm.AccountRef(attr.From)
-	// todo: add nonce/backlink to attributes and validate here
-
 	// Make sure that calling account is not smart contract, user call cannot be a smart contract account
 	if codeHash := stateDB.GetCodeHash(from.Address()); codeHash != emptyCodeHash && codeHash != (common.Hash{}) {
 		return fmt.Errorf("%w: address %v, codehash: %s", errSenderNotEOA,
@@ -319,7 +260,6 @@
 	// If the sender account does not have enough to pay for max gas, then do not execute
 	if have, want := stateDB.GetBalance(from.Address()), calcGasPrice(attr.Gas, gasPrice); have.Cmp(want) < 0 {
 		return fmt.Errorf("%w: address %v have %v want %v", errInsufficientFunds, from.Address().Hex(), have, want)
->>>>>>> f1a55089
 	}
 	return nil
 }