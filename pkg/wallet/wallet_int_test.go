--- conflicted
+++ resolved
@@ -2,18 +2,6 @@
 
 import (
 	"fmt"
-<<<<<<< HEAD
-=======
-	"log"
-	"net"
-	"os"
-	"strconv"
-	"sync"
-	"testing"
-
-	"gitdc.ee.guardtime.com/alphabill/alphabill/internal/block"
-
->>>>>>> 44de04dc
 	"gitdc.ee.guardtime.com/alphabill/alphabill/internal/certificates"
 	"gitdc.ee.guardtime.com/alphabill/alphabill/internal/hash"
 	"gitdc.ee.guardtime.com/alphabill/alphabill/internal/rpc/alphabill"
@@ -91,11 +79,7 @@
 	}
 	serviceServer.SetMaxBlockHeight(1)
 	for _, block := range blocks {
-<<<<<<< HEAD
-		serviceServer.SetBlock(block.Block.BlockNo, block)
-=======
-		serviceServer.blocks[block.Block.BlockNumber] = block
->>>>>>> 44de04dc
+		serviceServer.SetBlock(block.Block.BlockNumber, block)
 	}
 	server := testserver.StartServer(port, serviceServer)
 	t.Cleanup(server.GracefulStop)
@@ -150,11 +134,7 @@
 				UnicityCertificate: &certificates.UnicityCertificate{},
 			},
 		}
-<<<<<<< HEAD
 		serviceServer.SetBlock(blockNo, block)
-=======
-		serviceServer.blocks[blockNo] = b
->>>>>>> 44de04dc
 	}
 	serviceServer.SetMaxBlockHeight(maxBlockHeight)
 	server := testserver.StartServer(port, serviceServer)
@@ -228,11 +208,7 @@
 				UnicityCertificate: &certificates.UnicityCertificate{},
 			},
 		}
-<<<<<<< HEAD
-		serverService.SetBlock(blockNo, block)
-=======
-		serverService.blocks[blockNo] = b
->>>>>>> 44de04dc
+		serverService.SetBlock(blockNo, b)
 	}
 
 	// then collect dust should finish
