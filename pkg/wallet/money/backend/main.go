--- conflicted
+++ resolved
@@ -34,12 +34,7 @@
 		GetClosedFeeCredit(fcbID []byte) (*types.TransactionRecord, error)
 		GetRoundNumber(ctx context.Context) (uint64, error)
 		SendTransactions(ctx context.Context, txs []*types.TransactionOrder) map[string]string
-<<<<<<< HEAD
 		GetTxProof(unitID types.UnitID, txHash sdk.TxHash) (*sdk.Proof, error)
-		GetDCMetadata(nonce []byte) (*DCMetadata, error)
-=======
-		GetTxProof(unitID sdk.UnitID, txHash sdk.TxHash) (*sdk.Proof, error)
->>>>>>> 31223b89
 		HandleTransactionsSubmission(egp *errgroup.Group, sender sdk.PubKey, txs []*types.TransactionOrder)
 		GetTxHistoryRecords(hash sdk.PubKeyHash, dbStartKey []byte, count int) ([]*sdk.TxHistoryRecord, []byte, error)
 	}
@@ -95,14 +90,7 @@
 		SetClosedFeeCredit(unitID []byte, txr *types.TransactionRecord) error
 		GetSystemDescriptionRecords() ([]*genesis.SystemDescriptionRecord, error)
 		SetSystemDescriptionRecords(sdrs []*genesis.SystemDescriptionRecord) error
-<<<<<<< HEAD
 		GetTxProof(unitID types.UnitID, txHash sdk.TxHash) (*sdk.Proof, error)
-		GetDCMetadata(nonce []byte) (*DCMetadata, error)
-		SetDCMetadata(nonce []byte, data *DCMetadata) error
-		DeleteDCMetadata(nonce []byte) error
-=======
-		GetTxProof(unitID sdk.UnitID, txHash sdk.TxHash) (*sdk.Proof, error)
->>>>>>> 31223b89
 		StoreTxHistoryRecord(hash sdk.PubKeyHash, rec *sdk.TxHistoryRecord) error
 		GetTxHistoryRecords(hash sdk.PubKeyHash, dbStartKey []byte, count int) ([]*sdk.TxHistoryRecord, []byte, error)
 	}
