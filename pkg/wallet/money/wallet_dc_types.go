package money

import (
	"sync"

	"github.com/alphabill-org/alphabill/internal/util"

	"github.com/holiman/uint256"
)

// DcBillGroup helper struct for grouped dc bills and their aggregate data
type DcBillGroup struct {
	DcBills   []*Bill
	ValueSum  uint64
	DcNonce   []byte
	DcTimeout uint64
}

// dcWaitGroup helper struct to support blocking collect dust feature.
type dcWaitGroup struct {
	// mu lock for modifying swaps field
	mu sync.Mutex

	// wg incremented once per expected swap, and decremented once per received swap bill
	wg sync.WaitGroup

	// swaps list of expected transactions to be received during dc process
	// key - dc nonce;
	// value - timeout block number
	swaps map[uint256.Int]uint64
}

// expectedSwap helper struct to support blocking collect dust feature
type expectedSwap struct {
	dcNonce []byte
	timeout uint64
}

func newDcWaitGroup() *dcWaitGroup {
	return &dcWaitGroup{swaps: map[uint256.Int]uint64{}}
}

<<<<<<< HEAD
func (m *dcMetadata) isSwapRequired(roundNumber uint64, dcSum uint64) bool {
	return m.dcSumReached(dcSum) || m.timeoutReached(roundNumber)
}

func (m *dcMetadata) dcSumReached(dcSum uint64) bool {
	return m.DcValueSum > 0 && dcSum >= m.DcValueSum
}

func (m *dcMetadata) timeoutReached(blockHeight uint64) bool {
	return blockHeight == m.DcTimeout || blockHeight == m.SwapTimeout
}

=======
>>>>>>> d3e6f1a8
// AddExpectedSwaps increments wg and records expected swap data for each expected swap.
func (wg *dcWaitGroup) AddExpectedSwaps(swaps []expectedSwap) {
	wg.mu.Lock()
	defer wg.mu.Unlock()
	for _, swap := range swaps {
		wg.addExpectedSwap(swap)
	}
}

// UpdateTimeout updates timeout from dc timeout to swap timeout after receiving dc bills and sending swap tx
func (wg *dcWaitGroup) UpdateTimeout(dcNonce []byte, timeout uint64) {
	wg.mu.Lock()
	defer wg.mu.Unlock()

	key := *uint256.NewInt(0).SetBytes(dcNonce)
	_, exists := wg.swaps[key]
	if exists {
		wg.swaps[key] = timeout
	}
}

// ResetWaitGroup resets the expected swaps and decrements waitgroups
func (wg *dcWaitGroup) ResetWaitGroup() {
	wg.mu.Lock()
	defer wg.mu.Unlock()
	for k := range wg.swaps {
		wg.wg.Done()
		delete(wg.swaps, k)
	}
}

// addExpectedSwap increments wg and records expected swap data
func (wg *dcWaitGroup) addExpectedSwap(swap expectedSwap) {
	wg.wg.Add(1)
	wg.swaps[*util.BytesToUint256(swap.dcNonce)] = swap.timeout
}<|MERGE_RESOLUTION|>--- conflicted
+++ resolved
@@ -40,21 +40,6 @@
 	return &dcWaitGroup{swaps: map[uint256.Int]uint64{}}
 }
 
-<<<<<<< HEAD
-func (m *dcMetadata) isSwapRequired(roundNumber uint64, dcSum uint64) bool {
-	return m.dcSumReached(dcSum) || m.timeoutReached(roundNumber)
-}
-
-func (m *dcMetadata) dcSumReached(dcSum uint64) bool {
-	return m.DcValueSum > 0 && dcSum >= m.DcValueSum
-}
-
-func (m *dcMetadata) timeoutReached(blockHeight uint64) bool {
-	return blockHeight == m.DcTimeout || blockHeight == m.SwapTimeout
-}
-
-=======
->>>>>>> d3e6f1a8
 // AddExpectedSwaps increments wg and records expected swap data for each expected swap.
 func (wg *dcWaitGroup) AddExpectedSwaps(swaps []expectedSwap) {
 	wg.mu.Lock()
