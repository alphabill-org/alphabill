--- conflicted
+++ resolved
@@ -7,7 +7,6 @@
 	"os"
 	"path/filepath"
 
-	abcrypto "github.com/alphabill-org/alphabill/crypto"
 	"github.com/alphabill-org/alphabill/network/protocol/genesis"
 	"github.com/alphabill-org/alphabill/partition"
 	"github.com/alphabill-org/alphabill/state"
@@ -97,19 +96,7 @@
 	if err != nil {
 		return fmt.Errorf("load keys %v failed: %w", config.Keys.GetKeyFileLocation(), err)
 	}
-
-<<<<<<< HEAD
-	txSystem, err := evm.NewEVMTxSystem(
-		config.SystemIdentifier,
-		config.Base.observe.Logger(),
-		evm.WithTrustBase(map[string]abcrypto.Verifier{"genesis": nil}))
-	if err != nil {
-		return err
-	}
-=======
 	genesisState := state.NewEmptyState()
->>>>>>> a2564c2b
-
 	peerID, err := peer.IDFromPublicKey(keys.EncryptionPrivateKey.GetPublic())
 	if err != nil {
 		return err
