package tokens

import (
	"errors"
	"fmt"

	"github.com/alphabill-org/alphabill-go-base/txsystem/tokens"
	"github.com/alphabill-org/alphabill-go-base/types"
	"github.com/alphabill-org/alphabill/state"
	"github.com/alphabill-org/alphabill/tree/avl"
	txtypes "github.com/alphabill-org/alphabill/txsystem/types"
)

func (m *FungibleTokensModule) executeMintFT(tx *types.TransactionOrder, attr *tokens.MintFungibleTokenAttributes, _ *tokens.MintFungibleTokenAuthProof, exeCtx txtypes.ExecutionContext) (*types.ServerMetadata, error) {
	tokenID := tx.UnitID()
	typeID := attr.TypeID

	if err := m.state.Apply(
		state.AddUnit(tokenID, attr.OwnerPredicate, tokens.NewFungibleTokenData(typeID, attr.Value, exeCtx.CurrentRound(), 0, tx.Timeout())),
	); err != nil {
		return nil, err
	}
	return &types.ServerMetadata{TargetUnits: []types.UnitID{tokenID}, SuccessIndicator: types.TxStatusSuccessful}, nil
}

func (m *FungibleTokensModule) validateMintFT(tx *types.TransactionOrder, attr *tokens.MintFungibleTokenAttributes, authProof *tokens.MintFungibleTokenAuthProof, exeCtx txtypes.ExecutionContext) error {
	tokenID := tx.UnitID()
	tokenTypeID := attr.TypeID

	// verify tx.unitID (new token id) has correct embedded type
	if !tokenID.HasType(tokens.FungibleTokenUnitType) {
		return errors.New(ErrStrInvalidUnitID)
	}

	// verify token type has correct embedded type
	if !tokenTypeID.HasType(tokens.FungibleTokenTypeUnitType) {
		return errors.New(ErrStrInvalidTokenTypeID)
	}

	// verify token does not exist yet
	token, err := m.state.GetUnit(tokenID, false)
	if err != nil && !errors.Is(err, avl.ErrNotFound) {
		return fmt.Errorf("faild to load token: %w", err)
	}
	if token != nil {
		return fmt.Errorf("token already exists: %s", tokenID)
	}

	// verify token type does exist
	tokenType, err := m.state.GetUnit(tokenTypeID, false)
	if err != nil && !errors.Is(err, avl.ErrNotFound) {
		return err
	}
	if tokenType == nil {
		return fmt.Errorf("token type does not exist: %s", tokenTypeID)
	}
	tokenTypeData, ok := tokenType.Data().(*tokens.FungibleTokenTypeData)
	if !ok {
		return fmt.Errorf("token type data is not of type *tokens.FungibleTokenTypeData")
	}

	// verify new token has non-zero value
	if attr.Value == 0 {
		return errors.New("token must have value greater than zero")
	}

	// verify token id is correctly generated
	unitPart, err := tokens.HashForNewTokenID(tx, m.hashAlgorithm)
	if err != nil {
		return err
	}
	newTokenID := tokens.NewFungibleTokenID(tokenTypeID, unitPart)
	if !newTokenID.Eq(tokenID) {
		return errors.New("invalid token id")
	}

	// verify token minting predicate of the type
<<<<<<< HEAD
	if err := m.execPredicate(tokenTypeData.TokenMintingPredicate, authProof.TokenMintingPredicateSignature, tx, exeCtx); err != nil {
=======
	payloadBytes, err := tx.PayloadBytes()
	if err != nil {
		return fmt.Errorf("failed to marshal payload bytes: %w", err)
	}
	if err := m.execPredicate(tokenTypeData.TokenMintingPredicate, authProof.TokenMintingProof, payloadBytes, exeCtx); err != nil {
>>>>>>> 2df770cb
		return fmt.Errorf(`executing FT type's "TokenMintingPredicate": %w`, err)
	}
	return nil
}<|MERGE_RESOLUTION|>--- conflicted
+++ resolved
@@ -75,15 +75,7 @@
 	}
 
 	// verify token minting predicate of the type
-<<<<<<< HEAD
-	if err := m.execPredicate(tokenTypeData.TokenMintingPredicate, authProof.TokenMintingPredicateSignature, tx, exeCtx); err != nil {
-=======
-	payloadBytes, err := tx.PayloadBytes()
-	if err != nil {
-		return fmt.Errorf("failed to marshal payload bytes: %w", err)
-	}
-	if err := m.execPredicate(tokenTypeData.TokenMintingPredicate, authProof.TokenMintingProof, payloadBytes, exeCtx); err != nil {
->>>>>>> 2df770cb
+	if err := m.execPredicate(tokenTypeData.TokenMintingPredicate, authProof.TokenMintingProof, tx, exeCtx); err != nil {
 		return fmt.Errorf(`executing FT type's "TokenMintingPredicate": %w`, err)
 	}
 	return nil
