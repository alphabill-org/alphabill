--- conflicted
+++ resolved
@@ -28,7 +28,6 @@
 	targetValue           uint64   = 100
 	counter               uint64   = 123
 
-<<<<<<< HEAD
 	// 86                                       # array(6)
 	//   1A                                     #   uint32
 	//      01000001                            #     "\x01\x00\x00\x01"
@@ -48,40 +47,16 @@
 	//      18 2a                               #     unsigned(42)
 	//      18 45                               #     unsigned(69)
 	//      44                                  #     bytes(4)
-	//         20202020                         #       "    "
+    //         20202020                         #       "    "
+    //      43                                  #     bytes(3)
+    //         524546                           #       "REF"
 	payloadInHEX = "86" +
-=======
-	// 85                                     # array(5)
-	//   1a 01000001                         #   unsigned(16,777,217)
-	//   68                                  #   text(8)
-	//      7472616e73666572                 #     "transfer"
-	//   58 20                               #   bytes(32)
-	//      00000000000000000000000000000000 #     "\x00\x00\x00\x00\x00\x00\x00\x00\x00\x00\x00\x00\x00\x00\x00\x00"
-	//      00000000000000000000000000000000 #     "\x00\x00\x00\x00\x00\x00\x00\x00\x00\x00\x00\x00\x00\x00\x00\x00"
-	//   83                                  #   array(3)
-	//      44                               #     bytes(4)
-	//         01020304                      #       "\x01\x02\x03\x04"
-	//      18 64                            #     unsigned(100)
-	//      18 7b                            #     unsigned(123)
-	//   84                                  #   array(4)
-	//      18 2a                            #     unsigned(42)
-	//      18 45                            #     unsigned(69)
-	//      44                               #     bytes(4)
-	//         20202020                      #       "    "
-	//      43                               #     bytes(3)
-	//         524546                        #       "REF"
-	payloadInHEX = "85" +
->>>>>>> 2558d6b8
 		"1A01000001" + // SystemID
 		"687472616E73666572" + // Type
 		"58200000000000000000000000000000000000000000000000000000000000000000" + // UnitID
 		"8344010203041864187b" + // Attributes
-<<<<<<< HEAD
         "f6" + // State lock
-		"83182a18454420202020" // Client metadata
-=======
 		"84182a1845442020202043524546" // Client metadata
->>>>>>> 2558d6b8
 )
 
 func TestMarshalPayload(t *testing.T) {
