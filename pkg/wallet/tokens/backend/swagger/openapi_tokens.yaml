openapi: 3.0.3
info:
  title: Token Wallet Backend REST API
  description: |-
    So called Indexing back-end for token partition (UTP).
    
    Meant as a back-end for wallet, it supports some queries which are not possible on "pure blockchain".
  version: 0.0.2
servers:
  - url: /api/v1
  - url: https://dev-ab-tokens-backend.abdev1.guardtime.com/api/v1
  - url: http://localhost:{port}/api/v1
    variables:
      port:
        default: "9735"
tags:
  - name: token type
    description: token type related endpoints
  - name: token
    description: token (both fungible and non-fungible) endpoints
  - name: misc
    description: utility endpoints
paths:
  /round-number:
    get:
      tags:
        - misc
      description: returns current round number indexed by the backend.
      responses:
        '200':
          description: successful operation
          content:
            application/json:
              schema:
                type: object
                properties:
                  roundNumber:
                    type: string
                    description: value is uint64 encoded as string
                    example: "265"
        '500':
          $ref: '#/components/responses/ErrorResponse'
  /types/{typeId}/hierarchy:
    get:
      tags:
        - token type
      summary: returns token type and all it's ancestors
      description: |-
        Returns token type whose id was sent in as a parameter and all it's ancestors if any.
      parameters:
        - name: typeId
          in: path
          required: true
          schema:
            $ref: '#/components/schemas/UnitIDParam'
      responses:
        '200':
          description: token type with given ID was found.
          content:
            application/json:
              schema:
                type: array
                items:
                  $ref: '#/components/schemas/TokenType'
        '404':
          description: either no token type with given id or failed to load one of the ancestors
          content:
            application/json:
              schema:
                $ref: '#/components/schemas/ErrorResponse'
        default:
          $ref: '#/components/responses/ErrorResponse'
  /kinds/{kind}/types:
    get:
      tags:
        - token type
      summary: Query token types
      description: Allows to filter token types by kind and by creator.
      operationId: listTokenTypes
      parameters:
        - name: kind
          in: path
          required: true
          schema:
            $ref: '#/components/schemas/Kind'  
        - name: creator
          description: public key of the creator of the type.
          in: query
          required: false
          schema:
            $ref: '#/components/schemas/PublicKeyParam'
        - name: offsetKey
          description: when doing batched queries, offset key returned by the previous query. 
          in: query
          required: false
          schema:
            type: string
        - name: limit
          description: maximum number of items response may contain.
          in: query
          required: false
          schema:
            type: integer
      responses:
        '200':
          description: successful operation
          headers:
            Link:
              schema:
                type: string
              description: link to next batch
          content:
            application/json:
              schema:
                type: array
                items:
                  $ref: '#/components/schemas/TokenType'          
        '400':
          $ref: '#/components/responses/ErrorResponse'
        '500':
          $ref: '#/components/responses/ErrorResponse'
  /tokens/{tokenId}:
    get:
      tags:
        - token
      summary: Get token by ID
      description: Allows to get one token by it's ID
      parameters:
        - name: tokenId
          in: path
          required: true
          description: |-
            Hex encoded string of the token ID which starts with `0x`.
            Must be 66 characters long (including 0x prefix).
          schema:
            $ref: '#/components/schemas/UnitIDParam'
      responses:
        '200':
          description: Token with given ID was found.
          content:
            application/json:
              schema:
                $ref: '#/components/schemas/Token'
        '404':
          description: no token with given id
          content:
            application/json:
              schema:
                $ref: '#/components/schemas/ErrorResponse'
        default:
          $ref: '#/components/responses/ErrorResponse'
  /kinds/{kind}/owners/{owner}/tokens:
    get:
      tags:
        - token
      summary: Query tokens
      description: Allows to filter tokens by kind and by owner.
      operationId: listTokensByKindAndOwner
      parameters:
        - name: kind
          in: path
          required: true
          schema:
            $ref: '#/components/schemas/Kind'
        - name: owner
          in: path
          required: true
          schema:
            $ref: '#/components/schemas/PublicKeyParam'
        - name: offsetKey
          description: when doing batched queries, offset key returned by the previous query. 
          in: query
          required: false
          schema:
            type: string
        - name: limit
          description: maximum number of items response may contain.
          in: query
          required: false
          schema:
            type: integer
      responses:
        '200':
          description: successful operation
          content:
            application/json:
              schema:
                type: array
                items:
                  $ref: '#/components/schemas/Token'
        '400':
          $ref: '#/components/responses/ErrorResponse'
        '500':
          $ref: '#/components/responses/ErrorResponse'
  /units/{unitId}/transactions/{txHash}/proof:
    get:
      tags:
        - token type
        - token
      summary: Query transaction proofs
      description: return proofs for token transactions.
      parameters:
        - name: unitId
          in: path
          required: true
          schema:
            $ref: '#/components/schemas/UnitIDParam'
        - name: txHash
          in: path
          required: true
          schema:
            type: string
            default: 0x
      responses:
        '200':
          description: transaction proof was found.
          content:
            application/json:
              schema:
                type: array
                items:
                  $ref: '#/components/schemas/Proof'
        '404':
          description: transaction is not in the index.
          content:
            application/json:
              schema:
                $ref: '#/components/schemas/ErrorResponse'
        default:
          $ref: '#/components/responses/ErrorResponse'
  /transactions/{pubkey}:
    post:
      tags:
        - token type
        - token
      summary: post transactions
      description: Allows to send transactions to the AB.
      operationId: postTransactions
      parameters:
        - name: pubkey
          in: path
          required: true
          description: identifies the sender of the transactions.
          schema:
            $ref: '#/components/schemas/PublicKeyParam'
      requestBody:
        $ref: '#/components/requestBodies/TransactionArray'
      responses:
        '200':
          description: successful operation
        '400':
          $ref: '#/components/responses/ErrorResponse'
        '500':
          description: |-
            Server failed to process the request, either some of the
            transactions posted were invalid or the server itself has
            problems, ie can't connect to the AB node.
            
            Response is a hasmap where key is transaction ID and value is
            error message describing what went wrong when trying to
            process that transaction. Transactions which are not listed
            might have been processed successfuly.
          content:
            application/json:
              schema:
                type: object
                additionalProperties:
                  type: string
                example:
                  ZD75s0+XCi3XwxOp3UxccXY6nM4ZhDnDyYNGoJv5K1U=: "failed to convert transaction: bad type name"
                  v8aSJW4nDxgQf7VxvNh/a60ux7CovgAuJUwJJIJNvAk=: "failed to forward tx: connection refused"
<<<<<<< HEAD
  /events/{pubkey}/subscribe:
    get:
      tags:
        - token
      summary: subscribe to server-sent events (SSE) stream
      description: |-
        Allows to get events about transactions assosiated with the given public key.

        Events are generetaed only for token transactions as token types do not have
        "owner" info attached to them (so we do not know to which subscribers to send
        events). Only successful transactions (these added to the block) will
        generate events and one transaction can produce multiple events (ie split
        transaction will produce two events - one for the original token and one for
        the new one).

        For the token unit transaction event will have:
         - event: token
         - data: JSON of the [`Token`](#/components/schemas/Token) structure.
      parameters:
        - name: pubkey
          in: path
          required: true
          description: identifies the "owner" of the transactions about which events are.
          schema:
            $ref: '#/components/schemas/PublicKeyParam'
      responses:
        '200':
          description: successful operation
=======
  /fee-credit-bills/{unitId}:
    get:
      tags:
        - fees
      summary: Fetches fee credit bill.
      description: Returns fee credit bill for given bill ID.
      operationId: getFeeCreditBill
      parameters:
        - name: unitId
          in: path
          required: true
          description: fee credit unit id (SHA256 hash of private key) in hex format.
          schema:
            $ref: '#/components/schemas/UnitIDParam'
      responses:
        '200':
          description: fee credit bill returned
          content:
            application/json:
              schema:
                type: object
                items:
                  $ref: '#/components/schemas/FeeCreditBill'
        '404':
          description: fee credit bill was not found for given bill id
          content:
            application/json:
              schema:
                $ref: '#/components/schemas/ErrorResponse'
>>>>>>> f91d23ea
        default:
          $ref: '#/components/responses/ErrorResponse'
components:
  schemas:
    Kind:
      type: string
      description: token kind name, used in queries as a parameter value.
      default: all
      enum:
        - all
        - nft
        - fungible
    KindInt:
      type: integer
      description:  |-
        Representation of Kind type as integer, used by responses:
         - 2 = fungible
         - 4 = nft
      enum:
        - 2
        - 4
    TokenTypeID:
      type: string
      format: byte
      nullable: false
      example: I+v1+3MrmBCoSuk1zlff0loozI9BHc8fqVb3WGeQrC4=
    PublicKeyParam:
      type: string
      description: |-
        Hex encoded string of the public key, prefixed by `0x`.
        Must be 68 characters long (including 0x prefix).
        
        This type is used for query input parameters.
      minLength: 68
      maxLength: 68
      default: 0x
    UnitIDParam:
      type: string
      description: |-
        Unit ID is a 32 byte binary value encoded as hex string, prefixed by `0x` marker.
        So the valid string representation of the value must be 66 characters long (including 0x prefix).
        
        This type is used for query input parameters like token ID or token type ID.
      minLength: 66
      maxLength: 66
      default: 0x
      example: '0x3a04762909373b3c273ff3726746d7a787836d767733dabc2773619870c081a3'
    TxHash:
      type: string
      format: byte
      example: ux5oRDOUCKFCb06vuDOcGPspoBxTYOq9G97mzPAdQxc=
    Predicate:
      type: string
      format: byte
      example: U1EB
    TokenType:
      type: object
      properties:
        id:
          $ref: '#/components/schemas/TokenTypeID'
        parentTypeId:
          allOf:
            - $ref: '#/components/schemas/TokenTypeID'
            - nullable: true
            - example: AA==
        symbol:
          type: string
          example: foo bar
        subTypeCreationPredicate:
          $ref: '#/components/schemas/Predicate'
        tokenCreationPredicate:
          $ref: '#/components/schemas/Predicate'
        invariantPredicate:
          $ref: '#/components/schemas/Predicate'
        kind:
          $ref: '#/components/schemas/KindInt'
        decimalPlaces:
          type: integer
          format: int32
          minimum: 0
          maximum: 8
          description: only when "kind" is "fungible"
        nftDataUpdatePredicate:
          allOf:
            - $ref: '#/components/schemas/Predicate'
            - description: only when "kind" is "nft"
        txHash:
          $ref: '#/components/schemas/TxHash'
    Token:
      type: object
      properties:
        id:
          type: string
          format: byte
        typeId:
          $ref: '#/components/schemas/TokenTypeID'
        symbol:
          type: string
        owner:
          $ref: '#/components/schemas/Predicate'
        kind:
          $ref: '#/components/schemas/KindInt'
        amount:
          type: string
          description: uint64 value encoded as string
          example: "1000"
        decimals:
          type: integer
          format: int32
          minimum: 0
          maximum: 8
          description: only when "kind" is "fungible"
        nftUri:
          type: string
          description: only when "kind" is "nft"
        nftData:
          type: string
          format: byte
          description: only when "kind" is "nft"
        nftDataUpdatePredicate:
          allOf:
            - $ref: '#/components/schemas/Predicate'
            - description: only when "kind" is "nft"
        txHash:
          $ref: '#/components/schemas/TxHash'
    Proof:
      type: object
      properties:
        blockNumber:
          type: string
          description: uint64 encoded as string
          example: "62534"
        tx:
          $ref: '#/components/schemas/transaction.Transaction'
        proof:
          $ref: '#/components/schemas/block_proof.BlockProof'
    FeeCreditBill:
      type: object
      properties:
        id:
          type: string
          format: byte
        value:
          type: string
          description: uint64 value encoded as string
          example: "1000"
        txHash:
          type: string
          format: byte
          example: ux5oRDOUCKFCb06vuDOcGPspoBxTYOq9G97mzPAdQxc=
        fcBlockNumber:
          type: string
          description: uint64 value encoded as string
          example: "1000"
    ErrorResponse:
      description: returned by endpoint in case of bad request or internal error.
      type: object
      properties:
        message:
          type: string
          example: something went wrong
    transaction.Transaction:
      description: Transaction is a generic transaction order, same for all transaction systems.
      type: object
      properties:
        unitId:
          format: byte
          type: string
        ownerProof:
          format: byte
          type: string
        systemId:
          format: byte
          type: string
          example: AAAAAg==
        timeout:
          format: int64
          type: integer
          example: 10000
        transactionAttributes:
          allOf:
            - $ref: '#/components/schemas/txAttributesTypeID'
            - $ref: '#/components/schemas/txAttributesStruct'
            - description: Value of the `@type` field determines which other attributes the object has. All the attributes are on the same level as the `@type` field, not as sub-object!
    transaction.Transactions:
      type: object
      properties:
        transactions:
          type: array
          items:
            $ref: '#/components/schemas/transaction.Transaction'
    txAttributesTypeID:
      properties:
        "@type":
          type: string
          nullable: false
          description: Helper type which lists all the `@type` values for token transaction system.
          enum:
            - type.googleapis.com/alphabill.tokens.v1.BurnFungibleTokenAttributes
            - type.googleapis.com/alphabill.tokens.v1.CreateFungibleTokenTypeAttributes
            - type.googleapis.com/alphabill.tokens.v1.CreateNonFungibleTokenTypeAttributes
            - type.googleapis.com/alphabill.tokens.v1.JoinFungibleTokenAttributes
            - type.googleapis.com/alphabill.tokens.v1.MintFungibleTokenAttributes
            - type.googleapis.com/alphabill.tokens.v1.MintNonFungibleTokenAttributes
            - type.googleapis.com/alphabill.tokens.v1.SplitFungibleTokenAttributes
            - type.googleapis.com/alphabill.tokens.v1.TransferFungibleTokenAttributes
            - type.googleapis.com/alphabill.tokens.v1.TransferNonFungibleTokenAttributes
            - type.googleapis.com/alphabill.tokens.v1.UpdateNonFungibleTokenAttributes
    txAttributesStruct:
      description: Helper type which lists all the "property sets" of the `transactionAttributes` for token transaction system.
      oneOf:
        - $ref: '#/components/schemas/alphabill.tokens.v1.BurnFungibleTokenAttributes'
        - $ref: '#/components/schemas/alphabill.tokens.v1.CreateFungibleTokenTypeAttributes'
        - $ref: '#/components/schemas/alphabill.tokens.v1.CreateNonFungibleTokenTypeAttributes'
        - $ref: '#/components/schemas/alphabill.tokens.v1.JoinFungibleTokenAttributes'
        - $ref: '#/components/schemas/alphabill.tokens.v1.MintFungibleTokenAttributes'
        - $ref: '#/components/schemas/alphabill.tokens.v1.MintNonFungibleTokenAttributes'
        - $ref: '#/components/schemas/alphabill.tokens.v1.SplitFungibleTokenAttributes'
        - $ref: '#/components/schemas/alphabill.tokens.v1.TransferFungibleTokenAttributes'
        - $ref: '#/components/schemas/alphabill.tokens.v1.TransferNonFungibleTokenAttributes'
        - $ref: '#/components/schemas/alphabill.tokens.v1.UpdateNonFungibleTokenAttributes'
    alphabill.tokens.v1.BurnFungibleTokenAttributes:
      properties:
        backlink:
          description: the backlink to the previous transaction with this token
          format: byte
          type: string
        invariantPredicateSignatures:
          description: inputs to satisfy the token type invariant predicates down the inheritance chain
          items:
            format: byte
            type: string
          type: array
        nonce:
          format: byte
          type: string
        type:
          description: identifies the type of the token to burn;
          format: byte
          type: string
        value:
          description: the value to burn
          format: int64
          type: integer
      type: object
    alphabill.tokens.v1.CreateFungibleTokenTypeAttributes:
      properties:
        decimalPlaces:
          description: is the number of decimal places to display for values of tokens of the new type;
          format: int32
          type: integer
        invariantPredicate:
          description: the invariant predicate clause that all tokens of this type (and of sub- types of this type) inherit into their bearer predicates;
          format: byte
          type: string
        parentTypeId:
          description: identifies the parent type that the new type derives from; 0 indicates there is no parent type;
          format: byte
          type: string
        subTypeCreationPredicate:
          description: the predicate clause that controls defining new sub-types of this type;
          format: byte
          type: string
        subTypeCreationPredicateSignatures:
          description: inputs to satisfy the sub-type creation predicates of all parents.
          items:
            format: byte
            type: string
          type: array
        symbol:
          description: is the symbol (short name) of this token type
          type: string
        tokenCreationPredicate:
          description: the predicate clause that controls creating new tokens of this type
          format: byte
          type: string
      type: object
    alphabill.tokens.v1.CreateNonFungibleTokenTypeAttributes:
      properties:
        dataUpdatePredicate:
          description: the clause that all tokens of this type (and of sub-types of this type) inherit into their data update predicates
          format: byte
          type: string
        invariantPredicate:
          description: the invariant predicate clause that all tokens of this type (and of sub- types of this type) inherit into their bearer predicates;
          format: byte
          type: string
        parentTypeId:
          description: identifies the parent type that this type derives from; 0 indicates there is no parent type;
          format: byte
          type: string
        subTypeCreationPredicate:
          description: the predicate clause that controls defining new sub-types of this type;
          format: byte
          type: string
        subTypeCreationPredicateSignatures:
          description: inputs to satisfy the sub-type creation predicates of all parents.
          items:
            format: byte
            type: string
          type: array
        symbol:
          description: is the symbol (short name) of this token type, up to 32 characters in the UTF-8 encoding; note that the symbols are not guaranteed to be unique;
          type: string
        tokenCreationPredicate:
          description: the predicate clause that controls creating new tokens of this type
          format: byte
          type: string
      type: object
    alphabill.tokens.v1.JoinFungibleTokenAttributes:
      properties:
        backlink:
          description: the backlink to the previous transaction with this token
          format: byte
          type: string
        burnTransactions:
          description: the transactions that burned the source tokens;
          type: array
          items:
            $ref: '#/components/schemas/transaction.Transaction'
        invariantPredicateSignatures:
          description: inputs to satisfy the token type invariant predicates down the inheritance chain
          items:
            format: byte
            type: string
          type: array
        proofs:
          description: block proofs for burn transactions
          items:
            properties:
              blockHeaderHash:
                format: byte
                type: string
              blockTreeHashChain:
                properties:
                  items:
                    items:
                      properties:
                        hash:
                          format: byte
                          type: string
                        val:
                          format: byte
                          type: string
                      type: object
                    type: array
                type: object
              hashValue:
                description: hash value of either primary tx or secondary txs or zero hash, depending on proof type
                format: byte
                type: string
              proofType:
                $ref: '#/components/schemas/block_proof.ProofType'
              secTreeHashChain:
                properties:
                  items:
                    items:
                      properties:
                        directionLeft:
                          description: DirectionLeft direction from parent node; left=true right=false
                          type: boolean
                        pathItem:
                          description: PathItem Hash of Merkle Tree node
                          format: byte
                          type: string
                      type: object
                    type: array
                type: object
              transactionsHash:
                format: byte
                type: string
              unicityCertificate:
                properties:
                  inputRecord:
                    properties:
                      blockHash:
                        description: hash of the block
                        format: byte
                        type: string
                      hash:
                        description: hash to be certified
                        format: byte
                        type: string
                      previousHash:
                        description: previously certified root hash
                        format: byte
                        type: string
                      summaryValue:
                        description: summary value to certified
                        format: byte
                        type: string
                    type: object
                  unicitySeal:
                    properties:
                      hash:
                        format: byte
                        type: string
                      previousHash:
                        format: byte
                        type: string
                      rootChainRoundNumber:
                        format: int64
                        type: integer
                      signatures:
                        additionalProperties:
                          format: byte
                          type: string
                        type: object
                    type: object
                  unicityTreeCertificate:
                    properties:
                      siblingHashes:
                        items:
                          format: byte
                          type: string
                        type: array
                      systemDescriptionHash:
                        format: byte
                        type: string
                      systemIdentifier:
                        format: byte
                        type: string
                    type: object
                type: object
            type: object
          type: array
      type: object
    alphabill.tokens.v1.MintFungibleTokenAttributes:
      properties:
        bearer:
          description: the initial bearer predicate of the new token
          format: byte
          type: string
        tokenCreationPredicateSignatures:
          description: inputs to satisfy the token creation predicates of all parent types.
          items:
            format: byte
            type: string
          type: array
        type:
          description: identifies the type of the new token;
          format: byte
          type: string
        value:
          description: the value of the new token;
          format: int64
          type: integer
      type: object
    alphabill.tokens.v1.MintNonFungibleTokenAttributes:
      properties:
        bearer:
          description: the initial bearer predicate of the new token
          format: byte
          type: string
        data:
          description: the optional data associated with the new token
          format: byte
          type: string
        dataUpdatePredicate:
          description: the data update predicate of the new token;
          format: byte
          type: string
        nftType:
          description: identifies the type of the new token;
          format: byte
          type: string
        tokenCreationPredicateSignatures:
          description: inputs to satisfy the token creation predicates of all parent types.
          items:
            format: byte
            type: string
          type: array
        uri:
          description: the optional URI of an external resource associated with the new token
          type: string
      type: object
    alphabill.tokens.v1.SplitFungibleTokenAttributes:
      properties:
        backlink:
          description: the backlink to the previous transaction with this token
          format: byte
          type: string
        invariantPredicateSignatures:
          description: inputs to satisfy the token type invariant predicates down the inheritance chain
          items:
            format: byte
            type: string
          type: array
        newBearer:
          description: the bearer predicate of the new token;
          format: byte
          type: string
        nonce:
          format: byte
          type: string
        remainingValue:
          description: new value of the source token
          format: int64
          type: integer
        targetValue:
          description: the value of the new token
          format: int64
          type: integer
        type:
          description: identifies the type of the token;
          format: byte
          type: string
      type: object
    alphabill.tokens.v1.TransferFungibleTokenAttributes:
      properties:
        backlink:
          description: the backlink to the previous transaction with this token
          format: byte
          type: string
        invariantPredicateSignatures:
          description: inputs to satisfy the token type invariant predicates down the inheritance chain
          items:
            format: byte
            type: string
          type: array
        newBearer:
          description: the initial bearer predicate of the new token
          format: byte
          type: string
        nonce:
          format: byte
          type: string
        type:
          description: identifies the type of the token;
          format: byte
          type: string
        value:
          description: the value to transfer
          format: int64
          type: integer
      type: object
    alphabill.tokens.v1.TransferNonFungibleTokenAttributes:
      properties:
        backlink:
          description: the backlink to the previous transaction with the token
          format: byte
          type: string
        invariantPredicateSignatures:
          description: inputs to satisfy the token type invariant predicates down the inheritance chain
          items:
            format: byte
            type: string
          type: array
        newBearer:
          description: the new bearer predicate of the token
          format: byte
          type: string
        nftType:
          description: identifies the type of the token;
          format: byte
          type: string
        nonce:
          description: optional nonce
          format: byte
          type: string
      type: object
    alphabill.tokens.v1.UpdateNonFungibleTokenAttributes:
      properties:
        backlink:
          description: the backlink to the previous transaction with the token
          format: byte
          type: string
        data:
          description: the new data to replace the data currently associated with the token
          format: byte
          type: string
        dataUpdateSignatures:
          description: inputs to satisfy the token data update predicates down the inheritance chain
          items:
            format: byte
            type: string
          type: array
      type: object
    block_proof.BlockProof:
      properties:
        blockHeaderHash:
          format: byte
          type: string
        blockTreeHashChain:
          properties:
            items:
              items:
                properties:
                  hash:
                    format: byte
                    type: string
                  val:
                    format: byte
                    type: string
                type: object
              type: array
          type: object
        hashValue:
          description: hash value of either primary tx or secondary txs or zero hash, depending on proof type
          format: byte
          type: string
        proofType:
          $ref: '#/components/schemas/block_proof.ProofType'
        secTreeHashChain:
          properties:
            items:
              items:
                properties:
                  directionLeft:
                    description: DirectionLeft direction from parent node; left=true right=false
                    type: boolean
                  pathItem:
                    description: PathItem Hash of Merkle Tree node
                    format: byte
                    type: string
                type: object
              type: array
          type: object
        transactionsHash:
          format: byte
          type: string
        unicityCertificate:
          properties:
            inputRecord:
              properties:
                blockHash:
                  description: hash of the block
                  format: byte
                  type: string
                hash:
                  description: hash to be certified
                  format: byte
                  type: string
                previousHash:
                  description: previously certified root hash
                  format: byte
                  type: string
                summaryValue:
                  description: summary value to certified
                  format: byte
                  type: string
              type: object
            unicitySeal:
              type: object
              properties:
                hash:
                  format: byte
                  type: string
                previousHash:
                  format: byte
                  type: string
                rootChainRoundNumber:
                  format: int64
                  type: integer
                signatures:
                  type: object
                  additionalProperties:
                    format: byte
                    type: string
            unicityTreeCertificate:
              properties:
                siblingHashes:
                  items:
                    format: byte
                    type: string
                  type: array
                systemDescriptionHash:
                  format: byte
                  type: string
                systemIdentifier:
                  format: byte
                  type: string
              type: object
          type: object
      type: object
    block_proof.ProofType:
      type: integer
      description: |
        - PRIM = 0
        - SEC = 1
        - ONLYSEC = 2
        - NOTRANS = 3
        - EMPTYBLOCK = 4
      enum:
      - 0
      - 1
      - 2
      - 3
      - 4

  requestBodies:
    TransactionArray:
      description: List of transaction objects
      required: true
      content:
        application/json:
          schema:
            $ref: '#/components/schemas/transaction.Transactions'
  responses:
    ErrorResponse:
      description: |-
        Either invalid input parameter (response status 4nn) or something went
        wrong while processing the request (response status 5nn).
      content:
        application/json:
          schema:
            $ref: '#/components/schemas/ErrorResponse'<|MERGE_RESOLUTION|>--- conflicted
+++ resolved
@@ -269,7 +269,6 @@
                 example:
                   ZD75s0+XCi3XwxOp3UxccXY6nM4ZhDnDyYNGoJv5K1U=: "failed to convert transaction: bad type name"
                   v8aSJW4nDxgQf7VxvNh/a60ux7CovgAuJUwJJIJNvAk=: "failed to forward tx: connection refused"
-<<<<<<< HEAD
   /events/{pubkey}/subscribe:
     get:
       tags:
@@ -298,7 +297,8 @@
       responses:
         '200':
           description: successful operation
-=======
+        default:
+          $ref: '#/components/responses/ErrorResponse'
   /fee-credit-bills/{unitId}:
     get:
       tags:
@@ -328,7 +328,6 @@
             application/json:
               schema:
                 $ref: '#/components/schemas/ErrorResponse'
->>>>>>> f91d23ea
         default:
           $ref: '#/components/responses/ErrorResponse'
 components:
