--- conflicted
+++ resolved
@@ -9,7 +9,7 @@
 	abcrypto "github.com/alphabill-org/alphabill/internal/crypto"
 	"github.com/alphabill-org/alphabill/internal/state"
 	"github.com/alphabill-org/alphabill/internal/txsystem/fc/transactions"
-	fcunit "github.com/alphabill-org/alphabill/internal/txsystem/fc/unit"
+	"github.com/alphabill-org/alphabill/internal/txsystem/fc/unit"
 	"github.com/alphabill-org/alphabill/internal/types"
 )
 
@@ -70,26 +70,19 @@
 		return fmt.Errorf("failed to unmarshal add fee credit attributes: %w", err)
 	}
 
-<<<<<<< HEAD
-	// 2. S.N[P.ι] = ⊥ ∨ S.N[P.ι].φ = P.A.φ – if the target exists, the owner condition matches
-	unit := ctx.Unit
-	if unit != nil && !bytes.Equal(unit.Bearer(), attr.FeeCreditOwnerCondition) {
-		return fmt.Errorf("invalid owner condition: expected=%X actual=%X", unit.Bearer(), attr.FeeCreditOwnerCondition)
-=======
-	var fcr *FeeCreditRecord
+	var fcr *unit.FeeCreditRecord
 	if ctx.Unit != nil {
 		// 1. ExtrType(P.ι) = fcr – target unit is a fee credit record
 		var ok bool
-		fcr, ok = ctx.Unit.Data.(*FeeCreditRecord)
+		fcr, ok = ctx.Unit.Data().(*unit.FeeCreditRecord)
 		if !ok {
 			return errors.New("invalid unit type: unit is not fee credit record")
 		}
 
 		// 2. S.N[P.ι] = ⊥ ∨ S.N[P.ι].φ = P.A.φ – if the target exists, the owner condition matches
-		if !bytes.Equal(ctx.Unit.Bearer, attr.FeeCreditOwnerCondition) {
-			return fmt.Errorf("invalid owner condition: expected=%X actual=%X", ctx.Unit.Bearer, attr.FeeCreditOwnerCondition)
+		if !bytes.Equal(ctx.Unit.Bearer(), attr.FeeCreditOwnerCondition) {
+			return fmt.Errorf("invalid owner condition: expected=%X actual=%X", ctx.Unit.Bearer(), attr.FeeCreditOwnerCondition)
 		}
->>>>>>> 82d9a438
 	}
 
 	// 4. P.A.P.α = P.αmoney ∧ P.A.P.τ = transFC – bill was transferred to fee credits
@@ -118,17 +111,8 @@
 	}
 
 	// 7. (S.N[P.ι] = ⊥ ∧ P.A.P.A.η = ⊥) ∨ (S.N[P.ι] != ⊥ ∧ P.A.P.A.η = S.N[P.ι].λ) – bill transfer order contains correct nonce
-<<<<<<< HEAD
-	var backlink []byte
-	if unit != nil {
-		backlink = unit.Data().(*fcunit.FeeCreditRecord).Hash
-	}
-	if !bytes.Equal(transferTxAttr.Nonce, backlink) {
-		return fmt.Errorf("invalid transferFC nonce: transferFC.nonce=%X unit.backlink=%X", transferTxAttr.Nonce, backlink)
-=======
 	if !bytes.Equal(transferTxAttr.Nonce, fcr.GetHash()) {
 		return fmt.Errorf("invalid transferFC nonce: transferFC.nonce=%X unit.backlink=%X", transferTxAttr.Nonce, fcr.GetHash())
->>>>>>> 82d9a438
 	}
 
 	// 8. P.A.P.A.tb ≤ t ≤ P.A.P.A.te, where t is the number of the current block being composed – bill transfer is valid to be used in this block
@@ -177,7 +161,7 @@
 	if ctx.Unit == nil {
 		return errors.New("unit is nil")
 	}
-	fcr, ok := ctx.Unit.Data().(*fcunit.FeeCreditRecord)
+	fcr, ok := ctx.Unit.Data().(*unit.FeeCreditRecord)
 	if !ok {
 		return errors.New("unit data is not of type fee credit record")
 	}
