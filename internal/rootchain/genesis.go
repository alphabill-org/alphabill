--- conflicted
+++ resolved
@@ -149,12 +149,8 @@
 	// verify that we have consensus between the partition nodes.
 	for _, partition := range partitions {
 		id := p.SystemIdentifier(partition.SystemDescriptionRecord.SystemIdentifier)
-<<<<<<< HEAD
+		logger.Debug("Checking consensus for '%X'")
 		if !state.checkConsensus(id) {
-=======
-		logger.Debug("Checking consensus for '%X'")
-		if !state.checkConsensus(state.incomingRequests[id]) {
->>>>>>> 12f68f13
 			return nil, nil, errors.Errorf("partition %X has not reached a consensus", id)
 		}
 	}
