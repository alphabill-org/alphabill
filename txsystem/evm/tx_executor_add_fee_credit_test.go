package evm

import (
	"crypto"
	"crypto/sha256"
	"math/big"
	"testing"

	abcrypto "github.com/alphabill-org/alphabill-go-base/crypto"
	"github.com/alphabill-org/alphabill-go-base/hash"
	"github.com/alphabill-org/alphabill-go-base/predicates/templates"
	"github.com/alphabill-org/alphabill-go-base/txsystem/evm"
	fcsdk "github.com/alphabill-org/alphabill-go-base/txsystem/fc"
	"github.com/alphabill-org/alphabill-go-base/txsystem/money"
	"github.com/alphabill-org/alphabill-go-base/types"
	"github.com/alphabill-org/alphabill/internal/testutils/logger"
	testsig "github.com/alphabill-org/alphabill/internal/testutils/sig"
	testtb "github.com/alphabill-org/alphabill/internal/testutils/trustbase"
	"github.com/alphabill-org/alphabill/predicates"
	"github.com/alphabill-org/alphabill/state"
	"github.com/alphabill-org/alphabill/txsystem"
	"github.com/alphabill-org/alphabill/txsystem/evm/statedb"
<<<<<<< HEAD
	testfc "github.com/alphabill-org/alphabill/txsystem/fc/testutils"
	testtransaction "github.com/alphabill-org/alphabill/txsystem/testutils/transaction"
=======
	"github.com/alphabill-org/alphabill/txsystem/fc"
	"github.com/alphabill-org/alphabill/txsystem/fc/testutils"
	testtx "github.com/alphabill-org/alphabill/txsystem/testutils/transaction"
>>>>>>> 945e93e0
	"github.com/stretchr/testify/require"
)

func hashOfPrivateKey(t *testing.T, signer abcrypto.Signer) []byte {
	t.Helper()
	privKeyBytes, err := signer.MarshalPrivateKey()
	require.NoError(t, err)
	h := sha256.Sum256(privKeyBytes)
	return h[:]
}

func newTxPayload(t *testing.T, txType string, unitID []byte, timeout uint64, fcrID []byte, attr interface{}) *types.Payload {
	attrBytes, err := types.Cbor.Marshal(attr)
	require.NoError(t, err)
	return &types.Payload{
		SystemID:   evm.DefaultSystemID,
		Type:       txType,
		UnitID:     unitID,
		Attributes: attrBytes,
		ClientMetadata: &types.ClientMetadata{
			Timeout:           timeout,
			MaxTransactionFee: 1,
			FeeCreditRecordID: fcrID,
		},
	}
}

func newAddFCTx(t *testing.T, unitID []byte, attr *fcsdk.AddFeeCreditAttributes, signer abcrypto.Signer, timeout uint64) *types.TransactionOrder {
	tx := &types.TransactionOrder{
		Payload: newTxPayload(t, fcsdk.PayloadTypeAddFeeCredit, unitID, timeout, nil, attr),
	}
	require.NoError(t, tx.SetOwnerProof(predicates.OwnerProoferForSigner(signer)))
	return tx
}

func evmTestFeeCalculator() uint64 {
	return 1
}

<<<<<<< HEAD
func TestAddFC_ValidateAddNewFeeCreditTx(t *testing.T) {
	signer, verifier := testsig.CreateSignerAndVerifier(t)
	trustBase := map[string]abcrypto.Verifier{"test": verifier}
	pubKey, err := verifier.MarshalPublicKey()
=======
func Test_addFeeCreditTx(t *testing.T) {
	type args struct {
		order       *types.TransactionOrder
		blockNumber uint64
	}
	signer, verifier := testsig.CreateSignerAndVerifier(t)
	tb := testtb.NewTrustBase(t, verifier)
	pubKeyBytes, err := verifier.MarshalPublicKey()
>>>>>>> 945e93e0
	require.NoError(t, err)

	t.Run("ok - empty", func(t *testing.T) {
		feeCreditModule := newTestFeeModule(t, trustBase)
		tx := testfc.NewAddFC(t, signer,
			testfc.NewAddFCAttr(t, signer,
				testfc.WithTransferFCTx(
					&types.TransactionRecord{
<<<<<<< HEAD
						TransactionOrder: testfc.NewTransferFC(t, testfc.NewTransferFCAttr(testfc.WithTargetSystemID(evm.DefaultSystemID))),
						ServerMetadata:   &types.ServerMetadata{ActualFee: 1},
					},
				),
=======
						TransactionOrder: testutils.NewTransferFC(t, testutils.NewTransferFCAttr(testutils.WithAmount(100), testutils.WithTargetRecordID(privKeyHash), testutils.WithTargetSystemID(evm.DefaultSystemID)),
							testtx.WithSystemID(0x00000001), testtx.WithOwnerProof(templates.NewP2pkh256BytesFromKeyHash(pubHash[:]))),
						ServerMetadata: nil,
					})),
				signer,
				7,
>>>>>>> 945e93e0
			),
		)
		require.NoError(t, tx.SetOwnerProof(predicates.OwnerProoferForSigner(signer)))
		var attr fcsdk.AddFeeCreditAttributes
		require.NoError(t, tx.UnmarshalAttributes(&attr))
		require.NoError(t, feeCreditModule.validateAddFC(tx, &attr, &txsystem.TxExecutionContext{CurrentBlockNr: 10}))
	})
	t.Run("err - replay will not pass validation", func(t *testing.T) {
		feeCreditModule := newTestFeeModule(t, trustBase)
		tx := testfc.NewAddFC(t, signer,
			testfc.NewAddFCAttr(t, signer,
				testfc.WithTransferFCTx(
					&types.TransactionRecord{
<<<<<<< HEAD
						TransactionOrder: testfc.NewTransferFC(t, testfc.NewTransferFCAttr(testfc.WithTargetSystemID(evm.DefaultSystemID))),
						ServerMetadata:   &types.ServerMetadata{ActualFee: 1},
					},
				),
			),
		)
		require.NoError(t, tx.SetOwnerProof(predicates.OwnerProoferForSigner(signer)))
		var attr fcsdk.AddFeeCreditAttributes
		require.NoError(t, tx.UnmarshalAttributes(&attr))
		require.NoError(t, feeCreditModule.validateAddFC(tx, &attr, &txsystem.TxExecutionContext{CurrentBlockNr: 10}))
		sm, err := feeCreditModule.executeAddFC(tx, &attr, &txsystem.TxExecutionContext{CurrentBlockNr: 10})
		require.NoError(t, err)
		require.NotNil(t, sm)
		// replay attack - have to use error contains since backlink hash changes
		require.ErrorContains(t, feeCreditModule.validateAddFC(tx, &attr, &txsystem.TxExecutionContext{CurrentBlockNr: 10}),
			"invalid transferFC target unit backlink: transferFC.targetUnitBacklink= unit.backlink=")
	})
	t.Run("transferFC tx record is nil", func(t *testing.T) {
		tx := testtransaction.NewTransactionOrder(t, testtransaction.WithAttributes(
			&fcsdk.AddFeeCreditAttributes{FeeCreditTransfer: nil}))
		require.NoError(t, tx.SetOwnerProof(predicates.OwnerProoferForSigner(signer)))
		feeCreditModule := newTestFeeModule(t, trustBase)
		execCtx := &txsystem.TxExecutionContext{CurrentBlockNr: 5}
		var attr fcsdk.AddFeeCreditAttributes
		require.NoError(t, tx.UnmarshalAttributes(&attr))
		require.EqualError(t, feeCreditModule.validateAddFC(tx, &attr, execCtx),
			"transferFC tx record is nil")
	})
	t.Run("transferFC tx order is nil", func(t *testing.T) {
		tx := testtransaction.NewTransactionOrder(t, testtransaction.WithAttributes(
			&fcsdk.AddFeeCreditAttributes{FeeCreditTransfer: &types.TransactionRecord{TransactionOrder: nil}}))
		require.NoError(t, tx.SetOwnerProof(predicates.OwnerProoferForSigner(signer)))
		feeCreditModule := newTestFeeModule(t, trustBase)
		execCtx := &txsystem.TxExecutionContext{CurrentBlockNr: 5}
		var attr fcsdk.AddFeeCreditAttributes
		require.NoError(t, tx.UnmarshalAttributes(&attr))
		require.EqualError(t, feeCreditModule.validateAddFC(tx, &attr, execCtx),
			"transferFC tx order is nil")
	})
	t.Run("transferFC proof is nil", func(t *testing.T) {
		tx := testtransaction.NewTransactionOrder(t, testtransaction.WithAttributes(
			&fcsdk.AddFeeCreditAttributes{
				FeeCreditTransfer: &types.TransactionRecord{
					TransactionOrder: &types.TransactionOrder{},
				},
				FeeCreditTransferProof: nil,
			},
		))
		require.NoError(t, tx.SetOwnerProof(predicates.OwnerProoferForSigner(signer)))
		feeCreditModule := newTestFeeModule(t, trustBase)
		execCtx := &txsystem.TxExecutionContext{CurrentBlockNr: 5}
		var attr fcsdk.AddFeeCreditAttributes
		require.NoError(t, tx.UnmarshalAttributes(&attr))
		require.EqualError(t, feeCreditModule.validateAddFC(tx, &attr, execCtx),
			"transferFC tx proof is nil")
	})
	t.Run("transferFC server metadata is nil", func(t *testing.T) {
		tx := testfc.NewAddFC(t, signer,
			testfc.NewAddFCAttr(t, signer,
				testfc.WithTransferFCTx(
					&types.TransactionRecord{
						TransactionOrder: testfc.NewTransferFC(t, testfc.NewTransferFCAttr(testfc.WithTargetUnitBacklink([]byte("actual target unit backlink")))),
						ServerMetadata:   nil,
					},
				),
			),
		)
		require.NoError(t, tx.SetOwnerProof(predicates.OwnerProoferForSigner(signer)))
		feeCreditModule := newTestFeeModule(t, trustBase)
		execCtx := &txsystem.TxExecutionContext{CurrentBlockNr: 5}
		var attr fcsdk.AddFeeCreditAttributes
		require.NoError(t, tx.UnmarshalAttributes(&attr))
		require.EqualError(t, feeCreditModule.validateAddFC(tx, &attr, execCtx),
			"transferFC tx order is missing server metadata")
	})
	t.Run("transferFC attributes unmarshal error", func(t *testing.T) {
		tx := testfc.NewAddFC(t, signer,
			testfc.NewAddFCAttr(t, signer,
				testfc.WithTransferFCTx(
					&types.TransactionRecord{
						TransactionOrder: testfc.NewAddFC(t, signer, nil,
							testtransaction.WithPayloadType(fcsdk.PayloadTypeTransferFeeCredit)),
						ServerMetadata: &types.ServerMetadata{},
					},
				),
			),
		)
		require.NoError(t, tx.SetOwnerProof(predicates.OwnerProoferForSigner(signer)))
		feeCreditModule := newTestFeeModule(t, trustBase)
		execCtx := &txsystem.TxExecutionContext{CurrentBlockNr: 5}
		var attr fcsdk.AddFeeCreditAttributes
		require.NoError(t, tx.UnmarshalAttributes(&attr))
		require.EqualError(t, feeCreditModule.validateAddFC(tx, &attr, execCtx),
			"failed to unmarshal transfer fee credit attributes: cbor: cannot unmarshal array into Go value of type fc.TransferFeeCreditAttributes (cannot decode CBOR array to struct with different number of elements)")
	})
	t.Run("FeeCreditRecordID is not nil", func(t *testing.T) {
		tx := testfc.NewAddFC(t, signer, nil,
			testtransaction.WithClientMetadata(&types.ClientMetadata{FeeCreditRecordID: []byte{1, 2, 3}}),
		)
		require.NoError(t, tx.SetOwnerProof(predicates.OwnerProoferForSigner(signer)))
		feeCreditModule := newTestFeeModule(t, trustBase)
		execCtx := &txsystem.TxExecutionContext{CurrentBlockNr: 5}
		var attr fcsdk.AddFeeCreditAttributes
		require.NoError(t, tx.UnmarshalAttributes(&attr))
		require.EqualError(t, feeCreditModule.validateAddFC(tx, &attr, execCtx),
			"invalid fee credit transaction: fee tx cannot contain fee credit reference")
	})
	t.Run("bill not transferred to fee credits of the target record", func(t *testing.T) {
		tx := testfc.NewAddFC(t, signer,
			testfc.NewAddFCAttr(t, signer,
				testfc.WithTransferFCTx(
					&types.TransactionRecord{
						TransactionOrder: testfc.NewTransferFC(t, testfc.NewTransferFCAttr(testfc.WithTargetSystemID(evm.DefaultSystemID))),
						ServerMetadata:   &types.ServerMetadata{ActualFee: 1},
					},
				),
			),
			testtransaction.WithUnitID([]byte{1}),
		)
		require.NoError(t, tx.SetOwnerProof(predicates.OwnerProoferForSigner(signer)))
		feeCreditModule := newTestFeeModule(t, trustBase)
		execCtx := &txsystem.TxExecutionContext{CurrentBlockNr: 5}
		var attr fcsdk.AddFeeCreditAttributes
		require.NoError(t, tx.UnmarshalAttributes(&attr))
		require.EqualError(t, feeCreditModule.validateAddFC(tx, &attr, execCtx),
			"invalid transferFC target record id: transferFC.TargetRecordId=0000000000000000000000000000000000000000000000000000000000000001FF tx.UnitId=01")
	})
	t.Run("Invalid fee credit owner condition", func(t *testing.T) {
		tx := testfc.NewAddFC(t, signer,
			testfc.NewAddFCAttr(t, signer,
				testfc.WithTransferFCTx(
					&types.TransactionRecord{
						TransactionOrder: testfc.NewTransferFC(t, testfc.NewTransferFCAttr(testfc.WithTargetSystemID(evm.DefaultSystemID))),
						ServerMetadata:   &types.ServerMetadata{ActualFee: 1},
					},
				),
				testfc.WithFCOwnerCondition([]byte("wrong bearer")),
			))
		feeCreditModule := newTestFeeModule(t, trustBase, withStateUnit(tx.UnitID(), templates.AlwaysTrueBytes(), &fcsdk.FeeCreditRecord{}))
		execCtx := &txsystem.TxExecutionContext{CurrentBlockNr: 5}
		var attr fcsdk.AddFeeCreditAttributes
		require.NoError(t, tx.UnmarshalAttributes(&attr))
		require.EqualError(t, feeCreditModule.validateAddFC(tx, &attr, execCtx),
			"failed to extract public key from fee credit owner proof")
	})
	t.Run("invalid system id", func(t *testing.T) {
		tx := testfc.NewAddFC(t, signer,
			testfc.NewAddFCAttr(t, signer,
				testfc.WithTransferFCTx(
					&types.TransactionRecord{
						TransactionOrder: testfc.NewTransferFC(t, nil, testtransaction.WithSystemID(0xFFFFFFFF)),
						ServerMetadata:   &types.ServerMetadata{},
					},
				),
			),
		)
		require.NoError(t, tx.SetOwnerProof(predicates.OwnerProoferForSigner(signer)))
		feeCreditModule := newTestFeeModule(t, trustBase)
		execCtx := &txsystem.TxExecutionContext{CurrentBlockNr: 5}
		var attr fcsdk.AddFeeCreditAttributes
		require.NoError(t, tx.UnmarshalAttributes(&attr))
		require.EqualError(t, feeCreditModule.validateAddFC(tx, &attr, execCtx),
			"addFC: invalid transferFC money system identifier FFFFFFFF (expected 00000001)")
	})
	t.Run("Invalid target systemID", func(t *testing.T) {
		tx := testfc.NewAddFC(t, signer,
			testfc.NewAddFCAttr(t, signer,
				testfc.WithTransferFCTx(
					&types.TransactionRecord{
						TransactionOrder: testfc.NewTransferFC(t, testfc.NewTransferFCAttr(testfc.WithTargetSystemID(0xFFFFFFFF))),
						ServerMetadata:   &types.ServerMetadata{},
					},
				),
			),
		)
		require.NoError(t, tx.SetOwnerProof(predicates.OwnerProoferForSigner(signer)))
		feeCreditModule := newTestFeeModule(t, trustBase)
		execCtx := &txsystem.TxExecutionContext{CurrentBlockNr: 5}
		var attr fcsdk.AddFeeCreditAttributes
		require.NoError(t, tx.UnmarshalAttributes(&attr))
		require.EqualError(t, feeCreditModule.validateAddFC(tx, &attr, execCtx),
			"invalid transferFC target system identifier: expected_target_system_id: 00000003 actual_target_system_id=FFFFFFFF")
	})
	t.Run("Invalid target recordID", func(t *testing.T) {
		tx := testfc.NewAddFC(t, signer,
			testfc.NewAddFCAttr(t, signer,
				testfc.WithTransferFCTx(
					&types.TransactionRecord{
						TransactionOrder: testfc.NewTransferFC(t,
							testfc.NewTransferFCAttr(
								testfc.WithTargetSystemID(evm.DefaultSystemID),
								testfc.WithTargetRecordID([]byte("not equal to transaction.unitId")))),
						ServerMetadata: &types.ServerMetadata{},
					},
				),
			),
		)
		require.NoError(t, tx.SetOwnerProof(predicates.OwnerProoferForSigner(signer)))
		feeCreditModule := newTestFeeModule(t, trustBase)
		execCtx := &txsystem.TxExecutionContext{CurrentBlockNr: 5}
		var attr fcsdk.AddFeeCreditAttributes
		require.NoError(t, tx.UnmarshalAttributes(&attr))
		require.EqualError(t, feeCreditModule.validateAddFC(tx, &attr, execCtx),
			"invalid transferFC target record id: transferFC.TargetRecordId=6E6F7420657175616C20746F207472616E73616374696F6E2E756E69744964 tx.UnitId=0000000000000000000000000000000000000000000000000000000000000001FF")
	})
	t.Run("Invalid target unit backlink (fee credit record does not exist)", func(t *testing.T) {
		tx := testfc.NewAddFC(t, signer,
			testfc.NewAddFCAttr(t, signer,
				testfc.WithTransferFCTx(
					&types.TransactionRecord{
						TransactionOrder: testfc.NewTransferFC(t, testfc.NewTransferFCAttr(
							testfc.WithTargetSystemID(evm.DefaultSystemID),
							testfc.WithTargetUnitBacklink([]byte("non-empty target unit backlink")))),
=======
						TransactionOrder: testutils.NewTransferFC(t, testutils.NewTransferFCAttr(testutils.WithAmount(100), testutils.WithTargetRecordID(privKeyHash), testutils.WithTargetSystemID(evm.DefaultSystemID)),
							testtx.WithSystemID(0x00000001), testtx.WithOwnerProof(templates.NewP2pkh256BytesFromKeyHash(pubHash[:]))),
>>>>>>> 945e93e0
						ServerMetadata: &types.ServerMetadata{ActualFee: 1},
					},
				),
			),
		)
		require.NoError(t, tx.SetOwnerProof(predicates.OwnerProoferForSigner(signer)))
		feeCreditModule := newTestFeeModule(t, trustBase)
		execCtx := &txsystem.TxExecutionContext{CurrentBlockNr: 5}
		var attr fcsdk.AddFeeCreditAttributes
		require.NoError(t, tx.UnmarshalAttributes(&attr))
		require.EqualError(t, feeCreditModule.validateAddFC(tx, &attr, execCtx),
			"invalid transferFC target unit backlink: transferFC.targetUnitBacklink=6E6F6E2D656D7074792074617267657420756E6974206261636B6C696E6B unit.backlink=")
	})
	t.Run("Invalid target unit backlink (tx target unit backlink equals to fee credit record state hash and NOT backlink)", func(t *testing.T) {
		tx := testfc.NewAddFC(t, signer,
			testfc.NewAddFCAttr(t, signer,
				testfc.WithTransferFCTx(
					&types.TransactionRecord{
						TransactionOrder: testfc.NewTransferFC(t, testfc.NewTransferFCAttr(
							testfc.WithTargetSystemID(evm.DefaultSystemID),
							testfc.WithTargetUnitBacklink([]byte("sent target unit backlink")))),
						ServerMetadata: &types.ServerMetadata{ActualFee: 1},
					},
				),
			),
		)
		require.NoError(t, tx.SetOwnerProof(predicates.OwnerProoferForSigner(signer)))
		address, err := generateAddress(pubKey)
		require.NoError(t, err)
		feeCreditModule := newTestFeeModule(t, trustBase,
			withStateUnit(address.Bytes(), nil, &statedb.StateObject{
				Address:   address,
				Account:   &statedb.Account{Balance: big.NewInt(100)},
				AlphaBill: &statedb.AlphaBillLink{TxHash: []byte("actual target unit backlink")},
			}))
		execCtx := &txsystem.TxExecutionContext{CurrentBlockNr: 5}
		var attr fcsdk.AddFeeCreditAttributes
		require.NoError(t, tx.UnmarshalAttributes(&attr))
		require.EqualError(t, feeCreditModule.validateAddFC(tx, &attr, execCtx),
			"invalid transferFC target unit backlink: transferFC.targetUnitBacklink=73656E742074617267657420756E6974206261636B6C696E6B unit.backlink=61637475616C2074617267657420756E6974206261636B6C696E6B")
	})
	t.Run("ok target unit backlink (tx target unit backlink equals fee credit record)", func(t *testing.T) {
		tx := testfc.NewAddFC(t, signer,
			testfc.NewAddFCAttr(t, signer,
				testfc.WithTransferFCTx(
					&types.TransactionRecord{
						TransactionOrder: testfc.NewTransferFC(t, testfc.NewTransferFCAttr(
							testfc.WithTargetSystemID(evm.DefaultSystemID),
							testfc.WithTargetUnitBacklink([]byte("actual target unit backlink")))),
						ServerMetadata: &types.ServerMetadata{ActualFee: 1},
					},
				),
			),
		)
		require.NoError(t, tx.SetOwnerProof(predicates.OwnerProoferForSigner(signer)))
		address, err := generateAddress(pubKey)
		require.NoError(t, err)
		feeCreditModule := newTestFeeModule(t, trustBase,
			withStateUnit(address.Bytes(), nil, &statedb.StateObject{
				Address:   address,
				Account:   &statedb.Account{Balance: big.NewInt(100)},
				AlphaBill: &statedb.AlphaBillLink{TxHash: []byte("actual target unit backlink")},
			}))
		execCtx := &txsystem.TxExecutionContext{CurrentBlockNr: 5}
		var attr fcsdk.AddFeeCreditAttributes
		require.NoError(t, tx.UnmarshalAttributes(&attr))
		require.NoError(t, feeCreditModule.validateAddFC(tx, &attr, execCtx))
	})
	t.Run("EarliestAdditionTime in the future NOK", func(t *testing.T) {
		tx := testfc.NewAddFC(t, signer,
			testfc.NewAddFCAttr(t, signer,
				testfc.WithTransferFCTx(
					&types.TransactionRecord{
						TransactionOrder: testfc.NewTransferFC(t, testfc.NewTransferFCAttr(
							testfc.WithTargetSystemID(evm.DefaultSystemID),
							testfc.WithEarliestAdditionTime(11))),
						ServerMetadata: &types.ServerMetadata{},
					},
				),
			),
		)
		require.NoError(t, tx.SetOwnerProof(predicates.OwnerProoferForSigner(signer)))
		feeCreditModule := newTestFeeModule(t, trustBase)
		execCtx := &txsystem.TxExecutionContext{CurrentBlockNr: 10}
		var attr fcsdk.AddFeeCreditAttributes
		require.NoError(t, tx.UnmarshalAttributes(&attr))
		require.EqualError(t, feeCreditModule.validateAddFC(tx, &attr, execCtx), "invalid transferFC timeout: earliest=11 latest=10 current=10")
	})
	t.Run("EarliestAdditionTime next block OK", func(t *testing.T) {
		tx := testfc.NewAddFC(t, signer,
			testfc.NewAddFCAttr(t, signer,
				testfc.WithTransferFCTx(
					&types.TransactionRecord{
						TransactionOrder: testfc.NewTransferFC(t, testfc.NewTransferFCAttr(
							testfc.WithTargetSystemID(evm.DefaultSystemID),
							testfc.WithEarliestAdditionTime(10))),
						ServerMetadata: &types.ServerMetadata{ActualFee: 1},
					},
				),
			),
		)
		require.NoError(t, tx.SetOwnerProof(predicates.OwnerProoferForSigner(signer)))
		feeCreditModule := newTestFeeModule(t, trustBase)
		execCtx := &txsystem.TxExecutionContext{CurrentBlockNr: 10}
		var attr fcsdk.AddFeeCreditAttributes
		require.NoError(t, tx.UnmarshalAttributes(&attr))
		require.NoError(t, feeCreditModule.validateAddFC(tx, &attr, execCtx))
	})
	t.Run("LatestAdditionTime in the past NOK", func(t *testing.T) {
		tx := testfc.NewAddFC(t, signer,
			testfc.NewAddFCAttr(t, signer,
				testfc.WithTransferFCTx(
					&types.TransactionRecord{
						TransactionOrder: testfc.NewTransferFC(t, testfc.NewTransferFCAttr(
							testfc.WithTargetSystemID(evm.DefaultSystemID),
							testfc.WithLatestAdditionTime(9))),
						ServerMetadata: &types.ServerMetadata{},
					},
				),
			),
		)
		require.NoError(t, tx.SetOwnerProof(predicates.OwnerProoferForSigner(signer)))
		feeCreditModule := newTestFeeModule(t, trustBase)
		execCtx := &txsystem.TxExecutionContext{CurrentBlockNr: 10}
		var attr fcsdk.AddFeeCreditAttributes
		require.NoError(t, tx.UnmarshalAttributes(&attr))
		require.EqualError(t, feeCreditModule.validateAddFC(tx, &attr, execCtx),
			"invalid transferFC timeout: earliest=0 latest=9 current=10")
	})
	t.Run("LatestAdditionTime next block OK", func(t *testing.T) {
		tx := testfc.NewAddFC(t, signer,
			testfc.NewAddFCAttr(t, signer,
				testfc.WithTransferFCTx(
					&types.TransactionRecord{
						TransactionOrder: testfc.NewTransferFC(t, testfc.NewTransferFCAttr(
							testfc.WithTargetSystemID(evm.DefaultSystemID),
							testfc.WithAmount(100))),
						ServerMetadata: &types.ServerMetadata{ActualFee: 1},
					},
				),
			),
			testtransaction.WithClientMetadata(&types.ClientMetadata{MaxTransactionFee: 90}),
		)
		require.NoError(t, tx.SetOwnerProof(predicates.OwnerProoferForSigner(signer)))
		feeCreditModule := newTestFeeModule(t, trustBase)
		execCtx := &txsystem.TxExecutionContext{CurrentBlockNr: 10}
		var attr fcsdk.AddFeeCreditAttributes
		require.NoError(t, tx.UnmarshalAttributes(&attr))
		require.NoError(t, feeCreditModule.validateAddFC(tx, &attr, execCtx))
	})
	t.Run("Invalid tx fee", func(t *testing.T) {
		tx := testfc.NewAddFC(t, signer,
			testfc.NewAddFCAttr(t, signer,
				testfc.WithTransferFCTx(
					&types.TransactionRecord{
						TransactionOrder: testfc.NewTransferFC(t, testfc.NewTransferFCAttr(
							testfc.WithTargetSystemID(evm.DefaultSystemID),
							testfc.WithAmount(100))),
						ServerMetadata: &types.ServerMetadata{ActualFee: 1},
					},
				),
			),
			testtransaction.WithClientMetadata(&types.ClientMetadata{MaxTransactionFee: 101}),
		)
		require.NoError(t, tx.SetOwnerProof(predicates.OwnerProoferForSigner(signer)))
		feeCreditModule := newTestFeeModule(t, trustBase)
		execCtx := &txsystem.TxExecutionContext{CurrentBlockNr: 5}
		var attr fcsdk.AddFeeCreditAttributes
		require.NoError(t, tx.UnmarshalAttributes(&attr))
		require.EqualError(t, feeCreditModule.validateAddFC(tx, &attr, execCtx),
			"invalid transferFC fee: max_fee+actual_fee=102 transferFC.Amount=100")
	})
	t.Run("Invalid proof", func(t *testing.T) {
		tx := testfc.NewAddFC(t, signer,
			testfc.NewAddFCAttr(t, signer,
				testfc.WithTransferFCTx(
					&types.TransactionRecord{
						TransactionOrder: testfc.NewTransferFC(t, testfc.NewTransferFCAttr(
							testfc.WithTargetSystemID(evm.DefaultSystemID),
							testfc.WithAmount(100))),
						ServerMetadata: &types.ServerMetadata{ActualFee: 1},
					},
				),
				testfc.WithTransferFCProof(newInvalidProof(t, signer)),
			),
		)
		require.NoError(t, tx.SetOwnerProof(predicates.OwnerProoferForSigner(signer)))
		feeCreditModule := newTestFeeModule(t, trustBase)
		execCtx := &txsystem.TxExecutionContext{CurrentBlockNr: 5}
		var attr fcsdk.AddFeeCreditAttributes
		require.NoError(t, tx.UnmarshalAttributes(&attr))
		require.EqualError(t, feeCreditModule.validateAddFC(tx, &attr, execCtx),
			"proof is not valid: proof block hash does not match to block hash in unicity certificate")
	})
}

<<<<<<< HEAD
func newInvalidProof(t *testing.T, signer abcrypto.Signer) *types.TxProof {
	addFC := testfc.NewAddFC(t, signer, nil)
	attr := &fcsdk.AddFeeCreditAttributes{}
	require.NoError(t, addFC.UnmarshalAttributes(attr))

	attr.FeeCreditTransferProof.BlockHeaderHash = []byte("invalid hash")
	return attr.FeeCreditTransferProof
=======
func Test_getTransferPayloadAttributes(t *testing.T) {
	type args struct {
		transfer *types.TransactionRecord
	}
	signer, _ := testsig.CreateSignerAndVerifier(t)
	addFcAttr := testutils.NewAddFCAttr(t, signer, testutils.WithTransferFCTx(
		&types.TransactionRecord{
			TransactionOrder: testutils.NewTransferFC(t, nil, testtx.WithSystemID(0xFFFFFFFF)),
			ServerMetadata:   nil,
		}))
	closeFCAmount := uint64(20)
	closeFCFee := uint64(2)
	closeFCAttr := testutils.NewCloseFCAttr(testutils.WithCloseFCAmount(closeFCAmount))
	closureTx := testutils.WithReclaimFCClosureTx(
		&types.TransactionRecord{
			TransactionOrder: testutils.NewCloseFC(t, closeFCAttr),
			ServerMetadata:   &types.ServerMetadata{ActualFee: closeFCFee},
		},
	)
	newReclaimFCAttr := testutils.NewReclaimFCAttr(t, signer, closureTx)
	tests := []struct {
		name    string
		args    args
		wantErr bool
	}{
		{
			name:    "nil",
			args:    args{transfer: nil},
			wantErr: true,
		},
		{
			name:    "incorrect type",
			args:    args{transfer: newReclaimFCAttr.CloseFeeCreditTransfer},
			wantErr: true,
		},
		{
			name:    "ok",
			args:    args{transfer: addFcAttr.FeeCreditTransfer},
			wantErr: false,
		},
	}
	for _, tt := range tests {
		t.Run(tt.name, func(t *testing.T) {
			_, err := getTransferPayloadAttributes(tt.args.transfer)
			if (err != nil) != tt.wantErr {
				t.Errorf("getTransferPayloadAttributes() error = %v, wantErr %v", err, tt.wantErr)
				return
			}
		})
	}
>>>>>>> 945e93e0
}

func Test_addFeeCreditTxAndUpdate(t *testing.T) {
	const transferFcFee = 1
<<<<<<< HEAD
	signer, ver := testsig.CreateSignerAndVerifier(t)
	trustBase := map[string]abcrypto.Verifier{"test": ver}
	pubKeyBytes, err := ver.MarshalPublicKey()
=======
	stateTree := state.NewEmptyState()
	signer, verifier := testsig.CreateSignerAndVerifier(t)
	tb := testtb.NewTrustBase(t, verifier)
	pubKeyBytes, err := verifier.MarshalPublicKey()
>>>>>>> 945e93e0
	require.NoError(t, err)
	pubHash := hash.Sum256(pubKeyBytes)
	privKeyHash := hashOfPrivateKey(t, signer)
	feeCreditModule := newTestFeeModule(t, trustBase)
	addFeeOrder := newAddFCTx(t,
		privKeyHash,
		testfc.NewAddFCAttr(t, signer,
			testfc.WithFCOwnerCondition(templates.NewP2pkh256BytesFromKeyHash(pubHash)),
			testfc.WithTransferFCTx(
				&types.TransactionRecord{
<<<<<<< HEAD
					TransactionOrder: testfc.NewTransferFC(t, testfc.NewTransferFCAttr(testfc.WithAmount(100), testfc.WithTargetRecordID(privKeyHash), testfc.WithTargetSystemID(evm.DefaultSystemID)),
						testtransaction.WithSystemID(0x00000001), testtransaction.WithOwnerProof(templates.NewP2pkh256BytesFromKeyHash(pubHash))),
=======
					TransactionOrder: testutils.NewTransferFC(t, testutils.NewTransferFCAttr(testutils.WithAmount(100), testutils.WithTargetRecordID(privKeyHash), testutils.WithTargetSystemID(evm.DefaultSystemID)),
						testtx.WithSystemID(0x00000001), testtx.WithOwnerProof(templates.NewP2pkh256BytesFromKeyHash(pubHash))),
>>>>>>> 945e93e0
					ServerMetadata: &types.ServerMetadata{ActualFee: transferFcFee},
				})),
		signer, 7)
	attr := new(fcsdk.AddFeeCreditAttributes)
	require.NoError(t, addFeeOrder.UnmarshalAttributes(attr))

	require.NoError(t, feeCreditModule.validateAddFC(addFeeOrder, attr, &txsystem.TxExecutionContext{CurrentBlockNr: 5}))
	metaData, err := feeCreditModule.executeAddFC(addFeeOrder, attr, &txsystem.TxExecutionContext{CurrentBlockNr: 5})
	require.NoError(t, err)
	require.NotNil(t, metaData)
	require.EqualValues(t, evmTestFeeCalculator(), metaData.ActualFee)
	// validate stateDB
	stateDB := statedb.NewStateDB(feeCreditModule.state, logger.New(t))
	addr, err := generateAddress(pubKeyBytes)
	require.NoError(t, err)
	balance := stateDB.GetBalance(addr)
	// balance is equal to 100 - "transfer fee" - "add fee" to wei
	remainingCredit := new(big.Int).Sub(alphaToWei(100), alphaToWei(transferFcFee))
	remainingCredit = new(big.Int).Sub(remainingCredit, alphaToWei(evmTestFeeCalculator()))
	require.EqualValues(t, balance, remainingCredit)
	// check owner condition set
	u, err := feeCreditModule.state.GetUnit(addr.Bytes(), false)
	require.NoError(t, err)
	require.EqualValues(t, templates.NewP2pkh256BytesFromKeyHash(pubHash), u.Bearer())

	abData := stateDB.GetAlphaBillData(addr)
	// add more funds
	addFeeOrder = newAddFCTx(t,
		privKeyHash,
		testfc.NewAddFCAttr(t, signer,
			testfc.WithFCOwnerCondition(templates.NewP2pkh256BytesFromKeyHash(pubHash)),
			testfc.WithTransferFCTx(
				&types.TransactionRecord{
<<<<<<< HEAD
					TransactionOrder: testfc.NewTransferFC(t,
						testfc.NewTransferFCAttr(testfc.WithAmount(10),
							testfc.WithTargetRecordID(privKeyHash),
							testfc.WithTargetSystemID(evm.DefaultSystemID),
							testfc.WithTargetUnitBacklink(abData.TxHash)),
						testtransaction.WithSystemID(0x00000001), testtransaction.WithOwnerProof(templates.NewP2pkh256BytesFromKeyHash(pubHash))),
=======
					TransactionOrder: testutils.NewTransferFC(t, testutils.NewTransferFCAttr(testutils.WithAmount(10), testutils.WithTargetRecordID(privKeyHash), testutils.WithTargetSystemID(evm.DefaultSystemID), testutils.WithTargetUnitBacklink(abData.TxHash)),
						testtx.WithSystemID(0x00000001), testtx.WithOwnerProof(templates.NewP2pkh256BytesFromKeyHash(pubHash))),
>>>>>>> 945e93e0
					ServerMetadata: &types.ServerMetadata{ActualFee: transferFcFee},
				})),
		signer, 7)
	require.NoError(t, addFeeOrder.UnmarshalAttributes(attr))
	require.NoError(t, feeCreditModule.validateAddFC(addFeeOrder, attr, &txsystem.TxExecutionContext{CurrentBlockNr: 5}))
	metaData, err = feeCreditModule.executeAddFC(addFeeOrder, attr, &txsystem.TxExecutionContext{CurrentBlockNr: 5})
	require.NoError(t, err)
	require.NotNil(t, metaData)
	remainingCredit = new(big.Int).Add(remainingCredit, alphaToWei(10))
	balance = stateDB.GetBalance(addr)
	// balance is equal to remaining+10-"transfer fee 1" -"ass fee = 2" to wei
	remainingCredit = new(big.Int).Sub(remainingCredit, alphaToWei(transferFcFee))
	remainingCredit = new(big.Int).Sub(remainingCredit, alphaToWei(evmTestFeeCalculator()))
	require.EqualValues(t, balance, remainingCredit)
	// check owner condition
	u, err = feeCreditModule.state.GetUnit(addr.Bytes(), false)
	require.NoError(t, err)
	require.EqualValues(t, templates.NewP2pkh256BytesFromKeyHash(pubHash), u.Bearer())
}

<<<<<<< HEAD
type feeTestOption func(m *FeeAccount) error

func withStateUnit(unitID []byte, bearer types.PredicateBytes, data types.UnitData) feeTestOption {
	return func(m *FeeAccount) error {
		return m.state.Apply(state.AddUnit(unitID, bearer, data))
	}
}

func newTestFeeModule(t *testing.T, tb map[string]abcrypto.Verifier, opts ...feeTestOption) *FeeAccount {
	m := &FeeAccount{
		hashAlgorithm: crypto.SHA256,
		feeCalculator: FixedFee(1),
		state:         state.NewEmptyState(),
		systemID:      evm.DefaultSystemID,
		moneySystemID: money.DefaultSystemID,
		trustBase:     tb,
	}
	for _, o := range opts {
		require.NoError(t, o(m))
	}
	return m
=======
func Test_addFeeCreditTxToExistingAccount(t *testing.T) {
	const transferFcFee = 1
	stateTree := state.NewEmptyState()
	signer, verifier := testsig.CreateSignerAndVerifier(t)
	tb := testtb.NewTrustBase(t, verifier)
	pubKeyBytes, err := verifier.MarshalPublicKey()
	require.NoError(t, err)
	address, err := generateAddress(pubKeyBytes)
	require.NoError(t, err)
	stateDB := statedb.NewStateDB(stateTree, logger.New(t))
	stateDB.CreateAccount(address)
	stateDB.AddBalance(address, alphaToWei(100))
	pubHash := hash.Sum256(pubKeyBytes)
	privKeyHash := hashOfPrivateKey(t, signer)
	addExecFn := addFeeCreditTx(
		stateTree,
		crypto.SHA256,
		evmTestFeeCalculator,
		fc.NewDefaultFeeCreditTxValidator(0x00000001, evm.DefaultSystemID, crypto.SHA256, tb, nil))
	addFeeOrder := newAddFCTx(t,
		privKeyHash,
		testutils.NewAddFCAttr(t, signer,
			testutils.WithFCOwnerCondition(templates.NewP2pkh256BytesFromKeyHash(pubHash)),
			testutils.WithTransferFCTx(
				&types.TransactionRecord{
					TransactionOrder: testutils.NewTransferFC(t, testutils.NewTransferFCAttr(testutils.WithAmount(100), testutils.WithTargetRecordID(privKeyHash), testutils.WithTargetSystemID(evm.DefaultSystemID)),
						testtx.WithSystemID(0x00000001), testtx.WithOwnerProof(templates.NewP2pkh256BytesFromKeyHash(pubHash))),
					ServerMetadata: &types.ServerMetadata{ActualFee: transferFcFee},
				})),
		signer, 7)
	attr := new(fcsdk.AddFeeCreditAttributes)
	require.NoError(t, addFeeOrder.UnmarshalAttributes(attr))
	metaData, err := addExecFn(addFeeOrder, attr, &txsystem.TxExecutionContext{CurrentBlockNr: 5})
	require.NoError(t, err)
	require.NotNil(t, metaData)
	require.EqualValues(t, evmTestFeeCalculator(), metaData.ActualFee)
	// validate stateDB
	balance := stateDB.GetBalance(address)
	// balance is equal to 100+100 - "transfer fee" - "add fee" to wei
	remainingCredit := new(big.Int).Sub(alphaToWei(200), alphaToWei(transferFcFee))
	remainingCredit = new(big.Int).Sub(remainingCredit, alphaToWei(evmTestFeeCalculator()))
	require.EqualValues(t, balance, remainingCredit)
	// check owner condition as well
	u, err := stateTree.GetUnit(address.Bytes(), false)
	require.NoError(t, err)
	require.EqualValues(t, templates.NewP2pkh256BytesFromKeyHash(pubHash), u.Bearer())
>>>>>>> 945e93e0
}<|MERGE_RESOLUTION|>--- conflicted
+++ resolved
@@ -20,14 +20,8 @@
 	"github.com/alphabill-org/alphabill/state"
 	"github.com/alphabill-org/alphabill/txsystem"
 	"github.com/alphabill-org/alphabill/txsystem/evm/statedb"
-<<<<<<< HEAD
 	testfc "github.com/alphabill-org/alphabill/txsystem/fc/testutils"
 	testtransaction "github.com/alphabill-org/alphabill/txsystem/testutils/transaction"
-=======
-	"github.com/alphabill-org/alphabill/txsystem/fc"
-	"github.com/alphabill-org/alphabill/txsystem/fc/testutils"
-	testtx "github.com/alphabill-org/alphabill/txsystem/testutils/transaction"
->>>>>>> 945e93e0
 	"github.com/stretchr/testify/require"
 )
 
@@ -67,21 +61,10 @@
 	return 1
 }
 
-<<<<<<< HEAD
 func TestAddFC_ValidateAddNewFeeCreditTx(t *testing.T) {
 	signer, verifier := testsig.CreateSignerAndVerifier(t)
-	trustBase := map[string]abcrypto.Verifier{"test": verifier}
+	trustBase := testtb.NewTrustBase(t, verifier)
 	pubKey, err := verifier.MarshalPublicKey()
-=======
-func Test_addFeeCreditTx(t *testing.T) {
-	type args struct {
-		order       *types.TransactionOrder
-		blockNumber uint64
-	}
-	signer, verifier := testsig.CreateSignerAndVerifier(t)
-	tb := testtb.NewTrustBase(t, verifier)
-	pubKeyBytes, err := verifier.MarshalPublicKey()
->>>>>>> 945e93e0
 	require.NoError(t, err)
 
 	t.Run("ok - empty", func(t *testing.T) {
@@ -90,19 +73,10 @@
 			testfc.NewAddFCAttr(t, signer,
 				testfc.WithTransferFCTx(
 					&types.TransactionRecord{
-<<<<<<< HEAD
 						TransactionOrder: testfc.NewTransferFC(t, testfc.NewTransferFCAttr(testfc.WithTargetSystemID(evm.DefaultSystemID))),
 						ServerMetadata:   &types.ServerMetadata{ActualFee: 1},
 					},
 				),
-=======
-						TransactionOrder: testutils.NewTransferFC(t, testutils.NewTransferFCAttr(testutils.WithAmount(100), testutils.WithTargetRecordID(privKeyHash), testutils.WithTargetSystemID(evm.DefaultSystemID)),
-							testtx.WithSystemID(0x00000001), testtx.WithOwnerProof(templates.NewP2pkh256BytesFromKeyHash(pubHash[:]))),
-						ServerMetadata: nil,
-					})),
-				signer,
-				7,
->>>>>>> 945e93e0
 			),
 		)
 		require.NoError(t, tx.SetOwnerProof(predicates.OwnerProoferForSigner(signer)))
@@ -116,7 +90,6 @@
 			testfc.NewAddFCAttr(t, signer,
 				testfc.WithTransferFCTx(
 					&types.TransactionRecord{
-<<<<<<< HEAD
 						TransactionOrder: testfc.NewTransferFC(t, testfc.NewTransferFCAttr(testfc.WithTargetSystemID(evm.DefaultSystemID))),
 						ServerMetadata:   &types.ServerMetadata{ActualFee: 1},
 					},
@@ -330,10 +303,6 @@
 						TransactionOrder: testfc.NewTransferFC(t, testfc.NewTransferFCAttr(
 							testfc.WithTargetSystemID(evm.DefaultSystemID),
 							testfc.WithTargetUnitBacklink([]byte("non-empty target unit backlink")))),
-=======
-						TransactionOrder: testutils.NewTransferFC(t, testutils.NewTransferFCAttr(testutils.WithAmount(100), testutils.WithTargetRecordID(privKeyHash), testutils.WithTargetSystemID(evm.DefaultSystemID)),
-							testtx.WithSystemID(0x00000001), testtx.WithOwnerProof(templates.NewP2pkh256BytesFromKeyHash(pubHash[:]))),
->>>>>>> 945e93e0
 						ServerMetadata: &types.ServerMetadata{ActualFee: 1},
 					},
 				),
@@ -530,7 +499,6 @@
 	})
 }
 
-<<<<<<< HEAD
 func newInvalidProof(t *testing.T, signer abcrypto.Signer) *types.TxProof {
 	addFC := testfc.NewAddFC(t, signer, nil)
 	attr := &fcsdk.AddFeeCreditAttributes{}
@@ -538,72 +506,13 @@
 
 	attr.FeeCreditTransferProof.BlockHeaderHash = []byte("invalid hash")
 	return attr.FeeCreditTransferProof
-=======
-func Test_getTransferPayloadAttributes(t *testing.T) {
-	type args struct {
-		transfer *types.TransactionRecord
-	}
-	signer, _ := testsig.CreateSignerAndVerifier(t)
-	addFcAttr := testutils.NewAddFCAttr(t, signer, testutils.WithTransferFCTx(
-		&types.TransactionRecord{
-			TransactionOrder: testutils.NewTransferFC(t, nil, testtx.WithSystemID(0xFFFFFFFF)),
-			ServerMetadata:   nil,
-		}))
-	closeFCAmount := uint64(20)
-	closeFCFee := uint64(2)
-	closeFCAttr := testutils.NewCloseFCAttr(testutils.WithCloseFCAmount(closeFCAmount))
-	closureTx := testutils.WithReclaimFCClosureTx(
-		&types.TransactionRecord{
-			TransactionOrder: testutils.NewCloseFC(t, closeFCAttr),
-			ServerMetadata:   &types.ServerMetadata{ActualFee: closeFCFee},
-		},
-	)
-	newReclaimFCAttr := testutils.NewReclaimFCAttr(t, signer, closureTx)
-	tests := []struct {
-		name    string
-		args    args
-		wantErr bool
-	}{
-		{
-			name:    "nil",
-			args:    args{transfer: nil},
-			wantErr: true,
-		},
-		{
-			name:    "incorrect type",
-			args:    args{transfer: newReclaimFCAttr.CloseFeeCreditTransfer},
-			wantErr: true,
-		},
-		{
-			name:    "ok",
-			args:    args{transfer: addFcAttr.FeeCreditTransfer},
-			wantErr: false,
-		},
-	}
-	for _, tt := range tests {
-		t.Run(tt.name, func(t *testing.T) {
-			_, err := getTransferPayloadAttributes(tt.args.transfer)
-			if (err != nil) != tt.wantErr {
-				t.Errorf("getTransferPayloadAttributes() error = %v, wantErr %v", err, tt.wantErr)
-				return
-			}
-		})
-	}
->>>>>>> 945e93e0
 }
 
 func Test_addFeeCreditTxAndUpdate(t *testing.T) {
 	const transferFcFee = 1
-<<<<<<< HEAD
-	signer, ver := testsig.CreateSignerAndVerifier(t)
-	trustBase := map[string]abcrypto.Verifier{"test": ver}
-	pubKeyBytes, err := ver.MarshalPublicKey()
-=======
-	stateTree := state.NewEmptyState()
 	signer, verifier := testsig.CreateSignerAndVerifier(t)
-	tb := testtb.NewTrustBase(t, verifier)
+	trustBase := testtb.NewTrustBase(t, verifier)
 	pubKeyBytes, err := verifier.MarshalPublicKey()
->>>>>>> 945e93e0
 	require.NoError(t, err)
 	pubHash := hash.Sum256(pubKeyBytes)
 	privKeyHash := hashOfPrivateKey(t, signer)
@@ -614,13 +523,8 @@
 			testfc.WithFCOwnerCondition(templates.NewP2pkh256BytesFromKeyHash(pubHash)),
 			testfc.WithTransferFCTx(
 				&types.TransactionRecord{
-<<<<<<< HEAD
 					TransactionOrder: testfc.NewTransferFC(t, testfc.NewTransferFCAttr(testfc.WithAmount(100), testfc.WithTargetRecordID(privKeyHash), testfc.WithTargetSystemID(evm.DefaultSystemID)),
 						testtransaction.WithSystemID(0x00000001), testtransaction.WithOwnerProof(templates.NewP2pkh256BytesFromKeyHash(pubHash))),
-=======
-					TransactionOrder: testutils.NewTransferFC(t, testutils.NewTransferFCAttr(testutils.WithAmount(100), testutils.WithTargetRecordID(privKeyHash), testutils.WithTargetSystemID(evm.DefaultSystemID)),
-						testtx.WithSystemID(0x00000001), testtx.WithOwnerProof(templates.NewP2pkh256BytesFromKeyHash(pubHash))),
->>>>>>> 945e93e0
 					ServerMetadata: &types.ServerMetadata{ActualFee: transferFcFee},
 				})),
 		signer, 7)
@@ -654,17 +558,12 @@
 			testfc.WithFCOwnerCondition(templates.NewP2pkh256BytesFromKeyHash(pubHash)),
 			testfc.WithTransferFCTx(
 				&types.TransactionRecord{
-<<<<<<< HEAD
 					TransactionOrder: testfc.NewTransferFC(t,
 						testfc.NewTransferFCAttr(testfc.WithAmount(10),
 							testfc.WithTargetRecordID(privKeyHash),
 							testfc.WithTargetSystemID(evm.DefaultSystemID),
 							testfc.WithTargetUnitBacklink(abData.TxHash)),
 						testtransaction.WithSystemID(0x00000001), testtransaction.WithOwnerProof(templates.NewP2pkh256BytesFromKeyHash(pubHash))),
-=======
-					TransactionOrder: testutils.NewTransferFC(t, testutils.NewTransferFCAttr(testutils.WithAmount(10), testutils.WithTargetRecordID(privKeyHash), testutils.WithTargetSystemID(evm.DefaultSystemID), testutils.WithTargetUnitBacklink(abData.TxHash)),
-						testtx.WithSystemID(0x00000001), testtx.WithOwnerProof(templates.NewP2pkh256BytesFromKeyHash(pubHash))),
->>>>>>> 945e93e0
 					ServerMetadata: &types.ServerMetadata{ActualFee: transferFcFee},
 				})),
 		signer, 7)
@@ -685,7 +584,6 @@
 	require.EqualValues(t, templates.NewP2pkh256BytesFromKeyHash(pubHash), u.Bearer())
 }
 
-<<<<<<< HEAD
 type feeTestOption func(m *FeeAccount) error
 
 func withStateUnit(unitID []byte, bearer types.PredicateBytes, data types.UnitData) feeTestOption {
@@ -694,7 +592,7 @@
 	}
 }
 
-func newTestFeeModule(t *testing.T, tb map[string]abcrypto.Verifier, opts ...feeTestOption) *FeeAccount {
+func newTestFeeModule(t *testing.T, tb types.RootTrustBase, opts ...feeTestOption) *FeeAccount {
 	m := &FeeAccount{
 		hashAlgorithm: crypto.SHA256,
 		feeCalculator: FixedFee(1),
@@ -707,52 +605,4 @@
 		require.NoError(t, o(m))
 	}
 	return m
-=======
-func Test_addFeeCreditTxToExistingAccount(t *testing.T) {
-	const transferFcFee = 1
-	stateTree := state.NewEmptyState()
-	signer, verifier := testsig.CreateSignerAndVerifier(t)
-	tb := testtb.NewTrustBase(t, verifier)
-	pubKeyBytes, err := verifier.MarshalPublicKey()
-	require.NoError(t, err)
-	address, err := generateAddress(pubKeyBytes)
-	require.NoError(t, err)
-	stateDB := statedb.NewStateDB(stateTree, logger.New(t))
-	stateDB.CreateAccount(address)
-	stateDB.AddBalance(address, alphaToWei(100))
-	pubHash := hash.Sum256(pubKeyBytes)
-	privKeyHash := hashOfPrivateKey(t, signer)
-	addExecFn := addFeeCreditTx(
-		stateTree,
-		crypto.SHA256,
-		evmTestFeeCalculator,
-		fc.NewDefaultFeeCreditTxValidator(0x00000001, evm.DefaultSystemID, crypto.SHA256, tb, nil))
-	addFeeOrder := newAddFCTx(t,
-		privKeyHash,
-		testutils.NewAddFCAttr(t, signer,
-			testutils.WithFCOwnerCondition(templates.NewP2pkh256BytesFromKeyHash(pubHash)),
-			testutils.WithTransferFCTx(
-				&types.TransactionRecord{
-					TransactionOrder: testutils.NewTransferFC(t, testutils.NewTransferFCAttr(testutils.WithAmount(100), testutils.WithTargetRecordID(privKeyHash), testutils.WithTargetSystemID(evm.DefaultSystemID)),
-						testtx.WithSystemID(0x00000001), testtx.WithOwnerProof(templates.NewP2pkh256BytesFromKeyHash(pubHash))),
-					ServerMetadata: &types.ServerMetadata{ActualFee: transferFcFee},
-				})),
-		signer, 7)
-	attr := new(fcsdk.AddFeeCreditAttributes)
-	require.NoError(t, addFeeOrder.UnmarshalAttributes(attr))
-	metaData, err := addExecFn(addFeeOrder, attr, &txsystem.TxExecutionContext{CurrentBlockNr: 5})
-	require.NoError(t, err)
-	require.NotNil(t, metaData)
-	require.EqualValues(t, evmTestFeeCalculator(), metaData.ActualFee)
-	// validate stateDB
-	balance := stateDB.GetBalance(address)
-	// balance is equal to 100+100 - "transfer fee" - "add fee" to wei
-	remainingCredit := new(big.Int).Sub(alphaToWei(200), alphaToWei(transferFcFee))
-	remainingCredit = new(big.Int).Sub(remainingCredit, alphaToWei(evmTestFeeCalculator()))
-	require.EqualValues(t, balance, remainingCredit)
-	// check owner condition as well
-	u, err := stateTree.GetUnit(address.Bytes(), false)
-	require.NoError(t, err)
-	require.EqualValues(t, templates.NewP2pkh256BytesFromKeyHash(pubHash), u.Bearer())
->>>>>>> 945e93e0
 }