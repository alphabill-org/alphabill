package tokens

import (
	"errors"
	"fmt"

	"github.com/alphabill-org/alphabill-go-sdk/txsystem/tokens"
	"github.com/alphabill-org/alphabill-go-sdk/types"
	"github.com/alphabill-org/alphabill/state"
	"github.com/alphabill-org/alphabill/txsystem"
)

<<<<<<< HEAD
func (n *NonFungibleTokensModule) handleUpdateNonFungibleTokenTx() txsystem.GenericExecuteFunc[tokens.UpdateNonFungibleTokenAttributes] {
	return func(tx *types.TransactionOrder, attr *tokens.UpdateNonFungibleTokenAttributes, currentBlockNr uint64) (*types.ServerMetadata, error) {
		if err := n.validateUpdateNonFungibleToken(tx, attr); err != nil {
			return nil, fmt.Errorf("invalid update non-fungible token tx: %w", err)
=======
func (n *NonFungibleTokensModule) handleUpdateNonFungibleTokenTx() txsystem.GenericExecuteFunc[UpdateNonFungibleTokenAttributes] {
	return func(tx *types.TransactionOrder, attr *UpdateNonFungibleTokenAttributes, exeCtx *txsystem.TxExecutionContext) (sm *types.ServerMetadata, err error) {
		isLocked := false
		if !exeCtx.StateLockReleased {
			if err = n.validateUpdateNonFungibleToken(tx, attr); err != nil {
				return nil, fmt.Errorf("invalid update non-fungible token tx: %w", err)
			}
			isLocked, err = txsystem.LockUnitState(tx, n.execPredicate, n.state)
			if err != nil {
				return nil, fmt.Errorf("failed to lock unit state: %w", err)
			}
>>>>>>> c76354ac
		}
		fee := n.feeCalculator()
		unitID := tx.UnitID()

		// update state
<<<<<<< HEAD
		if err := n.state.Apply(
			state.UpdateUnitData(unitID, func(data types.UnitData) (types.UnitData, error) {
				d, ok := data.(*tokens.NonFungibleTokenData)
=======
		if !isLocked {
			if err = n.state.Apply(
				state.UpdateUnitData(unitID, func(data state.UnitData) (state.UnitData, error) {
					d, ok := data.(*NonFungibleTokenData)
					if !ok {
						return nil, fmt.Errorf("unit %v does not contain non fungible token data", unitID)
					}
					d.Data = attr.Data
					return d, nil
				})); err != nil {
				return nil, err
			}
		}

		if err = n.state.Apply(
			state.UpdateUnitData(unitID, func(data state.UnitData) (state.UnitData, error) {
				d, ok := data.(*NonFungibleTokenData)
>>>>>>> c76354ac
				if !ok {
					return nil, fmt.Errorf("unit %v does not contain non fungible token data", unitID)
				}
				d.T = exeCtx.CurrentBlockNr
				d.Counter += 1
				return d, nil
			})); err != nil {
			return nil, err
		}

		return &types.ServerMetadata{ActualFee: fee, TargetUnits: []types.UnitID{unitID}, SuccessIndicator: types.TxStatusSuccessful}, nil
	}
}

func (n *NonFungibleTokensModule) validateUpdateNonFungibleToken(tx *types.TransactionOrder, attr *tokens.UpdateNonFungibleTokenAttributes) error {
	if len(attr.Data) > dataMaxSize {
		return fmt.Errorf("data exceeds the maximum allowed size of %v KB", dataMaxSize)
	}
	unitID := tx.UnitID()
	if !unitID.HasType(tokens.NonFungibleTokenUnitType) {
		return fmt.Errorf(ErrStrInvalidUnitID)
	}
	u, err := n.state.GetUnit(unitID, false)
	if err != nil {
		return err
	}
	data, ok := u.Data().(*tokens.NonFungibleTokenData)
	if !ok {
		return fmt.Errorf("unit %v is not a non-fungible token type", unitID)
	}
	if data.Locked != 0 {
		return errors.New("token is locked")
	}
	if data.Counter != attr.Counter {
		return fmt.Errorf("invalid counter: got %d expected %d", attr.Counter, data.Counter)
	}

	if len(attr.DataUpdateSignatures) == 0 {
		return errors.New("missing data update signatures")
	}

	if err = n.execPredicate(data.DataUpdatePredicate, attr.DataUpdateSignatures[0], tx); err != nil {
		return fmt.Errorf("data update predicate: %w", err)
	}
	err = runChainedPredicates[*tokens.NonFungibleTokenTypeData](
		tx,
		data.NftType,
		attr.DataUpdateSignatures[1:],
		n.execPredicate,
		func(d *tokens.NonFungibleTokenTypeData) (types.UnitID, []byte) {
			return d.ParentTypeId, d.DataUpdatePredicate
		},
		n.state.GetUnit,
	)
	if err != nil {
		return fmt.Errorf(`token type DataUpdatePredicate: %w`, err)
	}
	return nil
<<<<<<< HEAD
=======
}

func (u *UpdateNonFungibleTokenAttributes) GetData() []byte {
	return u.Data
}

func (u *UpdateNonFungibleTokenAttributes) SetData(data []byte) {
	u.Data = data
}

func (u *UpdateNonFungibleTokenAttributes) GetCounter() uint64 {
	return u.Counter
}

func (u *UpdateNonFungibleTokenAttributes) SetCounter(counter uint64) {
	u.Counter = counter
}

func (u *UpdateNonFungibleTokenAttributes) GetDataUpdateSignatures() [][]byte {
	return u.DataUpdateSignatures
}

func (u *UpdateNonFungibleTokenAttributes) SetDataUpdateSignatures(signatures [][]byte) {
	u.DataUpdateSignatures = signatures
}

func (u *UpdateNonFungibleTokenAttributes) SigBytes() ([]byte, error) {
	// TODO: AB-1016 exclude DataUpdateSignatures from the payload hash because otherwise we have "chicken and egg" problem.
	signatureAttr := &UpdateNonFungibleTokenAttributes{
		Data:                 u.Data,
		Counter:              u.Counter,
		DataUpdateSignatures: nil,
	}
	return types.Cbor.Marshal(signatureAttr)
>>>>>>> c76354ac
}<|MERGE_RESOLUTION|>--- conflicted
+++ resolved
@@ -10,14 +10,8 @@
 	"github.com/alphabill-org/alphabill/txsystem"
 )
 
-<<<<<<< HEAD
 func (n *NonFungibleTokensModule) handleUpdateNonFungibleTokenTx() txsystem.GenericExecuteFunc[tokens.UpdateNonFungibleTokenAttributes] {
-	return func(tx *types.TransactionOrder, attr *tokens.UpdateNonFungibleTokenAttributes, currentBlockNr uint64) (*types.ServerMetadata, error) {
-		if err := n.validateUpdateNonFungibleToken(tx, attr); err != nil {
-			return nil, fmt.Errorf("invalid update non-fungible token tx: %w", err)
-=======
-func (n *NonFungibleTokensModule) handleUpdateNonFungibleTokenTx() txsystem.GenericExecuteFunc[UpdateNonFungibleTokenAttributes] {
-	return func(tx *types.TransactionOrder, attr *UpdateNonFungibleTokenAttributes, exeCtx *txsystem.TxExecutionContext) (sm *types.ServerMetadata, err error) {
+	return func(tx *types.TransactionOrder, attr *tokens.UpdateNonFungibleTokenAttributes, exeCtx *txsystem.TxExecutionContext) (sm *types.ServerMetadata, err error) {
 		isLocked := false
 		if !exeCtx.StateLockReleased {
 			if err = n.validateUpdateNonFungibleToken(tx, attr); err != nil {
@@ -27,21 +21,15 @@
 			if err != nil {
 				return nil, fmt.Errorf("failed to lock unit state: %w", err)
 			}
->>>>>>> c76354ac
 		}
 		fee := n.feeCalculator()
 		unitID := tx.UnitID()
 
 		// update state
-<<<<<<< HEAD
-		if err := n.state.Apply(
-			state.UpdateUnitData(unitID, func(data types.UnitData) (types.UnitData, error) {
-				d, ok := data.(*tokens.NonFungibleTokenData)
-=======
 		if !isLocked {
 			if err = n.state.Apply(
-				state.UpdateUnitData(unitID, func(data state.UnitData) (state.UnitData, error) {
-					d, ok := data.(*NonFungibleTokenData)
+				state.UpdateUnitData(unitID, func(data types.UnitData) (types.UnitData, error) {
+					d, ok := data.(*tokens.NonFungibleTokenData)
 					if !ok {
 						return nil, fmt.Errorf("unit %v does not contain non fungible token data", unitID)
 					}
@@ -53,9 +41,8 @@
 		}
 
 		if err = n.state.Apply(
-			state.UpdateUnitData(unitID, func(data state.UnitData) (state.UnitData, error) {
-				d, ok := data.(*NonFungibleTokenData)
->>>>>>> c76354ac
+			state.UpdateUnitData(unitID, func(data types.UnitData) (types.UnitData, error) {
+				d, ok := data.(*tokens.NonFungibleTokenData)
 				if !ok {
 					return nil, fmt.Errorf("unit %v does not contain non fungible token data", unitID)
 				}
@@ -114,41 +101,4 @@
 		return fmt.Errorf(`token type DataUpdatePredicate: %w`, err)
 	}
 	return nil
-<<<<<<< HEAD
-=======
-}
-
-func (u *UpdateNonFungibleTokenAttributes) GetData() []byte {
-	return u.Data
-}
-
-func (u *UpdateNonFungibleTokenAttributes) SetData(data []byte) {
-	u.Data = data
-}
-
-func (u *UpdateNonFungibleTokenAttributes) GetCounter() uint64 {
-	return u.Counter
-}
-
-func (u *UpdateNonFungibleTokenAttributes) SetCounter(counter uint64) {
-	u.Counter = counter
-}
-
-func (u *UpdateNonFungibleTokenAttributes) GetDataUpdateSignatures() [][]byte {
-	return u.DataUpdateSignatures
-}
-
-func (u *UpdateNonFungibleTokenAttributes) SetDataUpdateSignatures(signatures [][]byte) {
-	u.DataUpdateSignatures = signatures
-}
-
-func (u *UpdateNonFungibleTokenAttributes) SigBytes() ([]byte, error) {
-	// TODO: AB-1016 exclude DataUpdateSignatures from the payload hash because otherwise we have "chicken and egg" problem.
-	signatureAttr := &UpdateNonFungibleTokenAttributes{
-		Data:                 u.Data,
-		Counter:              u.Counter,
-		DataUpdateSignatures: nil,
-	}
-	return types.Cbor.Marshal(signatureAttr)
->>>>>>> c76354ac
 }