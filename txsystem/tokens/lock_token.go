package tokens

import (
	"bytes"
	"crypto"
	"errors"
	"fmt"

	"github.com/alphabill-org/alphabill/state"
	"github.com/alphabill-org/alphabill/tree/avl"
	"github.com/alphabill-org/alphabill/txsystem"
	"github.com/alphabill-org/alphabill/types"
	"github.com/fxamacker/cbor/v2"
)

func (m *LockTokensModule) handleLockTokenTx() txsystem.GenericExecuteFunc[LockTokenAttributes] {
	return func(tx *types.TransactionOrder, attr *LockTokenAttributes, roundNumber uint64) (*types.ServerMetadata, error) {
		if err := m.validateLockTokenTx(tx, attr); err != nil {
			return nil, fmt.Errorf("invalid lock token tx: %w", err)
		}
		updateFn := state.UpdateUnitData(tx.UnitID(),
			func(data state.UnitData) (state.UnitData, error) {
				return m.updateLockTokenData(data, tx, attr, roundNumber)
			})
		if err := m.state.Apply(updateFn); err != nil {
			return nil, fmt.Errorf("failed to update state: %w", err)
		}
		return &types.ServerMetadata{ActualFee: m.feeCalculator(), TargetUnits: []types.UnitID{tx.UnitID()}}, nil
	}
}

func (m *LockTokensModule) updateLockTokenData(data state.UnitData, tx *types.TransactionOrder, attr *LockTokenAttributes, roundNumber uint64) (state.UnitData, error) {
	if tx.UnitID().HasType(FungibleTokenUnitType) {
		return updateLockFungibleTokenData(data, tx, attr, roundNumber, m.hashAlgorithm)
	} else if tx.UnitID().HasType(NonFungibleTokenUnitType) {
		return updateLockNonFungibleTokenData(data, tx, attr, roundNumber, m.hashAlgorithm)
	} else {
		return nil, fmt.Errorf("unit id '%s' is not of fungible nor non-fungible token type", tx.UnitID())
	}
}

func updateLockNonFungibleTokenData(data state.UnitData, tx *types.TransactionOrder, attr *LockTokenAttributes, roundNumber uint64, hashAlgorithm crypto.Hash) (state.UnitData, error) {
	d, ok := data.(*NonFungibleTokenData)
	if !ok {
		return nil, fmt.Errorf("unit %v does not contain fungible token data", tx.UnitID())
	}
	d.T = roundNumber
	d.Backlink = tx.Hash(hashAlgorithm)
	d.Locked = attr.LockStatus
	return d, nil
}

func updateLockFungibleTokenData(data state.UnitData, tx *types.TransactionOrder, attr *LockTokenAttributes, roundNumber uint64, hashAlgorithm crypto.Hash) (state.UnitData, error) {
	d, ok := data.(*FungibleTokenData)
	if !ok {
		return nil, fmt.Errorf("unit %v does not contain fungible token data", tx.UnitID())
	}
	d.T = roundNumber
	d.Backlink = tx.Hash(hashAlgorithm)
	d.Locked = attr.LockStatus
	return d, nil
}

func (m *LockTokensModule) validateLockTokenTx(tx *types.TransactionOrder, attr *LockTokenAttributes) error {
	if tx == nil {
		return errors.New("tx is nil")
	}
	if attr == nil {
		return errors.New("attributes is nil")
	}

	// unit id identifies an existing fungible or non-fungible token
	u, err := m.state.GetUnit(tx.UnitID(), false)
	if err != nil {
		if errors.Is(err, avl.ErrNotFound) {
			return fmt.Errorf("unit '%v' does not exist: %w", tx.UnitID(), err)
		}
		return err
	}

	if tx.UnitID().HasType(FungibleTokenUnitType) {
		return m.validateFungibleLockToken(tx, attr, u)
	} else if tx.UnitID().HasType(NonFungibleTokenUnitType) {
		return m.validateNonFungibleLockToken(tx, attr, u)
	} else {
		return fmt.Errorf("unit id '%s' is not of fungible nor non-fungible token type", tx.UnitID())
	}
}

func (m *LockTokensModule) validateFungibleLockToken(tx *types.TransactionOrder, attr *LockTokenAttributes, u *state.Unit) error {
	d, ok := u.Data().(*FungibleTokenData)
	if !ok {
		return fmt.Errorf("unit %v is not fungible token data", tx.UnitID())
	}
	if err := m.validateTokenLock(u, tx, attr, d); err != nil {
		return err
	}

	if err := m.execPredicate(u.Bearer(), tx.OwnerProof, tx); err != nil {
		return fmt.Errorf("evaluating bearer predicate: %w", err)
	}
	err := runChainedPredicates[*FungibleTokenTypeData](
		tx,
		d.TokenType,
		attr.InvariantPredicateSignatures,
		m.execPredicate,
		func(d *FungibleTokenTypeData) (types.UnitID, []byte) {
			return d.ParentTypeId, d.InvariantPredicate
		},
		m.state.GetUnit,
	)
	if err != nil {
		return fmt.Errorf("token type InvariantPredicate: %w", err)
	}
	return nil
}

func (m *LockTokensModule) validateNonFungibleLockToken(tx *types.TransactionOrder, attr *LockTokenAttributes, u *state.Unit) error {
	d, ok := u.Data().(*NonFungibleTokenData)
	if !ok {
		return fmt.Errorf("unit %v is not non-fungible token data", tx.UnitID())
	}
	if err := m.validateTokenLock(u, tx, attr, d); err != nil {
		return err
	}

	if err := m.execPredicate(u.Bearer(), tx.OwnerProof, tx); err != nil {
		return fmt.Errorf("evaluating bearer predicate: %w", err)
	}
	err := runChainedPredicates[*NonFungibleTokenTypeData](
		tx,
		d.NftType,
		attr.InvariantPredicateSignatures,
		m.execPredicate,
		func(d *NonFungibleTokenTypeData) (types.UnitID, []byte) {
			return d.ParentTypeId, d.InvariantPredicate
		},
		m.state.GetUnit,
	)
	if err != nil {
		return fmt.Errorf("token type InvariantPredicate: %w", err)
	}
	return nil
}

func (l *LockTokenAttributes) SigBytes() ([]byte, error) {
	// TODO: AB-1016 exclude InvariantPredicateSignatures from the payload hash because otherwise we have "chicken and egg" problem.
	signatureAttr := &LockTokenAttributes{
		LockStatus:                   l.LockStatus,
		Backlink:                     l.Backlink,
		InvariantPredicateSignatures: nil,
	}
	return cbor.Marshal(signatureAttr)
}

type tokenData interface {
	GetBacklink() []byte
	IsLocked() uint64
}

<<<<<<< HEAD
func validateTokenLock(u *state.Unit, tx *types.TransactionOrder, attr *LockTokenAttributes, predicates []types.PredicateBytes, d tokenData) error {
=======
func (m *LockTokensModule) validateTokenLock(u *state.Unit, tx *types.TransactionOrder, attr *LockTokenAttributes, d tokenData) error {
>>>>>>> 620a3e08
	// token is not locked
	if d.IsLocked() != 0 {
		return errors.New("token is already locked")
	}
	// the new status is a "locked" one
	if attr.LockStatus == 0 {
		return errors.New("lock status cannot be zero-value")
	}
	// the current transaction follows the previous valid transaction with the token
	if !bytes.Equal(attr.Backlink, d.GetBacklink()) {
		return fmt.Errorf("the transaction backlink is not equal to the token backlink: tx.backlink='%x' token.backlink='%x'",
			attr.Backlink, d.GetBacklink())
	}
	return nil
}<|MERGE_RESOLUTION|>--- conflicted
+++ resolved
@@ -158,11 +158,7 @@
 	IsLocked() uint64
 }
 
-<<<<<<< HEAD
-func validateTokenLock(u *state.Unit, tx *types.TransactionOrder, attr *LockTokenAttributes, predicates []types.PredicateBytes, d tokenData) error {
-=======
 func (m *LockTokensModule) validateTokenLock(u *state.Unit, tx *types.TransactionOrder, attr *LockTokenAttributes, d tokenData) error {
->>>>>>> 620a3e08
 	// token is not locked
 	if d.IsLocked() != 0 {
 		return errors.New("token is already locked")
