--- conflicted
+++ resolved
@@ -19,17 +19,10 @@
 
 // ABClient manages connection to alphabill node and implements RPC methods
 type ABClient interface {
-<<<<<<< HEAD
-	SendTransaction(tx *txsystem.Transaction) (*txsystem.TransactionResponse, error)
-	GetBlock(blockNumber uint64) (*block.Block, error)
-	GetBlocks(blockNumber, blockCount uint64) (*alphabill.GetBlocksResponse, error)
-	GetMaxBlockNumber() (uint64, uint64, error) // latest persisted block number, latest round number
-=======
 	SendTransaction(ctx context.Context, tx *txsystem.Transaction) (*txsystem.TransactionResponse, error)
 	GetBlock(ctx context.Context, blockNumber uint64) (*block.Block, error)
 	GetBlocks(ctx context.Context, blockNumber, blockCount uint64) (*alphabill.GetBlocksResponse, error)
-	GetMaxBlockNumber(ctx context.Context) (uint64, error)
->>>>>>> d3e6f1a8
+	GetMaxBlockNumber(ctx context.Context) (uint64, uint64, error) // latest persisted block number, latest round number
 	Shutdown() error
 	IsShutdown() bool
 }
@@ -111,11 +104,7 @@
 	return res, nil
 }
 
-<<<<<<< HEAD
-func (c *AlphabillClient) GetMaxBlockNumber() (uint64, uint64, error) {
-=======
-func (c *AlphabillClient) GetMaxBlockNumber(ctx context.Context) (uint64, error) {
->>>>>>> d3e6f1a8
+func (c *AlphabillClient) GetMaxBlockNumber(ctx context.Context) (uint64, uint64, error) {
 	defer trackExecutionTime(time.Now(), "fetching max block number")
 	err := c.connect()
 	if err != nil {
