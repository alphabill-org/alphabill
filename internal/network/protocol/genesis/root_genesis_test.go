package genesis

import (
	gocrypto "crypto"
	"testing"

	"github.com/alphabill-org/alphabill/internal/certificates"
	testsig "github.com/alphabill-org/alphabill/internal/testutils/sig"

	"github.com/alphabill-org/alphabill/internal/crypto"

	"github.com/stretchr/testify/require"
)

func TestRootGenesis_IsValid(t *testing.T) {
	signer, verifier := testsig.CreateSignerAndVerifier(t)
	pubKey, err := verifier.MarshalPublicKey()
	require.NoError(t, err)
	rootKeyInfo := &PublicKeyInfo{
		NodeIdentifier:      "1",
		SigningPublicKey:    pubKey,
		EncryptionPublicKey: pubKey,
	}
	rootConsensus := &ConsensusParams{
		TotalRootValidators: 1,
		BlockRateMs:         MinBlockRateMs,
		ConsensusTimeoutMs:  DefaultConsensusTimeout,
		QuorumThreshold:     GetMinQuorumThreshold(1),
		HashAlgorithm:       uint32(gocrypto.SHA256),
		Signatures:          make(map[string][]byte),
	}
	err = rootConsensus.Sign("1", signer)
	require.NoError(t, err)
	type fields struct {
		Root          *GenesisRootRecord
		Partitions    []*GenesisPartitionRecord
		HashAlgorithm uint32
	}
	type args struct {
		verifier crypto.Verifier
	}
	tests := []struct {
		name    string
		fields  fields
		args    args
		wantErr string
	}{
		{
			name: "root is nil",
			args: args{
				verifier: verifier,
			},
			fields: fields{
				Root: nil,
			},
			wantErr: ErrRootGenesisRecordIsNil.Error(),
		},
		{
			name: "invalid root node info",
			args: args{
				verifier: verifier,
			},
			fields: fields{
				Root: &GenesisRootRecord{
					RootValidators: []*PublicKeyInfo{{NodeIdentifier: "111", SigningPublicKey: nil, EncryptionPublicKey: nil}},
					Consensus:      rootConsensus},
			},
			wantErr: ErrPubKeyInfoSigningKeyIsInvalid.Error(),
		},
		{
			name: "partitions not found",
			args: args{
				verifier: verifier,
			},
			fields: fields{
				Root: &GenesisRootRecord{
					RootValidators: []*PublicKeyInfo{rootKeyInfo},
					Consensus:      rootConsensus,
				},
				Partitions: nil,
			},
			wantErr: ErrPartitionsNotFound.Error(),
		},
		{
			name: "genesis partition record is nil",
			args: args{
				verifier: verifier,
			},
			fields: fields{
				Root: &GenesisRootRecord{
					RootValidators: []*PublicKeyInfo{rootKeyInfo},
					Consensus:      rootConsensus,
				},
				Partitions: []*GenesisPartitionRecord{nil},
			},
			wantErr: ErrGenesisPartitionRecordIsNil.Error(),
		},
		{
			name: "genesis partition record duplicate system id",
			args: args{
				verifier: verifier,
			},
			fields: fields{
				Root: &GenesisRootRecord{
					RootValidators: []*PublicKeyInfo{rootKeyInfo},
					Consensus:      rootConsensus,
				},
				Partitions: []*GenesisPartitionRecord{
					{
						Nodes:                   []*PartitionNode{{NodeIdentifier: "1", SigningPublicKey: nil, EncryptionPublicKey: nil, BlockCertificationRequest: nil, T2Timeout: 1000}},
						Certificate:             nil,
						SystemDescriptionRecord: &SystemDescriptionRecord{SystemIdentifier: []byte{0, 0, 0, 1}, T2Timeout: 1000},
					},
					{
						Nodes:                   []*PartitionNode{{NodeIdentifier: "1", SigningPublicKey: nil, EncryptionPublicKey: nil, BlockCertificationRequest: nil, T2Timeout: 1000}},
						Certificate:             nil,
						SystemDescriptionRecord: &SystemDescriptionRecord{SystemIdentifier: []byte{0, 0, 0, 1}, T2Timeout: 1000},
					},
				},
			},
			wantErr: "duplicated system identifier: ",
		},
	}
	for _, tt := range tests {
		t.Run(tt.name, func(t *testing.T) {
			x := &RootGenesis{
				Root:       tt.fields.Root,
				Partitions: tt.fields.Partitions,
			}
			err := x.IsValid()
			require.ErrorContains(t, err, tt.wantErr)
		})
	}
}

func TestRootGenesis_IsValid_Nil(t *testing.T) {
	var rg *RootGenesis = nil
	err := rg.IsValid()
	require.ErrorContains(t, err, ErrRootGenesisIsNil.Error())
}

func TestRootGenesis_Verify_Nil(t *testing.T) {
	var rg *RootGenesis = nil
	err := rg.Verify()
	require.ErrorContains(t, err, ErrRootGenesisIsNil.Error())
}

func TestRootGenesis(t *testing.T) {
	signingKey, _ := testsig.CreateSignerAndVerifier(t)
	_, encryptionPubKey := testsig.CreateSignerAndVerifier(t)
	hash := []byte{2}
	node := createPartitionNode(t, nodeIdentifier, signingKey, encryptionPubKey)
	consensus := &ConsensusParams{
		TotalRootValidators: 1,
		BlockRateMs:         MinBlockRateMs,
		ConsensusTimeoutMs:  MinConsensusTimeout,
		QuorumThreshold:     GetMinQuorumThreshold(1),
		HashAlgorithm:       uint32(gocrypto.SHA256),
	}
	// create root node
	rSigner, rVerifier := testsig.CreateSignerAndVerifier(t)
	rVerifyPubKey, err := rVerifier.MarshalPublicKey()
	require.NoError(t, err)
	_, rEncryption := testsig.CreateSignerAndVerifier(t)
	rEncPubKey, err := rEncryption.MarshalPublicKey()
	require.NoError(t, err)
	rootID := "root"
	// create root record
<<<<<<< HEAD
	roundInfo := &certificates.RootRoundInfo{
		RoundNumber:       2,
		ParentRoundNumber: 1,
		Timestamp:         10000,
		CurrentRootHash:   hash,
	}
	unicitySeal := &certificates.UnicitySeal{
		RootRoundInfo: roundInfo,
		CommitInfo: &certificates.CommitInfo{
			RootRoundInfoHash: roundInfo.Hash(gocrypto.SHA256),
			RootHash:          hash,
		},
=======
	unicitySeal := &certificates.UnicitySeal{
		RootChainRoundNumber: 2,
		Hash:                 hash,
>>>>>>> 9ce6393b
	}
	unicitySeal.Sign(rootID, rSigner)
	rg := &RootGenesis{
		Partitions: []*GenesisPartitionRecord{
			{
				Nodes: []*PartitionNode{node},
				Certificate: &certificates.UnicityCertificate{
					InputRecord: &certificates.InputRecord{},
					UnicitySeal: unicitySeal,
				},
				SystemDescriptionRecord: systemDescription,
			},
		},
	}
	require.Equal(t, hash, rg.GetRoundHash())
	require.Equal(t, uint64(2), rg.GetRoundNumber())
	require.Equal(t, 1, len(rg.GetPartitionRecords()))
	require.Equal(t,
		&PartitionRecord{
			SystemDescriptionRecord: systemDescription,
			Validators:              []*PartitionNode{node},
		},
		rg.GetPartitionRecords()[0],
	)
	require.ErrorIs(t, rg.Verify(), ErrRootGenesisRecordIsNil)
	// add root record
	rg.Root = &GenesisRootRecord{
		RootValidators: []*PublicKeyInfo{
			{NodeIdentifier: rootID, SigningPublicKey: rVerifyPubKey, EncryptionPublicKey: rEncPubKey},
		},
		Consensus: consensus,
	}
	require.ErrorContains(t, rg.Verify(), "root genesis record error: consensus parameters is not signed by all validators")
	// sign consensus
	consensus.Sign(rootID, rSigner)
	rg.Root.Consensus = consensus
	require.ErrorContains(t, rg.Verify(), "root genesis partition record 0 error:")
	// no partitions
	rgNoPartitions := &RootGenesis{
		Root:       rg.Root,
		Partitions: []*GenesisPartitionRecord{},
	}
	require.ErrorIs(t, rgNoPartitions.Verify(), ErrPartitionsNotFound)
	// duplicate partition
	rgDuplicatePartitions := &RootGenesis{
		Root: rg.Root,
		Partitions: []*GenesisPartitionRecord{
			{
				Nodes: []*PartitionNode{node},
				Certificate: &certificates.UnicityCertificate{
					InputRecord: &certificates.InputRecord{},
					UnicitySeal: unicitySeal,
				},
				SystemDescriptionRecord: systemDescription,
			},
			{
				Nodes: []*PartitionNode{node},
				Certificate: &certificates.UnicityCertificate{
					InputRecord: &certificates.InputRecord{},
					UnicitySeal: unicitySeal,
				},
				SystemDescriptionRecord: systemDescription,
			},
		},
	}
	require.ErrorContains(t, rgDuplicatePartitions.Verify(), "root genesis duplicate partition error")
}<|MERGE_RESOLUTION|>--- conflicted
+++ resolved
@@ -166,7 +166,6 @@
 	require.NoError(t, err)
 	rootID := "root"
 	// create root record
-<<<<<<< HEAD
 	roundInfo := &certificates.RootRoundInfo{
 		RoundNumber:       2,
 		ParentRoundNumber: 1,
@@ -179,11 +178,6 @@
 			RootRoundInfoHash: roundInfo.Hash(gocrypto.SHA256),
 			RootHash:          hash,
 		},
-=======
-	unicitySeal := &certificates.UnicitySeal{
-		RootChainRoundNumber: 2,
-		Hash:                 hash,
->>>>>>> 9ce6393b
 	}
 	unicitySeal.Sign(rootID, rSigner)
 	rg := &RootGenesis{
