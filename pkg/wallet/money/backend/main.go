--- conflicted
+++ resolved
@@ -36,12 +36,9 @@
 		GetFeeCreditBill(unitID []byte) (*Bill, error)
 		GetRoundNumber(ctx context.Context) (uint64, error)
 		SendTransactions(ctx context.Context, txs []*types.TransactionOrder) map[string]string
-<<<<<<< HEAD
 		GetTxProof(unitID sdk.UnitID, txHash sdk.TxHash) (*sdk.Proof, error)
-=======
 		GetDCMetadata(nonce []byte) (*DCMetadata, error)
 		StoreDCMetadata(txs []*types.TransactionOrder) error
->>>>>>> c3e30119
 	}
 
 	WalletBackend struct {
@@ -54,21 +51,11 @@
 	}
 
 	Bill struct {
-<<<<<<< HEAD
-		Id       []byte `json:"id"`
-		Value    uint64 `json:"value"`
-		TxHash   []byte `json:"txHash"`
-		IsDCBill bool   `json:"isDcBill,omitempty"`
-		//TxProof        *wallet.Proof `json:"txProof"`
-		OwnerPredicate []byte `json:"ownerPredicate"`
-=======
 		Id             []byte        `json:"id"`
 		Value          uint64        `json:"value"`
 		TxHash         []byte        `json:"txHash"`
 		DcNonce        []byte        `json:"dcNonce,omitempty"`
-		TxProof        *wallet.Proof `json:"txProof"`
-		OwnerPredicate []byte        `json:"OwnerPredicate"`
->>>>>>> c3e30119
+		OwnerPredicate []byte        `json:"ownerPredicate"`
 
 		// fcb specific fields
 		// AddFCTxHash last add fee credit tx hash
@@ -100,13 +87,10 @@
 		SetFeeCreditBill(fcb *Bill, proof *sdk.Proof) error
 		GetSystemDescriptionRecords() ([]*genesis.SystemDescriptionRecord, error)
 		SetSystemDescriptionRecords(sdrs []*genesis.SystemDescriptionRecord) error
-<<<<<<< HEAD
 		GetTxProof(unitID sdk.UnitID, txHash sdk.TxHash) (*sdk.Proof, error)
-=======
 		GetDCMetadata(nonce []byte) (*DCMetadata, error)
 		SetDCMetadata(nonce []byte, data *DCMetadata) error
 		DeleteDCMetadata(nonce []byte) error
->>>>>>> c3e30119
 	}
 
 	p2pkhOwnerPredicates struct {
@@ -306,14 +290,6 @@
 	return errs
 }
 
-<<<<<<< HEAD
-func (b *Bill) ToGenericBill() *sdk.Bill {
-	return &sdk.Bill{
-		Id:          b.Id,
-		Value:       b.Value,
-		TxHash:      b.TxHash,
-		IsDcBill:    b.IsDCBill,
-=======
 func (w *WalletBackend) StoreDCMetadata(txs []*types.TransactionOrder) error {
 	dcMetadataMap := make(map[string]*DCMetadata)
 	for _, tx := range txs {
@@ -345,14 +321,12 @@
 	return w.store.Do().GetDCMetadata(nonce)
 }
 
-func (b *Bill) ToGenericBill() *wallet.Bill {
-	return &wallet.Bill{
+func (b *Bill) ToGenericBill() *sdk.Bill {
+	return &sdk.Bill{
 		Id:          b.Id,
 		Value:       b.Value,
 		TxHash:      b.TxHash,
 		DcNonce:     b.DcNonce,
-		TxProof:     b.TxProof,
->>>>>>> c3e30119
 		AddFCTxHash: b.AddFCTxHash,
 	}
 }
