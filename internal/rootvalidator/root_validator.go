package rootvalidator

import (
	"context"
	"fmt"

	"github.com/alphabill-org/alphabill/internal/certificates"
	"github.com/alphabill-org/alphabill/internal/crypto"
	"github.com/alphabill-org/alphabill/internal/network"
	proto "github.com/alphabill-org/alphabill/internal/network/protocol"
	"github.com/alphabill-org/alphabill/internal/network/protocol/certification"
	"github.com/alphabill-org/alphabill/internal/network/protocol/handshake"
	"github.com/alphabill-org/alphabill/internal/rootvalidator/consensus"
	"github.com/alphabill-org/alphabill/internal/rootvalidator/partitions"
	"github.com/alphabill-org/alphabill/internal/util"
	"github.com/libp2p/go-libp2p/core/peer"
)

type (
	PartitionNet interface {
		Send(msg network.OutputMessage, receivers []peer.ID) error
		ReceivedChannel() <-chan network.ReceivedMessage
	}

	MsgVerification interface {
		IsValid(v crypto.Verifier) error
	}

	Node struct {
		ctx              context.Context
		ctxCancel        context.CancelFunc
		peer             *network.Peer // p2p network host for partition
		partitions       partitions.PartitionConfiguration
		incomingRequests *CertRequestBuffer
		subscription     Subscriptions
		net              PartitionNet
		consensusManager consensus.Manager
	}
)

// NewRootValidatorNode creates a new instance of the root validator node
func NewRootValidatorNode(
	host *network.Peer,
	pNet PartitionNet,
	ps partitions.PartitionConfiguration,
	cm consensus.Manager,
) (*Node, error) {
	if host == nil {
		return nil, fmt.Errorf("partition listener is nil")
	}
	if pNet == nil {
		return nil, fmt.Errorf("network is nil")
	}
	logger.Info("Starting root validator. PeerId=%v; Addresses=%v", host.LogID(), host.MultiAddresses())
	node := &Node{
		peer:             host,
		partitions:       ps,
		incomingRequests: NewCertificationRequestBuffer(),
		subscription:     NewSubscriptions(),
		net:              pNet,
		consensusManager: cm,
	}
	node.ctx, node.ctxCancel = context.WithCancel(context.Background())
	// Start receiving messages from partition nodes
	go node.loop()
	return node, nil
}

func (v *Node) Close() {
	v.consensusManager.Stop()
	v.ctxCancel()
}

// loop handles messages from different goroutines.
func (v *Node) loop() {
	for {
		select {
		case <-v.ctx.Done():
			logger.Info("%v exiting root validator main loop", v.peer.LogID())
			return
		case msg, ok := <-v.net.ReceivedChannel():
			if !ok {
				logger.Warning("%v partition received channel closed, exiting root validator main loop", v.peer.LogID())
				return
			}
			if msg.Message == nil {
				logger.Warning("%v received partition message is nil", v.peer.LogID())
				return
			}
			switch msg.Protocol {
			case network.ProtocolBlockCertification:
				req, correctType := msg.Message.(*certification.BlockCertificationRequest)
				if !correctType {
					logger.Warning("%v type %T not supported", v.peer.LogID(), msg.Message)
					return
				}
				util.WriteTraceJsonLog(logger, fmt.Sprintf("Certification Request from %s", msg.From), req)
				v.onBlockCertificationRequest(req)
				break
			case network.ProtocolHandshake:
				req, correctType := msg.Message.(*handshake.Handshake)
				if !correctType {
					logger.Warning("%v type %T not supported", v.peer.LogID(), msg.Message)
					return
				}
				v.subscription.Subscribe(proto.SystemIdentifier(req.SystemIdentifier), req.NodeIdentifier)
				logger.Trace("%v handshake: system id %v, node %v", v.peer.LogID(), req.SystemIdentifier, req.NodeIdentifier)
				v.onHandshake(req)
				break
			default:
				logger.Warning("%v protocol %s not supported.", v.peer.LogID(), msg.Protocol)
				break
			}
		case uc, ok := <-v.consensusManager.CertificationResult():
			if !ok {
				logger.Warning("%v consensus channel closed, exiting loop", v.peer.LogID())
				return
			}
			v.onCertificationResult(&uc)
		}
	}
}

func (v *Node) sendResponse(nodeID string, uc *certificates.UnicityCertificate) error {
	peerID, err := peer.Decode(nodeID)
	if err != nil {
		logger.Warning("%v invalid node identifier: '%s'", nodeID)
		return err
	}
	logger.Debug("%v sending unicity certificate to partition %X node '%s', IR Hash: %X, Block Hash: %X",
		v.peer.LogID(), uc.UnicityTreeCertificate.SystemIdentifier, nodeID, uc.InputRecord.Hash, uc.InputRecord.BlockHash)
	return v.net.Send(
		network.OutputMessage{
			Protocol: network.ProtocolUnicityCertificates,
			Message:  uc,
		},
		[]peer.ID{peerID},
	)
<<<<<<< HEAD
=======
}

func (v *Node) onHandshake(req *handshake.Handshake) {
	v.subscription.Subscribe(proto.SystemIdentifier(req.SystemIdentifier), req.NodeIdentifier)
	sysID := proto.SystemIdentifier(req.SystemIdentifier)
	latestUnicityCertificate, err := v.consensusManager.GetLatestUnicityCertificate(sysID)
	if err != nil {
		logger.Warning("%v handshake error, partition %X certificate read failed, %v", v.peer.LogID(), sysID.Bytes(), err)
		return
	}
	if err = v.sendResponse(req.NodeIdentifier, latestUnicityCertificate); err != nil {
		logger.Warning("%v handshake error, failed to send response, %v", v.peer.LogID(), err)
		return
	}
>>>>>>> 150c248a
}

// OnBlockCertificationRequest handle certification requests from partition nodes.
// Partition nodes can only extend the stored/certified state
func (v *Node) onBlockCertificationRequest(req *certification.BlockCertificationRequest) {
	sysID := proto.SystemIdentifier(req.SystemIdentifier)
	_, ver, err := v.partitions.GetInfo(sysID)
	if err != nil {
		logger.Warning("%v block certification request from %X node %v rejected: %v",
			v.peer.LogID(), req.SystemIdentifier, req.NodeIdentifier, err)
		return
	}
	if err = ver.Verify(req.NodeIdentifier, req); err != nil {
		logger.Warning("%v block certification request from %X node %v rejected: %v",
			v.peer.LogID(), req.SystemIdentifier, req.NodeIdentifier, err)
		return
	}
	latestUnicityCertificate, err := v.consensusManager.GetLatestUnicityCertificate(sysID)
	if err != nil {
		logger.Warning("%v block certification request from %X node %v rejected, failed to read last certified state %v",
			v.peer.LogID(), req.SystemIdentifier, req.NodeIdentifier, err)
		return
	}
<<<<<<< HEAD
	v.subscription.Subscribe(systemIdentifier, req.NodeIdentifier)
=======
	v.subscription.Subscribe(sysID, req.NodeIdentifier)
>>>>>>> 150c248a
	err = consensus.CheckBlockCertificationRequest(req, latestUnicityCertificate)
	if err != nil {
		logger.Warning("%v block certification request from %X node %v invalid, %v",
			v.peer.LogID(), req.SystemIdentifier, req.NodeIdentifier, err)
		if err = v.sendResponse(req.NodeIdentifier, latestUnicityCertificate); err != nil {
			logger.Warning("%v send failed, %v", v.peer.LogID(), err)
		}
		return
	}
	if err = v.incomingRequests.Add(req); err != nil {
		logger.Warning("%v block certification request from %X node %v could not be stored, %v",
			v.peer.LogID(), err.Error())
		return
	}
	// There has to be at least one node in the partition, otherwise we could not have verified the request
	ir, consensusPossible := v.incomingRequests.IsConsensusReceived(sysID, ver)
	// In case of quorum or no quorum possible forward the IR change request to consensus manager
	if ir != nil {
		logger.Debug("%v partition %X reached consensus, new InputHash: %X",
			v.peer.LogID(), sysID.Bytes(), ir.Hash)
		requests := v.incomingRequests.GetRequests(sysID)
		v.consensusManager.RequestCertification() <- consensus.IRChangeRequest{
			SystemIdentifier: sysID,
			Reason:           consensus.Quorum,
			Requests:         requests,
		}
		return
	}
	if !consensusPossible {
		logger.Debug("%v partition %X consensus not possible, repeat UC",
			v.peer.LogID(), sysID.Bytes())
		// add all requests to prove that no consensus is possible
		requests := v.incomingRequests.GetRequests(sysID)
		v.consensusManager.RequestCertification() <- consensus.IRChangeRequest{
			SystemIdentifier: sysID,
			Reason:           consensus.QuorumNotPossible,
			Requests:         requests,
		}
		return
	}
}

func (v *Node) onCertificationResult(certificate *certificates.UnicityCertificate) {
	sysID := proto.SystemIdentifier(certificate.UnicityTreeCertificate.SystemIdentifier)
	// remember to clear the incoming buffer to accept new requests
	// NB! this will try and reset the store also in the case when system id is unknown, but this is fine
	defer func() {
		v.incomingRequests.Clear(sysID)
		logger.Trace("Resetting request store for partition '%X'", sysID.Bytes())
	}()
	subscribed := v.subscription.Get(sysID)
	// send response to all registered nodes
	for _, node := range subscribed {
		if err := v.sendResponse(node, certificate); err != nil {
			logger.Warning("%v send failed, %v", v.peer.LogID(), err)
		}
		v.subscription.SubscriberError(sysID, node)
	}
}<|MERGE_RESOLUTION|>--- conflicted
+++ resolved
@@ -136,8 +136,6 @@
 		},
 		[]peer.ID{peerID},
 	)
-<<<<<<< HEAD
-=======
 }
 
 func (v *Node) onHandshake(req *handshake.Handshake) {
@@ -152,7 +150,6 @@
 		logger.Warning("%v handshake error, failed to send response, %v", v.peer.LogID(), err)
 		return
 	}
->>>>>>> 150c248a
 }
 
 // OnBlockCertificationRequest handle certification requests from partition nodes.
@@ -176,11 +173,7 @@
 			v.peer.LogID(), req.SystemIdentifier, req.NodeIdentifier, err)
 		return
 	}
-<<<<<<< HEAD
-	v.subscription.Subscribe(systemIdentifier, req.NodeIdentifier)
-=======
 	v.subscription.Subscribe(sysID, req.NodeIdentifier)
->>>>>>> 150c248a
 	err = consensus.CheckBlockCertificationRequest(req, latestUnicityCertificate)
 	if err != nil {
 		logger.Warning("%v block certification request from %X node %v invalid, %v",
