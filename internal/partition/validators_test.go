package partition

import (
	gocrypto "crypto"
	"testing"

	"github.com/alphabill-org/alphabill/internal/certificates"
	"github.com/alphabill-org/alphabill/internal/crypto"
	"github.com/alphabill-org/alphabill/internal/network/protocol/blockproposal"
	"github.com/alphabill-org/alphabill/internal/network/protocol/genesis"
	testcertificates "github.com/alphabill-org/alphabill/internal/testutils/certificates"
	testsig "github.com/alphabill-org/alphabill/internal/testutils/sig"
	moneytesttx "github.com/alphabill-org/alphabill/internal/testutils/transaction/money"
	"github.com/alphabill-org/alphabill/internal/txsystem"
	"github.com/stretchr/testify/require"
)

var systemDescription = &genesis.SystemDescriptionRecord{
	SystemIdentifier: []byte{0, 0, 0, 0},
	T2Timeout:        2500,
}

func TestNewDefaultUnicityCertificateValidator_NotOk(t *testing.T) {
	_, v := testsig.CreateSignerAndVerifier(t)
	type args struct {
		systemDescription *genesis.SystemDescriptionRecord
		rootTrustBase     map[string]crypto.Verifier
		algorithm         gocrypto.Hash
	}
	tests := []struct {
		name    string
		args    args
		wantErr error
	}{
		{
			name: "system description record is nil",
			args: args{
				systemDescription: nil,
				rootTrustBase:     map[string]crypto.Verifier{"test": v},
				algorithm:         gocrypto.SHA256,
			},
			wantErr: genesis.ErrSystemDescriptionIsNil,
		},
		{
			name: "trust base is nil",
			args: args{
				systemDescription: systemDescription,
				rootTrustBase:     nil,
				algorithm:         gocrypto.SHA256,
			},
			wantErr: certificates.ErrRootValidatorInfoMissing,
		},
	}
	for _, tt := range tests {
		t.Run(tt.name, func(t *testing.T) {
			got, err := NewDefaultUnicityCertificateValidator(tt.args.systemDescription, tt.args.rootTrustBase, tt.args.algorithm)
			require.ErrorIs(t, err, tt.wantErr)
			require.Nil(t, got)
		})
	}
}

func TestDefaultUnicityCertificateValidator_ValidateNotOk(t *testing.T) {
	_, verifier := testsig.CreateSignerAndVerifier(t)
	rootTrust := map[string]crypto.Verifier{"test": verifier}
	v, err := NewDefaultUnicityCertificateValidator(systemDescription, rootTrust, gocrypto.SHA256)
	require.NoError(t, err)
	require.ErrorIs(t, v.Validate(nil), certificates.ErrUnicityCertificateIsNil)
}

func TestDefaultUnicityCertificateValidator_ValidateOk(t *testing.T) {
	signer, verifier := testsig.CreateSignerAndVerifier(t)
	rootTrust := map[string]crypto.Verifier{"test": verifier}
	v, err := NewDefaultUnicityCertificateValidator(systemDescription, rootTrust, gocrypto.SHA256)
	require.NoError(t, err)
	ir := &certificates.InputRecord{
		PreviousHash: make([]byte, 32),
		Hash:         make([]byte, 32),
		BlockHash:    make([]byte, 32),
		SummaryValue: make([]byte, 32),
		RoundNumber:  1,
	}
	uc := testcertificates.CreateUnicityCertificate(
		t,
		signer,
		ir,
		systemDescription,
		1,
		make([]byte, 32),
	)
	require.NoError(t, v.Validate(uc))
}

func TestNewDefaultBlockProposalValidator_NotOk(t *testing.T) {
	_, v := testsig.CreateSignerAndVerifier(t)
	type args struct {
		systemDescription *genesis.SystemDescriptionRecord
		trustBase         map[string]crypto.Verifier
		algorithm         gocrypto.Hash
	}
	tests := []struct {
		name    string
		args    args
		wantErr error
	}{
		{
			name: "system description record is nil",
			args: args{
				systemDescription: nil,
				trustBase:         map[string]crypto.Verifier{"test": v},
				algorithm:         gocrypto.SHA256,
			},
			wantErr: genesis.ErrSystemDescriptionIsNil,
		},
		{
			name: "trust base is nil",
			args: args{
				systemDescription: systemDescription,
				trustBase:         nil,
				algorithm:         gocrypto.SHA256,
			},
			wantErr: certificates.ErrRootValidatorInfoMissing,
		},
	}
	for _, tt := range tests {
		t.Run(tt.name, func(t *testing.T) {
			got, err := NewDefaultBlockProposalValidator(tt.args.systemDescription, tt.args.trustBase, tt.args.algorithm)
			require.ErrorIs(t, err, tt.wantErr)
			require.Nil(t, got)
		})
	}
}

func TestDefaultNewDefaultBlockProposalValidator_ValidateNotOk(t *testing.T) {
	_, verifier := testsig.CreateSignerAndVerifier(t)
	rootTrust := map[string]crypto.Verifier{"test": verifier}
	v, err := NewDefaultBlockProposalValidator(systemDescription, rootTrust, gocrypto.SHA256)
	require.NoError(t, err)
	require.ErrorIs(t, v.Validate(nil, nil), blockproposal.ErrBlockProposalIsNil)
}

func TestDefaultNewDefaultBlockProposalValidator_ValidateOk(t *testing.T) {
	signer, verifier := testsig.CreateSignerAndVerifier(t)
	nodeSigner, nodeVerifier := testsig.CreateSignerAndVerifier(t)
	rootTrust := map[string]crypto.Verifier{"test": verifier}
	v, err := NewDefaultBlockProposalValidator(systemDescription, rootTrust, gocrypto.SHA256)
	require.NoError(t, err)
	ir := &certificates.InputRecord{
		PreviousHash: make([]byte, 32),
		Hash:         make([]byte, 32),
		BlockHash:    make([]byte, 32),
		SummaryValue: make([]byte, 32),
		RoundNumber:  1,
	}
	uc := testcertificates.CreateUnicityCertificate(
		t,
		signer,
		ir,
		systemDescription,
		1,
		make([]byte, 32),
	)

	bp := &blockproposal.BlockProposal{
		SystemIdentifier:   uc.UnicityTreeCertificate.SystemIdentifier,
		NodeIdentifier:     "1",
		UnicityCertificate: uc,
		Transactions:       []*txsystem.Transaction{moneytesttx.RandomBillTransfer(t)},
	}
	err = bp.Sign(gocrypto.SHA256, nodeSigner)
	require.NoError(t, err)
	require.NoError(t, v.Validate(bp, nodeVerifier))
}

func TestDefaultTxValidator_ValidateNotOk(t *testing.T) {
	tests := []struct {
		name                     string
		tx                       txsystem.GenericTransaction
		latestBlockNumber        uint64
		expectedSystemIdentifier []byte
		errStr                   string
	}{
		{
			name:                     "tx is nil",
			tx:                       nil,
			latestBlockNumber:        10,
			expectedSystemIdentifier: []byte{1, 2, 3, 4},
			errStr:                   "transaction is nil",
		},
		{
			name:                     "invalid system identifier",
			tx:                       moneytesttx.RandomGenericBillTransfer(t), // default systemID is 0000
			latestBlockNumber:        10,
			expectedSystemIdentifier: []byte{1, 2, 3, 4},
<<<<<<< HEAD
			errStr:                   "invalid system identifier, expected 01020304, got 00000000",
=======
			errStr:                   "expected 01020304, got 00000000: invalid transaction system identifier",
>>>>>>> 9ce6393b
		},
		{
			name:                     "expired transaction",
			tx:                       moneytesttx.RandomGenericBillTransfer(t), // default timeout is 10
			latestBlockNumber:        11,
			expectedSystemIdentifier: []byte{0, 0, 0, 0},
			errStr:                   "transaction has timed out: transaction timeout round is 10, current round is 11",
		},
	}
	for _, tt := range tests {
		t.Run(tt.name, func(t *testing.T) {
			dtv := &DefaultTxValidator{
				systemIdentifier: tt.expectedSystemIdentifier,
			}
			err := dtv.Validate(tt.tx, tt.latestBlockNumber)
			require.ErrorContains(t, err, tt.errStr)
		})
	}
}<|MERGE_RESOLUTION|>--- conflicted
+++ resolved
@@ -192,11 +192,7 @@
 			tx:                       moneytesttx.RandomGenericBillTransfer(t), // default systemID is 0000
 			latestBlockNumber:        10,
 			expectedSystemIdentifier: []byte{1, 2, 3, 4},
-<<<<<<< HEAD
-			errStr:                   "invalid system identifier, expected 01020304, got 00000000",
-=======
 			errStr:                   "expected 01020304, got 00000000: invalid transaction system identifier",
->>>>>>> 9ce6393b
 		},
 		{
 			name:                     "expired transaction",
