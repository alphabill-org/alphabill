package store

import (
	"encoding/json"
	"fmt"

	"github.com/alphabill-org/alphabill/internal/certificates"
	"github.com/alphabill-org/alphabill/internal/network/protocol"
	"github.com/alphabill-org/alphabill/internal/util"
	bolt "go.etcd.io/bbolt"
)

const BoltRootChainStoreFileName = "rootchain.db"

var (
	// buckets
	prevRoundHashBucket = []byte("prevRoundHashBucket")
	roundBucket         = []byte("roundBucket")
	ucBucket            = []byte("ucBucket")
	irBucket            = []byte("irBucket")

	// keys
	prevRoundHashKey     = []byte("prevRoundHashKey")
	latestRoundNumberKey = []byte("latestRoundNumberKey")
)

type BoltStore struct {
	db *bolt.DB
}

func NewBoltStore(dbFile string) (*BoltStore, error) {
	db, err := bolt.Open(dbFile, 0600, nil)
	if err != nil {
		return nil, err
	}
	s := &BoltStore{db: db}
	err = s.createBuckets()
	if err != nil {
		return nil, err
	}
	return s, err
}

func (s *BoltStore) createBuckets() error {
	return s.db.Update(func(tx *bolt.Tx) error {
		_, err := tx.CreateBucketIfNotExists(roundBucket)
		if err != nil {
			return err
		}
		_, err = tx.CreateBucketIfNotExists(prevRoundHashBucket)
		if err != nil {
			return err
		}
		_, err = tx.CreateBucketIfNotExists(ucBucket)
		if err != nil {
			return err
		}
		_, err = tx.CreateBucketIfNotExists(irBucket)
		if err != nil {
			return err
		}
		return nil
	})
}

func (s *BoltStore) GetUC(id protocol.SystemIdentifier) (*certificates.UnicityCertificate, error) {
	var uc *certificates.UnicityCertificate
	err := s.db.View(func(tx *bolt.Tx) error {
		if ucJson := tx.Bucket(ucBucket).Get([]byte(id)); ucJson != nil {
			return json.Unmarshal(ucJson, &uc)
		}
		return nil
	})
	if err != nil {
		return nil, err
	}
	return uc, nil
}

func (s *BoltStore) ReadAllUC() (map[protocol.SystemIdentifier]*certificates.UnicityCertificate, error) {
	target := make(map[protocol.SystemIdentifier]*certificates.UnicityCertificate)
	err := s.db.View(func(tx *bolt.Tx) error {
		return tx.Bucket(ucBucket).ForEach(func(k, v []byte) error {
			var uc *certificates.UnicityCertificate
			if err := json.Unmarshal(v, &uc); err != nil {
				return err
			}
			target[protocol.SystemIdentifier(k)] = uc
			return nil
		})
	})
	if err != nil {
		return nil, err
	}
	return target, nil
}

func (s *BoltStore) CountUC() (int, error) {
	var keysCount int
	err := s.db.View(func(tx *bolt.Tx) error {
		keysCount = tx.Bucket(ucBucket).Stats().KeyN
		return nil
	})
	if err != nil {
		return -1, err
	}
	return keysCount, nil
}

func (s *BoltStore) AddIR(id protocol.SystemIdentifier, ir *certificates.InputRecord) error {
	err := s.db.Update(func(tx *bolt.Tx) error {
		val, err := json.Marshal(ir)
		if err != nil {
			return err
		}
		err = tx.Bucket(irBucket).Put([]byte(id), val)
		if err != nil {
			return err
		}
		return nil
	})
	if err != nil {
		return err
	}
	return nil
}

func (s *BoltStore) GetIR(id protocol.SystemIdentifier) (*certificates.InputRecord, error) {
	var ir *certificates.InputRecord
	err := s.db.View(func(tx *bolt.Tx) error {
		if ucJson := tx.Bucket(irBucket).Get([]byte(id)); ucJson != nil {
			return json.Unmarshal(ucJson, &ir)
		}
		return nil
	})
	if err != nil {
		return nil, err
	}
	return ir, nil
}

func (s *BoltStore) GetAllIRs() (map[protocol.SystemIdentifier]*certificates.InputRecord, error) {
	target := make(map[protocol.SystemIdentifier]*certificates.InputRecord)
	err := s.db.View(func(tx *bolt.Tx) error {
		return tx.Bucket(irBucket).ForEach(func(k, v []byte) error {
			var ir *certificates.InputRecord
			if err := json.Unmarshal(v, &ir); err != nil {
				return err
			}
			target[protocol.SystemIdentifier(k)] = ir
			return nil
		})
	})
	if err != nil {
		return nil, err
	}
	return target, nil
}

func (s *BoltStore) ReadLatestRoundNumber() (uint64, error) {
	var roundNr uint64
	err := s.db.View(func(tx *bolt.Tx) error {
		val := tx.Bucket(roundBucket).Get(latestRoundNumberKey)
		if val == nil {
			return nil
		}
		roundNr = util.BytesToUint64(val)
		return nil
	})
	if err != nil {
		return 0, err
	}
	return roundNr, nil
}

func (s *BoltStore) ReadLatestRoundRootHash() ([]byte, error) {
	var hash []byte
	err := s.db.View(func(tx *bolt.Tx) error {
		hash = tx.Bucket(prevRoundHashBucket).Get(prevRoundHashKey)
		return nil
	})
	if err != nil {
		return nil, err
	}
	return hash, nil
}

func (s *BoltStore) WriteState(newState RootState) error {
	err := s.db.Update(func(tx *bolt.Tx) error {
		var latestRoundNr uint64
		val := tx.Bucket(roundBucket).Get(latestRoundNumberKey)
		if val != nil {
			latestRoundNr = util.BytesToUint64(tx.Bucket(roundBucket).Get(latestRoundNumberKey))
		}
<<<<<<< HEAD
		if latestRoundNr >= newState.LatestRound {
			return errors.Errorf("Inconsistent round number, current=%v, new=%v", latestRoundNr, newState.LatestRound)
=======
		if latestRoundNr+1 != newState.LatestRound {
			return fmt.Errorf("inconsistent round number, current=%v, new=%v", latestRoundNr, newState.LatestRound)
>>>>>>> 03c1db9e
		}
		if err := tx.Bucket(roundBucket).Put(latestRoundNumberKey, util.Uint64ToBytes(newState.LatestRound)); err != nil {
			return err
		}
		certsBucket := tx.Bucket(ucBucket)
		for _, cert := range newState.Certificates {
			val, err := json.Marshal(cert)
			if err != nil {
				return err
			}
			err = certsBucket.Put(cert.UnicityTreeCertificate.SystemIdentifier, val)
			if err != nil {
				return err
			}
		}
		// clean IRs
		_ = tx.DeleteBucket(irBucket)
		_, _ = tx.CreateBucketIfNotExists(irBucket)

		return tx.Bucket(prevRoundHashBucket).Put(prevRoundHashKey, newState.LatestRootHash)
	})
	if err != nil {
		return err
	}
	return nil
}<|MERGE_RESOLUTION|>--- conflicted
+++ resolved
@@ -192,13 +192,8 @@
 		if val != nil {
 			latestRoundNr = util.BytesToUint64(tx.Bucket(roundBucket).Get(latestRoundNumberKey))
 		}
-<<<<<<< HEAD
 		if latestRoundNr >= newState.LatestRound {
-			return errors.Errorf("Inconsistent round number, current=%v, new=%v", latestRoundNr, newState.LatestRound)
-=======
-		if latestRoundNr+1 != newState.LatestRound {
 			return fmt.Errorf("inconsistent round number, current=%v, new=%v", latestRoundNr, newState.LatestRound)
->>>>>>> 03c1db9e
 		}
 		if err := tx.Bucket(roundBucket).Put(latestRoundNumberKey, util.Uint64ToBytes(newState.LatestRound)); err != nil {
 			return err
