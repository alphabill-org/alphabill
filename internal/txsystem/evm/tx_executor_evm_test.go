--- conflicted
+++ resolved
@@ -35,11 +35,8 @@
 	stateDB.AddBalance(fromAddr, big.NewInt(oneEth)) // add 1 ETH
 	gasPool := new(core.GasPool).AddGas(math.MaxUint64)
 	gasPrice := big.NewInt(DefaultGasPrice)
-<<<<<<< HEAD
-	_, err := execute(1, stateDB, memorydb.New(), &TxAttributes{
-=======
-	_, err := Execute(1, stateDB, &TxAttributes{
->>>>>>> cc55c979
+
+	_, err := Execute(1, stateDB, memorydb.New(), &TxAttributes{
 		From:  fromAddr.Bytes(),
 		Data:  common.Hex2Bytes(counterContractCode),
 		Gas:   10000000,
@@ -61,11 +58,7 @@
 	b.ResetTimer()
 	b.Run("call counter contract", func(b *testing.B) {
 		for i := 0; i < b.N; i++ {
-<<<<<<< HEAD
-			if _, err = execute(2, stateDB, memorydb.New(), callContract, systemIdentifier, gasPool, gasPrice); err != nil {
-=======
-			if _, err = Execute(2, stateDB, callContract, systemIdentifier, gasPool, gasPrice, false); err != nil {
->>>>>>> cc55c979
+			if _, err = Execute(2, stateDB, memorydb.New(), callContract, systemIdentifier, gasPool, gasPrice, false); err != nil {
 				b.Fatal("call transaction failed, %w", err)
 			}
 			callContract.Nonce += 1
@@ -465,11 +458,7 @@
 	}
 	for _, tt := range tests {
 		t.Run(tt.name, func(t *testing.T) {
-<<<<<<< HEAD
-			metadata, err := execute(tt.args.currentBlockNumber, tt.args.stateDB, memorydb.New(), tt.args.attr, systemIdentifier, tt.args.gp, gasPrice)
-=======
-			metadata, err := Execute(tt.args.currentBlockNumber, tt.args.stateDB, tt.args.attr, systemIdentifier, tt.args.gp, gasPrice, false)
->>>>>>> cc55c979
+			metadata, err := Execute(tt.args.currentBlockNumber, tt.args.stateDB, memorydb.New(), tt.args.attr, systemIdentifier, tt.args.gp, gasPrice, false)
 			if tt.wantErrStr != "" {
 				require.ErrorContains(t, err, tt.wantErrStr)
 				require.Nil(t, metadata)
@@ -512,17 +501,10 @@
 		Gas:   100000,
 		Nonce: 0,
 	}
-<<<<<<< HEAD
-	_, err := execute(1, stateDB, memorydb.New(), evmAttr, systemIdentifier, gasPool, gasPrice)
+	_, err := Execute(1, stateDB, memorydb.New(), evmAttr, systemIdentifier, gasPool, gasPrice, false)
 	require.NoError(t, err)
 	// Try to replay
-	_, err = execute(1, stateDB, memorydb.New(), evmAttr, systemIdentifier, gasPool, gasPrice)
-=======
-	_, err := Execute(1, stateDB, evmAttr, systemIdentifier, gasPool, gasPrice, false)
-	require.NoError(t, err)
-	// Try to replay
-	_, err = Execute(1, stateDB, evmAttr, systemIdentifier, gasPool, gasPrice, false)
->>>>>>> cc55c979
+	_, err = Execute(1, stateDB, memorydb.New(), evmAttr, systemIdentifier, gasPool, gasPrice, false)
 	require.ErrorContains(t, err, "nonce too low")
 }
 
@@ -542,17 +524,10 @@
 		Value: big.NewInt(0),
 		Nonce: 1,
 	}
-<<<<<<< HEAD
-	_, err = execute(2, stateDB, memorydb.New(), callContract, systemIdentifier, gasPool, gasPrice)
+	_, err = Execute(2, stateDB, memorydb.New(), callContract, systemIdentifier, gasPool, gasPrice, false)
 	require.NoError(t, err)
 	// try to replay
-	_, err = execute(2, stateDB, memorydb.New(), callContract, systemIdentifier, gasPool, gasPrice)
-=======
-	_, err = Execute(2, stateDB, callContract, systemIdentifier, gasPool, gasPrice, false)
-	require.NoError(t, err)
-	// try to replay
-	_, err = Execute(2, stateDB, callContract, systemIdentifier, gasPool, gasPrice, false)
->>>>>>> cc55c979
+	_, err = Execute(2, stateDB, memorydb.New(), callContract, systemIdentifier, gasPool, gasPrice, false)
 	require.ErrorContains(t, err, "nonce too low")
 }
 
@@ -575,12 +550,12 @@
 		UnicityCertificate: &types.UnicityCertificate{InputRecord: &types.InputRecord{RoundNumber: 1, BlockHash: test.RandomBytes(32)}},
 	}
 	require.NoError(t, mockDB.Write(util.Uint64ToBytes(uint64(1)), &b))
-	_, err := execute(2, stateDB, mockDB, &TxAttributes{
+	_, err := Execute(2, stateDB, mockDB, &TxAttributes{
 		From:  fromAddr.Bytes(),
 		Data:  common.Hex2Bytes(getPreviousHashCode),
 		Gas:   10000000,
 		Value: big.NewInt(0),
-	}, systemIdentifier, gasPool, gasPrice)
+	}, systemIdentifier, gasPool, gasPrice, false)
 	require.NoError(t, err)
 	scAddr := evmcrypto.CreateAddress(common.BytesToAddress(from), 0)
 	cABI, err := abi.JSON(bytes.NewBuffer([]byte(getPreviousHashABI)))
@@ -594,7 +569,7 @@
 		Value: big.NewInt(0),
 		Nonce: 1,
 	}
-	res, err := execute(2, stateDB, mockDB, callContract, systemIdentifier, gasPool, gasPrice)
+	res, err := Execute(2, stateDB, mockDB, callContract, systemIdentifier, gasPool, gasPrice, false)
 	require.NoError(t, err)
 	require.NotNil(t, res)
 	require.Equal(t, types.TxStatusSuccessful, res.SuccessIndicator)
@@ -603,7 +578,7 @@
 	require.EqualValues(t, b.UnicityCertificate.InputRecord.BlockHash, details.ReturnData)
 	// query not existing block
 	callContract.Nonce++
-	res, err = execute(3, stateDB, mockDB, callContract, systemIdentifier, gasPool, gasPrice)
+	res, err = Execute(3, stateDB, mockDB, callContract, systemIdentifier, gasPool, gasPrice, false)
 	require.NoError(t, err)
 	require.NotNil(t, res)
 	require.Equal(t, types.TxStatusSuccessful, res.SuccessIndicator)
