--- conflicted
+++ resolved
@@ -122,17 +122,11 @@
 		return fmt.Errorf("invalid handshake request: %w", err)
 	}
 	// process
-<<<<<<< HEAD
-	latestUnicityCertificate, err := v.consensusManager.GetLatestUnicityCertificate(req.SystemIdentifier)
-	if err != nil {
-		return fmt.Errorf("reading latest certificate: %w", err)
-=======
 	// ignore error here, as validate already checks system identifier length, conversion cannot fail
 	sysID, _ := req.SystemIdentifier.Id32()
 	latestUnicityCertificate, err := v.consensusManager.GetLatestUnicityCertificate(sysID)
 	if err != nil {
 		return fmt.Errorf("reading partition %s certificate: %w", sysID, err)
->>>>>>> 364aeb2f
 	}
 	v.subscription.Subscribe(sysID, req.NodeIdentifier)
 	if err = v.sendResponse(ctx, req.NodeIdentifier, latestUnicityCertificate); err != nil {
@@ -155,11 +149,7 @@
 	if err = pTrustBase.Verify(req.NodeIdentifier, req); err != nil {
 		return fmt.Errorf("%X node %v rejected: %w", req.SystemIdentifier, req.NodeIdentifier, err)
 	}
-<<<<<<< HEAD
-	latestUnicityCertificate, err := v.consensusManager.GetLatestUnicityCertificate(req.SystemIdentifier)
-=======
 	latestUnicityCertificate, err := v.consensusManager.GetLatestUnicityCertificate(sysID32)
->>>>>>> 364aeb2f
 	if err != nil {
 		return fmt.Errorf("reading last certified state: %w", err)
 	}
@@ -190,11 +180,7 @@
 		v.log.DebugContext(ctx, fmt.Sprintf("partition %s reached consensus, new InputHash: %X", sysID32, proof[0].InputRecord.Hash))
 		select {
 		case v.consensusManager.RequestCertification() <- consensus.IRChangeRequest{
-<<<<<<< HEAD
-			SystemIdentifier: sysID.Bytes(),
-=======
 			SystemIdentifier: sysID32,
->>>>>>> 364aeb2f
 			Reason:           consensus.Quorum,
 			Requests:         proof,
 		}:
@@ -206,11 +192,7 @@
 		// add all nodeRequest to prove that no consensus is possible
 		select {
 		case v.consensusManager.RequestCertification() <- consensus.IRChangeRequest{
-<<<<<<< HEAD
-			SystemIdentifier: sysID.Bytes(),
-=======
 			SystemIdentifier: sysID32,
->>>>>>> 364aeb2f
 			Reason:           consensus.QuorumNotPossible,
 			Requests:         proof,
 		}:
