package clientmock

import (
	"context"

	"github.com/alphabill-org/alphabill/internal/rpc/alphabill"
	"github.com/alphabill-org/alphabill/internal/types"
	"github.com/fxamacker/cbor/v2"
)

// MockAlphabillClient for testing. NOT thread safe.
type (
	MockAlphabillClient struct {
		recordedTxs              []*types.TransactionOrder
		txResponse               error
		maxBlockNumber           uint64
		maxRoundNumber           uint64
		shutdown                 bool
		blocks                   map[uint64]*types.Block
		txListener               func(tx *types.TransactionOrder)
		incrementOnFetch         bool // if true, maxBlockNumber will be incremented on each GetBlocks call
		lastRequestedBlockNumber uint64
	}
	Option func(c *MockAlphabillClient)
)

func NewMockAlphabillClient(options ...Option) *MockAlphabillClient {
	mockClient := &MockAlphabillClient{blocks: map[uint64]*types.Block{}}
	for _, o := range options {
		o(mockClient)
	}
	return mockClient
}

func WithMaxBlockNumber(blockNumber uint64) Option {
	return func(c *MockAlphabillClient) {
		c.SetMaxBlockNumber(blockNumber)
	}
}

func WithMaxRoundNumber(roundNumber uint64) Option {
	return func(c *MockAlphabillClient) {
		c.maxRoundNumber = roundNumber
	}
}

func WithBlocks(blocks map[uint64]*types.Block) Option {
	return func(c *MockAlphabillClient) {
		c.blocks = blocks
	}
}

func (c *MockAlphabillClient) SendTransaction(_ context.Context, tx *types.TransactionOrder) error {
	c.recordedTxs = append(c.recordedTxs, tx)
	if c.txListener != nil {
		c.txListener(tx)
	}
	return c.txResponse
}

<<<<<<< HEAD
func (c *MockAlphabillClient) SendTransactionWithRetry(ctx context.Context, tx *txsystem.Transaction, maxTries int) error {
	return c.SendTransaction(ctx, tx)
}

func (c *MockAlphabillClient) GetBlock(ctx context.Context, blockNumber uint64) (*block.Block, error) {
=======
func (c *MockAlphabillClient) GetBlock(_ context.Context, blockNumber uint64) ([]byte, error) {
>>>>>>> 069fd0b8
	if c.incrementOnFetch {
		defer c.SetMaxBlockNumber(blockNumber + 1)
	}
	if c.blocks != nil {
		b := c.blocks[blockNumber]
		return cbor.Marshal(b)
	}
	return nil, nil
}

func (c *MockAlphabillClient) GetBlocks(_ context.Context, blockNumber, _ uint64) (*alphabill.GetBlocksResponse, error) {
	c.lastRequestedBlockNumber = blockNumber
	if c.incrementOnFetch {
		defer c.SetMaxBlockNumber(blockNumber + 1)
	}
	batchMaxBlockNumber := blockNumber
	if blockNumber <= c.maxBlockNumber {
		var blocks [][]byte
		b, f := c.blocks[blockNumber]
		if f {
			blockBytes, err := cbor.Marshal(b)
			if err != nil {
				return nil, err
			}
			blocks = [][]byte{blockBytes}
			batchMaxBlockNumber = b.UnicityCertificate.InputRecord.RoundNumber
		} else {
			blocks = [][]byte{}
		}
		return &alphabill.GetBlocksResponse{
			MaxBlockNumber:      c.maxBlockNumber,
			MaxRoundNumber:      c.maxRoundNumber,
			Blocks:              blocks,
			BatchMaxBlockNumber: batchMaxBlockNumber,
		}, nil
	}
	return &alphabill.GetBlocksResponse{
		MaxBlockNumber:      c.maxBlockNumber,
		MaxRoundNumber:      c.maxRoundNumber,
		Blocks:              [][]byte{},
		BatchMaxBlockNumber: batchMaxBlockNumber,
	}, nil
}

func (c *MockAlphabillClient) GetRoundNumber(ctx context.Context) (uint64, error) {
	return c.maxRoundNumber, nil
}

func (c *MockAlphabillClient) Close() error {
	c.shutdown = true
	return nil
}

func (c *MockAlphabillClient) IsShutdown() bool {
	return c.shutdown
}

func (c *MockAlphabillClient) SetTxResponse(txResponse error) {
	c.txResponse = txResponse
}

func (c *MockAlphabillClient) SetMaxBlockNumber(blockNumber uint64) {
	c.maxBlockNumber = blockNumber
	if c.maxBlockNumber > c.maxRoundNumber {
		c.SetMaxRoundNumber(c.maxBlockNumber)
	}
}

func (c *MockAlphabillClient) SetMaxRoundNumber(roundNumber uint64) {
	if c.maxBlockNumber > roundNumber {
		panic("round number cannot be behind the block number")
	}
	c.maxRoundNumber = roundNumber
}

func (c *MockAlphabillClient) SetBlock(b *types.Block) {
	c.blocks[b.UnicityCertificate.InputRecord.RoundNumber] = b
}

func (c *MockAlphabillClient) GetRecordedTransactions() []*types.TransactionOrder {
	return c.recordedTxs
}

func (c *MockAlphabillClient) ClearRecordedTransactions() {
	c.recordedTxs = make([]*types.TransactionOrder, 0)
}

func (c *MockAlphabillClient) SetTxListener(txListener func(tx *types.TransactionOrder)) {
	c.txListener = txListener
}

func (c *MockAlphabillClient) SetIncrementOnFetch(incrementOnFetch bool) {
	c.incrementOnFetch = incrementOnFetch
}

func (c *MockAlphabillClient) GetLastRequestedBlockNumber() uint64 {
	return c.lastRequestedBlockNumber
}<|MERGE_RESOLUTION|>--- conflicted
+++ resolved
@@ -58,15 +58,11 @@
 	return c.txResponse
 }
 
-<<<<<<< HEAD
-func (c *MockAlphabillClient) SendTransactionWithRetry(ctx context.Context, tx *txsystem.Transaction, maxTries int) error {
+func (c *MockAlphabillClient) SendTransactionWithRetry(ctx context.Context, tx *types.TransactionOrder, maxTries int) error {
 	return c.SendTransaction(ctx, tx)
 }
 
-func (c *MockAlphabillClient) GetBlock(ctx context.Context, blockNumber uint64) (*block.Block, error) {
-=======
 func (c *MockAlphabillClient) GetBlock(_ context.Context, blockNumber uint64) ([]byte, error) {
->>>>>>> 069fd0b8
 	if c.incrementOnFetch {
 		defer c.SetMaxBlockNumber(blockNumber + 1)
 	}
