--- conflicted
+++ resolved
@@ -12,17 +12,11 @@
 	"github.com/alphabill-org/alphabill/internal/testutils/partition"
 	testsig "github.com/alphabill-org/alphabill/internal/testutils/sig"
 	"github.com/alphabill-org/alphabill/keyvaluedb/memorydb"
-<<<<<<< HEAD
 	"github.com/alphabill-org/alphabill/predicates/templates"
 	"github.com/alphabill-org/alphabill/state"
 	"github.com/alphabill-org/alphabill/txsystem"
 	"github.com/alphabill-org/alphabill/txsystem/evm/unit"
 	fcunit "github.com/alphabill-org/alphabill/txsystem/fc/unit"
-=======
-	"github.com/alphabill-org/alphabill/state"
-	"github.com/alphabill-org/alphabill/txsystem"
-	"github.com/alphabill-org/alphabill/txsystem/evm/statedb"
->>>>>>> a2564c2b
 	"github.com/alphabill-org/alphabill/types"
 	"github.com/ethereum/go-ethereum/accounts/abi"
 	"github.com/ethereum/go-ethereum/common"
@@ -57,39 +51,18 @@
 
 var systemIdentifier = []byte{0, 0, 4, 2}
 
-func newStateWithFeeCredit(t *testing.T, feeCreditID types.UnitID) *state.State {
-	s := state.NewEmptyState()
-	require.NoError(t, s.Apply(
-		fcunit.AddCredit(feeCreditID, templates.AlwaysTrueBytes(), unit.NewEvmFcr(oneAlpha, make([]byte, 32), 1000)),
-	))
-	_, _, err := s.CalculateRoot()
-	require.NoError(t, err)
-	require.NoError(t, s.Commit())
-	return s
-}
-
 func TestEVMPartition_DeployAndCallContract(t *testing.T) {
-<<<<<<< HEAD
 	from := common.BytesToAddress(test.RandomBytes(20))
 	fcrID := unit.NewFeeCreditRecordID(nil, from.Bytes())
-	evmPartition, err := testpartition.NewPartition(t, 3, func(trustBase map[string]crypto.Verifier) txsystem.TransactionSystem {
-		system, err := NewEVMTxSystem(
-			systemIdentifier,
-			logger.New(t),
-			WithTrustBase(trustBase),
-			WithState(newStateWithFeeCredit(t, fcrID)),
-			WithBlockDB(memorydb.New()),
-=======
-	from := test.RandomBytes(20)
-	genesisState := newGenesisState(t, from, big.NewInt(oneEth))
+	genesisState := newGenesisStateWithFC(t, fcrID, oneAlpha)
 	evmPartition, err := testpartition.NewPartition(t, 3, func(trustBase map[string]crypto.Verifier) txsystem.TransactionSystem {
 		genesisState = genesisState.Clone()
 		system, err := NewEVMTxSystem(
 			systemIdentifier,
 			logger.New(t),
+			WithTrustBase(trustBase),
 			WithBlockDB(memorydb.New()),
 			WithState(genesisState),
->>>>>>> a2564c2b
 		) // 1 ETH
 		require.NoError(t, err)
 		return system
@@ -158,17 +131,8 @@
 	rootTrust := map[string]crypto.Verifier{"1": v}
 	cABI, err := abi.JSON(bytes.NewBuffer([]byte(counterABI)))
 	require.NoError(t, err)
-<<<<<<< HEAD
-	system, err := NewEVMTxSystem(
-		systemIdentifier,
-		logger.New(t),
-		WithTrustBase(rootTrust),
-		WithState(newStateWithFeeCredit(t, unit.NewEvmAccountIDFromAddress(from))),
-		WithBlockDB(memorydb.New())) // 1 ETH
-=======
-	genesisState := newGenesisState(t, from, big.NewInt(oneEth))
-	system, err := NewEVMTxSystem(systemIdentifier, logger.New(t), WithBlockDB(memorydb.New()), WithState(genesisState)) // 1 ETH
->>>>>>> a2564c2b
+	genesisState := newGenesisStateWithFC(t, fcrID, oneAlpha)
+	system, err := NewEVMTxSystem(systemIdentifier, logger.New(t), WithTrustBase(rootTrust), WithBlockDB(memorydb.New()), WithState(genesisState)) // 1 ETH
 	require.NoError(t, err)
 
 	// Simulate round 1
@@ -246,27 +210,17 @@
 	require.NotEqualValues(t, round2EndState.Root(), round1EndState.Root())
 }
 
-<<<<<<< HEAD
+func newGenesisStateWithFC(t *testing.T, feeCreditID types.UnitID, amount uint64) *state.State {
+	s := state.NewEmptyState()
+	require.NoError(t, s.Apply(
+		fcunit.AddCredit(feeCreditID, templates.AlwaysTrueBytes(), unit.NewEvmFcr(amount, make([]byte, 32), 1000)),
+	))
+	_, _, err := s.CalculateRoot()
+	require.NoError(t, err)
+	return s
+}
+
 func createTransferTx(t *testing.T, from common.Address, to []byte) *types.TransactionOrder {
-=======
-func newGenesisState(t *testing.T, initialAccountAddress []byte, initialAccountBalance *big.Int) *state.State {
-	s := state.NewEmptyState()
-	if len(initialAccountAddress) > 0 && initialAccountBalance.Cmp(big.NewInt(0)) > 0 {
-		address := common.BytesToAddress(initialAccountAddress)
-		id := s.Savepoint()
-		stateDB := statedb.NewStateDB(s, logger.New(t))
-		stateDB.CreateAccount(address)
-		stateDB.AddBalance(address, initialAccountBalance)
-		s.ReleaseToSavepoint(id)
-
-		_, _, err := s.CalculateRoot()
-		require.NoError(t, err)
-	}
-	return s
-}
-
-func createTransferTx(t *testing.T, from []byte, to []byte) *types.TransactionOrder {
->>>>>>> a2564c2b
 	evmAttr := &TxAttributes{
 		From:  from.Bytes(),
 		To:    to,
