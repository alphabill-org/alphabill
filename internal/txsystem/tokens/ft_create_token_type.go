--- conflicted
+++ resolved
@@ -15,19 +15,11 @@
 
 var ErrStrUnitIDIsZero = "unit ID cannot be zero"
 
-<<<<<<< HEAD
 func handleCreateFungibleTokenTypeTx(options *Options) txsystem.GenericExecuteFunc[CreateFungibleTokenTypeAttributes] {
 	return func(tx *types.TransactionOrder, attr *CreateFungibleTokenTypeAttributes, currentBlockNr uint64) (*types.ServerMetadata, error) {
 		logger.Debug("Processing Create Fungible Token Type tx: %v", tx)
 		if err := validateCreateFungibleTokenType(tx, attr, options.state); err != nil {
 			return nil, fmt.Errorf("invalid create fungible token tx: %w", err)
-=======
-func handleCreateFungibleTokenTypeTx(options *Options) txsystem.GenericExecuteFunc[*createFungibleTokenTypeWrapper] {
-	return func(tx *createFungibleTokenTypeWrapper, currentBlockNr uint64) error {
-		logger.Debug("Processing Create Fungible Token Type tx: %v", tx.transaction.ToLogString(logger))
-		if err := validateCreateFungibleTokenType(tx, options.state); err != nil {
-			return fmt.Errorf("invalid create fungible token tx: %w", err)
->>>>>>> b88133b8
 		}
 		fee := options.feeCalculator()
 
@@ -35,30 +27,15 @@
 		h := tx.Hash(options.hashAlgorithm)
 
 		// update state
-<<<<<<< HEAD
-		// disable fee handling if fee is calculated to 0 (used to temporarily disable fee handling, can be removed after all wallets are updated)
-		var fcFunc rma.Action
-		if options.feeCalculator() == 0 {
-			fcFunc = func(tree *rma.Tree) error {
-				return nil
-			}
-		} else {
-			fcrID := util.BytesToUint256(tx.GetClientFeeCreditRecordID())
-			fcFunc = fc.DecrCredit(fcrID, fee, h)
-		}
+		fcrID := util.BytesToUint256(tx.GetClientFeeCreditRecordID())
+		unitID := util.BytesToUint256(tx.UnitID())
 		if err := options.state.AtomicUpdate(
-			fcFunc,
-			rma.AddItem(util.BytesToUint256(tx.UnitID()), script.PredicateAlwaysTrue(), newFungibleTokenTypeData(attr), h)); err != nil {
+			fc.DecrCredit(fcrID, fee, h),
+			rma.AddItem(unitID, script.PredicateAlwaysTrue(), newFungibleTokenTypeData(attr), h),
+		); err != nil {
 			return nil, err
 		}
 		return &types.ServerMetadata{ActualFee: fee}, nil
-=======
-		fcrID := tx.transaction.GetClientFeeCreditRecordID()
-		return options.state.AtomicUpdate(
-			fc.DecrCredit(fcrID, fee, h),
-			rma.AddItem(tx.UnitID(), script.PredicateAlwaysTrue(), newFungibleTokenTypeData(tx), h),
-		)
->>>>>>> b88133b8
 	}
 }
 
