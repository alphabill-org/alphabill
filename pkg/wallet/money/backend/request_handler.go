--- conflicted
+++ resolved
@@ -214,11 +214,7 @@
 		api.rw.ErrorResponse(w, http.StatusNotFound, fmt.Errorf("no proof found for tx 0x%X (unit 0x%X)", txHash, unitID))
 		return
 	}
-<<<<<<< HEAD
 	api.rw.WriteResponse(w, bill.TxProof)
-=======
-	writeAsJson(w, bill.ToGenericBills())
->>>>>>> 857c0fb4
 }
 
 // getBill returns "normal" or "fee credit" bill for given id,
@@ -288,11 +284,7 @@
 		api.rw.ErrorResponse(w, http.StatusNotFound, errors.New("fee credit bill does not exist"))
 		return
 	}
-<<<<<<< HEAD
-	api.rw.WriteResponse(w, fcb.toProto())
-=======
-	writeAsJson(w, fcb.ToGenericBill())
->>>>>>> 857c0fb4
+	api.rw.WriteResponse(w, fcb.ToGenericBill())
 }
 
 // @Summary Forward transactions to partition node(s)
@@ -399,13 +391,8 @@
 	return billVMs
 }
 
-<<<<<<< HEAD
-func (b *ListBillVM) ToProto() *sdk.Bill {
+func (b *ListBillVM) ToGenericBill() *sdk.Bill {
 	return &sdk.Bill{
-=======
-func (b *ListBillVM) ToGenericBill() *wallet.Bill {
-	return &wallet.Bill{
->>>>>>> 857c0fb4
 		Id:       b.Id,
 		Value:    b.Value,
 		TxHash:   b.TxHash,
