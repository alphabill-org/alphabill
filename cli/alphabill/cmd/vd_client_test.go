--- conflicted
+++ resolved
@@ -11,12 +11,8 @@
 
 	"github.com/alphabill-org/alphabill/internal/async"
 	"github.com/alphabill-org/alphabill/internal/network/protocol/genesis"
-<<<<<<< HEAD
 	rootgenesis "github.com/alphabill-org/alphabill/internal/rootvalidator/genesis"
-=======
-	"github.com/alphabill-org/alphabill/internal/rootchain"
 	"github.com/alphabill-org/alphabill/internal/testutils/net"
->>>>>>> 1fb97fa7
 	testsig "github.com/alphabill-org/alphabill/internal/testutils/sig"
 	testtime "github.com/alphabill-org/alphabill/internal/testutils/time"
 	"github.com/alphabill-org/alphabill/internal/util"
@@ -29,16 +25,10 @@
 	nodeGenesisFileLocation := path.Join(homeDirVD, nodeGenesisFileName)
 	partitionGenesisFileLocation := path.Join(homeDirVD, "partition-genesis.json")
 	testtime.MustRunInTime(t, 20*time.Second, func() {
-<<<<<<< HEAD
-		port := "9744"
-		listenAddr := ":" + port // listen is on all devices, so it would work in CI inside docker too.
-		dialAddr := "localhost:" + port
-=======
 		freePort, err := net.GetFreePort()
 		require.NoError(t, err)
 		listenAddr := fmt.Sprintf(":%v", freePort) // listen is on all devices, so it would work in CI inside docker too.
 		dialAddr := fmt.Sprintf("localhost:%v", freePort)
->>>>>>> 1fb97fa7
 
 		appStoppedWg := sync.WaitGroup{}
 		ctx, _ := async.WithWaitGroup(context.Background())
