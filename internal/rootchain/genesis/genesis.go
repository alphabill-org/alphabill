package genesis

import (
	"bytes"
	gocrypto "crypto"
	"errors"
	"fmt"
	"sort"

	"github.com/alphabill-org/alphabill/internal/crypto"
	"github.com/alphabill-org/alphabill/internal/network/protocol/genesis"
	abtypes "github.com/alphabill-org/alphabill/internal/rootchain/consensus/abdrc/types"
	"github.com/alphabill-org/alphabill/internal/rootchain/unicitytree"
	"github.com/alphabill-org/alphabill/internal/types"
	"github.com/alphabill-org/alphabill/internal/util"
)

var ErrEncryptionPubKeyIsNil = errors.New("encryption public key is nil")
var ErrSignerIsNil = errors.New("signer is nil")

type (
	rootGenesisConf struct {
		peerID                string
		encryptionPubKeyBytes []byte
		signer                crypto.Signer
		totalValidators       uint32
		blockRateMs           uint32
		consensusTimeoutMs    uint32
		quorumThreshold       uint32
		hashAlgorithm         gocrypto.Hash
	}

	Option func(c *rootGenesisConf)

	UnicitySealFunc func(rootHash []byte) (*types.UnicitySeal, error)
)

func (c *rootGenesisConf) QuorumThreshold() uint32 {
	if c.quorumThreshold == 0 {
		return genesis.GetMinQuorumThreshold(c.totalValidators)
	}
	return c.quorumThreshold
}

func (c *rootGenesisConf) isValid() error {
	if c.peerID == "" {
		return genesis.ErrNodeIdentifierIsEmpty
	}
	if c.signer == nil {
		return ErrSignerIsNil
	}
	if len(c.encryptionPubKeyBytes) == 0 {
		return ErrEncryptionPubKeyIsNil
	}
	if c.totalValidators < 1 {
		return genesis.ErrInvalidNumberOfRootValidators
	}
	if c.totalValidators < c.quorumThreshold {
		return fmt.Errorf("invalid quorum threshold %v is higher than total number of root nodes %v",
			c.quorumThreshold, c.totalValidators)
	}
	if c.quorumThreshold < genesis.GetMinQuorumThreshold(c.totalValidators) {
		return fmt.Errorf("invalid quorum threshold, for %v nodes minimum quorum is %v",
			c.totalValidators, genesis.GetMinQuorumThreshold(c.totalValidators))
	}
	if c.consensusTimeoutMs < genesis.MinConsensusTimeout {
		return fmt.Errorf("invalid consensus timeout, must be at least %v", genesis.MinConsensusTimeout)
	}
	if c.blockRateMs < genesis.MinBlockRateMs {
		return fmt.Errorf("invalid block rate, must be at least %v", genesis.MinBlockRateMs)
	}
	return nil
}

func WithTotalNodes(rootValidators uint32) Option {
	return func(c *rootGenesisConf) {
		c.totalValidators = rootValidators
	}
}

func WithBlockRate(rate uint32) Option {
	return func(c *rootGenesisConf) {
		c.blockRateMs = rate
	}
}

func WithConsensusTimeout(timeoutMs uint32) Option {
	return func(c *rootGenesisConf) {
		c.consensusTimeoutMs = timeoutMs
	}
}

func WithQuorumThreshold(threshold uint32) Option {
	return func(c *rootGenesisConf) {
		c.quorumThreshold = threshold
	}
}

// WithHashAlgorithm set custom hash algorithm (unused for now, remove?)
func WithHashAlgorithm(hashAlgorithm gocrypto.Hash) Option {
	return func(c *rootGenesisConf) {
		c.hashAlgorithm = hashAlgorithm
	}
}

func createUnicityCertificates(utData []*unicitytree.Data, hash gocrypto.Hash, sealFn UnicitySealFunc) (map[types.SystemID32]*types.UnicityCertificate, error) {
	// calculate unicity tree
	ut, err := unicitytree.New(hash.New(), utData)
	if err != nil {
		return nil, fmt.Errorf("unicity tree calculation failed, %w", err)
	}
	// create seal
	rootHash := ut.GetRootHash()
	seal, err := sealFn(rootHash)
	if err != nil {
		return nil, fmt.Errorf("unicity seal generation failed, %w", err)
	}
	certs := make(map[types.SystemID32]*types.UnicityCertificate)
	// extract certificates
	for _, d := range utData {
		utCert, err := ut.GetCertificate(d.SystemIdentifier)
		if err != nil {
			return nil, fmt.Errorf("get unicity tree certificate error: %w", err)
		}
		uc := &types.UnicityCertificate{
			InputRecord: d.InputRecord,
			UnicityTreeCertificate: &types.UnicityTreeCertificate{
				SystemIdentifier:      utCert.SystemIdentifier,
				SiblingHashes:         utCert.SiblingHashes,
				SystemDescriptionHash: utCert.SystemDescriptionHash,
			},
			UnicitySeal: seal,
		}
		sysID, err := d.SystemIdentifier.Id32()
		if err != nil {
			return nil, err
		}
		certs[sysID] = uc
	}
	return certs, nil
}

func NewPartitionRecordFromNodes(nodes []*genesis.PartitionNode) ([]*genesis.PartitionRecord, error) {
	var partitionNodesMap = make(map[string][]*genesis.PartitionNode)
	for _, n := range nodes {
		if err := n.IsValid(); err != nil {
			return nil, fmt.Errorf("partition node %s validation failed, %w", n.NodeIdentifier, err)
		}
		si := string(n.BlockCertificationRequest.SystemIdentifier)
		partitionNodesMap[si] = append(partitionNodesMap[si], n)
	}

	var partitionRecords []*genesis.PartitionRecord
	for _, partitionNodes := range partitionNodesMap {
		pr, err := newPartitionRecord(partitionNodes)
		if err != nil {
			return nil, fmt.Errorf("partition record generation error: %w", err)
		}
		partitionRecords = append(partitionRecords, pr)
	}
	return partitionRecords, nil
}

func NewRootGenesis(id string, s crypto.Signer, encPubKey []byte, partitions []*genesis.PartitionRecord,
	opts ...Option) (*genesis.RootGenesis, []*genesis.PartitionGenesis, error) {

	c := &rootGenesisConf{
		peerID:                id,
		signer:                s,
		encryptionPubKeyBytes: encPubKey,
		totalValidators:       1,
		blockRateMs:           genesis.DefaultBlockRateMs,
		consensusTimeoutMs:    genesis.DefaultConsensusTimeout,
		quorumThreshold:       0,
		hashAlgorithm:         gocrypto.SHA256,
	}

	for _, option := range opts {
		option(c)
	}
	// if not set, use min as default
	if c.quorumThreshold == 0 {
		c.quorumThreshold = genesis.GetMinQuorumThreshold(c.totalValidators)
	}
	if err := c.isValid(); err != nil {
		return nil, nil, fmt.Errorf("consensus parameters validation failed, %w", err)
	}
	ver, err := s.Verifier()
	if err != nil {
		return nil, nil, fmt.Errorf("verifier error, %w", err)
	}
	trustBase := map[string]crypto.Verifier{c.peerID: ver}
	// make sure that there are no duplicate system id's in provided partition records
	if err = genesis.CheckPartitionSystemIdentifiersUnique(partitions); err != nil {
		return nil, nil, fmt.Errorf("partition genesis records not unique: %w", err)
	}
	// iterate over all partitions and make sure that all requests are matching and every node is represented
	ucData := make([]*unicitytree.Data, len(partitions))
	// remember system description records hashes and system id for verification
	sdrhs := make(map[types.SystemID32][]byte, len(partitions))
	for i, partition := range partitions {
		// Check that partition is valid: required fields sent and no duplicate node, all requests with same system id
		if err = partition.IsValid(); err != nil {
			return nil, nil, fmt.Errorf("invalid partition record: %w", err)
		}
		sdrh := partition.SystemDescriptionRecord.Hash(c.hashAlgorithm)
		// if partition is valid then conversion cannot fail
		sysID, _ := partition.SystemDescriptionRecord.SystemIdentifier.Id32()
		sdrhs[sysID] = sdrh
		// if it is valid it must have at least one validator with a valid certification request
		// if there is more, all input records are matching
		ucData[i] = &unicitytree.Data{
			SystemIdentifier:            partition.SystemDescriptionRecord.SystemIdentifier,
			InputRecord:                 partition.Validators[0].BlockCertificationRequest.InputRecord,
			SystemDescriptionRecordHash: sdrh,
		}
	}
	// if all requests match then consensus is present
	sealFn := func(rootHash []byte) (*types.UnicitySeal, error) {
		roundMeta := &abtypes.RoundInfo{
			RoundNumber:       genesis.RootRound,
			Epoch:             0,
			Timestamp:         util.GenesisTime,
			ParentRoundNumber: 0,
			CurrentRootHash:   rootHash,
		}
		uSeal := &types.UnicitySeal{
			RootChainRoundNumber: genesis.RootRound,
			Timestamp:            util.GenesisTime,
			PreviousHash:         roundMeta.Hash(gocrypto.SHA256),
			Hash:                 rootHash,
		}
		return uSeal, uSeal.Sign(c.peerID, c.signer)
	}
	// calculate unicity tree
	certs, err := createUnicityCertificates(ucData, c.hashAlgorithm, sealFn)
	if err != nil {
		return nil, nil, fmt.Errorf("unicity certificate generation failed, %w", err)
	}
	for sysId, uc := range certs {
		// check the certificate
		// ignore error, we just put it there and if not, then verify will fail anyway
		srdh := sdrhs[sysId]
		if err = uc.IsValid(trustBase, c.hashAlgorithm, sysId.ToSystemID(), srdh); err != nil {
			// should never happen.
<<<<<<< HEAD
			return nil, nil, fmt.Errorf("error generated invalid unicity certificate: %w", err)
=======
			return nil, nil, fmt.Errorf("generated unicity certificate validation failed: %w", err)
>>>>>>> bd147a97
		}
		certs[sysId] = uc
	}

	genesisPartitions := make([]*genesis.GenesisPartitionRecord, len(partitions))
	rootPublicKey, err := ver.MarshalPublicKey()
	if err != nil {
		return nil, nil, fmt.Errorf("root public key marshal error: %w", err)
	}

	// Add local root node info to partition record
	var rootValidatorInfo = make([]*genesis.PublicKeyInfo, 1)
	rootValidatorInfo[0] = &genesis.PublicKeyInfo{
		NodeIdentifier:      c.peerID,
		SigningPublicKey:    rootPublicKey,
		EncryptionPublicKey: c.encryptionPubKeyBytes,
	}
	// generate genesis structs
	for i, partition := range partitions {
		// if partition is valid then conversion cannot fail
		sysID, _ := partition.SystemDescriptionRecord.SystemIdentifier.Id32()
		certificate, f := certs[sysID]
		if !f {
			return nil, nil, err
		}
		genesisPartitions[i] = &genesis.GenesisPartitionRecord{
			Nodes:                   partition.Validators,
			Certificate:             certificate,
			SystemDescriptionRecord: partition.SystemDescriptionRecord,
		}

		var keys = make([]*genesis.PublicKeyInfo, len(partition.Validators))
		for j, v := range partition.Validators {
			keys[j] = &genesis.PublicKeyInfo{
				NodeIdentifier:      v.NodeIdentifier,
				SigningPublicKey:    v.SigningPublicKey,
				EncryptionPublicKey: v.EncryptionPublicKey,
			}
		}
	}
	// sort genesis partition by system id
	sort.Slice(genesisPartitions, func(i, j int) bool {
		return util.BytesToUint32(genesisPartitions[i].SystemDescriptionRecord.SystemIdentifier) < util.BytesToUint32(genesisPartitions[j].SystemDescriptionRecord.SystemIdentifier)
	})
	// Sign the consensus and append signature
	consensusParams := &genesis.ConsensusParams{
		TotalRootValidators: c.totalValidators,
		BlockRateMs:         c.blockRateMs,
		ConsensusTimeoutMs:  c.consensusTimeoutMs,
		QuorumThreshold:     c.QuorumThreshold(),
		HashAlgorithm:       uint32(c.hashAlgorithm),
		Signatures:          make(map[string][]byte),
	}
	if err = consensusParams.Sign(c.peerID, c.signer); err != nil {
		return nil, nil, fmt.Errorf("consensus parameter sign error: %w", err)
	}
	genesisRoot := &genesis.GenesisRootRecord{
		RootValidators: rootValidatorInfo,
		Consensus:      consensusParams,
	}
	rootGenesis := &genesis.RootGenesis{
		Root:       genesisRoot,
		Partitions: genesisPartitions,
	}
	if err = rootGenesis.IsValid(); err != nil {
		return nil, nil, fmt.Errorf("root genesis validation failed, %w", err)
	}
	partitionGenesis := partitionGenesisFromRoot(rootGenesis)
	return rootGenesis, partitionGenesis, nil
}

func partitionGenesisFromRoot(rg *genesis.RootGenesis) []*genesis.PartitionGenesis {
	partitionGenesis := make([]*genesis.PartitionGenesis, len(rg.Partitions))
	for i, partition := range rg.Partitions {
		var keys = make([]*genesis.PublicKeyInfo, len(partition.Nodes))
		for j, v := range partition.Nodes {
			keys[j] = &genesis.PublicKeyInfo{
				NodeIdentifier:      v.NodeIdentifier,
				SigningPublicKey:    v.SigningPublicKey,
				EncryptionPublicKey: v.EncryptionPublicKey,
			}
		}
		partitionGenesis[i] = &genesis.PartitionGenesis{
			SystemDescriptionRecord: partition.SystemDescriptionRecord,
			Certificate:             partition.Certificate,
			RootValidators:          rg.Root.RootValidators,
			Keys:                    keys,
			Params:                  partition.Nodes[0].Params,
		}
	}
	return partitionGenesis
}

func newPartitionRecord(nodes []*genesis.PartitionNode) (*genesis.PartitionRecord, error) {
	// validate nodes
	for _, n := range nodes {
		if err := n.IsValid(); err != nil {
<<<<<<< HEAD
			return nil, fmt.Errorf("partition node %s validation failed %w", n.NodeIdentifier, err)
=======
			return nil, fmt.Errorf("partition node %s genesis validation failed %w", n.NodeIdentifier, err)
>>>>>>> bd147a97
		}
	}
	// create partition record
	pr := &genesis.PartitionRecord{
		SystemDescriptionRecord: &genesis.SystemDescriptionRecord{
			SystemIdentifier: nodes[0].BlockCertificationRequest.SystemIdentifier,
			T2Timeout:        nodes[0].T2Timeout,
		},
		Validators: nodes,
	}

	// validate partition record
	if err := pr.IsValid(); err != nil {
		return nil, fmt.Errorf("genesis partition record validation failed: %w", err)
	}
	return pr, nil
}

func MergeRootGenesisFiles(rootGenesis []*genesis.RootGenesis) (*genesis.RootGenesis, []*genesis.PartitionGenesis, error) {
	// Take the first and start appending to it from the rest
	rg, rest := rootGenesis[0], rootGenesis[1:]
	if err := rg.IsValid(); err != nil {
		return nil, nil, fmt.Errorf("invalid root genesis input: %w", err)
	}
	consensusBytes := rg.Root.Consensus.Bytes()
	nodeIds := map[string]struct{}{}
	for _, v := range rg.Root.RootValidators {
		nodeIds[v.NodeIdentifier] = struct{}{}
	}
	// Check and append
	for _, appendGen := range rest {
		if err := appendGen.IsValid(); err != nil {
			return nil, nil, fmt.Errorf("invalid root genesis input: %w", err)
		}
		// Check consensus parameters are same by comparing serialized bytes
		// Should probably write a compare method instead of comparing serialized struct
		if !bytes.Equal(consensusBytes, appendGen.Root.Consensus.Bytes()) {
			return nil, nil, errors.New("not compatible root genesis files, consensus is different")
		}
		// append consensus signatures
		for k, v := range appendGen.Root.Consensus.Signatures {
			// skip, already present
			if _, found := rg.Root.Consensus.Signatures[k]; found {
				continue
			}
			rg.Root.Consensus.Signatures[k] = v
		}
		// Take a naive approach for start: append first, validate later
		// append root info
		for _, v := range appendGen.Root.RootValidators {
			if _, found := nodeIds[v.NodeIdentifier]; found {
				continue
			}
			rg.Root.RootValidators = append(rg.Root.RootValidators, v)
			nodeIds[v.NodeIdentifier] = struct{}{}
		}
		// Make sure that they have same the number of partitions
		if len(rg.Partitions) != len(appendGen.Partitions) {
			return nil, nil, errors.New("not compatible root genesis files, different number of partitions")
		}
		// Append to UC Seal signatures, assume partitions are in the same order
		for i, rgPart := range rg.Partitions {
			rgPartSdh := rgPart.Certificate.UnicityTreeCertificate.SystemDescriptionHash
			appendPart := appendGen.Partitions[i]
			if !bytes.Equal(rgPartSdh, appendPart.Certificate.UnicityTreeCertificate.SystemDescriptionHash) {
				return nil, nil, errors.New("not compatible genesis files, partitions are different")
			}
			// copy partition UC Seal signatures
			for k, v := range appendPart.Certificate.UnicitySeal.Signatures {
				rgPart.Certificate.UnicitySeal.Signatures[k] = v
			}
		}
	}
	// verify result
	if err := rg.IsValid(); err != nil {
		return nil, nil, fmt.Errorf("root genesis combine failed: %w", err)
	}
	// extract new partition genesis files
	partitionGenesis := partitionGenesisFromRoot(rg)
	return rg, partitionGenesis, nil
}

func RootGenesisAddSignature(rootGenesis *genesis.RootGenesis, id string, s crypto.Signer, encPubKey []byte) (*genesis.RootGenesis, error) {
	if rootGenesis == nil {
		return nil, fmt.Errorf("error, root genesis is nil")
	}
	if err := rootGenesis.IsValid(); err != nil {
		return nil, fmt.Errorf("invalid root genesis: %w", err)
	}
	if uint32(len(rootGenesis.Root.Consensus.Signatures)) >= rootGenesis.Root.Consensus.TotalRootValidators {
		return nil, fmt.Errorf("genesis is already signed by maximum number of root nodes")
	}
	// check already signed by node
	if _, found := rootGenesis.Root.Consensus.Signatures[id]; found {
		return nil, fmt.Errorf("genesis is already signed by node id %v", id)
	}
	if err := rootGenesis.Root.Consensus.Sign(id, s); err != nil {
		return nil, fmt.Errorf("add signature failed %w", err)
	}
	ver, err := s.Verifier()
	if err != nil {
<<<<<<< HEAD
		return nil, fmt.Errorf("verifier error, %w", err)
=======
		return nil, fmt.Errorf("get verifier failed, %w", err)
>>>>>>> bd147a97
	}
	rootPublicKey, err := ver.MarshalPublicKey()
	if err != nil {
		return nil, fmt.Errorf("marshal public key failed, %w", err)
	}
	node := &genesis.PublicKeyInfo{
		NodeIdentifier:      id,
		SigningPublicKey:    rootPublicKey,
		EncryptionPublicKey: encPubKey,
	}
	rootGenesis.Root.RootValidators = append(rootGenesis.Root.RootValidators, node)
	// Update partition records
	for _, pr := range rootGenesis.Partitions {
		if err = pr.Certificate.UnicitySeal.Sign(id, s); err != nil {
			return nil, fmt.Errorf("failed to sign partition %X seal, %w", pr.SystemDescriptionRecord.SystemIdentifier, err)
		}
	}
	// make sure it what we signed is also valid
	if err = rootGenesis.IsValid(); err != nil {
		return nil, fmt.Errorf("root genesis validation failed: %w", err)
	}
	return rootGenesis, nil
}<|MERGE_RESOLUTION|>--- conflicted
+++ resolved
@@ -243,11 +243,7 @@
 		srdh := sdrhs[sysId]
 		if err = uc.IsValid(trustBase, c.hashAlgorithm, sysId.ToSystemID(), srdh); err != nil {
 			// should never happen.
-<<<<<<< HEAD
-			return nil, nil, fmt.Errorf("error generated invalid unicity certificate: %w", err)
-=======
 			return nil, nil, fmt.Errorf("generated unicity certificate validation failed: %w", err)
->>>>>>> bd147a97
 		}
 		certs[sysId] = uc
 	}
@@ -345,11 +341,7 @@
 	// validate nodes
 	for _, n := range nodes {
 		if err := n.IsValid(); err != nil {
-<<<<<<< HEAD
-			return nil, fmt.Errorf("partition node %s validation failed %w", n.NodeIdentifier, err)
-=======
 			return nil, fmt.Errorf("partition node %s genesis validation failed %w", n.NodeIdentifier, err)
->>>>>>> bd147a97
 		}
 	}
 	// create partition record
@@ -451,11 +443,7 @@
 	}
 	ver, err := s.Verifier()
 	if err != nil {
-<<<<<<< HEAD
-		return nil, fmt.Errorf("verifier error, %w", err)
-=======
 		return nil, fmt.Errorf("get verifier failed, %w", err)
->>>>>>> bd147a97
 	}
 	rootPublicKey, err := ver.MarshalPublicKey()
 	if err != nil {
