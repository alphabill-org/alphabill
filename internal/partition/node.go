package partition

import (
	"bytes"
	"context"
	gocrypto "crypto"
	"errors"
	"fmt"
	"sync"
	"sync/atomic"
	"time"

	"github.com/alphabill-org/alphabill/internal/crypto"
	"github.com/alphabill-org/alphabill/internal/keyvaluedb"
	"github.com/alphabill-org/alphabill/internal/metrics"
	"github.com/alphabill-org/alphabill/internal/network"
	"github.com/alphabill-org/alphabill/internal/network/protocol/blockproposal"
	"github.com/alphabill-org/alphabill/internal/network/protocol/certification"
	"github.com/alphabill-org/alphabill/internal/network/protocol/genesis"
	"github.com/alphabill-org/alphabill/internal/network/protocol/handshake"
	"github.com/alphabill-org/alphabill/internal/network/protocol/replication"
	"github.com/alphabill-org/alphabill/internal/partition/event"
	pgenesis "github.com/alphabill-org/alphabill/internal/partition/genesis"
	"github.com/alphabill-org/alphabill/internal/txbuffer"
	"github.com/alphabill-org/alphabill/internal/txsystem"
	"github.com/alphabill-org/alphabill/internal/types"
	"github.com/alphabill-org/alphabill/internal/util"
	log "github.com/alphabill-org/alphabill/pkg/logger"
	"github.com/libp2p/go-libp2p/core/peer"
	"golang.org/x/sync/errgroup"
)

const (
	initializing status = iota
	normal
	recovering
)

// Key 0 is used for proposal, that way it is still possible to reverse iterate the DB
// and use 4 byte key, make it incompatible with block number
const proposalKey = uint32(0)
const ledgerReplicationTimeout = 1500 * time.Millisecond

var (
	ErrNodeDoesNotHaveLatestBlock = errors.New("recovery needed, node does not have the latest block")

	validTransactionsCounter   = metrics.GetOrRegisterCounter("partition/node/transactions/valid")
	invalidTransactionsCounter = metrics.GetOrRegisterCounter("partition/node/transactions/invalid")
)

type (
	// Net provides an interface for sending messages to and receiving messages from other nodes in the network.
	Net interface {
		Send(msg network.OutputMessage, receivers []peer.ID) error
		ReceivedChannel() <-chan network.ReceivedMessage
	}

	// Node represents a member in the partition and implements an instance of a specific TransactionSystem. Partition
	// is a distributed system, it consists of either a set of shards, or one or more partition nodes.
	Node struct {
		status                      atomic.Value
		configuration               *configuration
		transactionSystem           txsystem.TransactionSystem
<<<<<<< HEAD
		luc                         atomic.Pointer[types.UnicityCertificate]
		lastStoredBlock             *types.Block
		proposedTransactions        []*types.TransactionRecord
		pendingBlockProposal        *pendingBlockProposal
		timers                      *timer.Timers
=======
		luc                         atomic.Pointer[certificates.UnicityCertificate]
		lastStoredBlock             *block.Block
		proposedTransactions        []txsystem.GenericTransaction
		pendingBlockProposal        *block.GenericPendingBlockProposal
>>>>>>> b88133b8
		leaderSelector              LeaderSelector
		txValidator                 TxValidator
		unicityCertificateValidator UnicityCertificateValidator
		blockProposalValidator      BlockProposalValidator
		blockStore                  keyvaluedb.KeyValueDB
		txBuffer                    *txbuffer.TxBuffer
		network                     Net
		txCancel                    context.CancelFunc
		txWaitGroup                 *sync.WaitGroup
		txCh                        chan *types.TransactionOrder
		eventCh                     chan event.Event
		lastLedgerReqTime           time.Time
		eventHandler                event.Handler
		recoveryLastProp            *blockproposal.BlockProposal
	}

	pendingBlockProposal struct {
		RoundNumber    uint64
		ProposerNodeId string
		PrevHash       []byte
		StateHash      []byte
		Transactions   []*types.TransactionRecord
	}

	status int
)

// New creates a new instance of the partition node. All parameters expect the nodeOptions are required. Functions
// implementing the NodeOption interface can be used to override default configuration values:
//
//	  n, err := New(
//	 	peer,
//			signer,
//			txSystem,
//			genesis,
//			net,
//			WithTxValidator(myTxValidator)),
//			WithUnicityCertificateValidator(ucValidator),
//			WithBlockProposalValidator(blockProposalValidator),
//			WithLeaderSelector(leaderSelector),
//			WithBlockStore(blockStore),
//			WithT1Timeout(250*time.Millisecond),
//	  )
//
// The following restrictions apply to the inputs:
//   - the network peer and signer must use the same keys that were used to generate node genesis file;
//   - the state of the transaction system must be equal to the state that was used to generate genesis file.
func New(
	peer *network.Peer, // P2P peer for the node
	signer crypto.Signer, // used to sign block proposals and block certification requests
	txSystem txsystem.TransactionSystem, // used transaction system
	genesis *genesis.PartitionGenesis, // partition genesis file, created by root chain.
	net Net, // network layer of the node
	nodeOptions ...NodeOption, // additional optional configuration parameters
) (*Node, error) {
	// load and validate node configuration
	conf, err := loadAndValidateConfiguration(peer, signer, genesis, txSystem, net, nodeOptions...)
	if err != nil {
		return nil, fmt.Errorf("invalid node configuration: %w", err)
	}

	log.SetContext(log.KeyNodeID, conf.peer.ID().String())

	n := &Node{
		configuration:               conf,
		transactionSystem:           txSystem,
		leaderSelector:              conf.leaderSelector,
		txValidator:                 conf.txValidator,
		unicityCertificateValidator: conf.unicityCertificateValidator,
		blockProposalValidator:      conf.blockProposalValidator,
		blockStore:                  conf.blockStore,
		txBuffer:                    conf.txBuffer,
		eventHandler:                conf.eventHandler,
		network:                     net,
		txWaitGroup:                 &sync.WaitGroup{},
		lastLedgerReqTime:           time.Time{},
		txCh:                        make(chan *types.TransactionOrder, conf.txBuffer.Capacity()),
	}

	n.status.Store(initializing)

	if n.eventHandler != nil {
		n.eventCh = make(chan event.Event, conf.eventChCapacity)
	}

	if err = initState(n); err != nil {
		return nil, fmt.Errorf("node init failed: %w", err)
	}
	return n, nil
}

func (n *Node) Run(ctx context.Context) error {
	// subscribe to unicity certificates
	n.sendHandshake()

	g, ctx := errgroup.WithContext(ctx)

	g.Go(func() error {
		if n.eventHandler == nil {
			return nil // do not cancel the group!
		}
		return n.eventHandlerLoop(ctx)
	})

	g.Go(func() error {
		return n.loop(ctx)
	})

	return g.Wait()
}

func (n *Node) getCurrentRound() uint64 {
	return n.luc.Load().GetRoundNumber() + 1
}

func (n *Node) sendHandshake() {
	logger.Trace("Sending handshake to root chain")
	if err := n.network.Send(network.OutputMessage{
		Protocol: network.ProtocolHandshake,
		Message: &handshake.Handshake{
			SystemIdentifier: n.configuration.GetSystemIdentifier(),
			NodeIdentifier:   n.leaderSelector.SelfID().String(),
		},
	}, []peer.ID{n.configuration.rootChainID}); err != nil {
		logger.Error("error sending handshake", err)
	}
}

func initState(n *Node) (err error) {
	defer trackExecutionTime(time.Now(), "Restore node state")
	// get genesis block from the genesis
	genesisBlock := n.configuration.genesisBlock()
	empty, err := keyvaluedb.IsEmpty(n.blockStore)
	if err != nil {
		return fmt.Errorf("node init db empty check failed, %w", err)
	}
	if empty {
		logger.Info("State initialised from genesis")
		if err = n.blockStore.Write(util.Uint64ToBytes(pgenesis.PartitionRoundNumber), genesisBlock); err != nil {
			return fmt.Errorf("init failed to persist genesis block, %w", err)
		}
		// set luc to last known uc
		n.luc.Store(genesisBlock.UnicityCertificate)
		n.lastStoredBlock = genesisBlock
		return nil
	}
	// restore state from db
	prevBlock := genesisBlock
	// get next block from genesis block
	dbIt := n.blockStore.Find(util.Uint64ToBytes(pgenesis.PartitionRoundNumber + 1))
	defer func() { err = errors.Join(err, dbIt.Close()) }()
	for ; dbIt.Valid(); dbIt.Next() {
		var bl types.Block
		roundNo := util.BytesToUint64(dbIt.Key())
		if err = dbIt.Value(&bl); err != nil {
			return fmt.Errorf("failed to read block %v from db, %w", roundNo, err)
		}
		if !bytes.Equal(prevBlock.UnicityCertificate.InputRecord.BlockHash, bl.Header.PreviousBlockHash) {
			return fmt.Errorf("invalid blockchain (previous block %v hash='%X', current block %v backlink='%X')",
				prevBlock.GetRoundNumber(), prevBlock.UnicityCertificate.InputRecord.BlockHash, bl.GetRoundNumber(), bl.Header.PreviousBlockHash)
		}
		var state txsystem.State
		state, err = n.applyBlockTransactions(bl.GetRoundNumber(), bl.Transactions)
		if err != nil {
			return fmt.Errorf("block %v apply transactions failed, %w", roundNo, err)
		}
		if err = verifyTxSystemState(state, bl.UnicityCertificate.InputRecord); err != nil {
			return fmt.Errorf("block %v, state mismatch, %w", roundNo, err)
		}
		// commit changes
		n.transactionSystem.Commit()
		prevBlock = &bl
	}
	logger.Info("State initialised from persistent store up to block %v", prevBlock.GetRoundNumber())
	// update luc to last known uc
	n.luc.Store(prevBlock.UnicityCertificate)
	n.lastStoredBlock = prevBlock
	n.restoreBlockProposal(prevBlock)
	return err
}

func verifyTxSystemState(state txsystem.State, ucIR *types.InputRecord) error {
	if ucIR == nil {
		return errors.New("unicity certificate input record is nil")
	}
	if !bytes.Equal(ucIR.Hash, state.Root()) {
		return fmt.Errorf("tx system state does not match unicity certificate")
	} else if !bytes.Equal(ucIR.SummaryValue, state.Summary()) {
		return fmt.Errorf("tx system summary value %X not equal to unicity certificte value %X", ucIR.SummaryValue, state.Summary())
	}
	return nil
}

func (n *Node) applyBlockTransactions(round uint64, txs []*types.TransactionRecord) (txsystem.State, error) {
	n.transactionSystem.BeginBlock(round)
	for _, tx := range txs {
		/*
			TODO remove
			gtx, err := n.transactionSystem.ConvertTx(tx)
			if err != nil {
				return nil, fmt.Errorf("tx '%v' conversion error, %w", tx, err)
			}*/
		// TODO check server matadata
		if _, err := n.validateAndExecuteTx(tx.TransactionOrder, round); err != nil {
			return nil, fmt.Errorf("tx '%v' execution error, %w", tx, err)
		}
	}
	return n.transactionSystem.EndBlock()
}

func (n *Node) restoreBlockProposal(prevBlock *types.Block) {
	pr := &pendingBlockProposal{}
	found, err := n.blockStore.Read(util.Uint32ToBytes(proposalKey), pr)
	if err != nil {
		logger.Error("Error fetching block proposal: %s", err)
		return
	}
	if !found {
		logger.Debug("No pending block proposal stored")
		return
	}
	// make sure proposal extends the previous state
	if !bytes.Equal(prevBlock.UnicityCertificate.InputRecord.Hash, pr.PrevHash) {
		logger.Debug("Stored block proposal does not extend previous state, stale proposal")
		return
	}
	/*
		proposal, err := pr.ToGeneric(n.transactionSystem)
		if err != nil {
			logger.Warning("Error restoring block proposal: %v", err)
		}*/
	// apply stored proposal to current state
	logger.Debug("Stored block proposal extends the previous state")
	roundNo := prevBlock.GetRoundNumber() + 1
	state, err := n.applyBlockTransactions(roundNo, pr.Transactions)
	if err != nil {
		logger.Warning("Block proposal recovery failed, %v", err)
		n.revertState()
		return
	}
	if !bytes.Equal(pr.StateHash, state.Root()) {
		logger.Warning("Block proposal transaction failed, state hash mismatch", err)
		n.revertState()
		return
	}
	// wait for UC to certify the block proposal
	n.pendingBlockProposal = pr
}

// loop handles receivedMessages from different goroutines.
func (n *Node) loop(ctx context.Context) error {
	ticker := time.NewTicker(time.Second)
	defer ticker.Stop()
	var lastRootMsgTime time.Time

	for {
		select {
		case <-ctx.Done():
			logger.Info("Exiting partition node %v component main loop", n.configuration.peer.ID())
			return ctx.Err()
		case tx, ok := <-n.txCh:
			if !ok {
				logger.Warning("Tx channel closed, exiting main loop")
				return fmt.Errorf("transaction channel is closed")
			}
			// round might not be active, but some transactions might still be in the channel
			if n.txCancel == nil {
				logger.Warning("No active round, adding tx back to the buffer, UnitID=%X", tx.UnitID())
				err := n.txBuffer.Add(tx)
				if err != nil {
					logger.Warning("Invalid transaction: %v", err)
					n.sendEvent(event.Error, err)
				}
			} else {
				if err := n.process(tx, n.getCurrentRound()); err != nil {
					logger.Warning("Processing tx failed, %v", err)
				}
			}
		case m, ok := <-n.network.ReceivedChannel():
			if !ok {
				logger.Warning("Received channel closed, exiting main loop")
				return fmt.Errorf("network received channel is closed")
			}
			if m.Message == nil {
				logger.Warning("Received network message is nil")
				continue
			}
			switch mt := m.Message.(type) {
			case *types.TransactionOrder:
				if err := n.handleTxMessage(mt); err != nil {
					logger.Warning("Invalid transaction: %v", err)
					invalidTransactionsCounter.Inc(1)
					n.sendEvent(event.Error, err)
				}
			case *types.UnicityCertificate:
				util.WriteTraceJsonLog(logger, "Unicity Certificate:", mt)
				lastRootMsgTime = time.Now()
				if err := n.handleUnicityCertificate(ctx, mt); err != nil {
					logger.Warning("Unicity Certificate processing failed: %v", err)
					n.sendEvent(event.Error, err)
				}
				n.sendEvent(event.UnicityCertificateHandled, mt)
			case *blockproposal.BlockProposal:
				if err := n.handleBlockProposal(ctx, mt); err != nil {
					logger.Warning("Block proposal processing failed by node %v: %v", n.configuration.peer.ID(), err)
					n.sendEvent(event.Error, err)
				}
			case *replication.LedgerReplicationRequest:
				if err := n.handleLedgerReplicationRequest(mt); err != nil {
					logger.Warning("Ledger replication failed by node %v: %v", n.configuration.peer.ID(), err)
				}
			case *replication.LedgerReplicationResponse:
				if err := n.handleLedgerReplicationResponse(ctx, mt); err != nil {
					logger.Warning("Ledger replication failed by node %v: %v", n.configuration.peer.ID(), err)
				}
			default:
				logger.Warning("Unknown network protocol: %s %T", m.Protocol, mt)
			}
		case <-ticker.C:
			n.handleMonitoring(lastRootMsgTime)
		}
	}
}

func (n *Node) sendEvent(eventType event.Type, content any) {
	if n.eventHandler != nil {
		n.eventCh <- event.Event{
			EventType: eventType,
			Content:   content,
		}
	}
}

// eventHandlerLoop forwards events produced by a node to the configured eventHandler.
func (n *Node) eventHandlerLoop(ctx context.Context) error {
	for {
		select {
		case <-ctx.Done():
			return ctx.Err()
		case e := <-n.eventCh:
			n.eventHandler(&e)
		}
	}
}

func (n *Node) handleTxMessage(tx *types.TransactionOrder) error {
	/*genTx, err := n.transactionSystem.ConvertTx(tx)
	if err != nil {
		return fmt.Errorf("failed to convert to generic transaction: %w", err)
	}*/

	if err := n.txBuffer.Add(tx); err != nil {
		return fmt.Errorf("failed to add transaction into buffer: %w", err)
	}
	return nil
}

func (n *Node) handleOrForwardTransaction(tx *types.TransactionOrder) bool {
	rn := n.getCurrentRound()
	if err := n.txValidator.Validate(tx, rn); err != nil {
		logger.Warning("Received invalid transaction: %v", err)
		return true
	}
	leader := n.leaderSelector.GetLeaderID()
	if leader == n.leaderSelector.SelfID() {
		n.txCh <- tx
		return true
	}
	logger.Debug("Forwarding tx %X to %v", tx.Hash(gocrypto.SHA256), leader)
	err := n.network.Send(
		network.OutputMessage{
			Protocol: network.ProtocolInputForward,
			Message:  tx,
		},
		[]peer.ID{leader},
	)
	// TODO unreported error?
	return err == nil
}

func (n *Node) process(tx *types.TransactionOrder, round uint64) error {
	defer trackExecutionTime(time.Now(), "Processing transaction")
	sm, err := n.validateAndExecuteTx(tx, round)
	if err != nil {
		n.sendEvent(event.TransactionFailed, tx)
		// TODO fix log
		return fmt.Errorf("tx '%v' execution failed, %w", tx, err)
	}
	n.proposedTransactions = append(n.proposedTransactions, &types.TransactionRecord{TransactionOrder: tx, ServerMetadata: sm})
	n.sendEvent(event.TransactionProcessed, tx)
	logger.Debug("Transaction processed by node %v. Proposal size: %v", n.configuration.peer.ID(), len(n.proposedTransactions))
	return nil
}

func (n *Node) validateAndExecuteTx(tx *types.TransactionOrder, round uint64) (sm *types.ServerMetadata, err error) {
	defer func() {
		if err != nil {
			invalidTransactionsCounter.Inc(1)
		}
	}()
	if err = n.txValidator.Validate(tx, round); err != nil {
		logger.Warning("Transaction '%v' is invalid: %v", tx, err)
		return nil, fmt.Errorf("invalid, %w", err)
	}
	sm, err = n.transactionSystem.Execute(tx)
	if err != nil {
		logger.Warning("TxSystem was unable to process transaction '%v': %v", tx, err)
		return nil, fmt.Errorf("execute error, %w", err)
	}
	return sm, nil
}

// handleBlockProposal processes a block proposals. Performs the following steps:
//  1. Block proposal as a whole is validated:
//     * It must have valid signature, correct transaction system ID, valid UC;
//     * the UC must be not older than the latest known by current node;
//     * Sender must be the leader for the round started by included UC.
//  2. If included UC is newer than latest UC then the new UC is processed; this rolls back possible pending change in
//     the transaction system. If new UC is ‘repeat UC’ then update is reasonably fast; if recovery is necessary then
//     likely it takes some time and there is no reason to finish the processing of current proposal.
//  3. If the transaction system root is not equal to one extended by the processed proposal then processing is aborted.
//  4. All transaction orders in proposal are validated; on encountering an invalid transaction order the processing is
//     aborted.
//  5. Transaction orders are executed by applying them to the transaction system.
//  6. Pending unicity certificate request data structure is created and persisted.
//  7. Certificate Request query is assembled and sent to the Root Chain.
func (n *Node) handleBlockProposal(ctx context.Context, prop *blockproposal.BlockProposal) error {
	if n.status.Load() == recovering {
		logger.Warning("Ignoring block proposal, node is recovering")
		// but remember last block proposal received
		n.recoveryLastProp = prop
		return nil
	}
	defer trackExecutionTime(time.Now(), "Handling BlockProposal")
	if prop == nil {
		return blockproposal.ErrBlockProposalIsNil
	}
	nodeSignatureVerifier, err := n.configuration.GetSigningPublicKey(prop.NodeIdentifier)
	if err != nil {
		return fmt.Errorf("unknown node id, %w", err)
	}
	if err = n.blockProposalValidator.Validate(prop, nodeSignatureVerifier); err != nil {
		return fmt.Errorf("block proposal validation failed, %w", err)
	}
	logger.Debug("Handling block proposal, its UC IR Hash %X, Block hash %X", prop.UnicityCertificate.InputRecord.Hash, prop.UnicityCertificate.InputRecord.BlockHash)
	// verify proposal unicity certificate, must not be older than latest seen received by the node
	uc := prop.UnicityCertificate
	lucRoundNumber := n.luc.Load().GetRoundNumber()
	// UC must be newer than the last one seen
	if uc.GetRoundNumber() < lucRoundNumber {
		return fmt.Errorf("outdated block proposal for round %v, LUC round %v", uc.GetRoundNumber(), lucRoundNumber)
	}
	expectedLeader := n.leaderSelector.LeaderFunc(uc)
	if expectedLeader == UnknownLeader || prop.NodeIdentifier != expectedLeader.String() {
		return fmt.Errorf("invalid node identifier. leader from UC: %v, request leader: %v", expectedLeader, prop.NodeIdentifier)
	}
	if uc.GetRoundNumber() > lucRoundNumber {
		// either the other node received it faster from root or there must be some issue with root communication?
		logger.Debug("Received newer UC round nr %v via block proposal, LUC round %v", uc.GetRoundNumber(), lucRoundNumber)
		// just to be sure, subscribe to root chain again, this may result in a duplicate UC received
		n.sendHandshake()
		if err = n.handleUnicityCertificate(ctx, uc); err != nil {
			return fmt.Errorf("block proposal unicity certificate hanlding faild: %w", err)
		}
	}
	prevHash := uc.InputRecord.Hash
	txState, err := n.transactionSystem.StateSummary()
	if err != nil {
		return fmt.Errorf("tx system state error, %w", err)
	}
	// check previous state matches before processing transactions
	if !bytes.Equal(prevHash, txState.Root()) {
		return fmt.Errorf("tx system start state mismatch error, expected: %X, got: %X", txState.Root(), prevHash)
	}
	n.transactionSystem.BeginBlock(n.getCurrentRound())
	for _, tx := range prop.Transactions {
		/*
			TODO remove
			genTx, err := n.transactionSystem.ConvertTx(tx)
			if err != nil {
				logger.Warning("transaction is invalid %v", err)
				return err
			}*/
		// TODO do we need to check server metadata?
		if err = n.process(tx.TransactionOrder, n.getCurrentRound()); err != nil {
			return fmt.Errorf("transaction error %w", err)
		}
	}
	if err = n.sendCertificationRequest(prop.NodeIdentifier); err != nil {
		return fmt.Errorf("certification request send failed, %w", err)
	}
	return nil
}

func (n *Node) updateLUC(uc *types.UnicityCertificate) error {
	luc := n.luc.Load()
	// Unicity Certificate GetRoundNumber function handles nil pointer and returns 0 if either UC is nil or
	// input record is nil. More importantly we should not get here if UC is nil
	if uc.GetRoundNumber() < luc.GetRoundNumber() {
		return fmt.Errorf("received stale unicity certificate, current uc round %d, received uc round %d",
			luc.GetRoundNumber(), uc.GetRoundNumber())
	}
	if n.luc.CompareAndSwap(luc, uc) {
		logger.Debug("Updated LUC, round: %v", uc.GetRoundNumber())
		n.sendEvent(event.LatestUnicityCertificateUpdated, uc)
	}
	return nil
}

func (n *Node) startNewRound(ctx context.Context, uc *types.UnicityCertificate) {
	if err := n.updateLUC(uc); err != nil {
		logger.Warning("Start new round unicity certificate update failed, %v", err)
		return
	}
	if n.status.Load() == recovering {
		logger.Info("Node is recovered until block %v", uc.InputRecord.RoundNumber)
		n.sendEvent(event.RecoveryFinished, uc.InputRecord.RoundNumber)
	}
	n.status.Store(normal)
	newRoundNr := uc.InputRecord.RoundNumber + 1
	n.transactionSystem.BeginBlock(newRoundNr)
	n.proposedTransactions = []*types.TransactionRecord{}
	n.pendingBlockProposal = nil
	// not a fatal issue, but log anyway
	if err := n.blockStore.Delete(util.Uint32ToBytes(proposalKey)); err != nil {
		logger.Debug("DB proposal delete failed, %v", err)
	}
	n.leaderSelector.UpdateLeader(uc)
	n.startHandleOrForwardTransactions(ctx)
	n.sendEvent(event.NewRoundStarted, newRoundNr)
}

func (n *Node) startRecovery(uc *types.UnicityCertificate) {
	// always update last UC seen, this is needed to evaluate if node has recovered and is up-to-date
	if err := n.updateLUC(uc); err != nil {
		logger.Warning("Start recovery unicity certificate update failed, %v", err)
		return
	}
	luc := n.luc.Load()
	if n.status.Load() == recovering {
		// already recovering, but if uc is newer than luc, let's update luc
		logger.Debug("Recovery already in progress, recovering to %v", luc.GetRoundNumber())
		return
	}
	// starting recovery
	n.revertState()
	n.status.Store(recovering)
	n.stopForwardingOrHandlingTransactions()
	logger.Debug("Entering recovery state, recover node up to %v", luc.GetRoundNumber())
	fromBlockNr := n.lastStoredBlock.GetRoundNumber() + 1
	n.sendEvent(event.RecoveryStarted, fromBlockNr)
	n.sendLedgerReplicationRequest(fromBlockNr)
}

// handleUnicityCertificate processes the Unicity Certificate and finalizes a block. Performs the following steps:
//  1. Given UC is validated cryptographically -> checked before this method is called by unicityCertificateValidator
//  2. Given UC has correct system identifier -> checked before this method is called by unicityCertificateValidator
//  3. TODO: sanity check timestamp
//  4. Given UC is checked for equivocation (for more details see certificates.CheckNonEquivocatingCertificates)
//  5. On unexpected case where there is no pending block proposal, recovery is initiated, unless the state is already
//     up-to-date with the given UC.
//  6. Alternatively, if UC certifies the pending block proposal then block is finalized.
//  7. Alternatively, if UC certifies repeat IR (‘repeat UC’) then
//     state is rolled back to previous state.
//  8. Alternatively, recovery is initiated, after rollback. Note that recovery may end up with
//     newer last known UC than the one being processed.
//  9. New round is started.
//
// See algorithm 5 "Processing a received Unicity Certificate" in Yellowpaper for more details
func (n *Node) handleUnicityCertificate(ctx context.Context, uc *types.UnicityCertificate) error {
	defer trackExecutionTime(time.Now(), "Handling unicity certificate")
	if uc == nil {
		return fmt.Errorf("unicity certificate is nil")
	}
	// UC is validated cryptographically
	if err := n.unicityCertificateValidator.Validate(uc); err != nil {
		n.sendEvent(event.Error, err)
		return fmt.Errorf("certificate invalid, %w", err)
	}
	// validation must make sure all mandatory fields are present and UC is cryptographically sound
	// from this point fields can be logged, that must not be nil can be logged
	luc := n.luc.Load()
	logger.Debug("Received Unicity Certificate:\nH:\t%X\nH':\t%X\nHb:\t%X", uc.InputRecord.Hash, uc.InputRecord.PreviousHash, uc.InputRecord.BlockHash)
	logger.Debug("LUC:\nH:\t%X\nH':\t%X\nHb:\t%X", luc.InputRecord.Hash, luc.InputRecord.PreviousHash, luc.InputRecord.BlockHash)
	// ignore duplicates
	if bytes.Equal(luc.InputRecord.Bytes(), uc.InputRecord.Bytes()) {
		if n.status.Load() == initializing {
			// first UC seen and as and node is already up-to-date
			// either starting from genesis or a very quick restart
			n.startNewRound(ctx, uc)
		}
		return nil
	}

	// check for equivocation
	if err := types.CheckNonEquivocatingCertificates(luc, uc); err != nil {
		// this is not normal, log all info
		logger.Warning("Round %v UC error, %v", uc.InputRecord.RoundNumber, err)
		logger.Warning("LUC:\n%s", util.EncodeToJsonHelper(luc))
		logger.Warning("equivocating UC:\n%s", util.EncodeToJsonHelper(uc))
		return fmt.Errorf("equivocating certificate, %w", err)
	}
	// If there is no pending block proposal i.e. no certification request has been sent by the node
	// - leader was down and did not make a block proposal?
	// - node did not receive a block proposal because it was down, it was not sent or there were network issues
	if n.pendingBlockProposal == nil {
		// Start recovery unless the state is already up-to-date with UC.
		state, err := n.transactionSystem.StateSummary()
		if err != nil {
			logger.Warning("Recovery needed, failed to get tx system state, %v", err)
			n.startRecovery(uc)
			return fmt.Errorf("recovery needed, transaction system state error, %w", err)
		}
		// if state hash does not match - start recovery
		if !bytes.Equal(uc.InputRecord.Hash, state.Root()) {
			logger.Warning("Recovery needed, UC IR hash not equal to state's hash: '%X' vs '%X'", uc.InputRecord.Hash, state.Root())
			n.startRecovery(uc)
			return ErrNodeDoesNotHaveLatestBlock
		}
		logger.Debug("No pending block proposal, UC IR hash is equal to State hash, so are block hashes")
		n.startNewRound(ctx, uc)
		return nil
	}
	// Check pending block proposal
	bl, blockHash, err := n.proposalHash(n.pendingBlockProposal, uc)
	logger.Debug("Pending proposal: \nH:\t%X\nH':\t%X\nHb:\t%X\nround:\t%v",
		n.pendingBlockProposal.StateHash, n.pendingBlockProposal.PrevHash, blockHash, n.pendingBlockProposal.RoundNumber)
	if err != nil {
		logger.Warning("Recovery needed, block proposal hash calculation error, %v", err)
		n.startRecovery(uc)
		return fmt.Errorf("recovery needed, block proposal hash calculation failed, %w", err)
	}
	if bytes.Equal(uc.InputRecord.Hash, n.pendingBlockProposal.StateHash) {
		// UC certifies pending block proposal
		if err = n.finalizeBlock(bl); err != nil {
			logger.Warning("Recovery needed, block finalize failed, %v", err)
			n.startRecovery(uc)
			return fmt.Errorf("block %v finalize failed, %w", bl.GetRoundNumber(), err)
		}
		n.startNewRound(ctx, uc)
		return nil
	}
	// repeat UC
	if bytes.Equal(uc.InputRecord.Hash, n.pendingBlockProposal.PrevHash) {
		// UC certifies the IR before pending block proposal ("repeat UC"). state is rolled back to previous state.
		logger.Warning("Reverting state tree on repeat certificate. UC IR hash: %X, proposal hash %X", uc.InputRecord.Hash, n.pendingBlockProposal.PrevHash)
		n.revertState()
		n.startNewRound(ctx, uc)
		return nil
	}
	// UC with different IR hash. Node does not have the latest state. Revert changes and start recovery.
	// revertState is called from startRecovery()
	logger.Warning("Recovery needed, either proposal state hash or block hash is different")
	n.startRecovery(uc)
	return ErrNodeDoesNotHaveLatestBlock
}

func (n *Node) revertState() {
	logger.Warning("Reverting state")
	n.sendEvent(event.StateReverted, nil)
	n.transactionSystem.Revert()
}

func (n *Node) proposalHash(prop *pendingBlockProposal, uc *types.UnicityCertificate) (*types.Block, []byte, error) {
	b := &types.Block{
		Header: &types.Header{
			SystemID:          n.configuration.GetSystemIdentifier(),
			ShardID:           nil,
			ProposerID:        prop.ProposerNodeId,
			PreviousBlockHash: n.lastStoredBlock.UnicityCertificate.InputRecord.BlockHash,
		},
		Transactions:       prop.Transactions,
		UnicityCertificate: uc,
	}
	blockHash, err := b.Hash(n.configuration.hashAlgorithm)
	if err != nil {
		return nil, nil, fmt.Errorf("block hash calculation failed, %w", err)
	}
	return b, blockHash, nil
}

// finalizeBlock creates the block and adds it to the blockStore.
func (n *Node) finalizeBlock(b *types.Block) error {
	defer trackExecutionTime(time.Now(), fmt.Sprintf("Block %v finalization", b.GetRoundNumber()))
	// if empty block then ignore this block
	if len(b.Transactions) == 0 {
		n.sendEvent(event.BlockFinalized, b)
		return nil
	}
	roundNoInBytes := util.Uint64ToBytes(b.GetRoundNumber())
	if err := n.blockStore.Write(roundNoInBytes, b); err != nil {
		return fmt.Errorf("db write failed, %w", err)
	}
	// cache last stored non-empty block, but only if store succeeds
	// NB! only cache and commit if persist is successful
	n.lastStoredBlock = b
	n.transactionSystem.Commit()
	validTransactionsCounter.Inc(int64(len(b.Transactions)))
	n.sendEvent(event.BlockFinalized, b)
	return nil
}

func (n *Node) handleT1TimeoutEvent() {
	n.stopForwardingOrHandlingTransactions()
	defer func() {
		n.leaderSelector.UpdateLeader(nil)
	}()
	if n.status.Load() == recovering {
		logger.Info("T1 timeout: node is recovering")
		return
	}
	logger.Info("Handling T1 timeout")
	// if node is not leader, then do not do anything
	if !n.leaderSelector.IsCurrentNodeLeader() {
		logger.Debug("Current node is not the leader.")
		return
	}
	logger.Debug("Current node is the leader.")
	if err := n.sendBlockProposal(); err != nil {
		logger.Warning("Failed to send BlockProposal: %v", err)
		return
	}
	if err := n.sendCertificationRequest(n.leaderSelector.SelfID().String()); err != nil {
		logger.Warning("Failed to send certification request: %v", err)
	}
}

// handleMonitoring - monitors root communication, if for no UC is
// received for a long time then try and request one from root
func (n *Node) handleMonitoring(lastRootMsgTime time.Time) {
	// check if we have not heard from root validator for a long time
	if time.Since(lastRootMsgTime) > 2*n.configuration.GetT2Timeout() {
		// subscribe again
		n.sendHandshake()
	}
	// handle ledger replication timeout - no response from node is received
	if n.status.Load() == recovering && time.Since(n.lastLedgerReqTime) > ledgerReplicationTimeout {
		logger.Warning("Ledger replication timeout, repeat request")
		n.sendLedgerReplicationRequest(n.lastStoredBlock.GetRoundNumber() + 1)
	}
}

func (n *Node) sendLedgerReplicationResponse(msg *replication.LedgerReplicationResponse, toId string) error {
	recoveringNodeID, err := peer.Decode(toId)
	if err != nil {
		return fmt.Errorf("failed to send, peer id %s decode failed, %w", toId, err)
	}

	if err = n.network.Send(network.OutputMessage{
		Protocol: network.ProtocolLedgerReplicationResp,
		Message:  msg,
	}, []peer.ID{recoveringNodeID}); err != nil {
		return fmt.Errorf("replication response %s send failed, %v", msg.Pretty(), err)
	}
	n.sendEvent(event.ReplicationResponseSent, msg)
	return nil
}

func (n *Node) handleLedgerReplicationRequest(lr *replication.LedgerReplicationRequest) error {
	util.WriteTraceJsonLog(logger, "Ledger replication request received:", lr)
	if err := lr.IsValid(); err != nil {
		// for now do not respond to obviously invalid requests
		return fmt.Errorf("invalid request, %w", err)
	}
	// check if the node is known
	if _, err := n.configuration.GetSigningPublicKey(lr.NodeIdentifier); err != nil {
		return fmt.Errorf("unknown node, %w", err)
	}
	if !bytes.Equal(lr.SystemIdentifier, n.configuration.GetSystemIdentifier()) {
		resp := &replication.LedgerReplicationResponse{
			Status:  replication.UnknownSystemIdentifier,
			Message: fmt.Sprintf("Unknown system identifier: %X", lr.SystemIdentifier),
		}
		return n.sendLedgerReplicationResponse(resp, lr.NodeIdentifier)
	}
	maxBlock := n.lastStoredBlock.GetRoundNumber()
	startBlock := lr.BeginBlockNumber
	// the node is behind and does not have the needed data
	if maxBlock < startBlock {
		resp := &replication.LedgerReplicationResponse{
			Status:  replication.BlocksNotFound,
			Message: fmt.Sprintf("Node does not have block: %v, latest block: %v", startBlock, maxBlock),
		}
		return n.sendLedgerReplicationResponse(resp, lr.NodeIdentifier)
	}
	logger.Debug("Preparing replication response from block %v", startBlock)
	go func() {
		blocks := make([]*types.Block, 0)
		countTx := uint32(0)
		blockCnt := uint64(0)
		dbIt := n.blockStore.Find(util.Uint64ToBytes(startBlock))
		defer func() {
			if err := dbIt.Close(); err != nil {
				logger.Warning(
					"Unexpected DB iterator error %v", err)
			}
		}()
		for ; dbIt.Valid(); dbIt.Next() {
			var bl types.Block
			roundNo := util.BytesToUint64(dbIt.Key())
			if err := dbIt.Value(&bl); err != nil {
				logger.Warning("Ledger replication reply incomplete, block %v read failed %v", roundNo, err)
				break
			}
			blocks = append(blocks, &bl)
			blockCnt++
			countTx += uint32(len(bl.Transactions))
			if countTx >= n.configuration.replicationConfig.maxTx ||
				blockCnt >= n.configuration.replicationConfig.maxBlocks {
				break
			}
		}
		resp := &replication.LedgerReplicationResponse{
			Status: replication.Ok,
			Blocks: blocks,
		}
		if err := n.sendLedgerReplicationResponse(resp, lr.NodeIdentifier); err != nil {
			logger.Warning("Problem sending ledger replication response, %s: %s", resp.Pretty(), err)
		}
	}()
	return nil
}

// handleLedgerReplicationResponse handles ledger replication responses from other partition nodes.
// This method is an approximation of YellowPaper algorithm 10 "Partition Node Recovery" (synchronous algorithm)
func (n *Node) handleLedgerReplicationResponse(ctx context.Context, lr *replication.LedgerReplicationResponse) error {
	if err := lr.IsValid(); err != nil {
		return fmt.Errorf("invalid ledger replication response, %w", err)
	}
	if n.status.Load() != recovering {
		logger.Debug("Stale Ledger Replication response, node is not recovering: %s", lr.Pretty())
		return nil
	}
	logger.Debug("Ledger replication response received: %s, ", lr.Pretty())
	if lr.Status != replication.Ok {
		recoverFrom := n.lastStoredBlock.GetRoundNumber() + 1
		logger.Debug("Resending replication request starting with round %v", recoverFrom)
		n.sendLedgerReplicationRequest(recoverFrom)
		return fmt.Errorf("received error response, status=%s, message='%s'", lr.Status.String(), lr.Message)
	}
	var err error
	for _, b := range lr.Blocks {
		if err = b.IsValid(n.unicityCertificateValidator.Validate); err != nil {
			// sends invalid blocks, do not trust the response and try again
			err = fmt.Errorf("ledger replication response contains invalid block for round %v, %w", b.GetRoundNumber(), err)
			break
		}
		// it could be that we receive blocks from earlier time or later time, make sure to extend from what is missing
		roundNo := b.GetRoundNumber()
		// skip earlier blocks
		if roundNo <= n.lastStoredBlock.GetRoundNumber() {
			logger.Debug("Node already has this block %v, skipping block %v", n.lastStoredBlock.GetRoundNumber(), roundNo)
			continue
		}
		logger.Debug("Recovering block from round %v", roundNo)
		// make sure it extends current state
		var state txsystem.State
		state, err = n.transactionSystem.StateSummary()
		if err != nil {
			err = fmt.Errorf("error reading current state, %w", err)
			break
		}
		if !bytes.Equal(b.UnicityCertificate.InputRecord.PreviousHash, state.Root()) {
			err = fmt.Errorf("received block does not extend current state")
			break
		}
		state, err = n.applyBlockTransactions(b.GetRoundNumber(), b.Transactions)
		if err != nil {
			err = fmt.Errorf("block %v apply transactions failed, %w", roundNo, err)
			break
		}
		if err = verifyTxSystemState(state, b.UnicityCertificate.InputRecord); err != nil {
			err = fmt.Errorf("block %v, state mismatch, %w", roundNo, err)
			break
		}
		// update DB and last block
		if err = n.finalizeBlock(b); err != nil {
			err = fmt.Errorf("block %v persist failed, %w", b.GetRoundNumber(), err)
			break
		}
	}
	latestStoredBlockUc := n.lastStoredBlock.UnicityCertificate
	// log problems
	if err != nil {
		// Revert any transactions that were applied
		n.revertState()
		// ask the for the failed block again, what else can we do?
		n.sendLedgerReplicationRequest(latestStoredBlockUc.GetRoundNumber() + 1)
		return err
	}
	// check if recovery is complete
	logger.Debug("Checking if recovery is complete, last block is from round: %v", latestStoredBlockUc.GetRoundNumber())
	// every non-empty block is guaranteed to change state hash, meaning if the state hash is equal to luc state hash
	// then recovery is complete
	luc := n.luc.Load()
	if !bytes.Equal(latestStoredBlockUc.InputRecord.Hash, luc.InputRecord.Hash) {
		logger.Debug("Not fully recovered yet, latest block's UC root round %v vs LUC's root round %v", latestStoredBlockUc.GetRoundNumber(), luc.GetRoundNumber())
		n.sendLedgerReplicationRequest(latestStoredBlockUc.GetRoundNumber() + 1)
		return nil
	}
	// node should be recovered now, stop recovery and change state to normal
	n.startNewRound(ctx, luc)
	// try to apply the last received block proposal received during recovery, it may fail if the block was finalized and
	// is in fact the last block received
	if n.recoveryLastProp != nil {
		// try to apply it to the latest state, may fail
		if err = n.handleBlockProposal(ctx, n.recoveryLastProp); err != nil {
			logger.Debug("Recovery completed, failed to apply last received block proposal(stale?), %v", err)
		}
		n.recoveryLastProp = nil
	}
	return nil
}

func (n *Node) sendLedgerReplicationRequest(startingBlockNr uint64) {
	req := &replication.LedgerReplicationRequest{
		SystemIdentifier: n.configuration.GetSystemIdentifier(),
		NodeIdentifier:   n.leaderSelector.SelfID().String(),
		BeginBlockNumber: startingBlockNr,
	}
	util.WriteTraceJsonLog(logger, "Ledger replication request:", req)
	peers := n.configuration.peer.Validators()
	if len(peers) == 0 {
		logger.Warning("Error sending ledger replication request, no peers")
	}
	var err error
	requestSent := false
	// send Ledger Replication request to a first alive randomly chosen node
	for _, p := range util.ShuffleSliceCopy(peers) {
		logger.Debug("Sending ledger replication request to peer '%v'", p)
		err = n.network.Send(network.OutputMessage{
			Protocol: network.ProtocolLedgerReplicationReq,
			Message:  req,
		}, []peer.ID{p})
		// break loop on successful send, otherwise try again but different node, until all either
		// able to send or all attempts have failed
		if err == nil {
			requestSent = true
			break
		}
		// log every failed attempt?
		logger.Debug("Error sending ledger replication request: %s", err)
	}
	if !requestSent {
		logger.Warning("Error sending ledger replication request, all peers down")
		return
	}
	// remember last request sent for timeout handling - if no response is received
	n.lastLedgerReqTime = time.Now()
}

func (n *Node) sendBlockProposal() error {
	defer trackExecutionTime(time.Now(), "Sending BlockProposal")
	systemIdentifier := n.configuration.GetSystemIdentifier()
	nodeId := n.leaderSelector.SelfID()
	prop := &blockproposal.BlockProposal{
		SystemIdentifier:   systemIdentifier,
		NodeIdentifier:     nodeId.String(),
		UnicityCertificate: n.luc.Load(),
		Transactions:       n.proposedTransactions,
	}
	util.WriteTraceJsonLog(logger, "BlockProposal created:", prop)
	if err := prop.Sign(n.configuration.hashAlgorithm, n.configuration.signer); err != nil {
		return fmt.Errorf("block proposal sign failed, %w", err)
	}
	return n.network.Send(network.OutputMessage{
		Protocol: network.ProtocolBlockProposal,
		Message:  prop,
	}, n.configuration.peer.FilterValidators(nodeId))
}

func (n *Node) persistBlockProposal(pr *pendingBlockProposal) error {
	if err := n.blockStore.Write(util.Uint32ToBytes(proposalKey), pr); err != nil {
		return fmt.Errorf("persist error, %w", err)
	}
	return nil
}

func (n *Node) sendCertificationRequest(blockAuthor string) error {
	defer trackExecutionTime(time.Now(), "Sending CertificationRequest")
	systemIdentifier := n.configuration.GetSystemIdentifier()
	nodeId := n.leaderSelector.SelfID()
	prevStateHash := n.luc.Load().InputRecord.Hash
	state, err := n.transactionSystem.EndBlock()
	if err != nil {
		return fmt.Errorf("tx system failed to end block, %w", err)
	}
	stateHash := state.Root()
	summary := state.Summary()

	pendingProposal := &pendingBlockProposal{
		ProposerNodeId: blockAuthor,
		RoundNumber:    n.getCurrentRound(),
		PrevHash:       prevStateHash,
		StateHash:      stateHash,
		Transactions:   n.proposedTransactions,
	}
	if err = n.persistBlockProposal(pendingProposal); err != nil {
		logger.Error("failed to store proposal, %v", err)
		return fmt.Errorf("failed to store pending block proposal, %w", err)
	}
	n.pendingBlockProposal = pendingProposal

	latestBlockHash := n.lastStoredBlock.UnicityCertificate.InputRecord.BlockHash
	blockHash, err := n.hashProposedBlock(latestBlockHash, blockAuthor)
	if err != nil {
		return fmt.Errorf("block hash calculation failed, %w", err)
	}
	n.proposedTransactions = []*types.TransactionRecord{}

	req := &certification.BlockCertificationRequest{
		SystemIdentifier: systemIdentifier,
		NodeIdentifier:   nodeId.String(),
		InputRecord: &types.InputRecord{
			PreviousHash: pendingProposal.PrevHash,
			Hash:         pendingProposal.StateHash,
			BlockHash:    blockHash,
			SummaryValue: summary,
			// latestBlock is the latest non-empty block,
			// latest UC might have certified an empty block and has the latest round number
			RoundNumber: pendingProposal.RoundNumber,
		},
	}
	if err = req.Sign(n.configuration.signer); err != nil {
		return fmt.Errorf("failed to sign certification req, %w", err)
	}
	logger.Info("Round %v sending block certification request to root chain, IR hash %X, Block Hash %X",
		pendingProposal.RoundNumber, stateHash, blockHash)
	util.WriteTraceJsonLog(logger, "Block Certification req:", req)

	return n.network.Send(network.OutputMessage{
		Protocol: network.ProtocolBlockCertification,
		Message:  req,
	}, []peer.ID{n.configuration.rootChainID})
}

func (n *Node) SubmitTx(_ context.Context, tx *types.TransactionOrder) (err error) {
	defer func() {
		if err != nil {
			invalidTransactionsCounter.Inc(1)
		}
	}()
	/*
		TODO remove
		genTx, err := n.transactionSystem.ConvertTx(tx)
		if err != nil {
			return err
		}*/

	rn := n.getCurrentRound()
	if err = n.txValidator.Validate(tx, rn); err != nil {
		return err
	}
	return n.txBuffer.Add(tx)
}

func (n *Node) GetBlock(_ context.Context, blockNr uint64) (*types.Block, error) {
	// find and return closest match from db
	if blockNr == 0 {
		return nil, fmt.Errorf("block number 0 does not exist")
	}
	var bl types.Block
	found, err := n.blockStore.Read(util.Uint64ToBytes(blockNr), &bl)
	if err != nil {
		return nil, fmt.Errorf("failed to read block from round %v from db, %w", blockNr, err)
	}
	if !found {
		// empty block
		return nil, nil
	}
	return &bl, nil
}

func (n *Node) GetLatestBlock() (b *types.Block, err error) {
	dbIt := n.blockStore.Last()
	defer func() { err = errors.Join(err, dbIt.Close()) }()
	var bl types.Block
	if err := dbIt.Value(&bl); err != nil {
		roundNo := util.BytesToUint64(dbIt.Key())
		return nil, fmt.Errorf("failed to read block %v from db, %w", roundNo, err)
	}
	return &bl, nil
}

func (n *Node) GetLatestRoundNumber() (uint64, error) {
	return n.luc.Load().GetRoundNumber(), nil
}

func (n *Node) SystemIdentifier() []byte {
	return n.configuration.GetSystemIdentifier()
}

func (n *Node) stopForwardingOrHandlingTransactions() {
	if n.txCancel != nil {
		txCancel := n.txCancel
		n.txCancel = nil
		txCancel()
		n.txWaitGroup.Wait()
	}
}

func (n *Node) startHandleOrForwardTransactions(ctx context.Context) {
	n.stopForwardingOrHandlingTransactions()
	if n.leaderSelector.GetLeaderID() == UnknownLeader {
		return
	}

	txCtx, txCancel := context.WithCancel(ctx)
	n.txCancel = txCancel

	n.txWaitGroup.Add(1)
	go func() {
		defer n.txWaitGroup.Done()
		n.txBuffer.Process(txCtx, n.handleOrForwardTransaction)
	}()

	go func() {
		select {
		case <-time.After(n.configuration.t1Timeout):
			n.handleT1TimeoutEvent()
		case <-txCtx.Done():
		}
	}()
}

func (n *Node) hashProposedBlock(prevBlockHash []byte, author string) ([]byte, error) {
	b := &types.Block{
		Header: &types.Header{
			SystemID:          n.configuration.GetSystemIdentifier(),
			ProposerID:        author,
			PreviousBlockHash: prevBlockHash,
		},
		Transactions: n.pendingBlockProposal.Transactions,
	}
	return b.Hash(n.configuration.hashAlgorithm)
}

func trackExecutionTime(start time.Time, name string) {
	logger.Debug("%s took %s", name, time.Since(start))
}<|MERGE_RESOLUTION|>--- conflicted
+++ resolved
@@ -61,18 +61,10 @@
 		status                      atomic.Value
 		configuration               *configuration
 		transactionSystem           txsystem.TransactionSystem
-<<<<<<< HEAD
 		luc                         atomic.Pointer[types.UnicityCertificate]
 		lastStoredBlock             *types.Block
 		proposedTransactions        []*types.TransactionRecord
 		pendingBlockProposal        *pendingBlockProposal
-		timers                      *timer.Timers
-=======
-		luc                         atomic.Pointer[certificates.UnicityCertificate]
-		lastStoredBlock             *block.Block
-		proposedTransactions        []txsystem.GenericTransaction
-		pendingBlockProposal        *block.GenericPendingBlockProposal
->>>>>>> b88133b8
 		leaderSelector              LeaderSelector
 		txValidator                 TxValidator
 		unicityCertificateValidator UnicityCertificateValidator
