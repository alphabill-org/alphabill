package rootchain

import (
	gocrypto "crypto"
	p "github.com/alphabill-org/alphabill/internal/network/protocol"
	rstore "github.com/alphabill-org/alphabill/internal/rootchain/store"
	"strings"
	"testing"

	"github.com/alphabill-org/alphabill/internal/certificates"
	"github.com/alphabill-org/alphabill/internal/crypto"
	"github.com/alphabill-org/alphabill/internal/network"
	"github.com/alphabill-org/alphabill/internal/network/protocol/certification"
	"github.com/alphabill-org/alphabill/internal/network/protocol/genesis"
	"github.com/alphabill-org/alphabill/internal/testutils/peer"
	testsig "github.com/alphabill-org/alphabill/internal/testutils/sig"
	"github.com/stretchr/testify/require"
)

var partition1ID = []byte{0, 0, 0, 1}
var partition2ID = []byte{0, 0, 0, 2}

var partition1IR = &certificates.InputRecord{
	PreviousHash: make([]byte, 32),
	Hash:         []byte{0, 0, 1, 1},
	BlockHash:    []byte{0, 0, 1, 2},
	SummaryValue: []byte{0, 0, 1, 3},
}

var partition2IR = &certificates.InputRecord{
	PreviousHash: make([]byte, 32),
	Hash:         []byte{0, 0, 2, 1},
	BlockHash:    []byte{0, 0, 2, 2},
	SummaryValue: []byte{0, 0, 2, 3},
}

func Test_newStateFromGenesis_NotOk(t *testing.T) {
	signer, err := crypto.NewInMemorySecp256K1Signer()
	require.NoError(t, err)
	type args struct {
		g      *genesis.RootGenesis
		signer crypto.Signer
	}
	tests := []struct {
		name string
		args
		errStg string
	}{
		{
			name: "signer is nil",
			args: args{
				g:      &genesis.RootGenesis{},
				signer: nil,
			},
			errStg: "invalid root chain private key",
		},
		{
			name: "invalid genesis",
			args: args{
				g:      &genesis.RootGenesis{},
				signer: signer,
			},
			errStg: "invalid genesis",
		},
	}
	for _, tt := range tests {
		t.Run(tt.name, func(t *testing.T) {
<<<<<<< HEAD
			got, err := NewStateFromGenesis(tt.args.g, "test", tt.args.signer)
=======
			got, err := NewState(tt.args.g, tt.args.signer, rstore.NewInMemoryRootChainStore())
>>>>>>> e4ce119d
			require.Nil(t, got)
			require.True(t, strings.Contains(err.Error(), tt.errStg))
		})
	}
}

func TestNewStateFromGenesis_Ok(t *testing.T) {
	rootSigner, err := crypto.NewInMemorySecp256K1Signer()
	require.NoError(t, err)
	_, _, partition1, _ := createPartitionRecord(t, partition1IR, partition1ID, 5)
	_, _, partition2, _ := createPartitionRecord(t, partition2IR, partition2ID, 4)
	partitions := []*genesis.PartitionRecord{partition1, partition2}
	_, encPubKey := testsig.CreateSignerAndVerifier(t)
	rootPubKeyBytes, err := encPubKey.MarshalPublicKey()
	require.NoError(t, err)
	rootGenesis, _, err := NewRootGenesis("test", rootSigner, rootPubKeyBytes, partitions)
	require.NoError(t, err)

<<<<<<< HEAD
	s1, err := NewStateFromGenesis(rootGenesis, "test", rootSigner)
=======
	s1, err := NewState(rootGenesis, rootSigner, rstore.NewInMemoryRootChainStore())
>>>>>>> e4ce119d
	require.NoError(t, err)

	s2 := createStateAndExecuteRound(t, partitions, rootSigner)
	require.NoError(t, err)
	require.Equal(t, s1, s2)
}

func TestNewStateFromPartitionRecords_Ok(t *testing.T) {
	rootSigner, err := crypto.NewInMemorySecp256K1Signer()
	require.NoError(t, err)
	rootVerifier, err := rootSigner.Verifier()
	require.NoError(t, err)

	_, _, partition1, _ := createPartitionRecord(t, partition1IR, partition1ID, 5)
	_, _, partition2, _ := createPartitionRecord(t, partition2IR, partition2ID, 4)

<<<<<<< HEAD
	s, err := NewStateFromPartitionRecords([]*genesis.PartitionRecord{partition1, partition2}, "test", rootSigner, gocrypto.SHA256)
=======
	s, err := NewStateFromPartitionRecords([]*genesis.PartitionRecord{partition1, partition2}, rootSigner, gocrypto.SHA256, rstore.NewInMemoryRootChainStore())
>>>>>>> e4ce119d
	require.NoError(t, err)
	require.Equal(t, uint64(1), s.GetRoundNumber())
	// partition store checks
	require.Equal(t, 2, s.partitionStore.size())
	require.Equal(t, 5, s.partitionStore.nodeCount(p.SystemIdentifier(partition1ID)))
	require.Equal(t, 4, s.partitionStore.nodeCount(p.SystemIdentifier(partition2ID)))

	require.Equal(t, 0, s.store.UCCount())
	require.Equal(t, 0, len(s.store.GetAllIRs()))
	require.Equal(t, 2, len(s.incomingRequests))
	require.Equal(t, 5, len(s.incomingRequests[p.SystemIdentifier(partition1ID)].requests))
	require.Equal(t, 4, len(s.incomingRequests[p.SystemIdentifier(partition2ID)].requests))
	require.Equal(t, 1, len(s.incomingRequests[p.SystemIdentifier(partition1ID)].hashCounts))
	require.Equal(t, 1, len(s.incomingRequests[p.SystemIdentifier(partition2ID)].hashCounts))

	// prepare partition1 consensus
	require.True(t, s.checkConsensus(s.incomingRequests[p.SystemIdentifier(partition1ID)]))
	require.Equal(t, 1, len(s.store.GetAllIRs()))
	require.Equal(t, partition1IR, s.store.GetIR(p.SystemIdentifier(partition1ID)))

	// prepare partition1 consensus
	require.True(t, s.checkConsensus(s.incomingRequests[p.SystemIdentifier(partition2ID)]))
	require.Equal(t, 2, len(s.store.GetAllIRs()))
	require.Equal(t, partition2IR, s.store.GetIR(p.SystemIdentifier(partition2ID)))

	// create certificates
	_, err = s.CreateUnicityCertificates()
	require.NoError(t, err)
	require.Equal(t, 2, s.store.UCCount())
	p1UC := s.store.GetUC(p.SystemIdentifier(partition1ID))
	require.NotNil(t, p1UC)
	p2UC := s.store.GetUC(p.SystemIdentifier(partition2ID))
	require.NotNil(t, p2UC)
	require.NotEqual(t, p1UC, p2UC)
	require.Equal(t, p1UC.UnicitySeal, p2UC.UnicitySeal)
	p1Hash := partition1.SystemDescriptionRecord.Hash(gocrypto.SHA256)
	p2Hash := partition2.SystemDescriptionRecord.Hash(gocrypto.SHA256)
	verifiers := map[string]crypto.Verifier{"test": rootVerifier}
	require.NoError(t, p1UC.IsValid(verifiers, s.hashAlgorithm, partition1ID, p1Hash))
	require.NoError(t, p2UC.IsValid(verifiers, s.hashAlgorithm, partition2ID, p2Hash))

	// verify State after the round
	require.Equal(t, uint64(2), s.GetRoundNumber())
	require.Equal(t, p1UC.UnicitySeal.Hash, s.store.GetPreviousRoundRootHash())
	require.Equal(t, 2, len(s.incomingRequests))
	require.Equal(t, 0, len(s.incomingRequests[p.SystemIdentifier(partition1ID)].requests))
	require.Equal(t, 0, len(s.incomingRequests[p.SystemIdentifier(partition2ID)].requests))
	require.Equal(t, 0, len(s.incomingRequests[p.SystemIdentifier(partition1ID)].hashCounts))
	require.Equal(t, 0, len(s.incomingRequests[p.SystemIdentifier(partition2ID)].hashCounts))
}

func TestHandleInputRequestEvent_OlderUnicityCertificate(t *testing.T) {
	rootSigner, _ := testsig.CreateSignerAndVerifier(t)
	signers, _, partition1, _ := createPartitionRecord(t, partition1IR, partition1ID, 5)
	partitions := []*genesis.PartitionRecord{partition1}
	s := createStateAndExecuteRound(t, partitions, rootSigner)
	req := CreateBlockCertificationRequest(partition1.Validators[0].NodeIdentifier, s, signers[0])
	s.CopyOldInputRecords(p.SystemIdentifier(partition1ID))
	_, err := s.CreateUnicityCertificates()
	require.NoError(t, err)

	receivedUc, err := s.HandleBlockCertificationRequest(req)
	require.ErrorContains(t, err, "old request")
	require.NotNil(t, receivedUc)
	require.Greater(t, receivedUc.UnicitySeal.RootChainRoundNumber, req.RootRoundNumber)

}

func TestHandleInputRequestEvent_ExtendingUnknownState(t *testing.T) {
	rootSigner, _ := testsig.CreateSignerAndVerifier(t)
	signers, _, partition1, _ := createPartitionRecord(t, partition1IR, partition1ID, 5)
	partitions := []*genesis.PartitionRecord{partition1}
	s := createStateAndExecuteRound(t, partitions, rootSigner)
	req := CreateBlockCertificationRequest(partition1.Validators[0].NodeIdentifier, s, signers[0])
	req.InputRecord.PreviousHash = []byte{1, 1, 1}
	err := req.Sign(signers[0])
	require.NoError(t, err)

	receivedUc, err := s.HandleBlockCertificationRequest(req)
	require.ErrorContains(t, err, "request extends unknown state")
	require.NotNil(t, receivedUc)
	require.NotEqual(t, req.InputRecord.PreviousHash, receivedUc.InputRecord.PreviousHash)
}

func TestHandleInputRequestEvent_Duplicated(t *testing.T) {
	rootSigner, _ := testsig.CreateSignerAndVerifier(t)
	signers, _, partition1, _ := createPartitionRecord(t, partition1IR, partition1ID, 5)
	partitions := []*genesis.PartitionRecord{partition1}
	s := createStateAndExecuteRound(t, partitions, rootSigner)
	req := CreateBlockCertificationRequest(partition1.Validators[0].NodeIdentifier, s, signers[0])
	receivedUc, err := s.HandleBlockCertificationRequest(req)
	require.Nil(t, receivedUc)
	require.Nil(t, err)
	receivedUc, err = s.HandleBlockCertificationRequest(req)
	require.Nil(t, receivedUc)
	require.ErrorContains(t, err, "duplicated request")
}

func TestHandleInputRequestEvent_UnknownSystemIdentifier(t *testing.T) {
	rootSigner, _ := testsig.CreateSignerAndVerifier(t)
	signers, _, partition1, _ := createPartitionRecord(t, partition1IR, partition1ID, 5)
	partitions := []*genesis.PartitionRecord{partition1}
	s := createStateAndExecuteRound(t, partitions, rootSigner)
	req := CreateBlockCertificationRequest(partition1.Validators[0].NodeIdentifier, s, signers[0])
	req.SystemIdentifier = []byte{0, 0, 0xAA, 0xAA}

	receivedUc, err := s.HandleBlockCertificationRequest(req)
	require.Nil(t, receivedUc)
	require.ErrorContains(t, err, "unknown SystemIdentifier")
}

func TestHandleInputRequestEvent_PartitionHasNewerUC(t *testing.T) {
	rootSigner, _ := testsig.CreateSignerAndVerifier(t)
	signers, _, partition1, _ := createPartitionRecord(t, partition1IR, partition1ID, 5)
	partitions := []*genesis.PartitionRecord{partition1}
	s := createStateAndExecuteRound(t, partitions, rootSigner)
	req := CreateBlockCertificationRequest(partition1.Validators[0].NodeIdentifier, s, signers[0])
	req.RootRoundNumber = 101
	require.NoError(t, req.Sign(signers[0]))
	receivedUc, err := s.HandleBlockCertificationRequest(req)
	require.NotNil(t, receivedUc)
	require.ErrorContains(t, err, "partition has never unicity certificate")
	require.Less(t, receivedUc.UnicitySeal.RootChainRoundNumber, req.RootRoundNumber)
}

func TestHandleInputRequestEvent_UnknownNodeID(t *testing.T) {
	rootSigner, _ := testsig.CreateSignerAndVerifier(t)
	signers, _, partition1, _ := createPartitionRecord(t, partition1IR, partition1ID, 5)
	partitions := []*genesis.PartitionRecord{partition1}
	s := createStateAndExecuteRound(t, partitions, rootSigner)
	req := CreateBlockCertificationRequest(partition1.Validators[0].NodeIdentifier, s, signers[0])
	req.NodeIdentifier = "unknown"
	receivedUc, err := s.HandleBlockCertificationRequest(req)
	require.Nil(t, receivedUc)
	require.ErrorContains(t, err, "unknown node identifier")
}

func TestHandleInputRequestEvent_RequestMissing(t *testing.T) {
	rootSigner, _ := testsig.CreateSignerAndVerifier(t)
	_, _, partition1, _ := createPartitionRecord(t, partition1IR, partition1ID, 5)
	partitions := []*genesis.PartitionRecord{partition1}
	s := createStateAndExecuteRound(t, partitions, rootSigner)
	receivedUc, err := s.HandleBlockCertificationRequest(nil)
	require.Nil(t, receivedUc)
	require.ErrorContains(t, err, "input record is ni")
}

func TestHandleInputRequestEvent_InvalidSignature(t *testing.T) {
	rootSigner, _ := testsig.CreateSignerAndVerifier(t)
	signers, _, partition1, _ := createPartitionRecord(t, partition1IR, partition1ID, 5)
	partitions := []*genesis.PartitionRecord{partition1}
	s := createStateAndExecuteRound(t, partitions, rootSigner)
	invalidReq := CreateBlockCertificationRequest(partition1.Validators[0].NodeIdentifier, s, signers[0])
	invalidReq.InputRecord.Hash = make([]byte, 32)
	receivedUc, err := s.HandleBlockCertificationRequest(invalidReq)
	require.Nil(t, receivedUc)
	require.ErrorContains(t, err, "verification failed")
}

func TestHandleInputRequestEvent_DuplicateWithDifferentHash(t *testing.T) {
	rootSigner, _ := testsig.CreateSignerAndVerifier(t)
	signers, _, partition1, _ := createPartitionRecord(t, partition1IR, partition1ID, 5)
	partitions := []*genesis.PartitionRecord{partition1}
	s := createStateAndExecuteRound(t, partitions, rootSigner)
	req := CreateBlockCertificationRequest(partition1.Validators[0].NodeIdentifier, s, signers[0])

	receivedUc, err := s.HandleBlockCertificationRequest(req)
	require.Nil(t, receivedUc)
	require.Nil(t, err)
	invalidReq := CreateBlockCertificationRequest(partition1.Validators[0].NodeIdentifier, s, signers[0])
	invalidReq.InputRecord.Hash = make([]byte, 32)
	require.NoError(t, invalidReq.Sign(signers[0]))
	receivedUc, err = s.HandleBlockCertificationRequest(invalidReq)
	require.Nil(t, receivedUc)
	require.ErrorContains(t, err, "equivocating request with different hash")
}

func TestHandleInputRequestEvent_ConsensusNotPossible(t *testing.T) {
	rootSigner, _ := testsig.CreateSignerAndVerifier(t)
	signers, _, partition1, _ := createPartitionRecord(t, partition1IR, partition1ID, 3)
	partitions := []*genesis.PartitionRecord{partition1}
	s := createStateAndExecuteRound(t, partitions, rootSigner)
	req := CreateBlockCertificationRequest(partition1.Validators[0].NodeIdentifier, s, signers[0])
	req.InputRecord.Hash = []byte{0, 0, 0}
	require.NoError(t, req.Sign(signers[0]))
	uc, err := s.HandleBlockCertificationRequest(req)
	require.NoError(t, err)
	require.Nil(t, uc)
	r1 := CreateBlockCertificationRequest(partition1.Validators[1].NodeIdentifier, s, signers[0])
	r1.InputRecord.Hash = []byte{1, 1, 1}
	require.NoError(t, r1.Sign(signers[1]))
	uc, err = s.HandleBlockCertificationRequest(r1)
	require.NoError(t, err)
	require.Nil(t, uc)
	r2 := CreateBlockCertificationRequest(partition1.Validators[2].NodeIdentifier, s, signers[0])
	r2.InputRecord.Hash = []byte{2, 2, 2}
	require.NoError(t, r2.Sign(signers[2]))
	uc, err = s.HandleBlockCertificationRequest(r2)
	require.NoError(t, err)
	require.Nil(t, uc)
	sysIds, err := s.CreateUnicityCertificates()
	require.NoError(t, err)
	require.Equal(t, 1, len(sysIds))
	luc := s.store.GetUC(sysIds[0])
	require.NotEqual(t, req.InputRecord.Hash, luc.InputRecord.Hash)
	require.NotEqual(t, r1.InputRecord.Hash, luc.InputRecord.Hash)
	require.NotEqual(t, r2.InputRecord.Hash, luc.InputRecord.Hash)
}

func createStateAndExecuteRound(t *testing.T, partitions []*genesis.PartitionRecord, rootSigner crypto.Signer) *State {
	t.Helper()
<<<<<<< HEAD
	s2, err := NewStateFromPartitionRecords(partitions, "test", rootSigner, gocrypto.SHA256)
=======
	s2, err := NewStateFromPartitionRecords(partitions, rootSigner, gocrypto.SHA256, rstore.NewInMemoryRootChainStore())
>>>>>>> e4ce119d
	require.NoError(t, err)
	for _, pt := range partitions {
		id := p.SystemIdentifier(pt.SystemDescriptionRecord.SystemIdentifier)
		s2.checkConsensus(s2.incomingRequests[id])
	}
	_, err = s2.CreateUnicityCertificates()
	require.NoError(t, err)
	return s2
}

func createPartitionRecord(t *testing.T, ir *certificates.InputRecord, systemID []byte, nrOfValidators int) (signers []crypto.Signer, verifiers []crypto.Verifier, record *genesis.PartitionRecord, partitionPeers []*network.Peer) {
	record = &genesis.PartitionRecord{
		SystemDescriptionRecord: &genesis.SystemDescriptionRecord{
			SystemIdentifier: systemID,
			T2Timeout:        2500,
		},
		Validators: []*genesis.PartitionNode{},
	}

	for i := 0; i < nrOfValidators; i++ {
		partitionNodePeer := peer.CreatePeer(t)
		partition1Signer, verifier := testsig.CreateSignerAndVerifier(t)

		encPubKey, err := partitionNodePeer.PublicKey()
		require.NoError(t, err)
		rawEncPubKey, err := encPubKey.Raw()
		require.NoError(t, err)

		rawSigningPubKey, err := verifier.MarshalPublicKey()
		require.NoError(t, err)

		req := &certification.BlockCertificationRequest{
			SystemIdentifier: systemID,
			NodeIdentifier:   partitionNodePeer.ID().Pretty(),
			RootRoundNumber:  1,
			InputRecord:      ir,
		}
		err = req.Sign(partition1Signer)
		require.NoError(t, err)

		record.Validators = append(record.Validators, &genesis.PartitionNode{
			NodeIdentifier:            partitionNodePeer.ID().Pretty(),
			SigningPublicKey:          rawSigningPubKey,
			EncryptionPublicKey:       rawEncPubKey,
			BlockCertificationRequest: req,
		})

		signers = append(signers, partition1Signer)
		verifiers = append(verifiers, verifier)
		partitionPeers = append(partitionPeers, partitionNodePeer)
	}
	return
}

func CreateBlockCertificationRequest(nodeIdentifier string, s *State, signers crypto.Signer) *certification.BlockCertificationRequest {
	req := &certification.BlockCertificationRequest{
		SystemIdentifier: partition1ID,
		NodeIdentifier:   nodeIdentifier,
		RootRoundNumber:  s.GetRoundNumber() - 1,
		InputRecord: &certificates.InputRecord{
			PreviousHash: partition1IR.Hash,
			Hash:         []byte{0, 1, 0, 1},
			BlockHash:    []byte{0, 2, 0, 1},
			SummaryValue: []byte{0, 0, 0, 1},
		},
	}
	req.Sign(signers)
	return req
}<|MERGE_RESOLUTION|>--- conflicted
+++ resolved
@@ -65,11 +65,7 @@
 	}
 	for _, tt := range tests {
 		t.Run(tt.name, func(t *testing.T) {
-<<<<<<< HEAD
-			got, err := NewStateFromGenesis(tt.args.g, "test", tt.args.signer)
-=======
-			got, err := NewState(tt.args.g, tt.args.signer, rstore.NewInMemoryRootChainStore())
->>>>>>> e4ce119d
+			got, err := NewState(tt.args.g, "test", tt.args.signer, rstore.NewInMemoryRootChainStore())
 			require.Nil(t, got)
 			require.True(t, strings.Contains(err.Error(), tt.errStg))
 		})
@@ -88,11 +84,7 @@
 	rootGenesis, _, err := NewRootGenesis("test", rootSigner, rootPubKeyBytes, partitions)
 	require.NoError(t, err)
 
-<<<<<<< HEAD
-	s1, err := NewStateFromGenesis(rootGenesis, "test", rootSigner)
-=======
-	s1, err := NewState(rootGenesis, rootSigner, rstore.NewInMemoryRootChainStore())
->>>>>>> e4ce119d
+	s1, err := NewState(rootGenesis, "test", rootSigner, rstore.NewInMemoryRootChainStore())
 	require.NoError(t, err)
 
 	s2 := createStateAndExecuteRound(t, partitions, rootSigner)
@@ -109,11 +101,7 @@
 	_, _, partition1, _ := createPartitionRecord(t, partition1IR, partition1ID, 5)
 	_, _, partition2, _ := createPartitionRecord(t, partition2IR, partition2ID, 4)
 
-<<<<<<< HEAD
-	s, err := NewStateFromPartitionRecords([]*genesis.PartitionRecord{partition1, partition2}, "test", rootSigner, gocrypto.SHA256)
-=======
-	s, err := NewStateFromPartitionRecords([]*genesis.PartitionRecord{partition1, partition2}, rootSigner, gocrypto.SHA256, rstore.NewInMemoryRootChainStore())
->>>>>>> e4ce119d
+	s, err := NewStateFromPartitionRecords([]*genesis.PartitionRecord{partition1, partition2}, "test", rootSigner, gocrypto.SHA256, rstore.NewInMemoryRootChainStore())
 	require.NoError(t, err)
 	require.Equal(t, uint64(1), s.GetRoundNumber())
 	// partition store checks
@@ -325,11 +313,7 @@
 
 func createStateAndExecuteRound(t *testing.T, partitions []*genesis.PartitionRecord, rootSigner crypto.Signer) *State {
 	t.Helper()
-<<<<<<< HEAD
-	s2, err := NewStateFromPartitionRecords(partitions, "test", rootSigner, gocrypto.SHA256)
-=======
-	s2, err := NewStateFromPartitionRecords(partitions, rootSigner, gocrypto.SHA256, rstore.NewInMemoryRootChainStore())
->>>>>>> e4ce119d
+	s2, err := NewStateFromPartitionRecords(partitions, "test", rootSigner, gocrypto.SHA256, rstore.NewInMemoryRootChainStore())
 	require.NoError(t, err)
 	for _, pt := range partitions {
 		id := p.SystemIdentifier(pt.SystemDescriptionRecord.SystemIdentifier)
