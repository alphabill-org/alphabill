--- conflicted
+++ resolved
@@ -237,27 +237,11 @@
 	}, nil
 }
 
-<<<<<<< HEAD
-func (sn *SingleNodePartition) createUnicitySeal(roundNumber uint64, rootHash []byte) (*certificates.UnicitySeal, error) {
-	roundInfo := &certificates.RootRoundInfo{
-		RoundNumber:       roundNumber,
-		Timestamp:         util.MakeTimestamp(),
-		ParentRoundNumber: roundNumber - 1,
-		CurrentRootHash:   rootHash,
-	}
-	u := &certificates.UnicitySeal{
-		RootRoundInfo: roundInfo,
-		CommitInfo: &certificates.CommitInfo{
-			RootRoundInfoHash: roundInfo.Hash(gocrypto.SHA256),
-			RootHash:          rootHash,
-		},
-=======
 func (sn *SingleNodePartition) createUnicitySeal(roundNumber uint64, rootHash []byte) (*types.UnicitySeal, error) {
 	u := &types.UnicitySeal{
 		RootChainRoundNumber: roundNumber,
 		Timestamp:            util.MakeTimestamp(),
 		Hash:                 rootHash,
->>>>>>> 8d7fc45b
 	}
 	return u, u.Sign("test", sn.rootSigner)
 }
@@ -299,13 +283,8 @@
 	uc, err := sn.CreateUnicityCertificate(req.InputRecord, sn.rootRound+1)
 	require.NoError(t, err)
 	// update state
-<<<<<<< HEAD
-	sn.rootRound = uc.UnicitySeal.RootRoundInfo.RoundNumber
-	sn.certs[p.SystemIdentifier(req.SystemIdentifier)] = uc
-=======
 	sn.rootRound = uc.UnicitySeal.RootChainRoundNumber
 	sn.certs[protocol.SystemIdentifier(req.SystemIdentifier)] = uc
->>>>>>> 8d7fc45b
 	return uc
 }
 
