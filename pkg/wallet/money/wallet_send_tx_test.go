--- conflicted
+++ resolved
@@ -3,38 +3,26 @@
 import (
 	"bytes"
 	"context"
-<<<<<<< HEAD
 	"crypto"
 	"errors"
-=======
-	"encoding/base64"
-	"errors"
-	"fmt"
-	"strings"
->>>>>>> 58170bd2
 	"sync"
 	"testing"
 
+	"github.com/alphabill-org/alphabill/internal/block"
 	"github.com/alphabill-org/alphabill/internal/util"
 	"github.com/alphabill-org/alphabill/pkg/client/clientmock"
 	"github.com/alphabill-org/alphabill/pkg/wallet/backend/money"
 	"github.com/holiman/uint256"
 	"github.com/stretchr/testify/require"
 
-	"github.com/alphabill-org/alphabill/internal/block"
-	"github.com/alphabill-org/alphabill/internal/certificates"
 	"github.com/alphabill-org/alphabill/internal/hash"
 	test "github.com/alphabill-org/alphabill/internal/testutils"
-	"github.com/alphabill-org/alphabill/internal/txsystem"
 	"github.com/alphabill-org/alphabill/pkg/wallet"
 	"github.com/alphabill-org/alphabill/pkg/wallet/backend/bp"
 )
 
 func TestWalletSendFunction(t *testing.T) {
-<<<<<<< HEAD
-	w, _ := CreateTestWallet(t, withBackendMock(t, &backendMockReturnConf{balance: 70, billId: uint256.NewInt(0), billValue: 50}))
-=======
-	w, _ := CreateTestWallet(t, &backendMockReturnConf{
+	w, _ := CreateTestWallet(t, withBackendMock(t, &backendMockReturnConf{
 		balance:   70,
 		billId:    uint256.NewInt(0),
 		billValue: 50,
@@ -42,9 +30,7 @@
 			Id:      []byte{},
 			Value:   100 * 1e8,
 			TxProof: &block.TxProof{},
-		}},
-	)
->>>>>>> 58170bd2
+		}}))
 	validPubKey := make([]byte, 33)
 	amount := uint64(50)
 	ctx := context.Background()
@@ -77,20 +63,7 @@
 }
 
 func TestWalletSendFunction_ClientError(t *testing.T) {
-<<<<<<< HEAD
 	w, mockClient := CreateTestWallet(t, withBackendMock(t, &backendMockReturnConf{balance: 70, billId: uint256.NewInt(0), billValue: 50}))
-=======
-	w, mockClient := CreateTestWallet(t, &backendMockReturnConf{
-		balance:   70,
-		billId:    uint256.NewInt(0),
-		billValue: 50,
-		feeCreditBill: &bp.Bill{
-			Id:      []byte{},
-			Value:   100 * 1e8,
-			TxProof: &block.TxProof{},
-		},
-	})
->>>>>>> 58170bd2
 	validPubKey := make([]byte, 33)
 	amount := uint64(50)
 	ctx := context.Background()
@@ -109,7 +82,7 @@
 		TxHash: hash.Sum256([]byte{0x01}),
 	}
 
-<<<<<<< HEAD
+	var w *Wallet
 	var mockClient *clientmock.MockAlphabillClient
 	backend := &backendAPIMock{
 		getBalance: func(pubKey []byte, includeDCBills bool) (uint64, error) {
@@ -121,31 +94,15 @@
 		listBills: func(pubKey []byte) (*money.ListBillsResponse, error) {
 			return createBillListResponse([]*Bill{b}), nil
 		},
-		getProof: func(billId []byte) (*block.Bills, error) {
+		getProof: func(billId []byte) (*bp.Bills, error) {
 			tx := mockClient.GetRecordedTransactions()[0]
-			gtx, err := txConverter.ConvertTx(tx)
+			gtx, err := NewTxConverter(w.SystemID()).ConvertTx(tx)
 			require.NoError(t, err)
 			b.TxHash = gtx.Hash(crypto.SHA256)
-			return createBlockProofResponse(t, b, nil, 0, dcTimeoutBlockCount), nil
-		},
-	}
-	w, mockClient := CreateTestWallet(t, backend)
-=======
-	// create block with expected transaction
-	backendMock := &backendMockReturnConf{balance: 100, billId: b.Id, billTxHash: base64.StdEncoding.EncodeToString(b.TxHash), billValue: b.Value}
-	w, mockClient := CreateTestWallet(t, backendMock)
-	k, _ := w.am.GetAccountKey(0)
-	backendMock.feeCreditBill = &bp.Bill{
-		Id:      k.PrivKeyHash,
-		Value:   100 * 1e8,
-		TxProof: &block.TxProof{},
-	}
-	tx, err := createTransaction(pubKey, k, b.Value, w.SystemID(), b, txTimeoutBlockCount, k.PrivKeyHash)
-	require.NoError(t, err)
-	mockClient.SetBlock(&block.Block{Transactions: []*txsystem.Transaction{
-		tx,
-	}, UnicityCertificate: &certificates.UnicityCertificate{InputRecord: &certificates.InputRecord{RoundNumber: 0}}})
->>>>>>> 58170bd2
+			return createBlockProofResponse(t, b, nil, 0, dcTimeoutBlockCount, nil), nil
+		},
+	}
+	w, mockClient = CreateTestWallet(t, backend)
 
 	// test send successfully waits for confirmation
 	_, err := w.Send(context.Background(), SendCmd{ReceiverPubKey: pubKey, Amount: b.Value, WaitForConfirmation: true, AccountIndex: 0})
@@ -162,8 +119,7 @@
 		string(util.Uint256ToBytes(b1.Id)): b1,
 		string(util.Uint256ToBytes(b2.Id)): b2,
 	}
-<<<<<<< HEAD
-
+	var w *Wallet
 	var mockClient *clientmock.MockAlphabillClient
 	backend := &backendAPIMock{
 		getBalance: func(pubKey []byte, includeDCBills bool) (uint64, error) {
@@ -175,14 +131,14 @@
 		listBills: func(pubKey []byte) (*money.ListBillsResponse, error) {
 			return createBillListResponse([]*Bill{b1, b2}), nil
 		},
-		getProof: func(billId []byte) (*block.Bills, error) {
+		getProof: func(billId []byte) (*bp.Bills, error) {
 			txs := mockClient.GetRecordedTransactions()
 			var bill *Bill
 			for _, tx := range txs {
 				if bytes.Equal(billId, tx.UnitId) {
 					bill, _ = bills[string(billId)]
 					if bill != nil {
-						gtx, err := txConverter.ConvertTx(tx)
+						gtx, err := NewTxConverter(w.SystemID()).ConvertTx(tx)
 						require.NoError(t, err)
 						bill.TxHash = gtx.Hash(crypto.SHA256)
 					}
@@ -190,30 +146,13 @@
 			}
 
 			if bill != nil {
-				return createBlockProofResponse(t, bill, nil, 0, dcTimeoutBlockCount), nil
+				return createBlockProofResponse(t, bill, nil, 0, dcTimeoutBlockCount, nil), nil
 			} else {
 				return nil, errors.New("bill not found")
 			}
 		},
 	}
-	w, mockClient := CreateTestWallet(t, backend)
-=======
-	backendMock := &backendMockReturnConf{balance: 3, customBillList: fmt.Sprintf(`{"total": 2, "bills": [%s]}`, strings.TrimSuffix(billsList, ","))}
-	w, mockClient := CreateTestWallet(t, backendMock)
-
-	// create block with expected transactions
-	k, _ := w.am.GetAccountKey(0)
-	backendMock.feeCreditBill = &bp.Bill{
-		Id:      k.PrivKeyHash,
-		Value:   100 * 1e8,
-		TxProof: &block.TxProof{},
-	}
-	tx1, _ := createTransaction(pubKey, k, b1.Value, w.SystemID(), b1, txTimeoutBlockCount, k.PrivKeyHash)
-	tx2, _ := createTransaction(pubKey, k, b2.Value, w.SystemID(), b2, txTimeoutBlockCount, k.PrivKeyHash)
-	mockClient.SetBlock(&block.Block{Transactions: []*txsystem.Transaction{
-		tx2, tx1,
-	}, UnicityCertificate: &certificates.UnicityCertificate{InputRecord: &certificates.InputRecord{RoundNumber: 0}}})
->>>>>>> 58170bd2
+	w, mockClient = CreateTestWallet(t, backend)
 
 	// test send successfully waits for confirmation
 	_, err := w.Send(context.Background(), SendCmd{ReceiverPubKey: pubKey, Amount: b1.Value + b2.Value, WaitForConfirmation: true})
@@ -231,7 +170,7 @@
 		string(util.Uint256ToBytes(b1.Id)): b1,
 		string(util.Uint256ToBytes(b2.Id)): b2,
 	}
-
+	var w *Wallet
 	var mockClient *clientmock.MockAlphabillClient
 	backend := &backendAPIMock{
 		getBalance: func(pubKey []byte, includeDCBills bool) (uint64, error) {
@@ -243,14 +182,14 @@
 		listBills: func(pubKey []byte) (*money.ListBillsResponse, error) {
 			return createBillListResponse([]*Bill{b1, b2}), nil
 		},
-		getProof: func(billId []byte) (*block.Bills, error) {
+		getProof: func(billId []byte) (*bp.Bills, error) {
 			txs := mockClient.GetRecordedTransactions()
 			var bill *Bill
 			for _, tx := range txs {
 				if bytes.Equal(billId, tx.UnitId) {
 					bill, _ = bills[string(billId)]
 					if bill != nil {
-						gtx, err := txConverter.ConvertTx(tx)
+						gtx, err := NewTxConverter(w.SystemID()).ConvertTx(tx)
 						require.NoError(t, err)
 						bill.TxHash = gtx.Hash(crypto.SHA256)
 					}
@@ -260,35 +199,13 @@
 			if bill != nil {
 				nr := blockCounter
 				blockCounter++
-				return createBlockProofResponse(t, bill, nil, nr, dcTimeoutBlockCount), nil
+				return createBlockProofResponse(t, bill, nil, nr, dcTimeoutBlockCount, nil), nil
 			} else {
 				return nil, errors.New("bill not found")
 			}
 		},
 	}
-<<<<<<< HEAD
-	w, mockClient := CreateTestWallet(t, backend)
-=======
-	backendMock := &backendMockReturnConf{balance: 3, customBillList: fmt.Sprintf(`{"total": 2, "bills": [%s]}`, strings.TrimSuffix(billsList, ","))}
-	w, mockClient := CreateTestWallet(t, backendMock)
-
-	// create block with expected transactions
-	k, _ := w.am.GetAccountKey(0)
-	backendMock.feeCreditBill = &bp.Bill{
-		Id:      k.PrivKeyHash,
-		Value:   100 * 1e8,
-		TxProof: &block.TxProof{},
-	}
-	tx1, _ := createTransaction(pubKey, k, b1.Value, w.SystemID(), b1, txTimeoutBlockCount, k.PrivKeyHash)
-	tx2, _ := createTransaction(pubKey, k, b2.Value, w.SystemID(), b2, txTimeoutBlockCount, k.PrivKeyHash)
-	mockClient.SetBlock(&block.Block{Transactions: []*txsystem.Transaction{
-		tx1,
-	}, UnicityCertificate: &certificates.UnicityCertificate{InputRecord: &certificates.InputRecord{RoundNumber: 0}}})
-	mockClient.SetBlock(&block.Block{Transactions: []*txsystem.Transaction{
-		tx2,
-	}, UnicityCertificate: &certificates.UnicityCertificate{InputRecord: &certificates.InputRecord{RoundNumber: 5}}})
-	mockClient.SetIncrementOnFetch(true)
->>>>>>> 58170bd2
+	w, mockClient = CreateTestWallet(t, backend)
 
 	// test send successfully waits for confirmation
 	_, err := w.Send(context.Background(), SendCmd{ReceiverPubKey: pubKey, Amount: b1.Value + b2.Value, WaitForConfirmation: true})
@@ -298,7 +215,16 @@
 func TestWalletSendFunction_ErrTxFailedToConfirm(t *testing.T) {
 	pubKey := make([]byte, 33)
 	b := addBill(1)
-<<<<<<< HEAD
+	//w, mockClient := CreateTestWallet(t, &backendMockReturnConf{
+	//	balance:   10,
+	//	billId:    b.Id,
+	//	billValue: b.Value,
+	//	feeCreditBill: &bp.Bill{
+	//		Id:      []byte{},
+	//		Value:   100 * 1e8,
+	//		TxProof: &block.TxProof{},
+	//	},
+	//})
 
 	var mockClient *clientmock.MockAlphabillClient
 	backend := &backendAPIMock{
@@ -314,21 +240,6 @@
 		listBills: func(pubKey []byte) (*money.ListBillsResponse, error) {
 			return createBillListResponse([]*Bill{b}), nil
 		},
-=======
-	w, mockClient := CreateTestWallet(t, &backendMockReturnConf{
-		balance:   10,
-		billId:    b.Id,
-		billValue: b.Value,
-		feeCreditBill: &bp.Bill{
-			Id:      []byte{},
-			Value:   100 * 1e8,
-			TxProof: &block.TxProof{},
-		},
-	})
-
-	for i := 0; i <= txTimeoutBlockCount; i++ {
-		mockClient.SetBlock(&block.Block{UnicityCertificate: &certificates.UnicityCertificate{InputRecord: &certificates.InputRecord{RoundNumber: uint64(i)}}})
->>>>>>> 58170bd2
 	}
 	w, mockClient := CreateTestWallet(t, backend)
 
@@ -344,16 +255,13 @@
 		Value:  100,
 		TxHash: hash.Sum256([]byte{0x01}),
 	}
-<<<<<<< HEAD
 	w, mockClient := CreateTestWallet(t, withBackendMock(t, &backendMockReturnConf{balance: 100, billId: b.Id, billValue: b.Value}))
-=======
-	w, mockClient := CreateTestWallet(t, &backendMockReturnConf{balance: 100, billId: b.Id, billValue: b.Value,
-		feeCreditBill: &bp.Bill{
-			Id:      []byte{},
-			Value:   100 * 1e8,
-			TxProof: &block.TxProof{},
-		}})
->>>>>>> 58170bd2
+	//w, mockClient := CreateTestWallet(t, &backendMockReturnConf{balance: 100, billId: b.Id, billValue: b.Value, // TODO: pg
+	//	feeCreditBill: &bp.Bill{
+	//		Id:      []byte{},
+	//		Value:   100 * 1e8,
+	//		TxProof: &block.TxProof{},
+	//	}})
 
 	// when whole balance is spent
 	_, err := w.Send(context.Background(), SendCmd{ReceiverPubKey: pubKey, Amount: 100})
@@ -372,15 +280,12 @@
 		Value:  100,
 		TxHash: hash.Sum256([]byte{0x01}),
 	}
-<<<<<<< HEAD
-	w, mockClient := CreateTestWallet(t, withBackendMock(t, &backendMockReturnConf{balance: 100, billId: b.Id, billValue: b.Value}))
-=======
-	w, mockClient := CreateTestWallet(t, &backendMockReturnConf{balance: 100, billId: b.Id, billValue: b.Value, feeCreditBill: &bp.Bill{
-		Id:      []byte{},
-		Value:   100 * 1e8,
-		TxProof: &block.TxProof{},
-	}})
->>>>>>> 58170bd2
+	w, mockClient := CreateTestWallet(t, withBackendMock(t, &backendMockReturnConf{balance: 100, billId: b.Id, billValue: b.Value})) // TODO: pg
+	//w, mockClient := CreateTestWallet(t, &backendMockReturnConf{balance: 100, billId: b.Id, billValue: b.Value, feeCreditBill: &bp.Bill{
+	//	Id:      []byte{},
+	//	Value:   100 * 1e8,
+	//	TxProof: &block.TxProof{},
+	//}})
 
 	// make server return TxBufferFullErrMessage
 	mockClient.SetTxResponse(errors.New(txBufferFullErrMsg))
@@ -404,15 +309,12 @@
 		Value:  100,
 		TxHash: hash.Sum256([]byte{0x01}),
 	}
-<<<<<<< HEAD
 	w, mockClient := CreateTestWallet(t, withBackendMock(t, &backendMockReturnConf{balance: 100, billId: b.Id, billValue: b.Value}))
-=======
-	w, mockClient := CreateTestWallet(t, &backendMockReturnConf{balance: 100, billId: b.Id, billValue: b.Value, feeCreditBill: &bp.Bill{
-		Id:      []byte{},
-		Value:   100 * 1e8,
-		TxProof: &block.TxProof{},
-	}})
->>>>>>> 58170bd2
+	//w, mockClient := CreateTestWallet(t, &backendMockReturnConf{balance: 100, billId: b.Id, billValue: b.Value, feeCreditBill: &bp.Bill{
+	//	Id:      []byte{},
+	//	Value:   100 * 1e8,
+	//	TxProof: &block.TxProof{},
+	//}})
 
 	// make server return TxBufferFullErrMessage
 	mockClient.SetTxResponse(errors.New(txBufferFullErrMsg))
