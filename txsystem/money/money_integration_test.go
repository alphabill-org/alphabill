--- conflicted
+++ resolved
@@ -44,21 +44,12 @@
 		Value: moneyInvariant,
 		Owner: templates.AlwaysTrueBytes(),
 	}
-<<<<<<< HEAD
 	pdr := types.PartitionDescriptionRecord{Version: 1,
-		NetworkIdentifier: 5,
-		SystemIdentifier:  money.DefaultSystemID,
-		TypeIdLen:         8,
-		UnitIdLen:         256,
-		T2Timeout:         2000 * time.Millisecond,
-=======
-	pdr := types.PartitionDescriptionRecord{
 		NetworkIdentifier:   5,
 		PartitionIdentifier: money.DefaultPartitionID,
 		TypeIdLen:           8,
 		UnitIdLen:           256,
 		T2Timeout:           2000 * time.Millisecond,
->>>>>>> 4f29cf1e
 	}
 	sdrs := createSDRs(newBillID(2))
 	s := genesisState(t, ib, sdrs)
@@ -185,21 +176,12 @@
 			Owner: templates.AlwaysTrueBytes(),
 		}
 	)
-<<<<<<< HEAD
 	pdr := types.PartitionDescriptionRecord{Version: 1,
-		NetworkIdentifier: networkID,
-		SystemIdentifier:  money.DefaultSystemID,
-		TypeIdLen:         8,
-		UnitIdLen:         256,
-		T2Timeout:         2000 * time.Millisecond,
-=======
-	pdr := types.PartitionDescriptionRecord{
 		NetworkIdentifier:   networkID,
 		PartitionIdentifier: money.DefaultPartitionID,
 		TypeIdLen:           8,
 		UnitIdLen:           256,
 		T2Timeout:           2000 * time.Millisecond,
->>>>>>> 4f29cf1e
 	}
 	total := moneyInvariant
 	sdrs := createSDRs(newBillID(99))
