package tokens

import (
	"bytes"
	"errors"
	"fmt"

	"github.com/alphabill-org/alphabill-go-sdk/txsystem/tokens"
	"github.com/alphabill-org/alphabill-go-sdk/types"
	"github.com/alphabill-org/alphabill/state"
	"github.com/alphabill-org/alphabill/txsystem"
)

<<<<<<< HEAD
func (m *FungibleTokensModule) handleJoinFungibleTokenTx() txsystem.GenericExecuteFunc[tokens.JoinFungibleTokenAttributes] {
	return func(tx *types.TransactionOrder, attr *tokens.JoinFungibleTokenAttributes, currentBlockNr uint64) (*types.ServerMetadata, error) {
=======
func (m *FungibleTokensModule) handleJoinFungibleTokenTx() txsystem.GenericExecuteFunc[JoinFungibleTokenAttributes] {
	return func(tx *types.TransactionOrder, attr *JoinFungibleTokenAttributes, exeCtx *txsystem.TxExecutionContext) (*types.ServerMetadata, error) {
>>>>>>> c76354ac
		sum, err := m.validateJoinFungibleToken(tx, attr)
		if err != nil {
			return nil, fmt.Errorf("invalid join fungible token tx: %w", err)
		}
		fee := m.feeCalculator()
		unitID := tx.UnitID()

		// update state
		if err := m.state.Apply(
			state.UpdateUnitData(unitID,
				func(data types.UnitData) (types.UnitData, error) {
					d, ok := data.(*tokens.FungibleTokenData)
					if !ok {
						return nil, fmt.Errorf("unit %v does not contain fungible token data", unitID)
					}
					return &tokens.FungibleTokenData{
						TokenType: d.TokenType,
						Value:     sum,
						T:         exeCtx.CurrentBlockNr,
						Counter:   d.Counter + 1,
						Locked:    0,
					}, nil
				},
			),
		); err != nil {
			return nil, err
		}
		return &types.ServerMetadata{ActualFee: fee, TargetUnits: []types.UnitID{unitID}, SuccessIndicator: types.TxStatusSuccessful}, nil
	}
}

func (m *FungibleTokensModule) validateJoinFungibleToken(tx *types.TransactionOrder, attr *tokens.JoinFungibleTokenAttributes) (uint64, error) {
	bearer, d, err := getFungibleTokenData(tx.UnitID(), m.state)
	if err != nil {
		return 0, err
	}
	transactions := attr.BurnTransactions
	proofs := attr.Proofs
	if len(transactions) != len(proofs) {
		return 0, fmt.Errorf("invalid count of proofs: expected %v, got %v", len(transactions), len(proofs))
	}
	sum := d.Value
	for i, btx := range transactions {
		prevSum := sum
		btxAttr := &tokens.BurnFungibleTokenAttributes{}
		if err := btx.TransactionOrder.UnmarshalAttributes(btxAttr); err != nil {
			return 0, fmt.Errorf("failed to unmarshal burn fungible token attributes")
		}

		sum += btxAttr.Value
		if prevSum > sum { // overflow
			return 0, errors.New("invalid sum of tokens: uint64 overflow")
		}
		if i > 0 && btx.TransactionOrder.UnitID().Compare(transactions[i-1].TransactionOrder.UnitID()) != 1 {
			// burning transactions orders are listed in strictly increasing order of token identifiers
			// this ensures that no source token can be included multiple times
			return 0, errors.New("burn tx orders are not listed in strictly increasing order of token identifiers")
		}
		if !bytes.Equal(btxAttr.TypeID, d.TokenType) {
			return 0, fmt.Errorf("the type of the burned source token does not match the type of target token: expected %s, got %s", d.TokenType, btxAttr.TypeID)
		}
		if !bytes.Equal(btxAttr.TargetTokenID, tx.UnitID()) {
			return 0, fmt.Errorf("burn tx target token id does not match with join transaction unit id: burnTx %X, joinTx %X", btxAttr.TargetTokenID, tx.UnitID())
		}
		if btxAttr.TargetTokenCounter != attr.Counter {
			return 0, fmt.Errorf("burn tx target token counter does not match with join transaction counter: burnTx %d, joinTx %d", btxAttr.TargetTokenCounter, attr.Counter)
		}
		if err = types.VerifyTxProof(proofs[i], btx, m.trustBase, m.hashAlgorithm); err != nil {
			return 0, fmt.Errorf("proof is not valid: %w", err)
		}
	}
	if d.Counter != attr.Counter {
		return 0, fmt.Errorf("invalid counter: expected %X, got %X", d.Counter, attr.Counter)
	}

	if err = m.execPredicate(bearer, tx.OwnerProof, tx); err != nil {
		return 0, fmt.Errorf("evaluating bearer predicate: %w", err)
	}
	err = runChainedPredicates[*tokens.FungibleTokenTypeData](
		tx,
		d.TokenType,
		attr.InvariantPredicateSignatures,
		m.execPredicate,
		func(d *tokens.FungibleTokenTypeData) (types.UnitID, []byte) {
			return d.ParentTypeId, d.InvariantPredicate
		},
		m.state.GetUnit,
	)
	if err != nil {
		return 0, fmt.Errorf("token type InvariantPredicate: %w", err)
	}
	return sum, nil
<<<<<<< HEAD
=======
}

func (j *JoinFungibleTokenAttributes) SigBytes() ([]byte, error) {
	// TODO: AB-1016 exclude InvariantPredicateSignatures from the payload hash because otherwise we have "chicken and egg" problem.
	signatureAttr := &JoinFungibleTokenAttributes{
		BurnTransactions:             j.BurnTransactions,
		Proofs:                       j.Proofs,
		Counter:                      j.Counter,
		InvariantPredicateSignatures: nil,
	}
	return types.Cbor.Marshal(signatureAttr)
}

func (j *JoinFungibleTokenAttributes) GetBurnTransactions() []*types.TransactionRecord {
	return j.BurnTransactions
}

func (j *JoinFungibleTokenAttributes) SetBurnTransactions(burnTransactions []*types.TransactionRecord) {
	j.BurnTransactions = burnTransactions
}

func (j *JoinFungibleTokenAttributes) GetProofs() []*types.TxProof {
	return j.Proofs
}

func (j *JoinFungibleTokenAttributes) SetProofs(proofs []*types.TxProof) {
	j.Proofs = proofs
}

func (j *JoinFungibleTokenAttributes) GetCounter() uint64 {
	return j.Counter
}

func (j *JoinFungibleTokenAttributes) SetCounter(counter uint64) {
	j.Counter = counter
}

func (j *JoinFungibleTokenAttributes) GetInvariantPredicateSignatures() [][]byte {
	return j.InvariantPredicateSignatures
}

func (j *JoinFungibleTokenAttributes) SetInvariantPredicateSignatures(signatures [][]byte) {
	j.InvariantPredicateSignatures = signatures
>>>>>>> c76354ac
}<|MERGE_RESOLUTION|>--- conflicted
+++ resolved
@@ -11,13 +11,8 @@
 	"github.com/alphabill-org/alphabill/txsystem"
 )
 
-<<<<<<< HEAD
 func (m *FungibleTokensModule) handleJoinFungibleTokenTx() txsystem.GenericExecuteFunc[tokens.JoinFungibleTokenAttributes] {
-	return func(tx *types.TransactionOrder, attr *tokens.JoinFungibleTokenAttributes, currentBlockNr uint64) (*types.ServerMetadata, error) {
-=======
-func (m *FungibleTokensModule) handleJoinFungibleTokenTx() txsystem.GenericExecuteFunc[JoinFungibleTokenAttributes] {
-	return func(tx *types.TransactionOrder, attr *JoinFungibleTokenAttributes, exeCtx *txsystem.TxExecutionContext) (*types.ServerMetadata, error) {
->>>>>>> c76354ac
+	return func(tx *types.TransactionOrder, attr *tokens.JoinFungibleTokenAttributes, exeCtx *txsystem.TxExecutionContext) (*types.ServerMetadata, error) {
 		sum, err := m.validateJoinFungibleToken(tx, attr)
 		if err != nil {
 			return nil, fmt.Errorf("invalid join fungible token tx: %w", err)
@@ -110,50 +105,4 @@
 		return 0, fmt.Errorf("token type InvariantPredicate: %w", err)
 	}
 	return sum, nil
-<<<<<<< HEAD
-=======
-}
-
-func (j *JoinFungibleTokenAttributes) SigBytes() ([]byte, error) {
-	// TODO: AB-1016 exclude InvariantPredicateSignatures from the payload hash because otherwise we have "chicken and egg" problem.
-	signatureAttr := &JoinFungibleTokenAttributes{
-		BurnTransactions:             j.BurnTransactions,
-		Proofs:                       j.Proofs,
-		Counter:                      j.Counter,
-		InvariantPredicateSignatures: nil,
-	}
-	return types.Cbor.Marshal(signatureAttr)
-}
-
-func (j *JoinFungibleTokenAttributes) GetBurnTransactions() []*types.TransactionRecord {
-	return j.BurnTransactions
-}
-
-func (j *JoinFungibleTokenAttributes) SetBurnTransactions(burnTransactions []*types.TransactionRecord) {
-	j.BurnTransactions = burnTransactions
-}
-
-func (j *JoinFungibleTokenAttributes) GetProofs() []*types.TxProof {
-	return j.Proofs
-}
-
-func (j *JoinFungibleTokenAttributes) SetProofs(proofs []*types.TxProof) {
-	j.Proofs = proofs
-}
-
-func (j *JoinFungibleTokenAttributes) GetCounter() uint64 {
-	return j.Counter
-}
-
-func (j *JoinFungibleTokenAttributes) SetCounter(counter uint64) {
-	j.Counter = counter
-}
-
-func (j *JoinFungibleTokenAttributes) GetInvariantPredicateSignatures() [][]byte {
-	return j.InvariantPredicateSignatures
-}
-
-func (j *JoinFungibleTokenAttributes) SetInvariantPredicateSignatures(signatures [][]byte) {
-	j.InvariantPredicateSignatures = signatures
->>>>>>> c76354ac
 }