package backend

import (
	"context"
	"crypto"
	"encoding/hex"
	"fmt"
	"math/rand"
	"net/http"
	"sync"
	"time"

	"github.com/ainvaltin/httpsrv"
	"golang.org/x/sync/errgroup"
	"golang.org/x/sync/semaphore"

	"github.com/alphabill-org/alphabill/internal/network/protocol/genesis"
	"github.com/alphabill-org/alphabill/internal/script"
	"github.com/alphabill-org/alphabill/internal/txsystem/money"
	"github.com/alphabill-org/alphabill/internal/types"
	"github.com/alphabill-org/alphabill/pkg/client"
	sdk "github.com/alphabill-org/alphabill/pkg/wallet"
	"github.com/alphabill-org/alphabill/pkg/wallet/account"
	"github.com/alphabill-org/alphabill/pkg/wallet/blocksync"
	wlog "github.com/alphabill-org/alphabill/pkg/wallet/log"
)

// @title           Money Partition Indexing Backend API
// @version         1.0
// @description     This service processes blocks from the Money partition and indexes ownership of bills.

// @BasePath  /api/v1
type (
	WalletBackendService interface {
		GetBills(ownerCondition []byte) ([]*Bill, error)
		GetBill(unitID []byte) (*Bill, error)
		GetFeeCreditBill(unitID []byte) (*Bill, error)
		GetRoundNumber(ctx context.Context) (uint64, error)
		SendTransactions(ctx context.Context, txs []*types.TransactionOrder) map[string]string
		GetTxProof(unitID sdk.UnitID, txHash sdk.TxHash) (*sdk.Proof, error)
		GetDCMetadata(nonce []byte) (*DCMetadata, error)
		HandleTransactionsSubmission(egp *errgroup.Group, sender sdk.PubKey, txs []*types.TransactionOrder)
		GetTxHistoryRecords(hash sdk.PubKeyHash, dbStartKey []byte, count int) ([]*sdk.TxHistoryRecord, []byte, error)
	}

	WalletBackend struct {
		store         BillStore
		genericWallet *sdk.Wallet
	}

	Bills struct {
		Bills []*Bill `json:"bills"`
	}

	Bill struct {
		Id             []byte `json:"id"`
		Value          uint64 `json:"value"`
		TxHash         []byte `json:"txHash"`
<<<<<<< HEAD
		TxRecordHash   []byte `json:"txRecordHash"`
=======
>>>>>>> 4ea37a62
		DcNonce        []byte `json:"dcNonce,omitempty"`
		OwnerPredicate []byte `json:"ownerPredicate"`

		// fcb specific fields
		// AddFCTxHash last add fee credit tx hash
		AddFCTxHash []byte `json:"addFcTxHash,omitempty"`
	}

	Pubkey struct {
		Pubkey     []byte             `json:"pubkey"`
		PubkeyHash *account.KeyHashes `json:"pubkeyHash"`
	}

	// BillStore type for creating BillStoreTx transactions
	BillStore interface {
		Do() BillStoreTx
		WithTransaction(func(tx BillStoreTx) error) error
	}

	// BillStoreTx type for managing units by their ID and owner condition
	BillStoreTx interface {
		GetBlockNumber() (uint64, error)
		SetBlockNumber(blockNumber uint64) error
		GetBill(unitID []byte) (*Bill, error)
		GetBills(ownerCondition []byte) ([]*Bill, error)
		SetBill(bill *Bill, proof *sdk.Proof) error
		RemoveBill(unitID []byte) error
		SetBillExpirationTime(blockNumber uint64, unitID []byte) error
		DeleteExpiredBills(blockNumber uint64) error
		GetFeeCreditBill(unitID []byte) (*Bill, error)
		SetFeeCreditBill(fcb *Bill, proof *sdk.Proof) error
		GetSystemDescriptionRecords() ([]*genesis.SystemDescriptionRecord, error)
		SetSystemDescriptionRecords(sdrs []*genesis.SystemDescriptionRecord) error
		GetTxProof(unitID sdk.UnitID, txHash sdk.TxHash) (*sdk.Proof, error)
		GetDCMetadata(nonce []byte) (*DCMetadata, error)
		SetDCMetadata(nonce []byte, data *DCMetadata) error
		DeleteDCMetadata(nonce []byte) error
		StoreTxHistoryRecord(hash sdk.PubKeyHash, rec *sdk.TxHistoryRecord) error
		GetTxHistoryRecords(hash sdk.PubKeyHash, dbStartKey []byte, count int) ([]*sdk.TxHistoryRecord, []byte, error)
	}

	p2pkhOwnerPredicates struct {
		sha256 []byte
		sha512 []byte
	}

	Config struct {
		ABMoneySystemIdentifier  []byte
		AlphabillUrl             string
		ServerAddr               string
		DbFile                   string
		ListBillsPageLimit       int
		InitialBill              InitialBill
		SystemDescriptionRecords []*genesis.SystemDescriptionRecord
	}

	InitialBill struct {
		Id        []byte
		Value     uint64
		Predicate []byte
	}

	DCMetadata struct {
		BillIdentifiers [][]byte `json:"billIdentifiers,omitempty"`
		DCSum           uint64   `json:"dcSum,string,omitempty"`
	}
)

func Run(ctx context.Context, config *Config) error {
	store, err := newBoltBillStore(config.DbFile)
	if err != nil {
		return fmt.Errorf("failed to get storage: %w", err)
	}

	// if first run:
	// store initial bill to avoid some edge cases
	// store system description records and partition fee bills to avoid providing them every run
	err = store.WithTransaction(func(txc BillStoreTx) error {
		blockNumber, err := txc.GetBlockNumber()
		if err != nil {
			return err
		}
		if blockNumber > 0 {
			return nil
		}
		ib := config.InitialBill
		err = txc.SetBill(&Bill{
			Id:             ib.Id,
			Value:          ib.Value,
			OwnerPredicate: ib.Predicate,
		}, nil)
		if err != nil {
			return fmt.Errorf("failed to store initial bill: %w", err)
		}

		err = txc.SetSystemDescriptionRecords(config.SystemDescriptionRecords)
		if err != nil {
			return fmt.Errorf("failed to store system description records: %w", err)
		}
		for _, sdr := range config.SystemDescriptionRecords {
			err = txc.SetBill(&Bill{
				Id:             sdr.FeeCreditBill.UnitId,
				OwnerPredicate: sdr.FeeCreditBill.OwnerPredicate,
			}, nil)
			if err != nil {
				return err
			}
		}
		return nil
	})
	if err != nil {
		return err
	}

	abc := client.New(client.AlphabillClientConfig{Uri: config.AlphabillUrl})

	g, ctx := errgroup.WithContext(ctx)

	g.Go(func() error {
		walletBackend := &WalletBackend{store: store, genericWallet: sdk.New().SetABClient(abc).Build()}
		defer walletBackend.genericWallet.Shutdown()

		handler := &moneyRestAPI{Service: walletBackend, ListBillsPageLimit: config.ListBillsPageLimit, rw: &sdk.ResponseWriter{LogErr: wlog.Error}}
		server := http.Server{
			Addr:              config.ServerAddr,
			Handler:           handler.Router(),
			ReadTimeout:       3 * time.Second,
			ReadHeaderTimeout: time.Second,
			WriteTimeout:      5 * time.Second,
			IdleTimeout:       30 * time.Second,
		}

		return httpsrv.Run(ctx, server, httpsrv.ShutdownTimeout(5*time.Second))
	})

	g.Go(func() error {
		blockProcessor, err := NewBlockProcessor(store, config.ABMoneySystemIdentifier)
		if err != nil {
			return fmt.Errorf("failed to create block processor: %w", err)
		}
		getBlockNumber := func() (uint64, error) { return store.Do().GetBlockNumber() }
		// we act as if all errors returned by block sync are recoverable ie we
		// just retry in a loop until ctx is cancelled
		for {
			wlog.Debug("starting block sync")
			err := runBlockSync(ctx, abc.GetBlocks, getBlockNumber, 100, blockProcessor.ProcessBlock)
			if err != nil {
				wlog.Error("synchronizing blocks returned error: ", err)
			}
			select {
			case <-ctx.Done():
				return ctx.Err()
			case <-time.After(time.Duration(rand.Int31n(10)+10) * time.Second):
			}
		}
	})

	return g.Wait()
}

func runBlockSync(ctx context.Context, getBlocks blocksync.BlocksLoaderFunc, getBlockNumber func() (uint64, error), batchSize int, processor blocksync.BlockProcessorFunc) error {
	blockNumber, err := getBlockNumber()
	if err != nil {
		return fmt.Errorf("failed to read current block number for a sync starting point: %w", err)
	}
	// on bootstrap storage returns 0 as current block and as block numbering
	// starts from 1 by adding 1 to it we start with the first block
	return blocksync.Run(ctx, getBlocks, blockNumber+1, 0, batchSize, processor)
}

// GetBills returns all bills for given public key.
func (w *WalletBackend) GetBills(pubkey []byte) ([]*Bill, error) {
	keyHashes := account.NewKeyHash(pubkey)
	ownerPredicates := newOwnerPredicates(keyHashes)
	s1, err := w.store.Do().GetBills(ownerPredicates.sha256)
	if err != nil {
		return nil, err
	}
	s2, err := w.store.Do().GetBills(ownerPredicates.sha512)
	if err != nil {
		return nil, err
	}
	s3 := append(s1, s2...)
	return s3, nil
}

// GetBill returns most recently seen bill with given unit id.
func (w *WalletBackend) GetBill(unitID []byte) (*Bill, error) {
	return w.store.Do().GetBill(unitID)
}

func (w *WalletBackend) GetTxProof(unitID sdk.UnitID, txHash sdk.TxHash) (*sdk.Proof, error) {
	return w.store.Do().GetTxProof(unitID, txHash)
}

// GetFeeCreditBill returns most recently seen fee credit bill with given unit id.
func (w *WalletBackend) GetFeeCreditBill(unitID []byte) (*Bill, error) {
	return w.store.Do().GetFeeCreditBill(unitID)
}

// GetRoundNumber returns latest round number.
func (w *WalletBackend) GetRoundNumber(ctx context.Context) (uint64, error) {
	return w.genericWallet.GetRoundNumber(ctx)
}

// TODO: Share functionaly with tokens partiton
// SendTransactions forwards transactions to partiton node(s).
func (w *WalletBackend) SendTransactions(ctx context.Context, txs []*types.TransactionOrder) map[string]string {
	errs := make(map[string]string)
	var m sync.Mutex

	const maxWorkers = 5
	sem := semaphore.NewWeighted(maxWorkers)
	for _, tx := range txs {
		if err := sem.Acquire(ctx, 1); err != nil {
			break
		}
		go func(tx *types.TransactionOrder) {
			defer sem.Release(1)
			if err := w.genericWallet.SendTransaction(ctx, tx, nil); err != nil {
				m.Lock()
				errs[hex.EncodeToString(tx.UnitID())] =
					fmt.Errorf("failed to forward tx: %w", err).Error()
				m.Unlock()
			}
		}(tx)
	}

	semCtx, cancel := context.WithTimeout(ctx, 3*time.Second)
	defer cancel()
	if err := sem.Acquire(semCtx, maxWorkers); err != nil {
		m.Lock()
		errs["waiting-for-workers"] = err.Error()
		m.Unlock()
	}
	return errs
}

func (w *WalletBackend) GetTxHistoryRecords(hash sdk.PubKeyHash, dbStartKey []byte, count int) ([]*sdk.TxHistoryRecord, []byte, error) {
	return w.store.Do().GetTxHistoryRecords(hash, dbStartKey, count)
}

func (w *WalletBackend) HandleTransactionsSubmission(egp *errgroup.Group, sender sdk.PubKey, txs []*types.TransactionOrder) {
	egp.Go(func() error { return w.storeDCMetadata(txs) })
	egp.Go(func() error { return w.storeIncomingTransactions(sender, txs) })
}

func (w *WalletBackend) storeIncomingTransactions(sender sdk.PubKey, txs []*types.TransactionOrder) error {
	for _, tx := range txs {
		var newOwner sdk.Predicate
		switch tx.PayloadType() {
		case money.PayloadTypeTransfer:
			attrs := &money.TransferAttributes{}
			err := tx.UnmarshalAttributes(attrs)
			if err != nil {
				return err
			}
			newOwner = attrs.NewBearer
		case money.PayloadTypeSplit:
			attrs := &money.SplitAttributes{}
			err := tx.UnmarshalAttributes(attrs)
			if err != nil {
				return err
			}
			newOwner = attrs.TargetBearer
		default:
			continue
		}

		rec := &sdk.TxHistoryRecord{
			UnitID:       tx.UnitID(),
			TxHash:       tx.Hash(crypto.SHA256),
			Timeout:      tx.Timeout(),
			State:        sdk.UNCONFIRMED,
			Kind:         sdk.OUTGOING,
			CounterParty: extractOwnerHashFromP2pkh(newOwner),
		}
		if err := w.store.Do().StoreTxHistoryRecord(sender.Hash(), rec); err != nil {
			return fmt.Errorf("failed to store tx history record: %w", err)
		}
	}
	return nil
}

// extractOwnerFromP2pkh extracts owner from p2pkh predicate.
func extractOwnerHashFromP2pkh(bearer sdk.Predicate) sdk.PubKeyHash {
	// p2pkh owner predicate must be 10 + (32 or 64) (SHA256 or SHA512) bytes long
	if len(bearer) != 42 && len(bearer) != 74 {
		return nil
	}
	// 6th byte is HashAlgo 0x01 or 0x02 for SHA256 and SHA512 respectively
	hashAlgo := bearer[5]
	if hashAlgo == script.HashAlgSha256 {
		return sdk.PubKeyHash(bearer[6:38])
	} else if hashAlgo == script.HashAlgSha512 {
		return sdk.PubKeyHash(bearer[6:70])
	}
	return nil
}

func extractOwnerKeyFromProof(signature sdk.Predicate) sdk.PubKey {
	if len(signature) == 101 && signature[67] == script.OpPushPubKey && signature[68] == script.SigSchemeSecp256k1 {
		return sdk.PubKey(signature[69:101])
	}
	return nil
}

func (w *WalletBackend) storeDCMetadata(txs []*types.TransactionOrder) error {
	dcMetadataMap := make(map[string]*DCMetadata)
	for _, tx := range txs {
		if tx.PayloadType() == money.PayloadTypeTransDC {
			attrs := &money.TransferDCAttributes{}
			if err := tx.UnmarshalAttributes(attrs); err != nil {
				return fmt.Errorf("invalid DC transfer: %w", err)
			}
			dcMetadata := dcMetadataMap[string(attrs.Nonce)]
			if dcMetadata == nil {
				dcMetadata = &DCMetadata{}
				dcMetadataMap[string(attrs.Nonce)] = dcMetadata
			}
			dcMetadata.DCSum += attrs.TargetValue
			dcMetadata.BillIdentifiers = append(dcMetadata.BillIdentifiers, tx.UnitID())
		}
	}
	for nonce, metadata := range dcMetadataMap {
		err := w.store.Do().SetDCMetadata([]byte(nonce), metadata)
		if err != nil {
			return err
		}
	}

	return nil
}

func (w *WalletBackend) GetDCMetadata(nonce []byte) (*DCMetadata, error) {
	return w.store.Do().GetDCMetadata(nonce)
}

func (b *Bill) ToGenericBill() *sdk.Bill {
	return &sdk.Bill{
		Id:           b.Id,
		Value:        b.Value,
		TxHash:       b.TxHash,
		TxRecordHash: b.TxRecordHash,
		DcNonce:      b.DcNonce,
		AddFCTxHash:  b.AddFCTxHash,
	}
}

func (b *Bill) ToGenericBills() *sdk.Bills {
	return &sdk.Bills{
		Bills: []*sdk.Bill{
			b.ToGenericBill(),
		},
	}
}

func (b *Bill) getTxHash() []byte {
	if b != nil {
		return b.TxHash
	}
	return nil
}

func (b *Bill) getValue() uint64 {
	if b != nil {
		return b.Value
	}
	return 0
}

func (b *Bill) getAddFCTxHash() []byte {
	if b != nil {
		return b.AddFCTxHash
	}
	return nil
}

func newOwnerPredicates(hashes *account.KeyHashes) *p2pkhOwnerPredicates {
	return &p2pkhOwnerPredicates{
		sha256: script.PredicatePayToPublicKeyHashDefault(hashes.Sha256),
		sha512: script.PredicatePayToPublicKeyHashDefault(hashes.Sha512),
	}
}<|MERGE_RESOLUTION|>--- conflicted
+++ resolved
@@ -56,10 +56,7 @@
 		Id             []byte `json:"id"`
 		Value          uint64 `json:"value"`
 		TxHash         []byte `json:"txHash"`
-<<<<<<< HEAD
 		TxRecordHash   []byte `json:"txRecordHash"`
-=======
->>>>>>> 4ea37a62
 		DcNonce        []byte `json:"dcNonce,omitempty"`
 		OwnerPredicate []byte `json:"ownerPredicate"`
 
