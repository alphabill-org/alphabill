package fc

import (
	"crypto"
	"hash"
	"testing"

	"github.com/alphabill-org/alphabill/internal/script"

	abcrypto "github.com/alphabill-org/alphabill/internal/crypto"
	"github.com/alphabill-org/alphabill/internal/state"
	testsig "github.com/alphabill-org/alphabill/internal/testutils/sig"
	testtransaction "github.com/alphabill-org/alphabill/internal/testutils/transaction"
	testfc "github.com/alphabill-org/alphabill/internal/txsystem/fc/testutils"
	"github.com/alphabill-org/alphabill/internal/txsystem/fc/transactions"
	"github.com/alphabill-org/alphabill/internal/txsystem/fc/unit"
	"github.com/alphabill-org/alphabill/internal/types"
	"github.com/stretchr/testify/require"
)

var (
	moneySystemID = []byte{0, 0, 0, 0}
	systemID      = []byte{0, 0, 0, 0}
	recordID      = []byte{0}
	feeProof      = []byte{1}
	bearer        = []byte{2}
)

func TestAddFC(t *testing.T) {
	signer, verifier := testsig.CreateSignerAndVerifier(t)
	verifiers := map[string]abcrypto.Verifier{"test": verifier}
	validator := NewDefaultFeeCreditTxValidator(moneySystemID, systemID, crypto.SHA256, verifiers)

	tests := []struct {
		name        string
		unit        *state.Unit
		tx          *types.TransactionOrder
		roundNumber uint64
		wantErrMsg  string
	}{
		{
			name:        "Ok",
			tx:          testfc.NewAddFC(t, signer, nil),
			roundNumber: 5,
		},
		{
			name: "transferFC tx record is nil",
			tx: testtransaction.NewTransactionOrder(t, testtransaction.WithAttributes(
				&transactions.AddFeeCreditAttributes{FeeCreditTransfer: nil})),
			wantErrMsg: "transferFC tx record is nil",
		},
		{
			name: "transferFC tx order is nil",
			tx: testtransaction.NewTransactionOrder(t, testtransaction.WithAttributes(
				&transactions.AddFeeCreditAttributes{FeeCreditTransfer: &types.TransactionRecord{TransactionOrder: nil}},
			)),
			wantErrMsg: "transferFC tx order is nil",
		},
		{
			name: "transferFC proof is nil",
			tx: testtransaction.NewTransactionOrder(t, testtransaction.WithAttributes(
				&transactions.AddFeeCreditAttributes{FeeCreditTransfer: &types.TransactionRecord{TransactionOrder: &types.TransactionOrder{}}, FeeCreditTransferProof: nil},
			)),
			wantErrMsg: "transferFC tx proof is nil",
		},
		{
			name: "RecordID exists",
			unit: nil,
			tx: testfc.NewAddFC(t, signer, nil,
				testtransaction.WithClientMetadata(&types.ClientMetadata{FeeCreditRecordID: recordID}),
			),
			wantErrMsg: "fee tx cannot contain fee credit reference",
		},
		{
			name: "Fee proof exists",
			unit: nil,
			tx: testfc.NewAddFC(t, signer, nil,
				testtransaction.WithFeeProof(feeProof),
			),
			wantErrMsg: "fee tx cannot contain fee authorization proof",
		},
		{
			name:       "Invalid unit type",
			unit:       state.NewUnit(bearer, &testData{}), // add unit with wrong type
			tx:         testfc.NewAddFC(t, signer, nil),
			wantErrMsg: "invalid unit type: unit is not fee credit record",
		},
		{
			name: "Invalid fee credit owner condition",
			unit: state.NewUnit(bearer, &unit.FeeCreditRecord{}),
			tx: testfc.NewAddFC(t, signer,
				testfc.NewAddFCAttr(t, signer,
					testfc.WithFCOwnerCondition([]byte("wrong bearer")),
				),
			),
			wantErrMsg: "invalid owner condition",
		},
		{
			name: "Invalid systemID",
			tx: testfc.NewAddFC(t, signer,
				testfc.NewAddFCAttr(t, signer,
					testfc.WithTransferFCTx(
						&types.TransactionRecord{
							TransactionOrder: testfc.NewTransferFC(t, nil, testtransaction.WithSystemID([]byte("not money partition"))),
							ServerMetadata:   nil,
						},
					),
				),
			),
			wantErrMsg: "invalid transferFC system identifier",
		},
		{
			name: "Invalid target systemID",
			tx: testfc.NewAddFC(t, signer,
				testfc.NewAddFCAttr(t, signer,
					testfc.WithTransferFCTx(
						&types.TransactionRecord{
							TransactionOrder: testfc.NewTransferFC(t, testfc.NewTransferFCAttr(testfc.WithTargetSystemID([]byte("not money partition")))),
							ServerMetadata:   nil,
						},
					),
				),
			),
			wantErrMsg: "invalid transferFC target system identifier",
		},
		{
			name: "Invalid target recordID",
			tx: testfc.NewAddFC(t, signer,
				testfc.NewAddFCAttr(t, signer,
					testfc.WithTransferFCTx(
						&types.TransactionRecord{
							TransactionOrder: testfc.NewTransferFC(t, testfc.NewTransferFCAttr(testfc.WithTargetRecordID([]byte("not equal to transaction.unitId")))),
							ServerMetadata:   nil,
						},
					),
				),
			),
			wantErrMsg: "invalid transferFC target record id",
		},
		{
			name: "Invalid target unit backlink (fee credit record does not exist)",
			tx: testfc.NewAddFC(t, signer,
				testfc.NewAddFCAttr(t, signer,
					testfc.WithTransferFCTx(
						&types.TransactionRecord{
							TransactionOrder: testfc.NewTransferFC(t, testfc.NewTransferFCAttr(testfc.WithTargetUnitBacklink([]byte("non-empty target unit backlink")))),
							ServerMetadata:   &types.ServerMetadata{ActualFee: 1},
						},
					),
				),
			),
			wantErrMsg: "invalid transferFC target unit backlink",
		},
		{
			name: "Invalid target unit backlink (tx target unit backlink equals to fee credit record state hash and NOT backlink)",
			tx: testfc.NewAddFC(t, signer,
				testfc.NewAddFCAttr(t, signer,
					testfc.WithTransferFCTx(
						&types.TransactionRecord{
							TransactionOrder: testfc.NewTransferFC(t, testfc.NewTransferFCAttr(testfc.WithTargetUnitBacklink([]byte("sent target unit backlink")))),
							ServerMetadata:   &types.ServerMetadata{ActualFee: 1},
						},
					),
				),
			),
<<<<<<< HEAD
			unit:       state.NewUnit(script.PredicateArgumentEmpty(), &unit.FeeCreditRecord{Hash: []byte("actual nonce")}),
			wantErrMsg: "invalid transferFC nonce",
=======
			unit:       state.NewUnit(nil, &unit.FeeCreditRecord{Hash: []byte("actual target unit backlink")}),
			wantErrMsg: "invalid transferFC target unit backlink",
>>>>>>> fc31c62c
		},
		{
			name: "ok target unit backlink (tx target unit backlink equals fee credit record)",
			tx: testfc.NewAddFC(t, signer,
				testfc.NewAddFCAttr(t, signer,
					testfc.WithTransferFCTx(
						&types.TransactionRecord{
							TransactionOrder: testfc.NewTransferFC(t, testfc.NewTransferFCAttr(testfc.WithTargetUnitBacklink([]byte("actual target unit backlink")))),
							ServerMetadata:   &types.ServerMetadata{ActualFee: 1},
						},
					),
				),
			),
<<<<<<< HEAD
			unit: state.NewUnit(script.PredicateArgumentEmpty(), &unit.FeeCreditRecord{Hash: []byte("actual nonce")}),
=======
			unit: state.NewUnit(nil, &unit.FeeCreditRecord{Hash: []byte("actual target unit backlink")}),
>>>>>>> fc31c62c
		},
		{
			name: "EarliestAdditionTime in the future NOK",
			tx: testfc.NewAddFC(t, signer,
				testfc.NewAddFCAttr(t, signer,
					testfc.WithTransferFCTx(
						&types.TransactionRecord{
							TransactionOrder: testfc.NewTransferFC(t, testfc.NewTransferFCAttr(testfc.WithEarliestAdditionTime(11))),
							ServerMetadata:   nil,
						},
					),
				),
			),
			roundNumber: 10,
			wantErrMsg:  "invalid transferFC timeout",
		},
		{
			name: "EarliestAdditionTime next block OK",
			tx: testfc.NewAddFC(t, signer,
				testfc.NewAddFCAttr(t, signer,
					testfc.WithTransferFCTx(
						&types.TransactionRecord{
							TransactionOrder: testfc.NewTransferFC(t, testfc.NewTransferFCAttr(testfc.WithEarliestAdditionTime(10))),
							ServerMetadata:   &types.ServerMetadata{ActualFee: 1},
						},
					),
				),
			),
			roundNumber: 10,
		},
		{
			name: "LatestAdditionTime in the past NOK",
			tx: testfc.NewAddFC(t, signer,
				testfc.NewAddFCAttr(t, signer,
					testfc.WithTransferFCTx(
						&types.TransactionRecord{
							TransactionOrder: testfc.NewTransferFC(t, testfc.NewTransferFCAttr(testfc.WithLatestAdditionTime(9))),
							ServerMetadata:   nil,
						},
					),
				),
			),
			roundNumber: 10,
			wantErrMsg:  "invalid transferFC timeout",
		},
		{
			name: "LatestAdditionTime next block OK",
			tx: testfc.NewAddFC(t, signer,
				testfc.NewAddFCAttr(t, signer,
					testfc.WithTransferFCTx(
						&types.TransactionRecord{
							TransactionOrder: testfc.NewTransferFC(t, testfc.NewTransferFCAttr(testfc.WithLatestAdditionTime(10))),
							ServerMetadata:   &types.ServerMetadata{ActualFee: 1},
						},
					),
				),
			),
			roundNumber: 10,
		},
		{
			name: "Invalid tx fee",
			tx: testfc.NewAddFC(t, signer,
				testfc.NewAddFCAttr(t, signer,
					testfc.WithTransferFCTx(
						&types.TransactionRecord{
							TransactionOrder: testfc.NewTransferFC(t, testfc.NewTransferFCAttr(testfc.WithAmount(100))),
							ServerMetadata:   &types.ServerMetadata{ActualFee: 1},
						},
					),
				),
				testtransaction.WithClientMetadata(&types.ClientMetadata{MaxTransactionFee: 101}),
			),
			roundNumber: 5,
			wantErrMsg:  "invalid transferFC fee",
		},
		{
			name: "Invalid tx proof",
			tx: testfc.NewAddFC(t, signer,
				testfc.NewAddFCAttr(t, signer,
					testfc.WithTransferFCProof(newInvalidProof(t, signer)),
				),
			),
			roundNumber: 5,
			wantErrMsg:  "proof is not valid",
		},
	}
	for _, tt := range tests {
		t.Run(tt.name, func(t *testing.T) {
			err := validator.ValidateAddFeeCredit(&AddFCValidationContext{
				Tx:                 tt.tx,
				Unit:               tt.unit,
				CurrentRoundNumber: tt.roundNumber,
			})
			if tt.wantErrMsg != "" {
				require.ErrorContains(t, err, tt.wantErrMsg)
			} else {
				require.NoError(t, err)
			}
		})
	}
}

func TestCloseFC(t *testing.T) {
	_, verifier := testsig.CreateSignerAndVerifier(t)
	verifiers := map[string]abcrypto.Verifier{"test": verifier}
	validator := NewDefaultFeeCreditTxValidator(moneySystemID, systemID, crypto.SHA256, verifiers)

	tests := []struct {
		name       string
		unit       *state.Unit
		tx         *types.TransactionOrder
		wantErr    error
		wantErrMsg string
	}{
		{
			name:    "Ok",
			unit:    state.NewUnit(nil, &unit.FeeCreditRecord{Balance: 50}),
			tx:      testfc.NewCloseFC(t, nil),
			wantErr: nil,
		},
		{
			name:       "tx is nil",
			unit:       state.NewUnit(nil, &unit.FeeCreditRecord{Balance: 50}),
			tx:         nil,
			wantErrMsg: "tx is nil",
		},
		{
			name: "RecordID exists",
			unit: state.NewUnit(nil, &unit.FeeCreditRecord{Balance: 50}),
			tx: testfc.NewCloseFC(t, nil,
				testtransaction.WithClientMetadata(&types.ClientMetadata{FeeCreditRecordID: recordID}),
			),
			wantErrMsg: "fee tx cannot contain fee credit reference",
		},
		{
			name: "Fee proof exists",
			unit: state.NewUnit(nil, &unit.FeeCreditRecord{Balance: 50}),
			tx: testfc.NewCloseFC(t, nil,
				testtransaction.WithFeeProof(feeProof),
			),
			wantErrMsg: "fee tx cannot contain fee authorization proof",
		},
		{
			name:       "Invalid unit nil",
			unit:       nil,
			tx:         testfc.NewCloseFC(t, nil),
			wantErrMsg: "unit is nil",
		},
		{
			name:       "Invalid unit type",
			unit:       state.NewUnit(nil, &testData{}),
			tx:         testfc.NewCloseFC(t, nil),
			wantErrMsg: "unit data is not of type fee credit record",
		},
		{
			name:       "Invalid amount",
			unit:       state.NewUnit(nil, &unit.FeeCreditRecord{Balance: 50}),
			tx:         testfc.NewCloseFC(t, testfc.NewCloseFCAttr(testfc.WithCloseFCAmount(51))),
			wantErrMsg: "invalid amount",
		},
		{
			name: "Invalid fee",
			unit: state.NewUnit(nil, &unit.FeeCreditRecord{Balance: 50}),
			tx: testfc.NewCloseFC(t, nil,
				testtransaction.WithClientMetadata(&types.ClientMetadata{MaxTransactionFee: 51}),
			),
			wantErrMsg: "invalid fee",
		},
	}
	for _, tt := range tests {
		t.Run(tt.name, func(t *testing.T) {
			err := validator.ValidateCloseFC(&CloseFCValidationContext{
				Tx:   tt.tx,
				Unit: tt.unit,
			})
			if tt.wantErrMsg != "" {
				require.ErrorContains(t, err, tt.wantErrMsg)
			} else {
				require.NoError(t, err)
			}
		})
	}
}

func newInvalidProof(t *testing.T, signer abcrypto.Signer) *types.TxProof {
	addFC := testfc.NewAddFC(t, signer, nil)
	attr := &transactions.AddFeeCreditAttributes{}
	require.NoError(t, addFC.UnmarshalAttributes(attr))

	attr.FeeCreditTransferProof.BlockHeaderHash = []byte("invalid hash")
	return attr.FeeCreditTransferProof
}

type testData struct {
}

func (t *testData) Write(hash.Hash) {
}

func (t *testData) SummaryValueInput() uint64 {
	return 0
}

func (t *testData) Copy() state.UnitData {
	return &testData{}
}<|MERGE_RESOLUTION|>--- conflicted
+++ resolved
@@ -4,8 +4,6 @@
 	"crypto"
 	"hash"
 	"testing"
-
-	"github.com/alphabill-org/alphabill/internal/script"
 
 	abcrypto "github.com/alphabill-org/alphabill/internal/crypto"
 	"github.com/alphabill-org/alphabill/internal/state"
@@ -102,7 +100,7 @@
 					testfc.WithTransferFCTx(
 						&types.TransactionRecord{
 							TransactionOrder: testfc.NewTransferFC(t, nil, testtransaction.WithSystemID([]byte("not money partition"))),
-							ServerMetadata:   nil,
+							ServerMetadata:   &types.ServerMetadata{},
 						},
 					),
 				),
@@ -116,7 +114,7 @@
 					testfc.WithTransferFCTx(
 						&types.TransactionRecord{
 							TransactionOrder: testfc.NewTransferFC(t, testfc.NewTransferFCAttr(testfc.WithTargetSystemID([]byte("not money partition")))),
-							ServerMetadata:   nil,
+							ServerMetadata:   &types.ServerMetadata{},
 						},
 					),
 				),
@@ -130,7 +128,7 @@
 					testfc.WithTransferFCTx(
 						&types.TransactionRecord{
 							TransactionOrder: testfc.NewTransferFC(t, testfc.NewTransferFCAttr(testfc.WithTargetRecordID([]byte("not equal to transaction.unitId")))),
-							ServerMetadata:   nil,
+							ServerMetadata:   &types.ServerMetadata{},
 						},
 					),
 				),
@@ -163,13 +161,8 @@
 					),
 				),
 			),
-<<<<<<< HEAD
-			unit:       state.NewUnit(script.PredicateArgumentEmpty(), &unit.FeeCreditRecord{Hash: []byte("actual nonce")}),
-			wantErrMsg: "invalid transferFC nonce",
-=======
 			unit:       state.NewUnit(nil, &unit.FeeCreditRecord{Hash: []byte("actual target unit backlink")}),
 			wantErrMsg: "invalid transferFC target unit backlink",
->>>>>>> fc31c62c
 		},
 		{
 			name: "ok target unit backlink (tx target unit backlink equals fee credit record)",
@@ -183,11 +176,7 @@
 					),
 				),
 			),
-<<<<<<< HEAD
-			unit: state.NewUnit(script.PredicateArgumentEmpty(), &unit.FeeCreditRecord{Hash: []byte("actual nonce")}),
-=======
 			unit: state.NewUnit(nil, &unit.FeeCreditRecord{Hash: []byte("actual target unit backlink")}),
->>>>>>> fc31c62c
 		},
 		{
 			name: "EarliestAdditionTime in the future NOK",
@@ -196,7 +185,7 @@
 					testfc.WithTransferFCTx(
 						&types.TransactionRecord{
 							TransactionOrder: testfc.NewTransferFC(t, testfc.NewTransferFCAttr(testfc.WithEarliestAdditionTime(11))),
-							ServerMetadata:   nil,
+							ServerMetadata:   &types.ServerMetadata{},
 						},
 					),
 				),
@@ -225,7 +214,7 @@
 					testfc.WithTransferFCTx(
 						&types.TransactionRecord{
 							TransactionOrder: testfc.NewTransferFC(t, testfc.NewTransferFCAttr(testfc.WithLatestAdditionTime(9))),
-							ServerMetadata:   nil,
+							ServerMetadata:   &types.ServerMetadata{},
 						},
 					),
 				),
