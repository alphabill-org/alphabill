package fc

import (
	"fmt"
	"testing"

	abcrypto "github.com/alphabill-org/alphabill-go-base/crypto"
	"github.com/alphabill-org/alphabill-go-base/predicates/templates"
	"github.com/alphabill-org/alphabill-go-base/txsystem/fc"
	"github.com/alphabill-org/alphabill-go-base/types"
	"github.com/alphabill-org/alphabill/internal/testutils/sig"
	testtb "github.com/alphabill-org/alphabill/internal/testutils/trustbase"
	testtx "github.com/alphabill-org/alphabill/internal/testutils/txsystem"
	testfc "github.com/alphabill-org/alphabill/txsystem/fc/testutils"
	testtransaction "github.com/alphabill-org/alphabill/txsystem/testutils/transaction"
	"github.com/stretchr/testify/require"
)

func TestAddFC_ValidateAddNewFeeCreditTx(t *testing.T) {
	signer, verifier := testsig.CreateSignerAndVerifier(t)
	trustBase := testtb.NewTrustBase(t, verifier)

	t.Run("ok - empty", func(t *testing.T) {
		feeCreditModule := newTestFeeModule(t, trustBase)
		attr := testfc.NewAddFCAttr(t, signer)
		tx := testfc.NewAddFC(t, signer, attr)
		require.NoError(t, feeCreditModule.validateAddFC(tx, attr, testtx.NewMockExecutionContext(t, testtx.WithCurrentRound(10))))
	})
	t.Run("err - replay will not pass validation", func(t *testing.T) {
		feeCreditModule := newTestFeeModule(t, trustBase)
		attr := testfc.NewAddFCAttr(t, signer)
		tx := testfc.NewAddFC(t, signer, attr)
		require.NoError(t, feeCreditModule.validateAddFC(tx, attr, testtx.NewMockExecutionContext(t, testtx.WithCurrentRound(10))))
		sm, err := feeCreditModule.executeAddFC(tx, attr, testtx.NewMockExecutionContext(t, testtx.WithCurrentRound(10)))
		require.NoError(t, err)
		require.NotNil(t, sm)
<<<<<<< HEAD
		// replay attack - have to use error contains since backlink hash changes
		require.ErrorContains(t, feeCreditModule.validateAddFC(tx, attr, testtx.NewMockExecutionContext(t, testtx.WithCurrentRound(10))),
			"invalid transferFC target unit backlink: transferFC.targetUnitBacklink= unit.backlink=")
=======
		// replay attack
		require.ErrorContains(t, feeCreditModule.validateAddFC(tx, attr, &txsystem.TxExecutionContext{CurrentBlockNr: 10}),
			"invalid transferFC target unit counter (target counter must not be nil if updating existing fee credit record)")
>>>>>>> cf114455
	})
	t.Run("transferFC tx record is nil", func(t *testing.T) {
		tx := testtransaction.NewTransactionOrder(t,
			testtransaction.WithUnitID(testfc.NewFeeCreditRecordID(t, signer)),
			testtransaction.WithAttributes(&fc.AddFeeCreditAttributes{FeeCreditTransfer: nil}),
		)
		feeCreditModule := newTestFeeModule(t, trustBase)
		execCtx := testtx.NewMockExecutionContext(t, testtx.WithCurrentRound(5))
		var attr fc.AddFeeCreditAttributes
		require.NoError(t, tx.UnmarshalAttributes(&attr))
		require.EqualError(t, feeCreditModule.validateAddFC(tx, &attr, execCtx),
			"transferFC tx record is nil")
	})
	t.Run("transferFC tx order is nil", func(t *testing.T) {
		tx := testtransaction.NewTransactionOrder(t, testtransaction.WithAttributes(
			&fc.AddFeeCreditAttributes{FeeCreditTransfer: &types.TransactionRecord{TransactionOrder: nil}}))
		feeCreditModule := newTestFeeModule(t, trustBase)
		execCtx := testtx.NewMockExecutionContext(t, testtx.WithCurrentRound(5))
		var attr fc.AddFeeCreditAttributes
		require.NoError(t, tx.UnmarshalAttributes(&attr))
		require.EqualError(t, feeCreditModule.validateAddFC(tx, &attr, execCtx),
			"transferFC tx order is nil")
	})
	t.Run("transferFC proof is nil", func(t *testing.T) {
		tx := testtransaction.NewTransactionOrder(t, testtransaction.WithAttributes(
			&fc.AddFeeCreditAttributes{
				FeeCreditTransfer: &types.TransactionRecord{
					TransactionOrder: &types.TransactionOrder{},
				},
				FeeCreditTransferProof: nil,
			},
		))
		feeCreditModule := newTestFeeModule(t, trustBase)
		execCtx := testtx.NewMockExecutionContext(t, testtx.WithCurrentRound(5))
		var attr fc.AddFeeCreditAttributes
		require.NoError(t, tx.UnmarshalAttributes(&attr))
		require.EqualError(t, feeCreditModule.validateAddFC(tx, &attr, execCtx),
			"transferFC tx proof is nil")
	})
	t.Run("transferFC server metadata is nil", func(t *testing.T) {
		tx := testfc.NewAddFC(t, signer,
			testfc.NewAddFCAttr(t, signer,
				testfc.WithTransferFCRecord(
					&types.TransactionRecord{
						TransactionOrder: testfc.NewTransferFC(t, signer, testfc.NewTransferFCAttr(t, signer, testfc.WithTargetUnitCounter(10))),
						ServerMetadata:   nil,
					},
				),
			),
		)
		feeCreditModule := newTestFeeModule(t, trustBase)
		execCtx := testtx.NewMockExecutionContext(t, testtx.WithCurrentRound(5))
		var attr fc.AddFeeCreditAttributes
		require.NoError(t, tx.UnmarshalAttributes(&attr))
		require.EqualError(t, feeCreditModule.validateAddFC(tx, &attr, execCtx),
			"transferFC tx order is missing server metadata")
	})
	t.Run("transferFC type not valid", func(t *testing.T) {
		tx := testfc.NewAddFC(t, signer,
			testfc.NewAddFCAttr(t, signer,
				testfc.WithTransferFCRecord(
					&types.TransactionRecord{
						TransactionOrder: testfc.NewAddFC(t, signer, nil),
						ServerMetadata:   &types.ServerMetadata{},
					},
				),
			),
		)
		feeCreditModule := newTestFeeModule(t, trustBase)
		execCtx := testtx.NewMockExecutionContext(t, testtx.WithCurrentRound(5))
		var attr fc.AddFeeCreditAttributes
		require.NoError(t, tx.UnmarshalAttributes(&attr))
		require.EqualError(t, feeCreditModule.validateAddFC(tx, &attr, execCtx),
			"invalid transfer fee credit transaction payload type: addFC")
	})
	t.Run("transferFC attributes unmarshal error", func(t *testing.T) {
		tx := testfc.NewAddFC(t, signer,
			testfc.NewAddFCAttr(t, signer,
				testfc.WithTransferFCRecord(
					&types.TransactionRecord{
						TransactionOrder: testfc.NewAddFC(t, signer, nil,
							testtransaction.WithPayloadType(fc.PayloadTypeTransferFeeCredit)),
						ServerMetadata: &types.ServerMetadata{},
					},
				),
			),
		)
		feeCreditModule := newTestFeeModule(t, trustBase)
		execCtx := testtx.NewMockExecutionContext(t, testtx.WithCurrentRound(5))
		var attr fc.AddFeeCreditAttributes
		require.NoError(t, tx.UnmarshalAttributes(&attr))
		require.EqualError(t, feeCreditModule.validateAddFC(tx, &attr, execCtx),
			"transfer tx attributes error: failed to unmarshal transfer payload: cbor: cannot unmarshal array into Go value of type fc.TransferFeeCreditAttributes (cannot decode CBOR array to struct with different number of elements)")
	})
	t.Run("FeeCreditRecordID is not nil", func(t *testing.T) {
		tx := testfc.NewAddFC(t, signer, nil,
			testtransaction.WithClientMetadata(&types.ClientMetadata{FeeCreditRecordID: recordID}),
		)
		feeCreditModule := newTestFeeModule(t, trustBase)
		execCtx := testtx.NewMockExecutionContext(t, testtx.WithCurrentRound(5))
		var attr fc.AddFeeCreditAttributes
		require.NoError(t, tx.UnmarshalAttributes(&attr))
		require.EqualError(t, feeCreditModule.validateAddFC(tx, &attr, execCtx),
			"invalid fee credit transaction: fee tx cannot contain fee credit reference")
	})
	t.Run("bill not transferred to fee credits of the target record", func(t *testing.T) {
		tx := testfc.NewAddFC(t, signer,
			testfc.NewAddFCAttr(t, signer,
				testfc.WithTransferFCRecord(&types.TransactionRecord{
					TransactionOrder: testfc.NewTransferFC(t, signer, testfc.NewTransferFCAttr(t, signer, testfc.WithTargetRecordID([]byte{1}))),
					ServerMetadata:   &types.ServerMetadata{},
				}),
			),
		)
		feeCreditModule := newTestFeeModule(t, trustBase)
		execCtx := testtx.NewMockExecutionContext(t, testtx.WithCurrentRound(5))
		var attr fc.AddFeeCreditAttributes
		require.NoError(t, tx.UnmarshalAttributes(&attr))
		require.ErrorContains(t, feeCreditModule.validateAddFC(tx, &attr, execCtx),
			"invalid transferFC target record id")
	})
	t.Run("Invalid unit type", func(t *testing.T) {
		tx := testfc.NewAddFC(t, signer, nil, testtransaction.WithUnitID([]byte{1}))
		feeCreditModule := newTestFeeModule(t, trustBase, withFeeCreditType([]byte{0xff}))
		execCtx := testtx.NewMockExecutionContext(t, testtx.WithCurrentRound(5))
		var attr fc.AddFeeCreditAttributes
		require.NoError(t, tx.UnmarshalAttributes(&attr))
		require.EqualError(t, feeCreditModule.validateAddFC(tx, &attr, execCtx),
			"get fcr error: invalid unit identifier: type is not fee credit record")
	})
	t.Run("Invalid fee credit owner condition", func(t *testing.T) {
		tx := testfc.NewAddFC(t, signer,
			testfc.NewAddFCAttr(t, signer,
				testfc.WithFCOwnerCondition([]byte("wrong bearer")),
			))
		feeCreditModule := newTestFeeModule(t, trustBase, withStateUnit(tx.UnitID(), templates.AlwaysTrueBytes(), &fc.FeeCreditRecord{}))
		execCtx := testtx.NewMockExecutionContext(t, testtx.WithCurrentRound(5))
		var attr fc.AddFeeCreditAttributes
		require.NoError(t, tx.UnmarshalAttributes(&attr))
		require.EqualError(t, feeCreditModule.validateAddFC(tx, &attr, execCtx),
			"invalid owner condition: expected=83004101F6 actual=77726F6E6720626561726572")
	})
	t.Run("invalid system id", func(t *testing.T) {
		tx := testfc.NewAddFC(t, signer,
			testfc.NewAddFCAttr(t, signer,
				testfc.WithTransferFCRecord(
					&types.TransactionRecord{
						TransactionOrder: testfc.NewTransferFC(t, signer, nil, testtransaction.WithSystemID(0xFFFFFFFF)),
						ServerMetadata:   &types.ServerMetadata{},
					},
				),
			),
		)
		feeCreditModule := newTestFeeModule(t, trustBase)
		execCtx := testtx.NewMockExecutionContext(t, testtx.WithCurrentRound(5))
		var attr fc.AddFeeCreditAttributes
		require.NoError(t, tx.UnmarshalAttributes(&attr))
		require.EqualError(t, feeCreditModule.validateAddFC(tx, &attr, execCtx),
			"addFC: invalid transferFC money system identifier FFFFFFFF (expected 00000001)")
	})
	t.Run("Invalid target systemID", func(t *testing.T) {
		tx := testfc.NewAddFC(t, signer,
			testfc.NewAddFCAttr(t, signer,
				testfc.WithTransferFCRecord(
					&types.TransactionRecord{
						TransactionOrder: testfc.NewTransferFC(t, signer, testfc.NewTransferFCAttr(t, signer, testfc.WithTargetSystemID(0xFFFFFFFF))),
						ServerMetadata:   &types.ServerMetadata{},
					},
				),
			),
		)
		feeCreditModule := newTestFeeModule(t, trustBase)
		execCtx := testtx.NewMockExecutionContext(t, testtx.WithCurrentRound(5))
		var attr fc.AddFeeCreditAttributes
		require.NoError(t, tx.UnmarshalAttributes(&attr))
		require.EqualError(t, feeCreditModule.validateAddFC(tx, &attr, execCtx),
			"invalid transferFC target system identifier: expected_target_system_id: 00000001 actual_target_system_id=FFFFFFFF")
	})
	t.Run("Invalid target recordID", func(t *testing.T) {
		tx := testfc.NewAddFC(t, signer,
			testfc.NewAddFCAttr(t, signer,
				testfc.WithTransferFCRecord(
					&types.TransactionRecord{
						TransactionOrder: testfc.NewTransferFC(t, signer, testfc.NewTransferFCAttr(t, signer, testfc.WithTargetRecordID([]byte("not equal to transaction.unitId")))),
						ServerMetadata:   &types.ServerMetadata{},
					},
				),
			),
		)
		feeCreditModule := newTestFeeModule(t, trustBase)
		execCtx := testtx.NewMockExecutionContext(t, testtx.WithCurrentRound(5))
		var attr fc.AddFeeCreditAttributes
		require.NoError(t, tx.UnmarshalAttributes(&attr))
		require.ErrorContains(t, feeCreditModule.validateAddFC(tx, &attr, execCtx),
			"invalid transferFC target record id")
	})
	t.Run("invalid target unit counter (fee credit record does not exist, counter must be nil)", func(t *testing.T) {
		tx := testfc.NewAddFC(t, signer,
			testfc.NewAddFCAttr(t, signer,
				testfc.WithTransferFCRecord(
					&types.TransactionRecord{
						TransactionOrder: testfc.NewTransferFC(t, signer, testfc.NewTransferFCAttr(t, signer, testfc.WithTargetUnitCounter(10))),
						ServerMetadata:   &types.ServerMetadata{ActualFee: 1},
					},
				),
			),
		)
		feeCreditModule := newTestFeeModule(t, trustBase)
		execCtx := testtx.NewMockExecutionContext(t, testtx.WithCurrentRound(5))
		var attr fc.AddFeeCreditAttributes
		require.NoError(t, tx.UnmarshalAttributes(&attr))
		require.EqualError(t, feeCreditModule.validateAddFC(tx, &attr, execCtx),
			"invalid transferFC target unit counter (target counter must be nil if creating fee credit record for the first time)")
	})
	t.Run("invalid target unit counter (fee credit record exist, counter must be non-nil)", func(t *testing.T) {
		tx := testfc.NewAddFC(t, signer,
			testfc.NewAddFCAttr(t, signer,
				testfc.WithTransferFCRecord(
					&types.TransactionRecord{
						TransactionOrder: testfc.NewTransferFC(t, signer, nil), // default counter is nil
						ServerMetadata:   &types.ServerMetadata{ActualFee: 1},
					},
				),
			),
		)
		feeCreditModule := newTestFeeModule(t, trustBase, withStateUnit(tx.UnitID(), nil, &fc.FeeCreditRecord{Counter: 11}))
		execCtx := &txsystem.TxExecutionContext{CurrentBlockNr: 5}
		var attr fc.AddFeeCreditAttributes
		require.NoError(t, tx.UnmarshalAttributes(&attr))
		require.EqualError(t, feeCreditModule.validateAddFC(tx, &attr, execCtx),
			"invalid transferFC target unit counter (target counter must not be nil if updating existing fee credit record)")
	})
	t.Run("invalid target unit counter (both exist but are not equal)", func(t *testing.T) {
		tx := testfc.NewAddFC(t, signer,
			testfc.NewAddFCAttr(t, signer,
				testfc.WithTransferFCRecord(
					&types.TransactionRecord{
						TransactionOrder: testfc.NewTransferFC(t, signer, testfc.NewTransferFCAttr(t, signer, testfc.WithTargetUnitCounter(10))),
						ServerMetadata:   &types.ServerMetadata{ActualFee: 1},
					},
				),
			),
		)
		feeCreditModule := newTestFeeModule(t, trustBase,
<<<<<<< HEAD
			withStateUnit(tx.UnitID(), nil, &fc.FeeCreditRecord{Backlink: []byte("actual target unit backlink")}))
		execCtx := testtx.NewMockExecutionContext(t, testtx.WithCurrentRound(5))
=======
			withStateUnit(tx.UnitID(), nil, &fc.FeeCreditRecord{Counter: 11}))
		execCtx := &txsystem.TxExecutionContext{CurrentBlockNr: 5}
>>>>>>> cf114455
		var attr fc.AddFeeCreditAttributes
		require.NoError(t, tx.UnmarshalAttributes(&attr))
		require.EqualError(t, feeCreditModule.validateAddFC(tx, &attr, execCtx),
			fmt.Sprintf("invalid transferFC target unit counter: transferFC.targetUnitCounter=%d unit.counter=%d", 10, 11))

	})
	t.Run("ok target unit counter (tx target unit counter equals fee credit record counter)", func(t *testing.T) {
		tx := testfc.NewAddFC(t, signer,
			testfc.NewAddFCAttr(t, signer,
				testfc.WithTransferFCRecord(
					&types.TransactionRecord{
						TransactionOrder: testfc.NewTransferFC(t, signer, testfc.NewTransferFCAttr(t, signer, testfc.WithTargetUnitCounter(10))),
						ServerMetadata:   &types.ServerMetadata{ActualFee: 1},
					},
				),
			),
		)
		feeCreditModule := newTestFeeModule(t, trustBase,
<<<<<<< HEAD
			withStateUnit(tx.UnitID(), nil, &fc.FeeCreditRecord{Backlink: []byte("actual target unit backlink")}))
		execCtx := testtx.NewMockExecutionContext(t, testtx.WithCurrentRound(5))
=======
			withStateUnit(tx.UnitID(), nil, &fc.FeeCreditRecord{Counter: 10}))
		execCtx := &txsystem.TxExecutionContext{CurrentBlockNr: 5}
>>>>>>> cf114455
		var attr fc.AddFeeCreditAttributes
		require.NoError(t, tx.UnmarshalAttributes(&attr))
		require.NoError(t, feeCreditModule.validateAddFC(tx, &attr, execCtx))
	})
	t.Run("EarliestAdditionTime in the future NOK", func(t *testing.T) {
		tx := testfc.NewAddFC(t, signer,
			testfc.NewAddFCAttr(t, signer,
				testfc.WithTransferFCRecord(
					&types.TransactionRecord{
						TransactionOrder: testfc.NewTransferFC(t, signer, testfc.NewTransferFCAttr(t, signer, testfc.WithEarliestAdditionTime(11))),
						ServerMetadata:   &types.ServerMetadata{},
					},
				),
			),
			testtransaction.WithUnitID(testfc.NewFeeCreditRecordID(t, signer)),
		)
		feeCreditModule := newTestFeeModule(t, trustBase)
		execCtx := testtx.NewMockExecutionContext(t, testtx.WithCurrentRound(10))
		var attr fc.AddFeeCreditAttributes
		require.NoError(t, tx.UnmarshalAttributes(&attr))
		require.EqualError(t, feeCreditModule.validateAddFC(tx, &attr, execCtx), "invalid transferFC timeout: earliest=11 latest=10 current=10")
	})
	t.Run("EarliestAdditionTime same block OK", func(t *testing.T) {
		tx := testfc.NewAddFC(t, signer,
			testfc.NewAddFCAttr(t, signer,
				testfc.WithTransferFCRecord(
					&types.TransactionRecord{
						TransactionOrder: testfc.NewTransferFC(t, signer, testfc.NewTransferFCAttr(t, signer, testfc.WithEarliestAdditionTime(10))),
						ServerMetadata:   &types.ServerMetadata{ActualFee: 1},
					},
				),
			),
		)
		feeCreditModule := newTestFeeModule(t, trustBase)
		execCtx := testtx.NewMockExecutionContext(t, testtx.WithCurrentRound(10))
		var attr fc.AddFeeCreditAttributes
		require.NoError(t, tx.UnmarshalAttributes(&attr))
		require.NoError(t, feeCreditModule.validateAddFC(tx, &attr, execCtx))
	})
	t.Run("LatestAdditionTime in the past NOK", func(t *testing.T) {
		tx := testfc.NewAddFC(t, signer,
			testfc.NewAddFCAttr(t, signer,
				testfc.WithTransferFCRecord(
					&types.TransactionRecord{
						TransactionOrder: testfc.NewTransferFC(t, signer, testfc.NewTransferFCAttr(t, signer, testfc.WithLatestAdditionTime(9))),
						ServerMetadata:   &types.ServerMetadata{},
					},
				),
			),
		)
		feeCreditModule := newTestFeeModule(t, trustBase)
		execCtx := testtx.NewMockExecutionContext(t, testtx.WithCurrentRound(10))
		var attr fc.AddFeeCreditAttributes
		require.NoError(t, tx.UnmarshalAttributes(&attr))
		require.EqualError(t, feeCreditModule.validateAddFC(tx, &attr, execCtx),
			"invalid transferFC timeout: earliest=0 latest=9 current=10")
	})
	t.Run("LatestAdditionTime next block OK", func(t *testing.T) {
		tx := testfc.NewAddFC(t, signer,
			testfc.NewAddFCAttr(t, signer,
				testfc.WithTransferFCRecord(
					&types.TransactionRecord{
						TransactionOrder: testfc.NewTransferFC(t, signer, testfc.NewTransferFCAttr(t, signer, testfc.WithLatestAdditionTime(10))),
						ServerMetadata:   &types.ServerMetadata{ActualFee: 1},
					},
				),
			),
		)
		feeCreditModule := newTestFeeModule(t, trustBase)
		execCtx := testtx.NewMockExecutionContext(t, testtx.WithCurrentRound(10))
		var attr fc.AddFeeCreditAttributes
		require.NoError(t, tx.UnmarshalAttributes(&attr))
		require.NoError(t, feeCreditModule.validateAddFC(tx, &attr, execCtx))
	})
	t.Run("Invalid tx fee", func(t *testing.T) {
		tx := testfc.NewAddFC(t, signer,
			testfc.NewAddFCAttr(t, signer,
				testfc.WithTransferFCRecord(
					&types.TransactionRecord{
						TransactionOrder: testfc.NewTransferFC(t, signer, testfc.NewTransferFCAttr(t, signer, testfc.WithAmount(100))),
						ServerMetadata:   &types.ServerMetadata{ActualFee: 1},
					},
				),
			),
			testtransaction.WithClientMetadata(&types.ClientMetadata{MaxTransactionFee: 101}),
		)
		feeCreditModule := newTestFeeModule(t, trustBase)
		execCtx := testtx.NewMockExecutionContext(t, testtx.WithCurrentRound(5))
		var attr fc.AddFeeCreditAttributes
		require.NoError(t, tx.UnmarshalAttributes(&attr))
		require.EqualError(t, feeCreditModule.validateAddFC(tx, &attr, execCtx),
			"invalid transferFC fee: max_fee+actual_fee=102 transferFC.Amount=100")
	})
	t.Run("Invalid proof", func(t *testing.T) {
		tx := testfc.NewAddFC(t, signer,
			testfc.NewAddFCAttr(t, signer,
				testfc.WithTransferFCProof(newInvalidProof(t, signer)),
			),
		)
		feeCreditModule := newTestFeeModule(t, trustBase)
		execCtx := testtx.NewMockExecutionContext(t, testtx.WithCurrentRound(5))
		var attr fc.AddFeeCreditAttributes
		require.NoError(t, tx.UnmarshalAttributes(&attr))
		require.EqualError(t, feeCreditModule.validateAddFC(tx, &attr, execCtx),
			"proof is not valid: proof block hash does not match to block hash in unicity certificate")
	})
}

func TestAddFC_ExecuteAddNewFeeCredit(t *testing.T) {
	signer, verifier := testsig.CreateSignerAndVerifier(t)
	trustBase := testtb.NewTrustBase(t, verifier)
	feeCreditModule := newTestFeeModule(t, trustBase)
	attr := testfc.NewAddFCAttr(t, signer)
	tx := testfc.NewAddFC(t, signer, attr)

	require.NoError(t, feeCreditModule.validateAddFC(tx, attr, testtx.NewMockExecutionContext(t, testtx.WithCurrentRound(10))))
	sm, err := feeCreditModule.executeAddFC(tx, attr, testtx.NewMockExecutionContext(t, testtx.WithCurrentRound(10)))
	require.NoError(t, err)
	require.NotNil(t, sm)

	u, err := feeCreditModule.state.GetUnit(tx.UnitID(), false)
	require.NoError(t, err)
	fcr, ok := u.Data().(*fc.FeeCreditRecord)
	require.True(t, ok)
	require.EqualValues(t, 49, fcr.Balance) // transferFC.amount (50) - transferFC.fee (0) - addFC.fee (1)
	require.EqualValues(t, 0, fcr.Counter)  // new unit counter starts from 0
	require.EqualValues(t, 10, fcr.Timeout) // transferFC.latestAdditionTime
	require.EqualValues(t, 0, fcr.Locked)   // new unit is created in unlocked status

}

func TestAddFC_ExecuteUpdateExistingFeeCreditRecord(t *testing.T) {
	signer, verifier := testsig.CreateSignerAndVerifier(t)
	trustBase := testtb.NewTrustBase(t, verifier)
	attr := testfc.NewAddFCAttr(t, signer,
		testfc.WithTransferFCRecord(
			&types.TransactionRecord{
				TransactionOrder: testfc.NewTransferFC(t, signer, testfc.NewTransferFCAttr(t, signer,
					testfc.WithAmount(50),
					testfc.WithTargetUnitCounter(4),
					testfc.WithTargetRecordID(testfc.NewFeeCreditRecordID(t, signer)),
				)),
				ServerMetadata: &types.ServerMetadata{ActualFee: 1},
			},
		),
	)
	tx := testfc.NewAddFC(t, signer, attr)
	existingFCR := &fc.FeeCreditRecord{Balance: 10, Counter: 4, Locked: 1}
	feeCreditModule := newTestFeeModule(t, trustBase, withStateUnit(tx.UnitID(), nil, existingFCR))

	require.NoError(t, feeCreditModule.validateAddFC(tx, attr, testtx.NewMockExecutionContext(t, testtx.WithCurrentRound(10))))
	sm, err := feeCreditModule.executeAddFC(tx, attr, testtx.NewMockExecutionContext(t, testtx.WithCurrentRound(10)))
	require.NoError(t, err)
	require.NotNil(t, sm)

	u, err := feeCreditModule.state.GetUnit(tx.UnitID(), false)
	require.NoError(t, err)
	fcr, ok := u.Data().(*fc.FeeCreditRecord)
	require.True(t, ok)
	require.EqualValues(t, 58, fcr.Balance) // existing (10) + transferFC.amount (50) - transferFC.fee (1) - addFC.fee (1)
	require.EqualValues(t, 5, fcr.Counter)  // counter is incremented
	require.EqualValues(t, 10, fcr.Timeout) // transferFC.latestAdditionTime
	require.EqualValues(t, 0, fcr.Locked)   // unit is unlocked
}

func newInvalidProof(t *testing.T, signer abcrypto.Signer) *types.TxProof {
	addFC := testfc.NewAddFC(t, signer, nil)
	attr := &fc.AddFeeCreditAttributes{}
	require.NoError(t, addFC.UnmarshalAttributes(attr))

	attr.FeeCreditTransferProof.BlockHeaderHash = []byte("invalid hash")
	return attr.FeeCreditTransferProof
}<|MERGE_RESOLUTION|>--- conflicted
+++ resolved
@@ -34,15 +34,9 @@
 		sm, err := feeCreditModule.executeAddFC(tx, attr, testtx.NewMockExecutionContext(t, testtx.WithCurrentRound(10)))
 		require.NoError(t, err)
 		require.NotNil(t, sm)
-<<<<<<< HEAD
 		// replay attack - have to use error contains since backlink hash changes
 		require.ErrorContains(t, feeCreditModule.validateAddFC(tx, attr, testtx.NewMockExecutionContext(t, testtx.WithCurrentRound(10))),
-			"invalid transferFC target unit backlink: transferFC.targetUnitBacklink= unit.backlink=")
-=======
-		// replay attack
-		require.ErrorContains(t, feeCreditModule.validateAddFC(tx, attr, &txsystem.TxExecutionContext{CurrentBlockNr: 10}),
 			"invalid transferFC target unit counter (target counter must not be nil if updating existing fee credit record)")
->>>>>>> cf114455
 	})
 	t.Run("transferFC tx record is nil", func(t *testing.T) {
 		tx := testtransaction.NewTransactionOrder(t,
@@ -269,7 +263,7 @@
 			),
 		)
 		feeCreditModule := newTestFeeModule(t, trustBase, withStateUnit(tx.UnitID(), nil, &fc.FeeCreditRecord{Counter: 11}))
-		execCtx := &txsystem.TxExecutionContext{CurrentBlockNr: 5}
+		execCtx := testtx.NewMockExecutionContext(t, testtx.WithCurrentRound(5))
 		var attr fc.AddFeeCreditAttributes
 		require.NoError(t, tx.UnmarshalAttributes(&attr))
 		require.EqualError(t, feeCreditModule.validateAddFC(tx, &attr, execCtx),
@@ -287,13 +281,8 @@
 			),
 		)
 		feeCreditModule := newTestFeeModule(t, trustBase,
-<<<<<<< HEAD
-			withStateUnit(tx.UnitID(), nil, &fc.FeeCreditRecord{Backlink: []byte("actual target unit backlink")}))
-		execCtx := testtx.NewMockExecutionContext(t, testtx.WithCurrentRound(5))
-=======
 			withStateUnit(tx.UnitID(), nil, &fc.FeeCreditRecord{Counter: 11}))
-		execCtx := &txsystem.TxExecutionContext{CurrentBlockNr: 5}
->>>>>>> cf114455
+		execCtx := testtx.NewMockExecutionContext(t, testtx.WithCurrentRound(5))
 		var attr fc.AddFeeCreditAttributes
 		require.NoError(t, tx.UnmarshalAttributes(&attr))
 		require.EqualError(t, feeCreditModule.validateAddFC(tx, &attr, execCtx),
@@ -312,13 +301,8 @@
 			),
 		)
 		feeCreditModule := newTestFeeModule(t, trustBase,
-<<<<<<< HEAD
-			withStateUnit(tx.UnitID(), nil, &fc.FeeCreditRecord{Backlink: []byte("actual target unit backlink")}))
-		execCtx := testtx.NewMockExecutionContext(t, testtx.WithCurrentRound(5))
-=======
 			withStateUnit(tx.UnitID(), nil, &fc.FeeCreditRecord{Counter: 10}))
-		execCtx := &txsystem.TxExecutionContext{CurrentBlockNr: 5}
->>>>>>> cf114455
+		execCtx := testtx.NewMockExecutionContext(t, testtx.WithCurrentRound(5))
 		var attr fc.AddFeeCreditAttributes
 		require.NoError(t, tx.UnmarshalAttributes(&attr))
 		require.NoError(t, feeCreditModule.validateAddFC(tx, &attr, execCtx))
