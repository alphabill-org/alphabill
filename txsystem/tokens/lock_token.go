--- conflicted
+++ resolved
@@ -11,26 +11,6 @@
 	"github.com/alphabill-org/alphabill/txsystem"
 )
 
-<<<<<<< HEAD
-func (m *LockTokensModule) handleLockTokenTx() txsystem.GenericExecuteFunc[tokens.LockTokenAttributes] {
-	return func(tx *types.TransactionOrder, attr *tokens.LockTokenAttributes, exeCtx *txsystem.TxExecutionContext) (*types.ServerMetadata, error) {
-		if err := m.validateLockTokenTx(tx, attr, exeCtx); err != nil {
-			return nil, fmt.Errorf("invalid lock token tx: %w", err)
-		}
-		updateFn := state.UpdateUnitData(tx.UnitID(),
-			func(data types.UnitData) (types.UnitData, error) {
-				return m.updateLockTokenData(data, tx, attr, exeCtx.CurrentBlockNr)
-			},
-		)
-		if err := m.state.Apply(updateFn); err != nil {
-			return nil, fmt.Errorf("failed to update state: %w", err)
-		}
-		return &types.ServerMetadata{ActualFee: m.feeCalculator(), TargetUnits: []types.UnitID{tx.UnitID()}}, nil
-	}
-}
-
-=======
->>>>>>> ae30379f
 func (m *LockTokensModule) updateLockTokenData(data types.UnitData, tx *types.TransactionOrder, attr *tokens.LockTokenAttributes, roundNumber uint64) (types.UnitData, error) {
 	if tx.UnitID().HasType(tokens.FungibleTokenUnitType) {
 		return updateLockFungibleTokenData(data, tx, attr, roundNumber)
@@ -63,8 +43,6 @@
 	return d, nil
 }
 
-<<<<<<< HEAD
-=======
 func (m *LockTokensModule) executeLockTokensTx(tx *types.TransactionOrder, attr *tokens.LockTokenAttributes, exeCtx *txsystem.TxExecutionContext) (*types.ServerMetadata, error) {
 	updateFn := state.UpdateUnitData(tx.UnitID(),
 		func(data types.UnitData) (types.UnitData, error) {
@@ -77,7 +55,6 @@
 	return &types.ServerMetadata{ActualFee: m.feeCalculator(), TargetUnits: []types.UnitID{tx.UnitID()}}, nil
 }
 
->>>>>>> ae30379f
 func (m *LockTokensModule) validateLockTokenTx(tx *types.TransactionOrder, attr *tokens.LockTokenAttributes, exeCtx *txsystem.TxExecutionContext) error {
 	if tx == nil {
 		return errors.New("tx is nil")
