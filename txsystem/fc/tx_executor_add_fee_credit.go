package fc

import (
	"bytes"
	"errors"
	"fmt"

	"github.com/alphabill-org/alphabill-go-base/hash"
	"github.com/alphabill-org/alphabill-go-base/txsystem/fc"
	"github.com/alphabill-org/alphabill-go-base/types"

	"github.com/alphabill-org/alphabill/tree/avl"
	"github.com/alphabill-org/alphabill/txsystem"
	"github.com/alphabill-org/alphabill/txsystem/fc/unit"
)

func (f *FeeCredit) executeAddFC(tx *types.TransactionOrder, attr *fc.AddFeeCreditAttributes, exeCtx txsystem.ExecutionContext) (*types.ServerMetadata, error) {
	unitID := tx.UnitID()
	// calculate actual tx fee cost
	fee := f.feeCalculator()
	// find net value of credit
	transferFc, err := getTransferPayloadAttributes(attr.FeeCreditTransfer)
	if err != nil {
		return nil, err
	}

	v := transferFc.Amount - attr.FeeCreditTransfer.ServerMetadata.ActualFee - fee

	err = f.state.Apply(unit.IncrCredit(unitID, v, transferFc.LatestAdditionTime))
	// if unable to increment credit because there unit is not found, then create one
	if err != nil && errors.Is(err, avl.ErrNotFound) {
		// add credit
		fcr := &fc.FeeCreditRecord{
			Balance: v,
			Counter: 0,
			Timeout: transferFc.LatestAdditionTime,
			Locked:  0,
		}
		err = f.state.Apply(unit.AddCredit(unitID, attr.FeeCreditOwnerCondition, fcr))
	}
	if err != nil {
		return nil, fmt.Errorf("addFC state update failed: %w", err)
	}
	return &types.ServerMetadata{ActualFee: fee, TargetUnits: []types.UnitID{unitID}, SuccessIndicator: types.TxStatusSuccessful}, nil
}

<<<<<<< HEAD
func (f *FeeCredit) validateAddFC(tx *types.TransactionOrder, attr *fc.AddFeeCreditAttributes, exeCtx txsystem.ExecutionContext) error {
	// 10. P.MC.ιf = ⊥ ∧ sf = ⊥ – there’s no fee credit reference or separate fee authorization proof
=======
func (f *FeeCredit) validateAddFC(tx *types.TransactionOrder, attr *fc.AddFeeCreditAttributes, exeCtx *txsystem.TxExecutionContext) error {
	// 12. P.MC.ιf = ⊥ ∧ sf = ⊥ – there’s no fee credit reference or separate fee authorization proof
>>>>>>> cf114455
	if err := ValidateGenericFeeCreditTx(tx); err != nil {
		return fmt.Errorf("invalid fee credit transaction: %w", err)
	}
	if attr.FeeCreditTransfer == nil {
		return errors.New("transferFC tx record is nil")
	}
	if attr.FeeCreditTransfer.TransactionOrder == nil {
		return errors.New("transferFC tx order is nil")
	}
	if attr.FeeCreditTransferProof == nil {
		return errors.New("transferFC tx proof is nil")
	}
	if attr.FeeCreditTransfer.ServerMetadata == nil {
		return errors.New("transferFC tx order is missing server metadata")
	}
	// 1. ExtrType(P.ι) = fcr – target unit is a fee credit record
	fcr, bearer, err := parseFeeCreditRecord(tx.UnitID(), f.feeCreditRecordUnitType, f.state)
	if err != nil && !errors.Is(err, avl.ErrNotFound) {
		return fmt.Errorf("get fcr error: %w", err)
	}
	if bearer != nil {
		// 2. S.N[P.ι] = ⊥ ∨ S.N[P.ι].φ = P.A.φ – if the target exists, the owner condition matches
		if !bytes.Equal(bearer, attr.FeeCreditOwnerCondition) {
			return fmt.Errorf("invalid owner condition: expected=%X actual=%X", bearer, attr.FeeCreditOwnerCondition)
		}
		// "framework level" owner check:
		// 4. S.N[P.ι] = ⊥ ∨ VerifyOwner(S.N[P.ι].φ, P, P.s) = 1 – if the target exists the owner proof must verify
		if err = f.execPredicate(bearer, tx.OwnerProof, tx); err != nil {
			return fmt.Errorf("executing fee credit predicate on existing unit: %w", err)
		}
	} else {
		// 3. S.N[P.ι] != ⊥ ∨ ExtrUnit(P.ι) = PrndSh(ExtrUnit(P.ι), P.A.φ) – if the target does not exist, the identifier must agree with the owner predicate
		fcrID := f.NewFeeCreditRecordID(tx.UnitID(), attr.FeeCreditOwnerCondition)
		if !fcrID.Eq(tx.UnitID()) {
			return fmt.Errorf("tx.unitID is not equal to expected fee credit record id (hash of owner predicate), tx.UnitID=%s expected.fcrID=%s", tx.UnitID(), fcrID)
		}
		// 4. S.N[P.ι] != ⊥ ∨ VerifyOwner(P.A.φ, P, P.s) = 1 – if the target does not exist, the owner proof must verify
		if err = f.execPredicate(attr.FeeCreditOwnerCondition, tx.OwnerProof, tx); err != nil {
			return fmt.Errorf("executing fee credit predicate: %w", err)
		}
	}
	// 6. P.A.P.α = P.αmoney ∧ P.A.P.τ = transFC – bill was transferred to fee credits
	transferTx := attr.FeeCreditTransfer.TransactionOrder
	if transferTx.SystemID() != f.moneySystemIdentifier {
		return fmt.Errorf("addFC: invalid transferFC money system identifier %s (expected %s)", transferTx.SystemID(), f.moneySystemIdentifier)
	}
	if transferTx.PayloadType() != fc.PayloadTypeTransferFeeCredit {
		return fmt.Errorf("invalid transfer fee credit transaction payload type: %s", transferTx.PayloadType())
	}
	transferTxAttr, err := getTransferPayloadAttributes(attr.FeeCreditTransfer)
	if err != nil {
		return fmt.Errorf("transfer tx attributes error: %w", err)
	}

	// 7. P.A.P.A.α = P.α – bill was transferred to fee credits for this system
	if transferTxAttr.TargetSystemIdentifier != f.systemIdentifier {
		return fmt.Errorf("invalid transferFC target system identifier: expected_target_system_id: %s actual_target_system_id=%s", f.systemIdentifier, transferTxAttr.TargetSystemIdentifier)
	}

	// 8. P.A.P.A.ιf = P.ι – bill was transferred to fee credits of the target record
	if !bytes.Equal(transferTxAttr.TargetRecordID, tx.UnitID()) {
		return fmt.Errorf("invalid transferFC target record id: transferFC.TargetRecordId=%s tx.UnitId=%s", types.UnitID(transferTxAttr.TargetRecordID), tx.UnitID())
	}

	// 9. (S.N[P.ι] = ⊥ ∧ P′.A.c′ = ⊥) ∨ (S.N[P.ι] != ⊥ ∧ P′.A.c′ = S.N[P.ι].c) – bill transfer order contains correct target unit counter value
	if fcr == nil {
		if transferTxAttr.TargetUnitCounter != nil {
			return errors.New("invalid transferFC target unit counter (target counter must be nil if creating fee credit record for the first time)")
		}
	} else {
		if transferTxAttr.TargetUnitCounter == nil {
			return errors.New("invalid transferFC target unit counter (target counter must not be nil if updating existing fee credit record)")
		}
		if fcr.GetCounter() != *transferTxAttr.TargetUnitCounter {
			return fmt.Errorf("invalid transferFC target unit counter: transferFC.targetUnitCounter=%d unit.counter=%d", *transferTxAttr.TargetUnitCounter, fcr.GetCounter())
		}
	}

	// 10. P.A.P.A.tb ≤ t ≤ P.A.P.A.te, where t is the number of the current block being composed – bill transfer is valid to be used in this block
	tb := transferTxAttr.EarliestAdditionTime
	te := transferTxAttr.LatestAdditionTime
	t := exeCtx.CurrentRound()
	if t < tb || t > te {
		return fmt.Errorf("invalid transferFC timeout: earliest=%d latest=%d current=%d", tb, te, t)
	}

	// 11. P.MC.fa + P.MC.fm ≤ P.A.P.A.v – the transaction fees can’t exceed the transferred value
	feeLimit := tx.Payload.ClientMetadata.MaxTransactionFee + attr.FeeCreditTransfer.ServerMetadata.ActualFee
	if feeLimit > transferTxAttr.Amount {
		return fmt.Errorf("invalid transferFC fee: max_fee+actual_fee=%d transferFC.Amount=%d", feeLimit, transferTxAttr.Amount)
	}

	// 5. VerifyBlockProof(P.A.Π, P.A.P, S.T, S.SD) – proof of the bill transfer order verifies
	if err = types.VerifyTxProof(attr.FeeCreditTransferProof, attr.FeeCreditTransfer, f.trustBase, f.hashAlgorithm); err != nil {
		return fmt.Errorf("proof is not valid: %w", err)
	}
	return nil
}

func getTransferPayloadAttributes(transfer *types.TransactionRecord) (*fc.TransferFeeCreditAttributes, error) {
	transferPayload := &fc.TransferFeeCreditAttributes{}
	if err := transfer.TransactionOrder.UnmarshalAttributes(transferPayload); err != nil {
		return nil, fmt.Errorf("failed to unmarshal transfer payload: %w", err)
	}
	return transferPayload, nil
}

func (f *FeeCredit) NewFeeCreditRecordID(unitID []byte, ownerPredicate []byte) types.UnitID {
	unitPart := hash.Sum256(ownerPredicate)
	unitIdLen := len(unitPart) + len(f.feeCreditRecordUnitType)
	return types.NewUnitID(unitIdLen, unitID, unitPart, f.feeCreditRecordUnitType)
}<|MERGE_RESOLUTION|>--- conflicted
+++ resolved
@@ -44,13 +44,8 @@
 	return &types.ServerMetadata{ActualFee: fee, TargetUnits: []types.UnitID{unitID}, SuccessIndicator: types.TxStatusSuccessful}, nil
 }
 
-<<<<<<< HEAD
 func (f *FeeCredit) validateAddFC(tx *types.TransactionOrder, attr *fc.AddFeeCreditAttributes, exeCtx txsystem.ExecutionContext) error {
-	// 10. P.MC.ιf = ⊥ ∧ sf = ⊥ – there’s no fee credit reference or separate fee authorization proof
-=======
-func (f *FeeCredit) validateAddFC(tx *types.TransactionOrder, attr *fc.AddFeeCreditAttributes, exeCtx *txsystem.TxExecutionContext) error {
 	// 12. P.MC.ιf = ⊥ ∧ sf = ⊥ – there’s no fee credit reference or separate fee authorization proof
->>>>>>> cf114455
 	if err := ValidateGenericFeeCreditTx(tx); err != nil {
 		return fmt.Errorf("invalid fee credit transaction: %w", err)
 	}
@@ -78,7 +73,7 @@
 		}
 		// "framework level" owner check:
 		// 4. S.N[P.ι] = ⊥ ∨ VerifyOwner(S.N[P.ι].φ, P, P.s) = 1 – if the target exists the owner proof must verify
-		if err = f.execPredicate(bearer, tx.OwnerProof, tx); err != nil {
+		if err = f.execPredicate(bearer, tx.OwnerProof, tx, exeCtx); err != nil {
 			return fmt.Errorf("executing fee credit predicate on existing unit: %w", err)
 		}
 	} else {
@@ -88,7 +83,7 @@
 			return fmt.Errorf("tx.unitID is not equal to expected fee credit record id (hash of owner predicate), tx.UnitID=%s expected.fcrID=%s", tx.UnitID(), fcrID)
 		}
 		// 4. S.N[P.ι] != ⊥ ∨ VerifyOwner(P.A.φ, P, P.s) = 1 – if the target does not exist, the owner proof must verify
-		if err = f.execPredicate(attr.FeeCreditOwnerCondition, tx.OwnerProof, tx); err != nil {
+		if err = f.execPredicate(attr.FeeCreditOwnerCondition, tx.OwnerProof, tx, exeCtx); err != nil {
 			return fmt.Errorf("executing fee credit predicate: %w", err)
 		}
 	}
