package tokens

import (
	"bytes"
	"errors"
	"fmt"

	"github.com/alphabill-org/alphabill-go-base/txsystem/tokens"
	"github.com/alphabill-org/alphabill-go-base/types"
	"github.com/alphabill-org/alphabill/state"
	"github.com/alphabill-org/alphabill/txsystem"
)

<<<<<<< HEAD
func (n *NonFungibleTokensModule) handleTransferNonFungibleTokenTx() txsystem.GenericExecuteFunc[tokens.TransferNonFungibleTokenAttributes] {
	return func(tx *types.TransactionOrder, attr *tokens.TransferNonFungibleTokenAttributes, exeCtx *txsystem.TxExecutionContext) (sm *types.ServerMetadata, err error) {
		isLocked := false
		if !exeCtx.StateLockReleased {
			if err = n.validateTransferNonFungibleToken(tx, attr, exeCtx); err != nil {
				return nil, fmt.Errorf("invalid transfer non-fungible token tx: %w", err)
			}
			isLocked, err = txsystem.LockUnitState(tx, n.execPredicate, n.state, exeCtx)
			if err != nil {
				return nil, fmt.Errorf("failed to lock unit state: %w", err)
			}
		}
		fee := n.feeCalculator()
		unitID := tx.UnitID()

		if !isLocked {
			// update state
			if err = n.state.Apply(state.SetOwner(unitID, attr.NewBearer)); err != nil {
				return nil, err
=======
func (n *NonFungibleTokensModule) executeNFTTransferTx(tx *types.TransactionOrder, attr *tokens.TransferNonFungibleTokenAttributes, exeCtx *txsystem.TxExecutionContext) (*types.ServerMetadata, error) {
	fee := n.feeCalculator()
	unitID := tx.UnitID()
	// update owner, counter and last updated block number
	if err := n.state.Apply(
		state.SetOwner(unitID, attr.NewBearer),
		state.UpdateUnitData(unitID, func(data types.UnitData) (types.UnitData, error) {
			d, ok := data.(*tokens.NonFungibleTokenData)
			if !ok {
				return nil, fmt.Errorf("unit %v does not contain non fungible token data", unitID)
>>>>>>> ae30379f
			}
			d.T = exeCtx.CurrentBlockNr
			d.Counter += 1
			return d, nil
		}),
	); err != nil {
		return nil, err
	}
	return &types.ServerMetadata{ActualFee: fee, TargetUnits: []types.UnitID{unitID}, SuccessIndicator: types.TxStatusSuccessful}, nil
}

<<<<<<< HEAD
func (n *NonFungibleTokensModule) validateTransferNonFungibleToken(tx *types.TransactionOrder, attr *tokens.TransferNonFungibleTokenAttributes, exeCtx *txsystem.TxExecutionContext) error {
=======
func (n *NonFungibleTokensModule) validateNFTTransferTx(tx *types.TransactionOrder, attr *tokens.TransferNonFungibleTokenAttributes, _ *txsystem.TxExecutionContext) error {
>>>>>>> ae30379f
	unitID := tx.UnitID()
	if !unitID.HasType(tokens.NonFungibleTokenUnitType) {
		return fmt.Errorf(ErrStrInvalidUnitID)
	}
	u, err := n.state.GetUnit(unitID, false)
	if err != nil {
		return err
	}
	data, ok := u.Data().(*tokens.NonFungibleTokenData)
	if !ok {
		return fmt.Errorf("validate nft transfer: unit %v is not a non-fungible token type", unitID)
	}
	if data.Locked != 0 {
		return errors.New("token is locked")
	}
	if data.Counter != attr.Counter {
		return fmt.Errorf("invalid counter: expected %d, got %d", data.Counter, attr.Counter)
	}
	tokenTypeID := data.NftType
	if !bytes.Equal(attr.NFTTypeID, tokenTypeID) {
		return fmt.Errorf("invalid type identifier: expected '%s', got '%s'", tokenTypeID, attr.NFTTypeID)
	}

	if err = n.execPredicate(u.Bearer(), tx.OwnerProof, tx, exeCtx); err != nil {
		return fmt.Errorf("executing bearer predicate: %w", err)
	}
	err = runChainedPredicates[*tokens.NonFungibleTokenTypeData](
		exeCtx,
		tx,
		data.NftType,
		attr.InvariantPredicateSignatures,
		n.execPredicate,
		func(d *tokens.NonFungibleTokenTypeData) (types.UnitID, []byte) {
			return d.ParentTypeId, d.InvariantPredicate
		},
		n.state.GetUnit,
	)
	if err != nil {
		return fmt.Errorf(`token type "InvariantPredicate": %w`, err)
	}
	return nil
}<|MERGE_RESOLUTION|>--- conflicted
+++ resolved
@@ -11,27 +11,6 @@
 	"github.com/alphabill-org/alphabill/txsystem"
 )
 
-<<<<<<< HEAD
-func (n *NonFungibleTokensModule) handleTransferNonFungibleTokenTx() txsystem.GenericExecuteFunc[tokens.TransferNonFungibleTokenAttributes] {
-	return func(tx *types.TransactionOrder, attr *tokens.TransferNonFungibleTokenAttributes, exeCtx *txsystem.TxExecutionContext) (sm *types.ServerMetadata, err error) {
-		isLocked := false
-		if !exeCtx.StateLockReleased {
-			if err = n.validateTransferNonFungibleToken(tx, attr, exeCtx); err != nil {
-				return nil, fmt.Errorf("invalid transfer non-fungible token tx: %w", err)
-			}
-			isLocked, err = txsystem.LockUnitState(tx, n.execPredicate, n.state, exeCtx)
-			if err != nil {
-				return nil, fmt.Errorf("failed to lock unit state: %w", err)
-			}
-		}
-		fee := n.feeCalculator()
-		unitID := tx.UnitID()
-
-		if !isLocked {
-			// update state
-			if err = n.state.Apply(state.SetOwner(unitID, attr.NewBearer)); err != nil {
-				return nil, err
-=======
 func (n *NonFungibleTokensModule) executeNFTTransferTx(tx *types.TransactionOrder, attr *tokens.TransferNonFungibleTokenAttributes, exeCtx *txsystem.TxExecutionContext) (*types.ServerMetadata, error) {
 	fee := n.feeCalculator()
 	unitID := tx.UnitID()
@@ -42,7 +21,6 @@
 			d, ok := data.(*tokens.NonFungibleTokenData)
 			if !ok {
 				return nil, fmt.Errorf("unit %v does not contain non fungible token data", unitID)
->>>>>>> ae30379f
 			}
 			d.T = exeCtx.CurrentBlockNr
 			d.Counter += 1
@@ -54,11 +32,7 @@
 	return &types.ServerMetadata{ActualFee: fee, TargetUnits: []types.UnitID{unitID}, SuccessIndicator: types.TxStatusSuccessful}, nil
 }
 
-<<<<<<< HEAD
-func (n *NonFungibleTokensModule) validateTransferNonFungibleToken(tx *types.TransactionOrder, attr *tokens.TransferNonFungibleTokenAttributes, exeCtx *txsystem.TxExecutionContext) error {
-=======
-func (n *NonFungibleTokensModule) validateNFTTransferTx(tx *types.TransactionOrder, attr *tokens.TransferNonFungibleTokenAttributes, _ *txsystem.TxExecutionContext) error {
->>>>>>> ae30379f
+func (n *NonFungibleTokensModule) validateNFTTransferTx(tx *types.TransactionOrder, attr *tokens.TransferNonFungibleTokenAttributes, exeCtx *txsystem.TxExecutionContext) error {
 	unitID := tx.UnitID()
 	if !unitID.HasType(tokens.NonFungibleTokenUnitType) {
 		return fmt.Errorf(ErrStrInvalidUnitID)
