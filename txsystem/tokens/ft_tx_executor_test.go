--- conflicted
+++ resolved
@@ -263,11 +263,7 @@
 		TokenMintingPredicate:    templates.AlwaysTrueBytes(),
 		TokenTypeOwnerPredicate:  templates.AlwaysTrueBytes(),
 	}
-<<<<<<< HEAD
-	childTx := createTxo(t, childID, tokens.PayloadTypeDefineFT, childAttributes, testtransaction.WithAuthProof(tokens.DefineFungibleTokenAuthProof{SubTypeCreationPredicateSignatures: [][]byte{templates.EmptyArgument()}}))
-=======
 	childTx := createTxo(t, childID, tokens.PayloadTypeDefineFT, childAttributes, testtransaction.WithAuthProof(tokens.DefineFungibleTokenAuthProof{SubTypeCreationProofs: [][]byte{templates.EmptyArgument()}}))
->>>>>>> 2df770cb
 
 	m, err := NewFungibleTokensModule(opts)
 	require.NoError(t, err)
@@ -321,11 +317,7 @@
 		TokenMintingPredicate:    templates.AlwaysTrueBytes(),
 		TokenTypeOwnerPredicate:  templates.AlwaysTrueBytes(),
 	}
-<<<<<<< HEAD
-	childTx := createTxo(t, childID, tokens.PayloadTypeDefineFT, childAttributes, testtransaction.WithAuthProof(tokens.DefineFungibleTokenAuthProof{SubTypeCreationPredicateSignatures: [][]byte{[]byte("invalid")}}))
-=======
 	childTx := createTxo(t, childID, tokens.PayloadTypeDefineFT, childAttributes, testtransaction.WithAuthProof(tokens.DefineFungibleTokenAuthProof{SubTypeCreationProofs: [][]byte{[]byte("invalid")}}))
->>>>>>> 2df770cb
 	m, err := NewFungibleTokensModule(opts)
 	require.NoError(t, err)
 	txExecutors := make(txtypes.TxExecutors)
@@ -445,11 +437,7 @@
 	attributes := &tokens.MintFungibleTokenAttributes{
 		OwnerPredicate: templates.AlwaysTrueBytes(),
 		TypeID:         existingTokenTypeID,
-<<<<<<< HEAD
-		Value:          1000,
-=======
 		Value:          existingTokenValue,
->>>>>>> 2df770cb
 	}
 	tx := createTxo(t, nil, tokens.PayloadTypeMintFT, attributes)
 	tx.Payload.UnitID = newFungibleTokenID(t, tx)
@@ -512,10 +500,6 @@
 			attr: &tokens.TransferFungibleTokenAttributes{
 				NewOwnerPredicate: templates.AlwaysTrueBytes(),
 				Value:             existingTokenValue,
-<<<<<<< HEAD
-				Nonce:             test.RandomBytes(32),
-=======
->>>>>>> 2df770cb
 				Counter:           0,
 			},
 			authProof:  &tokens.TransferFungibleTokenAuthProof{},
@@ -527,10 +511,6 @@
 			attr: &tokens.TransferFungibleTokenAttributes{
 				NewOwnerPredicate: templates.AlwaysTrueBytes(),
 				Value:             existingTokenValue - 1,
-<<<<<<< HEAD
-				Nonce:             test.RandomBytes(32),
-=======
->>>>>>> 2df770cb
 				Counter:           0,
 			},
 			authProof:  &tokens.TransferFungibleTokenAuthProof{},
@@ -542,10 +522,6 @@
 			attr: &tokens.TransferFungibleTokenAttributes{
 				NewOwnerPredicate: templates.AlwaysTrueBytes(),
 				Value:             existingTokenValue,
-<<<<<<< HEAD
-				Nonce:             test.RandomBytes(32),
-=======
->>>>>>> 2df770cb
 				Counter:           1,
 			},
 			authProof:  &tokens.TransferFungibleTokenAuthProof{},
@@ -558,10 +534,6 @@
 				TypeID:            nil,
 				NewOwnerPredicate: templates.AlwaysTrueBytes(),
 				Value:             existingTokenValue,
-<<<<<<< HEAD
-				Nonce:             test.RandomBytes(32),
-=======
->>>>>>> 2df770cb
 				Counter:           0,
 			},
 			authProof:  &tokens.TransferFungibleTokenAuthProof{},
@@ -574,10 +546,6 @@
 				TypeID:            existingTokenTypeID2,
 				NewOwnerPredicate: templates.AlwaysTrueBytes(),
 				Value:             existingTokenValue,
-<<<<<<< HEAD
-				Nonce:             test.RandomBytes(32),
-=======
->>>>>>> 2df770cb
 				Counter:           0,
 			},
 			authProof:  &tokens.TransferFungibleTokenAuthProof{},
@@ -601,18 +569,10 @@
 		TypeID:            existingTokenTypeID,
 		NewOwnerPredicate: templates.NewP2pkh256BytesFromKeyHash(test.RandomBytes(32)),
 		Value:             existingTokenValue,
-<<<<<<< HEAD
-		Nonce:             test.RandomBytes(32),
-		Counter:           0,
-	}
-	authProof := &tokens.TransferFungibleTokenAuthProof{
-		TokenTypeOwnerPredicateSignatures: [][]byte{templates.EmptyArgument()},
-=======
 		Counter:           0,
 	}
 	authProof := &tokens.TransferFungibleTokenAuthProof{
 		TokenTypeOwnerProofs: [][]byte{templates.EmptyArgument()},
->>>>>>> 2df770cb
 	}
 	uID := existingTokenID
 	tx := createTxo(t, uID, tokens.PayloadTypeTransferFT, transferAttributes, testtransaction.WithAuthProof(authProof))
@@ -672,61 +632,17 @@
 			attr: &tokens.SplitFungibleTokenAttributes{
 				NewOwnerPredicate: templates.AlwaysTrueBytes(),
 				TargetValue:       existingTokenValue,
-<<<<<<< HEAD
-				RemainingValue:    1,
-				Nonce:             test.RandomBytes(32),
-=======
->>>>>>> 2df770cb
 				Counter:           0,
 			},
 			authProof:  &tokens.SplitFungibleTokenAuthProof{},
 			wantErrStr: "token is locked",
 		},
 		{
-<<<<<<< HEAD
-			name: "invalid target value - exceeds the max value",
-=======
 			name: "target value exceeds token value",
->>>>>>> 2df770cb
 			tx:   createTxo(t, existingTokenID, tokens.PayloadTypeSplitFT, nil),
 			attr: &tokens.SplitFungibleTokenAttributes{
 				NewOwnerPredicate: templates.AlwaysTrueBytes(),
 				TargetValue:       existingTokenValue + 1,
-<<<<<<< HEAD
-				RemainingValue:    1,
-				Nonce:             test.RandomBytes(32),
-				Counter:           0,
-			},
-			authProof:  &tokens.SplitFungibleTokenAuthProof{},
-			wantErrStr: fmt.Sprintf("invalid token value: max allowed %v, got %v", existingTokenValue, existingTokenValue+1),
-		},
-		{
-			name: "invalid value: target + remainder < original value",
-			tx:   createTxo(t, existingTokenID, tokens.PayloadTypeSplitFT, nil),
-			attr: &tokens.SplitFungibleTokenAttributes{
-				NewOwnerPredicate: templates.AlwaysTrueBytes(),
-				TargetValue:       existingTokenValue - 2,
-				RemainingValue:    1,
-				Nonce:             test.RandomBytes(32),
-				Counter:           0,
-			},
-			authProof:  &tokens.SplitFungibleTokenAuthProof{},
-			wantErrStr: `remaining value must equal to the original value minus target value`,
-		},
-		{
-			name: "invalid value - remaining value is zero",
-			tx:   createTxo(t, existingTokenID, tokens.PayloadTypeSplitFT, nil),
-			attr: &tokens.SplitFungibleTokenAttributes{
-				TypeID:            existingTokenTypeID,
-				NewOwnerPredicate: templates.AlwaysTrueBytes(),
-				TargetValue:       existingTokenValue,
-				RemainingValue:    0,
-				Nonce:             test.RandomBytes(32),
-				Counter:           0,
-			},
-			authProof:  &tokens.SplitFungibleTokenAuthProof{},
-			wantErrStr: `when splitting a token the remaining value of the token must be greater than zero`,
-=======
 				Counter:           0,
 			},
 			authProof:  &tokens.SplitFungibleTokenAuthProof{},
@@ -743,7 +659,6 @@
 			},
 			authProof:  &tokens.SplitFungibleTokenAuthProof{},
 			wantErrStr: `the target value must be less than the value of the source token: targetValue=1000 tokenValue=1000`,
->>>>>>> 2df770cb
 		},
 		{
 			name: "invalid value - target value is zero",
@@ -751,13 +666,7 @@
 			attr: &tokens.SplitFungibleTokenAttributes{
 				TypeID:            existingTokenTypeID,
 				NewOwnerPredicate: templates.AlwaysTrueBytes(),
-<<<<<<< HEAD
-				RemainingValue:    existingTokenValue,
 				TargetValue:       0,
-				Nonce:             test.RandomBytes(32),
-=======
-				TargetValue:       0,
->>>>>>> 2df770cb
 				Counter:           0,
 			},
 			authProof:  &tokens.SplitFungibleTokenAuthProof{},
@@ -769,11 +678,6 @@
 			attr: &tokens.SplitFungibleTokenAttributes{
 				NewOwnerPredicate: templates.AlwaysTrueBytes(),
 				TargetValue:       existingTokenValue - 1,
-<<<<<<< HEAD
-				RemainingValue:    1,
-				Nonce:             test.RandomBytes(32),
-=======
->>>>>>> 2df770cb
 				Counter:           1,
 			},
 			authProof:  &tokens.SplitFungibleTokenAuthProof{},
@@ -786,11 +690,6 @@
 				TypeID:            nil,
 				NewOwnerPredicate: templates.AlwaysTrueBytes(),
 				TargetValue:       existingTokenValue - 1,
-<<<<<<< HEAD
-				RemainingValue:    1,
-				Nonce:             test.RandomBytes(32),
-=======
->>>>>>> 2df770cb
 				Counter:           0,
 			},
 			authProof:  &tokens.SplitFungibleTokenAuthProof{},
@@ -803,11 +702,6 @@
 				TypeID:            existingTokenTypeID2,
 				NewOwnerPredicate: templates.AlwaysTrueBytes(),
 				TargetValue:       existingTokenValue - 1,
-<<<<<<< HEAD
-				RemainingValue:    1,
-				Nonce:             test.RandomBytes(32),
-=======
->>>>>>> 2df770cb
 				Counter:           0,
 			},
 			authProof:  &tokens.SplitFungibleTokenAuthProof{},
@@ -833,17 +727,9 @@
 		TypeID:            existingTokenTypeID,
 		NewOwnerPredicate: templates.NewP2pkh256BytesFromKeyHash(test.RandomBytes(32)),
 		TargetValue:       existingTokenValue - remainingBillValue,
-<<<<<<< HEAD
-		RemainingValue:    remainingBillValue,
-		Nonce:             test.RandomBytes(32),
 		Counter:           0,
 	}
-	authProof := &tokens.SplitFungibleTokenAuthProof{TokenTypeOwnerPredicateSignatures: [][]byte{templates.EmptyArgument()}}
-=======
-		Counter:           0,
-	}
 	authProof := &tokens.SplitFungibleTokenAuthProof{TokenTypeOwnerProofs: [][]byte{templates.EmptyArgument()}}
->>>>>>> 2df770cb
 	uID := existingTokenID
 	tx := createTxo(t, uID, tokens.PayloadTypeSplitFT, attr, testtransaction.WithAuthProof(authProof))
 	var roundNo uint64 = 10
@@ -978,11 +864,7 @@
 		TargetTokenCounter: 0,
 		Counter:            0,
 	}
-<<<<<<< HEAD
-	authProof := &tokens.BurnFungibleTokenAuthProof{TokenTypeOwnerPredicateSignatures: [][]byte{templates.EmptyArgument()}}
-=======
 	authProof := &tokens.BurnFungibleTokenAuthProof{TokenTypeOwnerProofs: [][]byte{templates.EmptyArgument()}}
->>>>>>> 2df770cb
 	uID := existingTokenID
 	tx := createTxo(t, uID, tokens.PayloadTypeBurnFT, burnAttributes, testtransaction.WithAuthProof(authProof))
 	roundNo := uint64(10)
@@ -1031,11 +913,7 @@
 		TargetTokenCounter: 0,
 		Counter:            0,
 	}
-<<<<<<< HEAD
-	authProof := &tokens.BurnFungibleTokenAuthProof{TokenTypeOwnerPredicateSignatures: [][]byte{templates.EmptyArgument()}}
-=======
 	authProof := &tokens.BurnFungibleTokenAuthProof{TokenTypeOwnerProofs: [][]byte{templates.EmptyArgument()}}
->>>>>>> 2df770cb
 	burnTx := createTxr(t, existingTokenID, tokens.PayloadTypeBurnFT, burnAttributes, testtransaction.WithAuthProof(authProof))
 	roundNo := uint64(10)
 	sm, err := txExecutors.ValidateAndExecute(burnTx.TransactionOrder, testctx.NewMockExecutionContext(t, testctx.WithCurrentRound(roundNo)))
@@ -1048,11 +926,7 @@
 		Proofs:           []*types.TxProof{burnTxProof},
 		Counter:          0,
 	}
-<<<<<<< HEAD
-	burnAuthProof := testtransaction.WithAuthProof(&tokens.BurnFungibleTokenAuthProof{TokenTypeOwnerPredicateSignatures: [][]byte{templates.EmptyArgument()}})
-=======
 	burnAuthProof := testtransaction.WithAuthProof(&tokens.BurnFungibleTokenAuthProof{TokenTypeOwnerProofs: [][]byte{templates.EmptyArgument()}})
->>>>>>> 2df770cb
 	joinTx := createTxo(t, existingLockedTokenID, tokens.PayloadTypeJoinFT, joinAttr, burnAuthProof)
 
 	sm, err = txExecutors.ValidateAndExecute(joinTx, testctx.NewMockExecutionContext(t, testctx.WithCurrentRound(roundNo)))
@@ -1114,11 +988,7 @@
 	// create block with 3 burn txs
 	var burnTxs []*types.TransactionRecord
 	for i := uint8(3); i >= 1; i-- {
-<<<<<<< HEAD
-		burnAuthProof := &tokens.BurnFungibleTokenAuthProof{TokenTypeOwnerPredicateSignatures: [][]byte{templates.EmptyArgument()}}
-=======
 		burnAuthProof := &tokens.BurnFungibleTokenAuthProof{TokenTypeOwnerProofs: [][]byte{templates.EmptyArgument()}}
->>>>>>> 2df770cb
 		burnTx := createTxr(t, tokens.NewFungibleTokenID(nil, []byte{i}), tokens.PayloadTypeBurnFT, &tokens.BurnFungibleTokenAttributes{
 			TypeID:             existingTokenTypeID,
 			Value:              existingTokenValue,
@@ -1161,11 +1031,7 @@
 				BurnTransactions: burnTxs,
 				Proofs:           proofs,
 				Counter:          0,
-<<<<<<< HEAD
-			}, testtransaction.WithAuthProof(tokens.JoinFungibleTokenAuthProof{TokenTypeOwnerPredicateSignatures: [][]byte{templates.AlwaysFalseBytes()}})),
-=======
 			}, testtransaction.WithAuthProof(tokens.JoinFungibleTokenAuthProof{TokenTypeOwnerProofs: [][]byte{templates.AlwaysFalseBytes()}})),
->>>>>>> 2df770cb
 			wantErrStr: "burn tx orders are not listed in strictly increasing order of token identifiers",
 		},
 		{
@@ -1174,11 +1040,7 @@
 				BurnTransactions: []*types.TransactionRecord{burnTxInvalidTargetTokenID},
 				Proofs:           []*types.TxProof{proofInvalidTargetTokenID},
 				Counter:          0,
-<<<<<<< HEAD
-			}, testtransaction.WithAuthProof(tokens.JoinFungibleTokenAuthProof{TokenTypeOwnerPredicateSignatures: [][]byte{templates.AlwaysFalseBytes()}})),
-=======
 			}, testtransaction.WithAuthProof(tokens.JoinFungibleTokenAuthProof{TokenTypeOwnerProofs: [][]byte{templates.AlwaysFalseBytes()}})),
->>>>>>> 2df770cb
 			wantErrStr: "burn tx target token id does not match with join transaction unit id",
 		},
 		{
@@ -1187,11 +1049,7 @@
 				BurnTransactions: []*types.TransactionRecord{burnTxInvalidTargetTokenCounter},
 				Proofs:           []*types.TxProof{proofInvalidTargetTokenCounter},
 				Counter:          1,
-<<<<<<< HEAD
-			}, testtransaction.WithAuthProof(tokens.JoinFungibleTokenAuthProof{TokenTypeOwnerPredicateSignatures: [][]byte{templates.AlwaysFalseBytes()}})),
-=======
 			}, testtransaction.WithAuthProof(tokens.JoinFungibleTokenAuthProof{TokenTypeOwnerProofs: [][]byte{templates.AlwaysFalseBytes()}})),
->>>>>>> 2df770cb
 			wantErrStr: "burn tx target token counter does not match with join transaction counter",
 		},
 		{
@@ -1200,11 +1058,7 @@
 				BurnTransactions: []*types.TransactionRecord{burnTx2},
 				Proofs:           []*types.TxProof{proofInvalidTargetTokenID},
 				Counter:          0,
-<<<<<<< HEAD
-			}, testtransaction.WithAuthProof(tokens.JoinFungibleTokenAuthProof{TokenTypeOwnerPredicateSignatures: [][]byte{templates.AlwaysFalseBytes()}})),
-=======
 			}, testtransaction.WithAuthProof(tokens.JoinFungibleTokenAuthProof{TokenTypeOwnerProofs: [][]byte{templates.AlwaysFalseBytes()}})),
->>>>>>> 2df770cb
 			wantErrStr: "the type of the burned source token does not match the type of target token",
 		},
 		{
@@ -1213,11 +1067,7 @@
 				BurnTransactions: []*types.TransactionRecord{burnTx1},
 				Proofs:           []*types.TxProof{proofBurnTx2},
 				Counter:          0,
-<<<<<<< HEAD
-			}, testtransaction.WithAuthProof(tokens.JoinFungibleTokenAuthProof{TokenTypeOwnerPredicateSignatures: [][]byte{templates.AlwaysFalseBytes()}})),
-=======
 			}, testtransaction.WithAuthProof(tokens.JoinFungibleTokenAuthProof{TokenTypeOwnerProofs: [][]byte{templates.AlwaysFalseBytes()}})),
->>>>>>> 2df770cb
 			wantErrStr: "proof is not valid",
 		},
 		{
@@ -1226,11 +1076,7 @@
 				BurnTransactions: []*types.TransactionRecord{burnTx3},
 				Proofs:           []*types.TxProof{proofBurnTx3},
 				Counter:          0,
-<<<<<<< HEAD
-			}, testtransaction.WithAuthProof(tokens.JoinFungibleTokenAuthProof{TokenTypeOwnerPredicateSignatures: [][]byte{templates.AlwaysFalseBytes()}})),
-=======
 			}, testtransaction.WithAuthProof(tokens.JoinFungibleTokenAuthProof{TokenTypeOwnerProofs: [][]byte{templates.AlwaysFalseBytes()}})),
->>>>>>> 2df770cb
 			wantErrStr: "invalid sum of tokens: uint64 overflow",
 		},
 	}
