package cmd

import (
	"bytes"
	"context"
	"errors"
	"fmt"
	"log/slog"
	"net"
	"net/http"
	"sort"

	"github.com/libp2p/go-libp2p/core/crypto"
	"github.com/libp2p/go-libp2p/core/peer"
	"github.com/multiformats/go-multiaddr"
	"github.com/spf13/cobra"
	"golang.org/x/sync/errgroup"
	"google.golang.org/grpc"
	"google.golang.org/grpc/health"
	"google.golang.org/grpc/health/grpc_health_v1"

	"github.com/alphabill-org/alphabill/internal/debug"
	"github.com/alphabill-org/alphabill/internal/keyvaluedb"
	"github.com/alphabill-org/alphabill/internal/keyvaluedb/boltdb"
	"github.com/alphabill-org/alphabill/internal/keyvaluedb/memorydb"
	"github.com/alphabill-org/alphabill/internal/network"
	"github.com/alphabill-org/alphabill/internal/network/protocol/genesis"
	"github.com/alphabill-org/alphabill/internal/partition"
	"github.com/alphabill-org/alphabill/internal/rpc"
	"github.com/alphabill-org/alphabill/internal/rpc/alphabill"
	"github.com/alphabill-org/alphabill/internal/txsystem"
	"github.com/alphabill-org/alphabill/internal/util"
)

const (
	BoltBlockStoreFileName = "blocks.db"
	TxIndexerStoreFileName = "tx_indexer.db"
)

type baseNodeConfiguration struct {
	Base *baseConfiguration
}

type startNodeConfiguration struct {
	Address                    string
	Genesis                    string
	KeyFile                    string
	RootChainAddress           string
	DbFile                     string
	TxIndexerDBFile            string
	LedgerReplicationMaxBlocks uint64
	LedgerReplicationMaxTx     uint32
}

<<<<<<< HEAD
func defaultNodeRunFunc(ctx context.Context, name string, txs txsystem.TransactionSystem, nodeCfg *startNodeConfiguration, rpcServerConf *grpcServerConfiguration, restServerConf *restServerConfiguration) error {
	node, err := createNode(ctx, txs, nodeCfg, nil)
	if err != nil {
		return fmt.Errorf("failed to create node %q: %w", name, err)
	}
	return run(ctx, name, node, rpcServerConf, restServerConf)
}

func run(ctx context.Context, name string, node *partition.Node, rpcServerConf *grpcServerConfiguration, restServerConf *restServerConfiguration) error {
	log.Info("starting %s: BuildInfo=%s", name, debug.ReadBuildInfo())
=======
func run(ctx context.Context, name string, self *network.Peer, node *partition.Node, rpcServerConf *grpcServerConfiguration, restServerConf *restServerConfiguration, log *slog.Logger) error {
	log.InfoContext(ctx, fmt.Sprintf("starting %s: BuildInfo=%s", name, debug.ReadBuildInfo()))
>>>>>>> ac0dd575
	g, ctx := errgroup.WithContext(ctx)

	g.Go(func() error { return node.Run(ctx) })

	g.Go(func() error {
		grpcServer, err := initRPCServer(node, rpcServerConf)
		if err != nil {
			return fmt.Errorf("failed to init gRPC server for %s: %w", name, err)
		}

		listener, err := net.Listen("tcp", rpcServerConf.Address)
		if err != nil {
			return fmt.Errorf("failed to open listener on %q for %s: %w", rpcServerConf.Address, name, err)
		}

		errch := make(chan error, 1)
		go func() {
			log.Info("%s gRPC server starting on %s", name, rpcServerConf.Address)
			if err := grpcServer.Serve(listener); err != nil {
				errch <- fmt.Errorf("%s gRPC server exited: %w", name, err)
			}
			log.InfoContext(ctx, fmt.Sprintf("%s gRPC server exited", name))
		}()

		select {
		case <-ctx.Done():
			grpcServer.GracefulStop()
			return ctx.Err()
		case err := <-errch:
			return err
		}
	})

	g.Go(func() error {
		if restServerConf.IsAddressEmpty() {
			return nil // return nil in this case in order not to kill the group!
		}
<<<<<<< HEAD
		routers := []rpc.Registrar{
			rpc.NodeEndpoints(node),
			rpc.MetricsEndpoints(),
			rpc.InfoEndpoints(node, name, node.GetPeer()),
		}
=======
		routers := []rpc.Registrar{rpc.NodeEndpoints(node, log), rpc.MetricsEndpoints(), rpc.InfoEndpoints(node, name, self, log)}
>>>>>>> ac0dd575
		if restServerConf.router != nil {
			routers = append(routers, restServerConf.router)
		}
		restServer := initRESTServer(restServerConf, routers...)

		errch := make(chan error, 1)
		go func() {
			log.Info("%s REST server starting on %s", name, restServer.Addr)
			if err := restServer.ListenAndServe(); err != nil && !errors.Is(err, http.ErrServerClosed) {
				errch <- fmt.Errorf("%s REST server exited: %w", name, err)
			}
			log.InfoContext(ctx, fmt.Sprintf("%s REST server exited", name))
		}()

		select {
		case <-ctx.Done():
			err := ctx.Err()
			if e := restServer.Close(); e != nil {
				err = errors.Join(err, fmt.Errorf("closing REST server: %w", e))
			}
			return err
		case err := <-errch:
			return err
		}
	})

	return g.Wait()
}

func initRESTServer(conf *restServerConfiguration, routes ...rpc.Registrar) *http.Server {
	rs := rpc.NewRESTServer(conf.Address, conf.MaxBodyBytes, routes...)
	rs.ReadTimeout = conf.ReadTimeout
	rs.ReadHeaderTimeout = conf.ReadHeaderTimeout
	rs.WriteTimeout = conf.WriteTimeout
	rs.IdleTimeout = conf.IdleTimeout
	rs.MaxHeaderBytes = conf.MaxHeaderBytes
	return rs
}

<<<<<<< HEAD
func loadPeerConfiguration(ctx context.Context, keys *Keys, pg *genesis.PartitionGenesis, cfg *startNodeConfiguration) (*network.PeerConfiguration, error) {
=======
func loadNetworkConfiguration(ctx context.Context, keys *Keys, pg *genesis.PartitionGenesis, cfg *startNodeConfiguration, log *slog.Logger) (*network.Peer, error) {
>>>>>>> ac0dd575
	pair, err := keys.getEncryptionKeyPair()
	if err != nil {
		return nil, err
	}
	peerID, err := peer.IDFromPublicKey(keys.EncryptionPrivateKey.GetPublic())
	if err != nil {
		return nil, err
	}
	validatorIdentifiers := make(peer.IDSlice, len(pg.Keys))
	for i, k := range pg.Keys {
		if peerID.String() == k.NodeIdentifier {
			if !bytes.Equal(pair.PublicKey, k.EncryptionPublicKey) {
				return nil, fmt.Errorf("invalid encryption key: expected %X, got %X", pair.PublicKey, k.EncryptionPublicKey)
			}
		}
		nodeID, err := network.NodeIDFromPublicKeyBytes(k.EncryptionPublicKey)
		if err != nil {
			return nil, fmt.Errorf("invalid encryption key: %X", k.EncryptionPublicKey)
		}
		if nodeID.String() != k.NodeIdentifier {
			return nil, fmt.Errorf("invalid nodeID/encryption key combination: %s", nodeID)
		}
		validatorIdentifiers[i] = nodeID
	}
	sort.Sort(validatorIdentifiers)

	// Assume monolithic root chain for now and only extract the id of the first root node.
	// Assume monolithic root chain is also a bootstrap node.
	bootstrapNodeID, bootstrapNodeAddress, err := getRootValidatorIDAndMultiAddress(pg.RootValidators[0].EncryptionPublicKey, cfg.RootChainAddress)
	if err != nil {
		return nil, err
	}

	bootstrapPeers := []peer.AddrInfo{{
		ID: bootstrapNodeID,
		Addrs: []multiaddr.Multiaddr{bootstrapNodeAddress},
	}}

<<<<<<< HEAD
	return network.NewPeerConfiguration(cfg.Address, pair, bootstrapPeers, validatorIdentifiers)
=======
	p, err := network.NewPeer(ctx, peerConfiguration, log)
	if err != nil {
		return nil, err
	}
	return p, nil
>>>>>>> ac0dd575
}

func initRPCServer(node *partition.Node, cfg *grpcServerConfiguration) (*grpc.Server, error) {
	grpcServer := grpc.NewServer(
		grpc.MaxSendMsgSize(cfg.MaxSendMsgSize),
		grpc.MaxRecvMsgSize(cfg.MaxRecvMsgSize),
		grpc.KeepaliveParams(cfg.GrpcKeepAliveServerParameters()),
	)
	grpc_health_v1.RegisterHealthServer(grpcServer, health.NewServer())

	rpcServer, err := rpc.NewGRPCServer(node, rpc.WithMaxGetBlocksBatchSize(cfg.MaxGetBlocksBatchSize))
	if err != nil {
		return nil, err
	}

	alphabill.RegisterAlphabillServiceServer(grpcServer, rpcServer)
	return grpcServer, nil
}

<<<<<<< HEAD
func createNode(ctx context.Context, txs txsystem.TransactionSystem, cfg *startNodeConfiguration, blockStore keyvaluedb.KeyValueDB) (*partition.Node, error) {
=======
func createNetworkPeer(ctx context.Context, cfg *startNodeConfiguration, pg *genesis.PartitionGenesis, log *slog.Logger) (*network.Peer, error) {
>>>>>>> ac0dd575
	keys, err := LoadKeys(cfg.KeyFile, false, false)
	if err != nil {
		return nil, err
	}
	// Load network configuration. In testnet, we assume that all validators know the address of all other validators.
	p, err := loadNetworkConfiguration(ctx, keys, pg, cfg, log)
	if err != nil {
		return nil, err
	}
<<<<<<< HEAD
	// Load network configuration. In testnet, we assume that all validators know the address of all other validators.
	peerConf, err := loadPeerConfiguration(ctx, keys, pg, cfg)
	if err != nil {
		return nil, err
	}
	if len(pg.RootValidators) < 1 {
		return nil, errors.New("root validator info is missing")
=======
	return p, nil
}

func createNode(ctx context.Context, peer *network.Peer, txs txsystem.TransactionSystem, cfg *startNodeConfiguration, blockStore keyvaluedb.KeyValueDB, log *slog.Logger) (*partition.Node, error) {
	keys, err := LoadKeys(cfg.KeyFile, false, false)
	if err != nil {
		return nil, err
	}
	pg, err := loadPartitionGenesis(cfg.Genesis)
	if err != nil {
		return nil, err
>>>>>>> ac0dd575
	}

	// Assume monolithic root chain for now and only extract the id of the first root node
	if len(pg.RootValidators) < 1 {
		return nil, errors.New("root validator info is missing")
	}
	rootValidatorEncryptionKey := pg.RootValidators[0].EncryptionPublicKey
	rootID, rootAddress, err := getRootValidatorIDAndMultiAddress(rootValidatorEncryptionKey, cfg.RootChainAddress)
	if err != nil {
		return nil, err
<<<<<<< HEAD
=======
	}
	n, err := network.NewLibP2PValidatorNetwork(peer, network.DefaultValidatorNetOptions, log)
	if err != nil {
		return nil, err
>>>>>>> ac0dd575
	}
	if blockStore == nil {
		blockStore, err = initNodeBlockStore(cfg.DbFile)
		if err != nil {
			return nil, err
		}
	}
	options := []partition.NodeOption{
		partition.WithRootAddressAndIdentifier(rootAddress, rootID),
		partition.WithBlockStore(blockStore),
		partition.WithReplicationParams(cfg.LedgerReplicationMaxBlocks, cfg.LedgerReplicationMaxTx),
	}

	if cfg.TxIndexerDBFile != "" {
		txIndexer, err := boltdb.New(cfg.TxIndexerDBFile)
		if err != nil {
			return nil, fmt.Errorf("unable to load tx indexer: %w", err)
		}
		options = append(options, partition.WithTxIndexer(txIndexer))
	}

<<<<<<< HEAD
	node, err := partition.NewNode(
		ctx,
		peerConf,
		keys.SigningPrivateKey,
		txs,
		pg,
		nil,
=======
	node, err := partition.New(
		peer,
		keys.SigningPrivateKey,
		txs,
		pg,
		n,
		log,
>>>>>>> ac0dd575
		options...,
	)
	if err != nil {
		return nil, err
	}
	return node, nil
}

func getRootValidatorIDAndMultiAddress(rootValidatorEncryptionKey []byte, addressStr string) (peer.ID, multiaddr.Multiaddr, error) {
	rootEncryptionKey, err := crypto.UnmarshalSecp256k1PublicKey(rootValidatorEncryptionKey)
	if err != nil {
		return "", nil, err
	}
	rootID, err := peer.IDFromPublicKey(rootEncryptionKey)
	if err != nil {
		return "", nil, err
	}
	rootAddress, err := multiaddr.NewMultiaddr(addressStr)
	if err != nil {
		return "", nil, err
	}
	return rootID, rootAddress, nil
}

func initNodeBlockStore(dbFile string) (keyvaluedb.KeyValueDB, error) {
	if dbFile != "" {
		return boltdb.New(dbFile)
	}
	return memorydb.New(), nil
}

func loadPartitionGenesis(genesisPath string) (*genesis.PartitionGenesis, error) {
	pg, err := util.ReadJsonFile(genesisPath, &genesis.PartitionGenesis{})
	if err != nil {
		return nil, err
	}
	return pg, nil
}

func addCommonNodeConfigurationFlags(nodeCmd *cobra.Command, config *startNodeConfiguration, partitionSuffix string) {
	nodeCmd.Flags().StringVarP(&config.Address, "address", "a", "/ip4/127.0.0.1/tcp/26652", "node address in libp2p multiaddress-format")
	nodeCmd.Flags().StringVarP(&config.RootChainAddress, "rootchain", "r", "/ip4/127.0.0.1/tcp/26662", "root chain address in libp2p multiaddress-format")
	nodeCmd.Flags().StringVarP(&config.KeyFile, keyFileCmdFlag, "k", "", fmt.Sprintf("path to the key file (default: $AB_HOME/%s/keys.json)", partitionSuffix))
	nodeCmd.Flags().StringVarP(&config.Genesis, "genesis", "g", "", fmt.Sprintf("path to the partition genesis file : $AB_HOME/%s/partition-genesis.json)", partitionSuffix))
	nodeCmd.Flags().StringVarP(&config.DbFile, "db", "f", "", fmt.Sprintf("path to the database file (default: $AB_HOME/%s/%s)", partitionSuffix, BoltBlockStoreFileName))
	nodeCmd.Flags().StringVarP(&config.TxIndexerDBFile, "tx-db", "", "", "path to the transaction indexer database file")
	nodeCmd.Flags().Uint64Var(&config.LedgerReplicationMaxBlocks, "ledger-replication-max-blocks", 1000, "maximum number of blocks to return in a single replication response")
	nodeCmd.Flags().Uint32Var(&config.LedgerReplicationMaxTx, "ledger-replication-max-transactions", 10000, "maximum number of transactions to return in a single replication response")
}<|MERGE_RESOLUTION|>--- conflicted
+++ resolved
@@ -52,21 +52,9 @@
 	LedgerReplicationMaxTx     uint32
 }
 
-<<<<<<< HEAD
-func defaultNodeRunFunc(ctx context.Context, name string, txs txsystem.TransactionSystem, nodeCfg *startNodeConfiguration, rpcServerConf *grpcServerConfiguration, restServerConf *restServerConfiguration) error {
-	node, err := createNode(ctx, txs, nodeCfg, nil)
-	if err != nil {
-		return fmt.Errorf("failed to create node %q: %w", name, err)
-	}
-	return run(ctx, name, node, rpcServerConf, restServerConf)
-}
-
-func run(ctx context.Context, name string, node *partition.Node, rpcServerConf *grpcServerConfiguration, restServerConf *restServerConfiguration) error {
-	log.Info("starting %s: BuildInfo=%s", name, debug.ReadBuildInfo())
-=======
-func run(ctx context.Context, name string, self *network.Peer, node *partition.Node, rpcServerConf *grpcServerConfiguration, restServerConf *restServerConfiguration, log *slog.Logger) error {
+func run(ctx context.Context, name string, node *partition.Node, rpcServerConf *grpcServerConfiguration, restServerConf *restServerConfiguration, log *slog.Logger) error {
 	log.InfoContext(ctx, fmt.Sprintf("starting %s: BuildInfo=%s", name, debug.ReadBuildInfo()))
->>>>>>> ac0dd575
+
 	g, ctx := errgroup.WithContext(ctx)
 
 	g.Go(func() error { return node.Run(ctx) })
@@ -104,15 +92,11 @@
 		if restServerConf.IsAddressEmpty() {
 			return nil // return nil in this case in order not to kill the group!
 		}
-<<<<<<< HEAD
 		routers := []rpc.Registrar{
-			rpc.NodeEndpoints(node),
+			rpc.NodeEndpoints(node, log),
 			rpc.MetricsEndpoints(),
-			rpc.InfoEndpoints(node, name, node.GetPeer()),
-		}
-=======
-		routers := []rpc.Registrar{rpc.NodeEndpoints(node, log), rpc.MetricsEndpoints(), rpc.InfoEndpoints(node, name, self, log)}
->>>>>>> ac0dd575
+			rpc.InfoEndpoints(node, name, node.GetPeer(), log),
+		}
 		if restServerConf.router != nil {
 			routers = append(routers, restServerConf.router)
 		}
@@ -152,11 +136,7 @@
 	return rs
 }
 
-<<<<<<< HEAD
-func loadPeerConfiguration(ctx context.Context, keys *Keys, pg *genesis.PartitionGenesis, cfg *startNodeConfiguration) (*network.PeerConfiguration, error) {
-=======
-func loadNetworkConfiguration(ctx context.Context, keys *Keys, pg *genesis.PartitionGenesis, cfg *startNodeConfiguration, log *slog.Logger) (*network.Peer, error) {
->>>>>>> ac0dd575
+func loadPeerConfiguration(ctx context.Context, keys *Keys, pg *genesis.PartitionGenesis, cfg *startNodeConfiguration, log *slog.Logger) (*network.PeerConfiguration, error) {
 	pair, err := keys.getEncryptionKeyPair()
 	if err != nil {
 		return nil, err
@@ -195,15 +175,7 @@
 		Addrs: []multiaddr.Multiaddr{bootstrapNodeAddress},
 	}}
 
-<<<<<<< HEAD
 	return network.NewPeerConfiguration(cfg.Address, pair, bootstrapPeers, validatorIdentifiers)
-=======
-	p, err := network.NewPeer(ctx, peerConfiguration, log)
-	if err != nil {
-		return nil, err
-	}
-	return p, nil
->>>>>>> ac0dd575
 }
 
 func initRPCServer(node *partition.Node, cfg *grpcServerConfiguration) (*grpc.Server, error) {
@@ -223,58 +195,24 @@
 	return grpcServer, nil
 }
 
-<<<<<<< HEAD
-func createNode(ctx context.Context, txs txsystem.TransactionSystem, cfg *startNodeConfiguration, blockStore keyvaluedb.KeyValueDB) (*partition.Node, error) {
-=======
-func createNetworkPeer(ctx context.Context, cfg *startNodeConfiguration, pg *genesis.PartitionGenesis, log *slog.Logger) (*network.Peer, error) {
->>>>>>> ac0dd575
-	keys, err := LoadKeys(cfg.KeyFile, false, false)
+func createNode(ctx context.Context, txs txsystem.TransactionSystem, cfg *startNodeConfiguration, keys *Keys, blockStore keyvaluedb.KeyValueDB, log *slog.Logger) (*partition.Node, error) {
+	pg, err := loadPartitionGenesis(cfg.Genesis)
 	if err != nil {
 		return nil, err
 	}
 	// Load network configuration. In testnet, we assume that all validators know the address of all other validators.
-	p, err := loadNetworkConfiguration(ctx, keys, pg, cfg, log)
-	if err != nil {
-		return nil, err
-	}
-<<<<<<< HEAD
-	// Load network configuration. In testnet, we assume that all validators know the address of all other validators.
-	peerConf, err := loadPeerConfiguration(ctx, keys, pg, cfg)
+	peerConf, err := loadPeerConfiguration(ctx, keys, pg, cfg, log)
 	if err != nil {
 		return nil, err
 	}
 	if len(pg.RootValidators) < 1 {
 		return nil, errors.New("root validator info is missing")
-=======
-	return p, nil
-}
-
-func createNode(ctx context.Context, peer *network.Peer, txs txsystem.TransactionSystem, cfg *startNodeConfiguration, blockStore keyvaluedb.KeyValueDB, log *slog.Logger) (*partition.Node, error) {
-	keys, err := LoadKeys(cfg.KeyFile, false, false)
-	if err != nil {
-		return nil, err
-	}
-	pg, err := loadPartitionGenesis(cfg.Genesis)
-	if err != nil {
-		return nil, err
->>>>>>> ac0dd575
-	}
-
+	}
 	// Assume monolithic root chain for now and only extract the id of the first root node
-	if len(pg.RootValidators) < 1 {
-		return nil, errors.New("root validator info is missing")
-	}
 	rootValidatorEncryptionKey := pg.RootValidators[0].EncryptionPublicKey
 	rootID, rootAddress, err := getRootValidatorIDAndMultiAddress(rootValidatorEncryptionKey, cfg.RootChainAddress)
 	if err != nil {
 		return nil, err
-<<<<<<< HEAD
-=======
-	}
-	n, err := network.NewLibP2PValidatorNetwork(peer, network.DefaultValidatorNetOptions, log)
-	if err != nil {
-		return nil, err
->>>>>>> ac0dd575
 	}
 	if blockStore == nil {
 		blockStore, err = initNodeBlockStore(cfg.DbFile)
@@ -296,7 +234,6 @@
 		options = append(options, partition.WithTxIndexer(txIndexer))
 	}
 
-<<<<<<< HEAD
 	node, err := partition.NewNode(
 		ctx,
 		peerConf,
@@ -304,15 +241,7 @@
 		txs,
 		pg,
 		nil,
-=======
-	node, err := partition.New(
-		peer,
-		keys.SigningPrivateKey,
-		txs,
-		pg,
-		n,
 		log,
->>>>>>> ac0dd575
 		options...,
 	)
 	if err != nil {
