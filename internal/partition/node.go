package partition

import (
	"bytes"
	"context"
	gocrypto "crypto"
	"fmt"
	"sync"
	"time"

	"github.com/alphabill-org/alphabill/internal/block"
	"github.com/alphabill-org/alphabill/internal/certificates"
	"github.com/alphabill-org/alphabill/internal/crypto"
	"github.com/alphabill-org/alphabill/internal/errors"
	log "github.com/alphabill-org/alphabill/internal/logger"
	"github.com/alphabill-org/alphabill/internal/metrics"
	"github.com/alphabill-org/alphabill/internal/network"
	"github.com/alphabill-org/alphabill/internal/network/protocol/blockproposal"
	"github.com/alphabill-org/alphabill/internal/network/protocol/certification"
	"github.com/alphabill-org/alphabill/internal/network/protocol/genesis"
	"github.com/alphabill-org/alphabill/internal/network/protocol/handshake"
	"github.com/alphabill-org/alphabill/internal/network/protocol/replication"
	"github.com/alphabill-org/alphabill/internal/partition/event"
	"github.com/alphabill-org/alphabill/internal/partition/store"
	"github.com/alphabill-org/alphabill/internal/timer"
	"github.com/alphabill-org/alphabill/internal/txbuffer"
	"github.com/alphabill-org/alphabill/internal/txsystem"
	"github.com/alphabill-org/alphabill/internal/util"
	"github.com/libp2p/go-libp2p/core/peer"
)

const (
	idle status = iota
	recovering
)

const t1TimerName = "t1"

var (
	ErrNodeDoesNotHaveLatestBlock = errors.New("node does not have the latest block")
	ErrStateReverted              = errors.New("state reverted")

	transactionsCounter = metrics.GetOrRegisterCounter("partition/node/transaction/handled")
)

type (

	// Net provides an interface for sending messages to and receiving messages from other nodes in the network.
	Net interface {
		Send(msg network.OutputMessage, receivers []peer.ID) error
		ReceivedChannel() <-chan network.ReceivedMessage
	}

	// Node represents a member in the partition and implements an instance of a specific TransactionSystem. Partition
	// is a distributed system, it consists of either a set of shards, or one or more partition nodes.
	Node struct {
		status                      status
		configuration               *configuration
		transactionSystem           txsystem.TransactionSystem
		luc                         *certificates.UnicityCertificate
		proposedTransactions        []txsystem.GenericTransaction
		pendingBlockProposal        *block.PendingBlockProposal
		timers                      *timer.Timers
		leaderSelector              LeaderSelector
		txValidator                 TxValidator
		unicityCertificateValidator UnicityCertificateValidator
		blockProposalValidator      BlockProposalValidator
		blockStore                  store.BlockStore
		txBuffer                    *txbuffer.TxBuffer
		ctx                         context.Context
		ctxCancel                   context.CancelFunc
		network                     Net
		txCancel                    context.CancelFunc
		txWaitGroup                 *sync.WaitGroup
		txCh                        chan txsystem.GenericTransaction
		eventCh                     chan event.Event
		eventChCancel               chan bool
		eventHandler                event.Handler
	}

	status int
)

// New creates a new instance of the partition node. All parameters expect the nodeOptions are required. Functions
// implementing the NodeOption interface can be used to override default configuration values:
//
//	  n, err := New(
//	 	peer,
//			signer,
//			txSystem,
//			genesis,
//			net,
//			WithContext(context.Background()),
//			WithTxValidator(myTxValidator)),
//			WithUnicityCertificateValidator(ucValidator),
//			WithBlockProposalValidator(blockProposalValidator),
//			WithLeaderSelector(leaderSelector),
//			WithBlockStore(blockStore),
//			WithT1Timeout(250*time.Millisecond),
//	  )
//
// The following restrictions apply to the inputs:
//   - the network peer and signer must use the same keys that were used to generate node genesis file;
//   - the state of the transaction system must be equal to the state that was used to generate genesis file.
func New(
	peer *network.Peer, // P2P peer for the node
	signer crypto.Signer, // used to sign block proposals and block certification requests
	txSystem txsystem.TransactionSystem, // used transaction system
	genesis *genesis.PartitionGenesis, // partition genesis file. created by rootchain.
	net Net, // network layer of the node
	nodeOptions ...NodeOption, // additional optional configuration parameters
) (*Node, error) {
	// load and validate node configuration
	conf, err := loadAndValidateConfiguration(peer, signer, genesis, txSystem, net, nodeOptions...)
	if err != nil {
		return nil, err
	}

	log.SetContext(log.KeyNodeID, conf.peer.ID().String())

	n := &Node{
		status:                      idle,
		configuration:               conf,
		transactionSystem:           txSystem,
		leaderSelector:              conf.leaderSelector,
		txValidator:                 conf.txValidator,
		unicityCertificateValidator: conf.unicityCertificateValidator,
		blockProposalValidator:      conf.blockProposalValidator,
		blockStore:                  conf.blockStore,
		txBuffer:                    conf.txBuffer,
		eventHandler:                conf.eventHandler,
		network:                     net,
		txWaitGroup:                 &sync.WaitGroup{},
	}
	n.ctx, n.ctxCancel = context.WithCancel(conf.context)

	// init timer
	n.timers = timer.NewTimers()
	n.timers.Start(t1TimerName, conf.t1Timeout)
	n.txCh = make(chan txsystem.GenericTransaction, conf.txBuffer.Capacity())
	if n.eventHandler != nil {
		n.eventCh = make(chan event.Event, conf.eventChCapacity)
		n.eventChCancel = make(chan bool)
		go n.eventHandlerLoop()
	}

	if err = initState(n); err != nil {
		return nil, err
	}

	go n.loop()

	go n.handshakeLoop()

	return n, nil
}

func (n *Node) handshakeLoop() {
	for {
		select {
		case <-n.ctx.Done():
			return
		default:
			logger.Trace("Sending handshake to root chain")
			err := n.network.Send(network.OutputMessage{
				Protocol: network.ProtocolHandshake,
				Message: &handshake.Handshake{
					SystemIdentifier: n.configuration.GetSystemIdentifier(),
					NodeIdentifier:   n.leaderSelector.SelfID().String(),
				},
			}, []peer.ID{n.configuration.rootChainID})

			if err != nil {
				logger.Error("error sending handshake", err)
			}
			time.Sleep(500 * time.Millisecond)
		}
	}
}

func initState(n *Node) error {
	defer trackExecutionTime(time.Now(), "Restore node state")
	// get genesis block from the genesis
	genesisBlock := n.configuration.genesisBlock()
	// latest block from the store
	latestPersistedBlock, err := n.blockStore.LatestBlock()
	if err != nil {
		return err
	}
	var uc *certificates.UnicityCertificate
	if latestPersistedBlock != nil && latestPersistedBlock.UnicityCertificate.InputRecord.RoundNumber > genesisBlock.UnicityCertificate.InputRecord.RoundNumber {
		// restore from store
		prevBlock := genesisBlock
		for i := genesisBlock.UnicityCertificate.InputRecord.RoundNumber + 1; i <= latestPersistedBlock.UnicityCertificate.InputRecord.RoundNumber; i++ {
			bl, err := n.blockStore.Get(i)
			if err != nil {
				return err
			}
			if !bytes.Equal(prevBlock.UnicityCertificate.InputRecord.BlockHash, bl.PreviousBlockHash) {
				return errors.Errorf("state init failed, invalid blockchain (previous block #%v hash='%X', current block #%v backlink='%X')", prevBlock.UnicityCertificate.InputRecord.RoundNumber, prevBlock.UnicityCertificate.InputRecord.BlockHash, bl.UnicityCertificate.InputRecord.RoundNumber, bl.PreviousBlockHash)
			}
			uc, err = n.applyBlock(i, bl)
			if err != nil {
				return err
			}
			prevBlock = bl
		}
		logger.Info("State initialised from persistent store up to block #%v", prevBlock.UnicityCertificate.InputRecord.RoundNumber)

		n.restoreBlockProposal(prevBlock)
	} else {
		if err := n.blockStore.AddGenesis(genesisBlock); err != nil {
			return err
		}
		n.transactionSystem.Commit() // commit everything from the genesis
		uc = genesisBlock.UnicityCertificate
		logger.Info("State initialised from the genesis block")
	}
	n.updateLUC(uc)
	return nil
}

func (n *Node) applyBlock(blockNr uint64, bl *block.Block) (*certificates.UnicityCertificate, error) {
	n.transactionSystem.BeginBlock(blockNr)
	for _, tx := range bl.Transactions {
		gtx, err := n.transactionSystem.ConvertTx(tx)
		if err != nil {
			return nil, err
		}
		if err = n.validateAndExecuteTx(gtx, blockNr); err != nil {
			return nil, err
		}
	}

	state, err := n.transactionSystem.EndBlock()
	if err != nil {
		return nil, err
	}
	uc := bl.UnicityCertificate
	if !bytes.Equal(uc.InputRecord.Hash, state.Root()) {
		return nil, errors.Errorf("invalid tx system state root of block #%v. expected: %X, got: %X", bl.UnicityCertificate.InputRecord.RoundNumber, uc.InputRecord.Hash, state.Root())
	} else if !bytes.Equal(uc.InputRecord.SummaryValue, state.Summary()) {
		return nil, errors.Errorf("recovery failed: IR's summary value is not equal to tx system summary value (%X vs %X)", uc.InputRecord.SummaryValue, state.Summary())
	}
	n.transactionSystem.Commit()
	return uc, nil
}

func (n *Node) restoreBlockProposal(prevBlock *block.Block) {
	proposal, err := n.blockStore.GetPendingProposal()
	if err != nil {
		logger.Error("Error fetching block proposal: %s", err)
	}
	if proposal == nil {
		logger.Info("Stored block proposal not found")
		return
	}
	logger.Info("Trying to restore block proposal")

	reportAndRevert := func(msg string, err error) {
		logger.Error(msg, err)
		n.revertState()
	}

	// make sure proposal extends the previous state
	if bytes.Equal(prevBlock.UnicityCertificate.InputRecord.Hash, proposal.PrevHash) {
		logger.Debug("Stored block proposal extends the previous state")
		blockNr := prevBlock.UnicityCertificate.InputRecord.RoundNumber + 1
		n.transactionSystem.BeginBlock(blockNr)
		for _, gtx := range proposal.Transactions {
			if err = n.validateAndExecuteTx(gtx, blockNr); err != nil {
				reportAndRevert("Error executing tx from block proposal: %s", err)
				return
			}
		}

		state, err := n.transactionSystem.EndBlock()
		if err != nil {
			reportAndRevert("Error in transaction system: %s", err)
			return
		}
		if !bytes.Equal(proposal.StateHash, state.Root()) {
			reportAndRevert("Block proposal recovery failed: %s", errors.Errorf(", invalid state (proposal's state hash: %X, current state hash: %X", proposal.StateHash, state.Root()))
			return
		}
		n.transactionSystem.Commit()
		n.handleT1TimeoutEvent()
	}
}

// Close shuts down the Node component.
func (n *Node) Close() {
	logger.Info("Shutting down node '%v'", n.configuration.peer.ID())
	n.ctxCancel()
	n.timers.WaitClose()
	n.txBuffer.Close()
	close(n.txCh)
	if n.eventHandler != nil {
		n.eventChCancel <- true
	}
}

// loop handles receivedMessages from different goroutines.
func (n *Node) loop() {
	for {
		select {
		case <-n.ctx.Done():
			logger.Info("Exiting partition node component main loop")
			return
		case tx, ok := <-n.txCh:
			if !ok {
				logger.Warning("Tx channel closed, exiting main loop")
				return
			}
			// round might not be active, but some transactions might still be in the channel
			if n.txCancel == nil {
				logger.Warning("No active round, adding tx back to the buffer, UnitID=%X", tx.UnitID().Bytes32())
				err := n.txBuffer.Add(tx)
				if err != nil {
					logger.Warning("Invalid transaction: %v", err)
					n.sendEvent(event.Error, err)
				}
			} else {
				n.process(tx)
			}
		case m, ok := <-n.network.ReceivedChannel():
			if !ok {
				logger.Warning("Received channel closed, exiting main loop")
				return
			}
			if m.Message == nil {
				logger.Warning("Received network message is nil")
				continue
			}
			switch m.Protocol {
			case network.ProtocolInputForward:
				err := n.handleTxMessage(m)
				if err != nil {
					logger.Warning("Invalid transaction: %v", err)
					n.sendEvent(event.Error, err)
				}
			case network.ProtocolUnicityCertificates:
				success, uc := convertType[*certificates.UnicityCertificate](m.Message)
				if !success {
					logger.Warning("Invalid unicity certificate type: %T", m.Message)
					continue
				}
				err := n.handleUnicityCertificate(uc)
				if err != nil {
					logger.Warning("Unicity Certificate processing failed: %v", err)
					n.sendEvent(event.Error, err)
					continue
				}
				n.sendEvent(event.UnicityCertificateHandled, uc)
			case network.ProtocolBlockProposal:
				success, bp := convertType[*blockproposal.BlockProposal](m.Message)
				if !success {
					logger.Warning("Invalid block proposal type: %T", m.Message)
					continue
				}
				err := n.handleBlockProposal(bp)
				if err != nil {
					logger.Warning("Block proposal processing failed by node %v: %v", n.configuration.peer.ID(), err)
					n.sendEvent(event.Error, err)
					continue
				}
			case network.ProtocolLedgerReplicationReq:
				success, lr := convertType[*replication.LedgerReplicationRequest](m.Message)
				if !success {
					logger.Warning("Invalid ledger replication request type: %T", m.Message)
					continue
				}
				if err := n.handleLedgerReplicationRequest(lr); err != nil {
					logger.Warning("Ledger replication failed by node %v: %v", n.configuration.peer.ID(), err)
				}
			case network.ProtocolLedgerReplicationResp:
				success, lr := convertType[*replication.LedgerReplicationResponse](m.Message)
				if !success {
					logger.Warning("Invalid ledger replication response type: %T", m.Message)
					continue
				}
				if err := n.handleLedgerReplicationResponse(lr); err != nil {
					logger.Warning("Ledger replication failed by node %v: %v", n.configuration.peer.ID(), err)
				}
			default:
				logger.Warning("Unknown network protocol: %s", m.Protocol)
			}
		case _, ok := <-n.timers.C:
			if !ok {
				logger.Warning("Timers channel closed, exiting main loop")
				return
			}
			logger.Info("Handling T1 timeout")
			n.handleT1TimeoutEvent()
		}
	}
}

func (n *Node) sendEvent(eventType event.Type, content any) {
	if n.eventHandler != nil {
		n.eventCh <- event.Event{
			EventType: eventType,
			Content:   content,
		}
	}
}

// eventHandlerLoop forwards events produced by a node to the configured eventHandler.
func (n *Node) eventHandlerLoop() {
	for {
		select {
		case <-n.eventChCancel:
			return
		case e := <-n.eventCh:
			n.eventHandler(&e)
		}
	}
}

func (n *Node) handleTxMessage(m network.ReceivedMessage) error {
	success, tx := convertType[*txsystem.Transaction](m.Message)
	if !success {
		return errors.Errorf("unsupported type: %T", m.Message)
	}
	genTx, err := n.transactionSystem.ConvertTx(tx)
	if err != nil {
		return err
	}
	return n.txBuffer.Add(genTx)
}

func (n *Node) startNewRound(uc *certificates.UnicityCertificate) error {
	if n.status == recovering {
		logger.Warning("Unable to start new round, node is recovering")
		return nil
	}
	rn, err := n.blockStore.LatestRoundNumber()
	if err != nil {
		return err
	}
	newBlockNr := rn + 1
	n.transactionSystem.BeginBlock(newBlockNr)
	n.proposedTransactions = []txsystem.GenericTransaction{}
	n.pendingBlockProposal = nil
	n.leaderSelector.UpdateLeader(uc.UnicitySeal)
	n.startHandleOrForwardTransactions()
	n.updateLUC(uc)
	n.timers.Restart(t1TimerName)
	n.sendEvent(event.NewRoundStarted, newBlockNr)
	return nil
}

func (n *Node) handleOrForwardTransaction(tx txsystem.GenericTransaction) bool {
	rn, err := n.blockStore.LatestRoundNumber()
	if err != nil {
		logger.Warning("Unable to get latest round number: %v %v", rn, err)
		return false
	}
	if err := n.txValidator.Validate(tx, rn); err != nil {
		logger.Warning("Received invalid transaction: %v", err)
		return true
	}
	leader := n.leaderSelector.GetLeaderID()
	if leader == n.leaderSelector.SelfID() {
		n.txCh <- tx
		return true
	}

	logger.Info("Forwarding tx %X to %v", tx.Hash(gocrypto.SHA256), leader)
	err = n.network.Send(
		network.OutputMessage{
			Protocol: network.ProtocolInputForward,
			Message:  tx.ToProtoBuf(),
		},
		[]peer.ID{leader},
	)
	// TODO unreported error?
	return err == nil
}

func (n *Node) process(tx txsystem.GenericTransaction) error {
	defer trackExecutionTime(time.Now(), "Processing transaction")
	bl, err := n.blockStore.LatestBlock()
	if err != nil {
		return fmt.Errorf("unable to get latest block from block store: %w", err)
	}
	if err := n.validateAndExecuteTx(tx, bl.UnicityCertificate.InputRecord.RoundNumber); err != nil {
		n.sendEvent(event.TransactionFailed, tx)
		return err
	}
	n.proposedTransactions = append(n.proposedTransactions, tx)
	n.sendEvent(event.TransactionProcessed, tx)
	logger.Debug("Transaction processed by node %v. Proposal size: %v", n.configuration.peer.ID(), len(n.proposedTransactions))
	return nil
}

func (n *Node) validateAndExecuteTx(tx txsystem.GenericTransaction, latestBlockNumber uint64) error {
	if err := n.txValidator.Validate(tx, latestBlockNumber); err != nil {
		logger.Warning("Transaction '%v' is invalid: %v", tx, err)
		return err
	}
	if err := n.transactionSystem.Execute(tx); err != nil {
		logger.Warning("TxSystem was unable to process transaction '%v': %v", tx, err)
		return err
	}
	return nil
}

// handleBlockProposal processes a block proposals. Performs the following steps:
//  1. Block proposal as a whole is validated:
//     * It must have valid signature, correct transaction system ID, valid UC;
//     * the UC must be not older than the latest known by current node;
//     * Sender must be the leader for the round started by included UC.
//  2. If included UC is newer than latest UC then the new UC is processed; this rolls back possible pending change in
//     the transaction system. If new UC is ‘repeat UC’ then update is reasonably fast; if recovery is necessary then
//     likely it takes some time and there is no reason to finish the processing of current proposal.
//  3. If the transaction system root is not equal to one extended by the processed proposal then processing is aborted.
//  4. All transaction orders in proposal are validated; on encountering an invalid transaction order the processing is
//     aborted.
//  5. Transaction orders are executed by applying them to the transaction system.
//  6. Pending unicity certificate request data structure is created and persisted.
//  7. Certificate Request query is assembled and sent to the Root Chain.
func (n *Node) handleBlockProposal(prop *blockproposal.BlockProposal) error {
	if n.status == recovering {
		logger.Warning("Ignoring block proposal, node is recovering")
		return nil
	}
	defer trackExecutionTime(time.Now(), "Handling BlockProposal")
	if prop == nil {
		return blockproposal.ErrBlockProposalIsNil
	}
	logger.Debug("Handling block proposal, its UC IR Hash %X, Block hash %X", prop.UnicityCertificate.InputRecord.Hash, prop.UnicityCertificate.InputRecord.BlockHash)
	nodeSignatureVerifier, err := n.configuration.GetSigningPublicKey(prop.NodeIdentifier)
	if err != nil {
		return err
	}
	if err := n.blockProposalValidator.Validate(prop, nodeSignatureVerifier); err != nil {
		logger.Warning("Block proposal is not valid: %v", err)
		return err
	}

	uc := prop.UnicityCertificate
	// UC must be newer than the last one seen
	if uc.UnicitySeal.RootRoundInfo.RoundNumber < n.luc.UnicitySeal.RootRoundInfo.RoundNumber {
		logger.Warning("Received UC is older than LUC. UC round Number:  %v, LUC round number: %v",
			uc.UnicitySeal.RootRoundInfo.RoundNumber, n.luc.UnicitySeal.RootRoundInfo.RoundNumber)
		return errors.Errorf("received UC is older than LUC. uc round %v, luc round %v",
			uc.UnicitySeal.RootRoundInfo.RoundNumber, n.luc.UnicitySeal.RootRoundInfo.RoundNumber)
	}
	expectedLeader := n.leaderSelector.LeaderFromUnicitySeal(uc.UnicitySeal)
	if expectedLeader == UnknownLeader || prop.NodeIdentifier != expectedLeader.String() {
		return errors.Errorf("invalid node identifier. leader from UC: %v, request leader: %v", expectedLeader, prop.NodeIdentifier)
	}

	logger.Debug("Proposal's UC root nr: %v vs LUC root nr: %v", uc.UnicitySeal.RootRoundInfo.RoundNumber, n.luc.UnicitySeal.RootRoundInfo.RoundNumber)
	if uc.UnicitySeal.RootRoundInfo.RoundNumber > n.luc.UnicitySeal.RootRoundInfo.RoundNumber {
		err := n.handleUnicityCertificate(uc)
		if err != nil && err != ErrStateReverted {
			return err
		}
	}
	prevHash := uc.InputRecord.Hash
	txState, err := n.transactionSystem.State()
	if err != nil {
		if err == txsystem.ErrStateContainsUncommittedChanges {
			return errors.Wrap(err, "tx system contains uncommitted changes")
		}
		return err
	}

	if !bytes.Equal(prevHash, txState.Root()) {
		return errors.Errorf("invalid tx system state root. expected: %X, got: %X", txState.Root(), prevHash)
	}
	rn, err := n.blockStore.LatestRoundNumber()
	if err != nil {
		return err
	}
	n.transactionSystem.BeginBlock(rn + 1)
	for _, tx := range prop.Transactions {
		genTx, err := n.transactionSystem.ConvertTx(tx)
		if err != nil {
			logger.Warning("transaction is invalid %v", err)
			return err
		}
		err = n.process(genTx)
		if err != nil {
			return fmt.Errorf("transaction processing failed %v", err)
		}
	}
	return n.sendCertificationRequest()
}

// handleUnicityCertificate processes the Unicity Certificate and finalizes a block. Performs the following steps:
//  1. Given UC is validated cryptographically.
//  2. Given UC must be newer than the last one seen.
//  3. Given UC is checked for equivocation, that is,
//     a) there can not be two UC-s with the same Root Chain block number but certifying different state root hashes;
//     b) there can not be two UC-s extending the same state, but certifying different states (forking).
//  4. On unexpected case where there is no pending block proposal, recovery is initiated, unless the state is already
//     up-to-date with the given UC.
//  5. Alternatively, if UC certifies the pending block proposal then block is finalized.
//  6. Alternatively, if UC certifies the IR before pending block proposal (‘repeat UC’) then
//     state is rolled back to previous state.
//  7. Alternatively, recovery is initiated, after rollback. Note that recovery may end up with
//     newer last known UC than the one being processed.
//  8. New round is started.
func (n *Node) handleUnicityCertificate(uc *certificates.UnicityCertificate) error {
	defer trackExecutionTime(time.Now(), "Handling unicity certificate")
	util.WriteDebugJsonLog(logger, "Handle Unicity Certificate", uc)
	// UC is validated cryptographically
	if err := n.unicityCertificateValidator.Validate(uc); err != nil {
		logger.Warning("Invalid UnicityCertificate: %v", err)
		return errors.Errorf("invalid unicity certificate: %v", err)
	}
	logger.Debug("Received Unicity Certificate: \nIR Hash: \t\t%X, \nIR Prev Hash: \t%X, \nBlock hash: \t%X", uc.InputRecord.Hash, uc.InputRecord.PreviousHash, uc.InputRecord.BlockHash)
	logger.Debug("LUC:                          \nIR Hash: \t\t%X, \nIR Prev Hash: \t%X, \nBlock hash: \t%X", n.luc.InputRecord.Hash, n.luc.InputRecord.PreviousHash, n.luc.InputRecord.BlockHash)
	if n.pendingBlockProposal != nil {
		pr := n.pendingBlockProposal
		logger.Debug("Pending proposal: \nstate hash:\t%X, \nprev hash: \t%X, \nroot round: %v, tx count: %v", pr.StateHash, pr.PrevHash, pr.RoundNumber, len(pr.Transactions))
	}
	// UC must be newer than the last one seen
	if uc.UnicitySeal.RootRoundInfo.RoundNumber < n.luc.UnicitySeal.RootRoundInfo.RoundNumber {
		logger.Warning("Received UC is older than LUC. UC round Number:  %v, LUC round number: %v",
			uc.UnicitySeal.RootRoundInfo.RoundNumber, n.luc.UnicitySeal.RootRoundInfo.RoundNumber)
		return errors.Errorf("received UC is older than LUC. uc round %v, luc round %v",
			uc.UnicitySeal.RootRoundInfo.RoundNumber, n.luc.UnicitySeal.RootRoundInfo.RoundNumber)
	}

	// there can not be two UC-s with the same Root Chain block number but certifying different state root hashes.
	if uc.UnicitySeal.RootRoundInfo.RoundNumber == n.luc.UnicitySeal.RootRoundInfo.RoundNumber &&
		!bytes.Equal(uc.InputRecord.Hash, n.luc.InputRecord.Hash) {
		logger.Warning("Got two UC-s with the same Base Chain block number but certifying different state root "+
			"hashes. RootChainNumber: %v, UC IR hash: %X, LUC IR hash: %X",
			uc.UnicitySeal.RootRoundInfo.RoundNumber,
			uc.InputRecord.Hash,
			n.luc.InputRecord.Hash,
		)
		return errors.Errorf("equivocating certificates: round number %v, received IR hash %X, latest IR hash %X",
			uc.UnicitySeal.RootRoundInfo.RoundNumber, uc.InputRecord.Hash, n.luc.InputRecord.Hash)
	}

	// there can not be two UC-s extending the same state, but certifying different states (forking).
	if bytes.Equal(uc.InputRecord.PreviousHash, n.luc.InputRecord.PreviousHash) &&
		!bytes.Equal(n.luc.InputRecord.PreviousHash, n.luc.InputRecord.Hash) && // exclude empty blocks
		!bytes.Equal(uc.InputRecord.Hash, n.luc.InputRecord.Hash) {
		logger.Warning("Got two UC-s extending the same state, but certifying different states. "+
			"PreviousHash: %X, UC IR hash: %X, LUC IR hash: %X",
			uc.InputRecord.PreviousHash,
			uc.InputRecord.Hash,
			n.luc.InputRecord.Hash,
		)
		return errors.Errorf("equivocating certificates. previous IR hash %X, received IR hash %X, "+
			"latest IR hash %X", uc.InputRecord.PreviousHash, uc.InputRecord.Hash, n.luc.InputRecord.Hash)
	}

	if n.pendingBlockProposal == nil {
		// There is no pending block proposal. Start recovery unless the state is already up-to-date with UC.
		state, err := n.transactionSystem.State()
		if err != nil {
			return errors.Wrap(err, "failed to get tx system state")
		}
		if !bytes.Equal(uc.InputRecord.Hash, state.Root()) {
			logger.Warning("UC IR hash not equal to state's hash: '%X' vs '%X'", uc.InputRecord.Hash, state.Root())
			return n.startRecovery(uc)
		} else if latestUC, err := n.blockStore.LatestUC(); !bytes.Equal(uc.InputRecord.BlockHash, latestUC.InputRecord.BlockHash) {
			if err != nil {
				return errors.Wrap(err, "failed fetching latest UC")
			}
			logger.Warning("Received UC IR block hash not equal to latest round's (#%v) block hash: '%X' vs '%X'", latestUC.InputRecord.RoundNumber, uc.InputRecord.BlockHash, latestUC.InputRecord.BlockHash)
			return n.startRecovery(uc)
		} else {
			logger.Debug("No pending block proposal, UC IR hash is equal to State hash, so are block hashes")
			// if node is still recovering, this might be a good point to stop as the latest UC proves it's finished
			if n.status == recovering {
				n.stopRecovery(uc)
			}
		}
	} else if bl, blockHash, err := n.proposalHash(n.pendingBlockProposal.Transactions, uc); bytes.Equal(uc.InputRecord.Hash, n.pendingBlockProposal.StateHash) && bytes.Equal(uc.InputRecord.BlockHash, blockHash) {
		if err != nil {
			return errors.Wrap(err, "block finalization: proposal hash calculation failed")
		}
		// UC certifies pending block proposal
		err = n.finalizeBlock(bl)
		if err != nil {
			return errors.Wrap(err, "block finalization failed")
		}
	} else if bytes.Equal(uc.InputRecord.Hash, n.pendingBlockProposal.PrevHash) {
		// UC certifies the IR before pending block proposal ("repeat UC"). state is rolled back to previous state.
		logger.Warning("Reverting state tree. UC IR hash: %X, proposal hash %X", uc.InputRecord.Hash, n.pendingBlockProposal.PrevHash)
		n.revertState()
		return errors.Wrap(n.startNewRound(uc), ErrStateReverted.Error())
	} else {
		// UC with different IR hash. Node does not have the latest state. Revert changes and start recovery.
		return n.startRecovery(uc)
	}

	return n.startNewRound(uc)
}

func (n *Node) revertState() {
	logger.Warning("Reverting state")
	n.sendEvent(event.StateReverted, nil)
	n.transactionSystem.Revert()
}

func (n *Node) proposalHash(transactions []txsystem.GenericTransaction, uc *certificates.UnicityCertificate) (*block.Block, []byte, error) {
	latestBlock, err := n.blockStore.LatestBlock()
	if err != nil {
		return nil, nil, err
	}
	b := &block.GenericBlock{
		SystemIdentifier: n.configuration.GetSystemIdentifier(),
		// latest non-empty block
		PreviousBlockHash:  latestBlock.UnicityCertificate.InputRecord.BlockHash,
		Transactions:       transactions,
		UnicityCertificate: uc,
	}
	blockHash, err := b.Hash(n.configuration.hashAlgorithm)
	if err != nil {
		return nil, nil, err
	}
	logger.Debug("Proposal hash: %X", blockHash)
	return b.ToProtobuf(), blockHash, nil
}

// finalizeBlock creates the block and adds it to the blockStore.
func (n *Node) finalizeBlock(b *block.Block) error {
	defer trackExecutionTime(time.Now(), fmt.Sprintf("Block #%v finalization", b.UnicityCertificate.InputRecord.RoundNumber))
	err := n.blockStore.Add(b)
	if err != nil {
		return err
	}
	n.transactionSystem.Commit()
	transactionsCounter.Inc(int64(len(b.Transactions)))
	n.sendEvent(event.BlockFinalized, b)
	return nil
}

func (n *Node) handleT1TimeoutEvent() {
	n.stopForwardingOrHandlingTransactions()
	defer func() {
		n.leaderSelector.UpdateLeader(nil)
	}()
	if n.status == recovering {
		logger.Info("T1 timeout: node is recovering")
		return
	}
	if n.leaderSelector.IsCurrentNodeLeader() {
		logger.Debug("Current node is the leader.")
		if err := n.sendBlockProposal(); err != nil {
			logger.Warning("Failed to send BlockProposal: %v", err)
			return
		}
		if err := n.sendCertificationRequest(); err != nil {
			logger.Warning("Failed to send certification request: %v", err)
		}
	} else {
		logger.Debug("Current node is not the leader.")
	}
}

func (n *Node) handleLedgerReplicationRequest(lr *replication.LedgerReplicationRequest) error {
	util.WriteDebugJsonLog(logger, "Ledger replication request received", lr)

	recoveringNodeID, err := peer.Decode(lr.NodeIdentifier)
	if err != nil {
		return errors.Errorf("failed to decode Peer ID: %s", lr.NodeIdentifier)
	}

	// TODO: check recoveringNodeID is among known validators
	// n.configuration.peer.Validators()

	maxBlock, err := n.blockStore.BlockNumber()
	if err != nil {
		return errors.Wrap(err, "unable to fetch block number from the block store")
	}

	resp := &replication.LedgerReplicationResponse{
		Status: replication.LedgerReplicationResponse_OK,
	}

	if !bytes.Equal(lr.SystemIdentifier, n.configuration.GetSystemIdentifier()) {
		resp.Status = replication.LedgerReplicationResponse_UNKNOWN_SYSTEM_IDENTIFIER
		resp.Message = fmt.Sprintf("Unknown system identifier: %v", lr.GetSystemIdentifier())
	}

	startBlock := lr.BeginBlockNumber
	if maxBlock < startBlock {
		resp.Status = replication.LedgerReplicationResponse_BLOCKS_NOT_FOUND
		resp.Message = fmt.Sprintf("Unknown block to form recovery response: %v, latest block: %v", startBlock, maxBlock)
	} else if lr.EndBlockNumber > startBlock {
		maxBlock = lr.EndBlockNumber
	}
	endBlock := util.Min(maxBlock, startBlock+n.configuration.replicationConfig.maxBlocks-1)
	logger.Debug("Preparing replication response from block #%v up to #%v", startBlock, endBlock)

	go func() {
		var countTx uint32 = 0
		if resp.Status == replication.LedgerReplicationResponse_OK {
			var blocks []*block.Block
			for i := startBlock; i <= endBlock; i++ {
				b, _ := n.blockStore.Get(i)
				blocks = append(blocks, b)
				countTx += uint32(len(b.Transactions))
				if countTx >= n.configuration.replicationConfig.maxTx {
					break
				}
			}
			resp.Blocks = blocks
		}
		err := n.network.Send(network.OutputMessage{
			Protocol: network.ProtocolLedgerReplicationResp,
			Message:  resp,
		}, []peer.ID{recoveringNodeID})
		if err != nil {
			logger.Error("Problem sending ledger replication response, %s: %s", resp.Pretty(), err)
		}
		n.sendEvent(event.ReplicationResponseSent, resp)
	}()

	return nil
}

func (n *Node) handleLedgerReplicationResponse(lr *replication.LedgerReplicationResponse) error {
	logger.Debug("Ledger replication response received: %s, ", lr.Pretty())
	bl, err := n.GetLatestBlock()
	if err != nil {
		return err
	}
	logger.Debug("Recovery: latest node's block: #%v", bl.UnicityCertificate.InputRecord.RoundNumber)
	rn, err := n.GetLatestRoundNumber()
	if err != nil {
		return err
	}
	logger.Debug("Recovery: latest round number: #%v", rn)

	if n.status != recovering {
		logger.Warning("Unexpected Ledger Replication response, node is not recovering: %s", lr.Pretty())
		return nil
	}

	if lr.Status != replication.LedgerReplicationResponse_OK {
		recoverFrom := rn + 1
		logger.Debug("Resending replication request starting with round #%v", recoverFrom)
		go func() {
			time.Sleep(500 * time.Millisecond) // TODO
			n.sendLedgerReplicationRequest(recoverFrom)
		}()
		return errors.Errorf("got erroneous Ledger Replication response, status=%s, message='%s'", lr.Status.String(), lr.Message)
	}
	for _, b := range lr.Blocks {
		logger.Debug("Recovering block #%v", b.UnicityCertificate.InputRecord.RoundNumber)
		if !bytes.Equal(b.SystemIdentifier, n.configuration.GetSystemIdentifier()) {
			return errors.Errorf("recovery failed: block %v contains invalid System ID: %x", b.UnicityCertificate.InputRecord.RoundNumber, b.SystemIdentifier)
		}

		_, err := n.applyBlock(b.UnicityCertificate.InputRecord.RoundNumber, b)
		if err != nil {
			n.revertState()
			latestUC, err := n.blockStore.LatestUC()
			if err != nil {
				err = errors.Wrap(err, "failed to fetch latest UC from the block store")
			}
			n.stopRecovery(latestUC)
			return errors.Wrapf(err, "recovery failed")
		}

		if err = n.blockStore.Add(b); err != nil {
			return err
		}
	}

	// check if recovery is complete
<<<<<<< HEAD
	latestBlock := n.GetLatestBlock()
	logger.Debug("Checking if recovery is complete, latest block: #%v", latestBlock.UnicityCertificate.InputRecord.RoundNumber)
	if latestBlock.UnicityCertificate.UnicitySeal.RootRoundInfo.RoundNumber >= n.luc.UnicitySeal.RootRoundInfo.RoundNumber {
		n.luc = latestBlock.UnicityCertificate
		n.stopRecovery(n.luc)
	} else {
		logger.Debug("Not fully recovered yet, latest block's UC root round %v vs LUC's root round %v", latestBlock.UnicityCertificate.UnicitySeal.RootRoundInfo.RoundNumber, n.luc.UnicitySeal.RootRoundInfo.RoundNumber)
		go n.sendLedgerReplicationRequest(latestBlock.UnicityCertificate.InputRecord.RoundNumber + 1)
=======
	latestUC, err := n.blockStore.LatestUC()
	if err != nil {
		return err
	}
	//latestBlock := n.GetLatestBlock()
	logger.Debug("Checking if recovery is complete, latest round: #%v", latestUC.InputRecord.RoundNumber)
	if latestUC.UnicitySeal.RootChainRoundNumber >= n.luc.UnicitySeal.RootChainRoundNumber {
		n.updateLUC(latestUC)
		n.stopRecovery(n.luc)
	} else {
		logger.Debug("Not fully recovered yet, latest block's UC root round %v vs LUC's root round %v", latestUC.UnicitySeal.RootChainRoundNumber, n.luc.UnicitySeal.RootChainRoundNumber)
		go n.sendLedgerReplicationRequest(latestUC.InputRecord.RoundNumber + 1)
>>>>>>> 03c1db9e
	}
	return nil
}

func (n *Node) stopRecovery(uc *certificates.UnicityCertificate) {
	logger.Info("Node is recovered until the given UC, block '%X', root round: %v ", uc.InputRecord.BlockHash, uc.UnicitySeal.RootRoundInfo.RoundNumber)
	n.status = idle
	n.sendEvent(event.RecoveryFinished, uc)
}

func (n *Node) startRecovery(uc *certificates.UnicityCertificate) error {
	if n.status == recovering {
		// already recovering, but if uc is newer than luc, let's update luc
		if uc.UnicitySeal.RootChainRoundNumber > n.luc.UnicitySeal.RootChainRoundNumber {
			logger.Warning("Recovery in progress, but received a newer UC, updating LUC")
			n.updateLUC(uc)
		}
		return nil
	}
	n.revertState()
	logger.Warning("Starting recovery")
	n.status = recovering
	n.stopForwardingOrHandlingTransactions()
	n.luc = uc // recover up to this UC
	util.WriteDebugJsonLog(logger, "Recovering node up to the given LUC", n.luc)
	rn, err := n.blockStore.LatestRoundNumber()
	if err != nil {
		return err
	}
	fromBlockNr := rn + 1
	n.sendEvent(event.RecoveryStarted, fromBlockNr)

	go n.sendLedgerReplicationRequest(fromBlockNr)

	return ErrNodeDoesNotHaveLatestBlock
}

func (n *Node) updateLUC(uc *certificates.UnicityCertificate) {
	if n.luc != nil && uc.UnicitySeal.RootChainRoundNumber <= n.luc.UnicitySeal.RootChainRoundNumber {
		return
	}
	n.luc = uc
	logger.Info("Updated LUC, root round: %v", n.luc.UnicitySeal.RootChainRoundNumber)
	n.sendEvent(event.LatestUnicityCertificateUpdated, uc)
}

func (n *Node) sendLedgerReplicationRequest(startingBlockNr uint64) {
	req := &replication.LedgerReplicationRequest{
		SystemIdentifier: n.configuration.GetSystemIdentifier(),
		NodeIdentifier:   n.leaderSelector.SelfID().String(),
		BeginBlockNumber: startingBlockNr,
	}

	util.WriteDebugJsonLog(logger, "Ledger replication request created", req)

	peers := n.configuration.peer.Validators()
	if len(peers) == 0 {
		logger.Error("Error sending ledger replication request: %s", errors.Errorf("unable to send ledger replication request, no peers"))
	}

	var err error
	// send Ledger Replication request to a first alive randomly chosen node
	for _, p := range util.ShuffleSliceCopy(peers) {
		logger.Debug("Sending ledger replication request to peer '%v'", p)
		err = n.network.Send(network.OutputMessage{
			Protocol: network.ProtocolLedgerReplicationReq,
			Message:  req,
		}, []peer.ID{p})

		if err == nil {
			break
		}
	}

	if err != nil {
		logger.Warning("Error sending ledger replication request: %s", err)
	}
}

func (n *Node) sendBlockProposal() error {
	defer trackExecutionTime(time.Now(), "Sending BlockProposal")
	systemIdentifier := n.configuration.GetSystemIdentifier()
	nodeId := n.leaderSelector.SelfID()
	prop := &blockproposal.BlockProposal{
		SystemIdentifier:   systemIdentifier,
		NodeIdentifier:     nodeId.String(),
		UnicityCertificate: n.luc,
		Transactions:       toProtoBuf(n.proposedTransactions),
	}
	util.WriteDebugJsonLog(logger, "BlockProposal created", prop)
	err := prop.Sign(n.configuration.hashAlgorithm, n.configuration.signer)
	if err != nil {
		return err
	}

	return n.network.Send(network.OutputMessage{
		Protocol: network.ProtocolBlockProposal,
		Message:  prop,
	}, n.configuration.peer.Validators())
}

func (n *Node) sendCertificationRequest() error {
	defer trackExecutionTime(time.Now(), "Sending CertificationRequest")
	systemIdentifier := n.configuration.GetSystemIdentifier()
	nodeId := n.leaderSelector.SelfID()
	prevStateHash := n.luc.InputRecord.Hash
	state, err := n.transactionSystem.EndBlock()
	if err != nil {
		return errors.Wrap(err, "tx system failed to end block")
	}
	stateHash := state.Root()
	summary := state.Summary()

	pendingProposal := &block.PendingBlockProposal{
		RoundNumber:  n.luc.UnicitySeal.RootRoundInfo.RoundNumber,
		PrevHash:     prevStateHash,
		StateHash:    stateHash,
		Transactions: n.proposedTransactions,
	}
	err = n.blockStore.AddPendingProposal(pendingProposal)
	if err != nil {
		return errors.Wrap(err, "failed to store pending block proposal")
	}
	n.pendingBlockProposal = pendingProposal

	latestBlock, err := n.blockStore.LatestBlock()
	if err != nil {
		return err
	}
	latestBlockHash := latestBlock.UnicityCertificate.InputRecord.BlockHash
	blockHash, err := n.hashProposedBlock(latestBlockHash)
	if err != nil {
		return err
	}
	n.proposedTransactions = []txsystem.GenericTransaction{}

	rn, err := n.blockStore.LatestRoundNumber()
	if err != nil {
		return err
	}
	req := &certification.BlockCertificationRequest{
		SystemIdentifier: systemIdentifier,
		NodeIdentifier:   nodeId.String(),
		RootRoundNumber:  n.pendingBlockProposal.RoundNumber,
		InputRecord: &certificates.InputRecord{
			PreviousHash: prevStateHash,
			Hash:         stateHash,
			BlockHash:    blockHash,
			SummaryValue: summary,
			// latestBlock is the latest non-empty block,
			// latest UC might have certified an empty block and has the latest round number
			RoundNumber: rn + 1,
		},
	}
	err = req.Sign(n.configuration.signer)
	if err != nil {
		return err
	}
	logger.Info("Sending block #%v certification request to root chain, IR hash %X, Block Hash %X, rc nr: %v", latestBlock.UnicityCertificate.InputRecord.RoundNumber+1, stateHash, blockHash, req.RootRoundNumber)
	util.WriteDebugJsonLog(logger, "Sending block certification request to root chain", req)

	return n.network.Send(network.OutputMessage{
		Protocol: network.ProtocolBlockCertification,
		Message:  req,
	}, []peer.ID{n.configuration.rootChainID})
}

func (n *Node) SubmitTx(tx *txsystem.Transaction) error {
	genTx, err := n.transactionSystem.ConvertTx(tx)
	if err != nil {
		return err
	}
	rn, err := n.blockStore.LatestRoundNumber()
	if err != nil {
		return err
	}
	err = n.txValidator.Validate(genTx, rn)
	if err != nil {
		return err
	}
	return n.txBuffer.Add(genTx)
}

func (n *Node) GetBlock(blockNr uint64) (*block.Block, error) {
	return n.blockStore.Get(blockNr)
}

func (n *Node) GetLatestBlock() (*block.Block, error) {
	return n.blockStore.LatestBlock()
}

func (n *Node) GetLatestRoundNumber() (uint64, error) {
	rn, err := n.blockStore.LatestRoundNumber()
	if err != nil {
		return 0, err
	}
	return rn, nil
}

func (n *Node) SystemIdentifier() []byte {
	return n.configuration.GetSystemIdentifier()
}

func (n *Node) stopForwardingOrHandlingTransactions() {
	if n.txCancel != nil {
		txCancel := n.txCancel
		n.txCancel = nil
		txCancel()
		n.txWaitGroup.Wait()
	}
}

func (n *Node) startHandleOrForwardTransactions() {
	n.stopForwardingOrHandlingTransactions()
	leader := n.leaderSelector.GetLeaderID()
	if leader == UnknownLeader {
		return
	}
	txCtx, txCancel := context.WithCancel(context.Background())
	n.txCancel = txCancel
	n.txWaitGroup.Add(1)
	go func() {
		defer n.txWaitGroup.Done()
		n.txBuffer.Process(txCtx, n.handleOrForwardTransaction)
	}()
}

func (n *Node) hashProposedBlock(prevBlockHash []byte) ([]byte, error) {
	b := block.GenericBlock{
		SystemIdentifier:  n.configuration.GetSystemIdentifier(),
		PreviousBlockHash: prevBlockHash,
		Transactions:      n.pendingBlockProposal.Transactions,
	}
	return b.Hash(n.configuration.hashAlgorithm)
}

func convertType[T any](event interface{}) (bool, T) {
	var result T
	switch r := event.(type) {
	case T:
		return true, r
	}
	return false, result
}

func trackExecutionTime(start time.Time, name string) {
	logger.Debug("%s took %s", name, time.Since(start))
}

func toProtoBuf(transactions []txsystem.GenericTransaction) []*txsystem.Transaction {
	protoTransactions := make([]*txsystem.Transaction, len(transactions))
	for i, tx := range transactions {
		protoTransactions[i] = tx.ToProtoBuf()
	}
	return protoTransactions
}<|MERGE_RESOLUTION|>--- conflicted
+++ resolved
@@ -871,29 +871,18 @@
 	}
 
 	// check if recovery is complete
-<<<<<<< HEAD
-	latestBlock := n.GetLatestBlock()
-	logger.Debug("Checking if recovery is complete, latest block: #%v", latestBlock.UnicityCertificate.InputRecord.RoundNumber)
-	if latestBlock.UnicityCertificate.UnicitySeal.RootRoundInfo.RoundNumber >= n.luc.UnicitySeal.RootRoundInfo.RoundNumber {
-		n.luc = latestBlock.UnicityCertificate
-		n.stopRecovery(n.luc)
-	} else {
-		logger.Debug("Not fully recovered yet, latest block's UC root round %v vs LUC's root round %v", latestBlock.UnicityCertificate.UnicitySeal.RootRoundInfo.RoundNumber, n.luc.UnicitySeal.RootRoundInfo.RoundNumber)
-		go n.sendLedgerReplicationRequest(latestBlock.UnicityCertificate.InputRecord.RoundNumber + 1)
-=======
 	latestUC, err := n.blockStore.LatestUC()
 	if err != nil {
 		return err
 	}
 	//latestBlock := n.GetLatestBlock()
 	logger.Debug("Checking if recovery is complete, latest round: #%v", latestUC.InputRecord.RoundNumber)
-	if latestUC.UnicitySeal.RootChainRoundNumber >= n.luc.UnicitySeal.RootChainRoundNumber {
+	if latestUC.UnicitySeal.RootRoundInfo.RoundNumber >= n.luc.UnicitySeal.RootRoundInfo.RoundNumber {
 		n.updateLUC(latestUC)
 		n.stopRecovery(n.luc)
 	} else {
-		logger.Debug("Not fully recovered yet, latest block's UC root round %v vs LUC's root round %v", latestUC.UnicitySeal.RootChainRoundNumber, n.luc.UnicitySeal.RootChainRoundNumber)
+		logger.Debug("Not fully recovered yet, latest block's UC root round %v vs LUC's root round %v", latestUC.UnicitySeal.RootRoundInfo.RoundNumber, n.luc.UnicitySeal.RootRoundInfo.RoundNumber)
 		go n.sendLedgerReplicationRequest(latestUC.InputRecord.RoundNumber + 1)
->>>>>>> 03c1db9e
 	}
 	return nil
 }
@@ -907,7 +896,7 @@
 func (n *Node) startRecovery(uc *certificates.UnicityCertificate) error {
 	if n.status == recovering {
 		// already recovering, but if uc is newer than luc, let's update luc
-		if uc.UnicitySeal.RootChainRoundNumber > n.luc.UnicitySeal.RootChainRoundNumber {
+		if uc.UnicitySeal.RootRoundInfo.RoundNumber > n.luc.UnicitySeal.RootRoundInfo.RoundNumber {
 			logger.Warning("Recovery in progress, but received a newer UC, updating LUC")
 			n.updateLUC(uc)
 		}
@@ -932,11 +921,11 @@
 }
 
 func (n *Node) updateLUC(uc *certificates.UnicityCertificate) {
-	if n.luc != nil && uc.UnicitySeal.RootChainRoundNumber <= n.luc.UnicitySeal.RootChainRoundNumber {
+	if n.luc != nil && uc.UnicitySeal.RootRoundInfo.RoundNumber <= n.luc.UnicitySeal.RootRoundInfo.RoundNumber {
 		return
 	}
 	n.luc = uc
-	logger.Info("Updated LUC, root round: %v", n.luc.UnicitySeal.RootChainRoundNumber)
+	logger.Info("Updated LUC, root round: %v", n.luc.UnicitySeal.RootRoundInfo.RoundNumber)
 	n.sendEvent(event.LatestUnicityCertificateUpdated, uc)
 }
 
