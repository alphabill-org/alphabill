--- conflicted
+++ resolved
@@ -25,7 +25,6 @@
   string message = 2;
 }
 
-<<<<<<< HEAD
 message ClientMetadata {
   // transaction timeout block height
   uint64 timeout = 1;
@@ -38,8 +37,8 @@
 message ServerMetadata {
   // actual transaction fee charged
   uint64 fee = 1;
-=======
+}
+
 message Transactions {
   repeated Transaction transactions = 1;
->>>>>>> dfee9980
 }