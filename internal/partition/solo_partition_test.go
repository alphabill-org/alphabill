--- conflicted
+++ resolved
@@ -336,15 +336,10 @@
 
 func NextBlockReceived(t *testing.T, tp *SingleNodePartition, prevBlock *block.Block) func() bool {
 	return func() bool {
-<<<<<<< HEAD
-		b := tp.GetLatestBlock()
-		return b.UnicityCertificate.UnicitySeal.RootRoundInfo.RoundNumber == prevBlock.UnicityCertificate.UnicitySeal.RootRoundInfo.RoundNumber+1
-=======
 		// since empty blocks are not persisted, latest block may be certified, but only its UC is saved
 		uc, err := tp.store.LatestUC()
 		require.NoError(t, err)
 		return uc.InputRecord.RoundNumber > prevBlock.UnicityCertificate.InputRecord.RoundNumber
->>>>>>> 03c1db9e
 	}
 }
 
