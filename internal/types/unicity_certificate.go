--- conflicted
+++ resolved
@@ -81,11 +81,7 @@
 	if prevUC == nil {
 		return errLastUCIsNil
 	}
-<<<<<<< HEAD
-	// todo: mayebe remove this check
-=======
 	// verify order, check both partition round and root round
->>>>>>> 03665df8
 	if newUC.UnicitySeal.RootChainRoundNumber < prevUC.UnicitySeal.RootChainRoundNumber {
 		return fmt.Errorf("new certificate is from older root round %v than previous certificate %v",
 			newUC.UnicitySeal.RootChainRoundNumber, prevUC.UnicitySeal.RootChainRoundNumber)
@@ -123,13 +119,14 @@
 		// done, nothing more to check
 		return nil
 	}
-	// 5. uc.IR.h' != uc.IR.h - state changes, new UC with new state
-	// a. block hash must not be empty and thus block hash must not be 0h
-	if isZeroHash(newUC.InputRecord.BlockHash) {
-		return fmt.Errorf("invalid new certificate, block can not be empty if state changes")
-	}
+	// AB-1002: allow state changes without transaction due to housekeeping (state tree pruning, dust removal, etc.)
+	//// 5. uc.IR.h' != uc.IR.h - state changes, new UC with new state
+	//// a. block hash must not be empty and thus block hash must not be 0h
+	//if isZeroHash(newUC.InputRecord.BlockHash) {
+	//	return fmt.Errorf("invalid new certificate, block can not be empty if state changes")
+	//}
 	// b. block hash must not repeat
-	if bytes.Equal(newUC.InputRecord.BlockHash, prevUC.InputRecord.BlockHash) {
+	if !isZeroHash(newUC.InputRecord.BlockHash) && bytes.Equal(newUC.InputRecord.BlockHash, prevUC.InputRecord.BlockHash) {
 		return fmt.Errorf("new certificate repeats previous block hash")
 	}
 	return nil
