--- conflicted
+++ resolved
@@ -156,13 +156,8 @@
 	defer cm.Stop()
 	// make sure that 3 partition nodes where generated, needed for the next steps
 	require.Len(t, partitionNodes, 3)
-<<<<<<< HEAD
-	// require, that repeat UC certificates are received for partition ID in 3 root rounds (partition timeout 2500 < 4 * 900)
-	result, err := readResult(cm.CertificationResult(), (4*900)*time.Millisecond)
-=======
 	// require, that repeat UC certificates are received for partition ID in 3 root rounds (partition timeout 2500 < 4 * block rate (900))
 	result, err := readResult(cm.CertificationResult(), 4*cm.params.BlockRateMs)
->>>>>>> ba1ac115
 	require.NoError(t, err)
 	require.Equal(t, uint64(2), result.InputRecord.RoundNumber)
 	require.Equal(t, []byte{0, 0, 0, 0}, result.InputRecord.BlockHash)
