--- conflicted
+++ resolved
@@ -1,12 +1,6 @@
 package verifiable_data
 
 import (
-<<<<<<< HEAD
-=======
-	"bytes"
-	"context"
-	"fmt"
->>>>>>> b88133b8
 	"testing"
 
 	"github.com/alphabill-org/alphabill/internal/crypto"
@@ -32,7 +26,6 @@
 	require.NoError(t, abNet.Start())
 	t.Cleanup(func() { abNet.Close() })
 	tx := createVDTransaction()
-	fmt.Printf("Submitting tx: %v, UnitId=%x\n", tx, tx.UnitId)
 	err = vdPart.SubmitTx(tx)
 	require.NoError(t, err)
 	require.Eventually(t, testpartition.BlockchainContainsTx(vdPart, tx), test.WaitDuration, test.WaitTick)
@@ -43,7 +36,6 @@
 	require.Eventually(t, testpartition.BlockchainContainsTx(vdPart, tx), test.WaitDuration, test.WaitTick)
 }
 
-<<<<<<< HEAD
 func createVDTransaction() *types.TransactionOrder {
 	return &types.TransactionOrder{
 		Payload: &types.Payload{
@@ -54,37 +46,5 @@
 			Attributes:     []byte{0xf6}, // nil
 		},
 		OwnerProof: nil,
-=======
-func TestVDPartition_OnePartitionNodeIsDown(t *testing.T) {
-	t.SkipNow() // TODO AB-996
-	vdPart, err := testpartition.NewPartition(6, func(trustBase map[string]crypto.Verifier) txsystem.TransactionSystem {
-		system, err := New(systemIdentifier)
-		require.NoError(t, err)
-		return system
-	}, systemIdentifier)
-	require.NoError(t, err)
-	abNet, err := testpartition.NewAlphabillPartition([]*testpartition.NodePartition{vdPart})
-	require.NoError(t, err)
-	require.NoError(t, abNet.Start())
-	t.Cleanup(func() { abNet.Close() })
-	// killing the leader node can fail the test if all subsequent leader candidates happen to be the killed node within the timeout
-	require.ErrorIs(t, vdPart.Nodes[5].Stop(), context.Canceled) // shut down the node
-
-	tx := createVDTransaction()
-	fmt.Printf("Submitting tx: %v, UnitId=%x\n", tx, tx.UnitId)
-	err = vdPart.SubmitTx(tx)
-	require.NoError(t, err)
-	require.Eventually(t, testpartition.BlockchainContains(vdPart, func(actualTx *txsystem.Transaction) bool {
-		return bytes.Equal(tx.UnitId, actualTx.UnitId)
-	}), test.WaitDuration*2, test.WaitTick)
-}
-
-func createVDTransaction() *txsystem.Transaction {
-	return &txsystem.Transaction{
-		SystemId:       systemIdentifier,
-		UnitId:         hash.Sum256(test.RandomBytes(32)),
-		ClientMetadata: &txsystem.ClientMetadata{Timeout: 100},
-		OwnerProof:     nil,
->>>>>>> b88133b8
 	}
 }