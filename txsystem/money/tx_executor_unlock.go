--- conflicted
+++ resolved
@@ -37,13 +37,8 @@
 				return nil, fmt.Errorf("unlock tx: unit %v does not contain bill data", unitID)
 			}
 			newBillData.Locked = 0
-<<<<<<< HEAD
 			newBillData.T = ctx.CurrentBlockNr
-			newBillData.Backlink = tx.Hash(m.hashAlgorithm)
-=======
-			newBillData.T = currentBlockNumber
 			newBillData.Counter += 1
->>>>>>> bb07beb9
 			return newBillData, nil
 		})
 		if err := m.state.Apply(action); err != nil {
