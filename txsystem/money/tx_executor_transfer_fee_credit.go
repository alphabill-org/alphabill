--- conflicted
+++ resolved
@@ -27,13 +27,8 @@
 	ErrInvalidCounter              = errors.New("the transaction counter is not equal to the unit counter")
 )
 
-<<<<<<< HEAD
 func (m *Module) handleTransferFeeCreditTx() txsystem.GenericExecuteFunc[fc.TransferFeeCreditAttributes] {
-	return func(tx *types.TransactionOrder, attr *fc.TransferFeeCreditAttributes, currentBlockNumber uint64) (*types.ServerMetadata, error) {
-=======
-func (m *Module) handleTransferFeeCreditTx() txsystem.GenericExecuteFunc[transactions.TransferFeeCreditAttributes] {
-	return func(tx *types.TransactionOrder, attr *transactions.TransferFeeCreditAttributes, exeCtx *txsystem.TxExecutionContext) (*types.ServerMetadata, error) {
->>>>>>> c76354ac
+	return func(tx *types.TransactionOrder, attr *fc.TransferFeeCreditAttributes, exeCtx *txsystem.TxExecutionContext) (*types.ServerMetadata, error) {
 		unitID := tx.UnitID()
 		unit, _ := m.state.GetUnit(unitID, false)
 		if unit == nil {
