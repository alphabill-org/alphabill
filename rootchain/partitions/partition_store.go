package partitions

import (
	"fmt"
<<<<<<< HEAD
=======
	"maps"
	"math"
	"slices"
>>>>>>> 4ee6d138
	"sync"

	abcrypto "github.com/alphabill-org/alphabill-go-base/crypto"
	"github.com/alphabill-org/alphabill-go-base/types"
	"github.com/alphabill-org/alphabill/network/protocol/genesis"
)

type (
	PartitionInfo struct {
		PartitionDescription *types.PartitionDescriptionRecord
		// registered nodes and their public key's
		Verifier PartitionTrustBase
	}

	TrustBase struct {
		PartitionTrustBase map[string]abcrypto.Verifier
	}

	ConfigurationStore interface {
		GetConfiguration(round uint64) (*genesis.RootGenesis, uint64, error)
	}

	PartitionStore struct {
		mu           sync.RWMutex
		cfgStore     ConfigurationStore
		cfgVersion   uint64
		// cached configuration of partitions from the latest
		// GetInfo call, usually does not change
		partitions   map[types.SystemID]*PartitionInfo
	}

	MsgVerification interface {
		IsValid(v abcrypto.Verifier) error
	}
)

func NewPartitionTrustBase(tb map[string]abcrypto.Verifier) PartitionTrustBase {
	return &TrustBase{PartitionTrustBase: tb}
}

// GetQuorum calculates and returns minimum number of nodes required for a quorum
func (v *TrustBase) GetQuorum() uint64 {
	// Partition quorum is currently set to 50%, meaning at least
	// +1 to round up and avoid using floats
	return uint64(len(v.PartitionTrustBase)/2) + 1
}

// GetTotalNodes returns total number of registered validator nodes
func (v *TrustBase) GetTotalNodes() uint64 {
	return uint64(len(v.PartitionTrustBase))
}

func (v *TrustBase) NodeIDs() []string {
	return slices.Collect(maps.Keys(v.PartitionTrustBase))
}

func (v *TrustBase) Verify(nodeId string, req MsgVerification) error {
	ver, found := v.PartitionTrustBase[nodeId]
	if !found {
		return fmt.Errorf("node %s is not part of partition trustbase", nodeId)
	}
	return req.IsValid(ver)
}

func NewPartitionStore(cfgStore ConfigurationStore) (*PartitionStore, error) {
	if cfgStore == nil {
		return nil, fmt.Errorf("configuration storage must be initialized")
	}
	return &PartitionStore{cfgStore: cfgStore}, nil
}

func (ps *PartitionStore) GetInfo(id types.SystemID, round uint64) (*types.PartitionDescriptionRecord, PartitionTrustBase, error) {
	cfg, version, err := ps.cfgStore.GetConfiguration(round)
	if err != nil {
		return nil, nil, fmt.Errorf("loading from configuration store: %w", err)
	}

	ps.mu.RLock()
	if ps.cfgVersion != version {
		ps.mu.RUnlock()
		ps.mu.Lock()
		defer ps.mu.Unlock()

		// Cache the loaded configuration
		if err := ps.cacheConfig(cfg, version); err != nil {
			return nil, nil, fmt.Errorf("loading new configuration: %w", err)
		}
		return ps.getInfo(id)
	}

	defer ps.mu.RUnlock()
	return ps.getInfo(id)
}

func (ps *PartitionStore) getInfo(id types.SystemID) (*types.PartitionDescriptionRecord, PartitionTrustBase, error) {
	info, f := ps.partitions[id]
	if !f {
		return nil, nil, fmt.Errorf("unknown partition identifier %s", id)
	}
	return info.PartitionDescription, info.Verifier, nil
}

/*
cacheConfig caches the loaded rootchain configuration and its
version. In a normal rootchain operation there should be a cache miss
only when new configuration takes effect. Supposed to be called only
while holding write lock.
*/
func (ps *PartitionStore) cacheConfig(cfg *genesis.RootGenesis, version uint64) error {
	// double-check to see if the correct version is already cached
	if ps.cfgVersion == version {
		return nil
	}

	partitions := make(map[types.SystemID]*PartitionInfo)
	for _, partition := range cfg.Partitions {
		trustBase := make(map[string]abcrypto.Verifier)
		for _, node := range partition.Nodes {
			ver, err := abcrypto.NewVerifierSecp256k1(node.SigningPublicKey)
			if err != nil {
				return fmt.Errorf("creating verifier for the node %q: %w", node.NodeIdentifier, err)
			}
			trustBase[node.NodeIdentifier] = ver
		}
		partitions[partition.PartitionDescription.SystemIdentifier] = &PartitionInfo{
			PartitionDescription: partition.PartitionDescription,
			Verifier:          NewPartitionTrustBase(trustBase),
		}
	}

	ps.partitions = partitions
	ps.cfgVersion = version

	return nil
}<|MERGE_RESOLUTION|>--- conflicted
+++ resolved
@@ -2,12 +2,8 @@
 
 import (
 	"fmt"
-<<<<<<< HEAD
-=======
 	"maps"
-	"math"
 	"slices"
->>>>>>> 4ee6d138
 	"sync"
 
 	abcrypto "github.com/alphabill-org/alphabill-go-base/crypto"
