package tokens

import (
	"errors"
	"fmt"

	"github.com/alphabill-org/alphabill-go-sdk/txsystem/tokens"
	"github.com/alphabill-org/alphabill-go-sdk/types"
	"github.com/alphabill-org/alphabill/state"
	"github.com/alphabill-org/alphabill/tree/avl"
	"github.com/alphabill-org/alphabill/txsystem"
)

<<<<<<< HEAD
func (m *LockTokensModule) handleLockTokenTx() txsystem.GenericExecuteFunc[LockTokenAttributes] {
	return func(tx *types.TransactionOrder, attr *LockTokenAttributes, exeCtx *txsystem.TxExecutionContext) (*types.ServerMetadata, error) {
		if err := m.validateLockTokenTx(tx, attr, exeCtx); err != nil {
=======
func (m *LockTokensModule) handleLockTokenTx() txsystem.GenericExecuteFunc[tokens.LockTokenAttributes] {
	return func(tx *types.TransactionOrder, attr *tokens.LockTokenAttributes, exeCtx *txsystem.TxExecutionContext) (*types.ServerMetadata, error) {
		if err := m.validateLockTokenTx(tx, attr); err != nil {
>>>>>>> 750be5a4
			return nil, fmt.Errorf("invalid lock token tx: %w", err)
		}
		updateFn := state.UpdateUnitData(tx.UnitID(),
			func(data types.UnitData) (types.UnitData, error) {
				return m.updateLockTokenData(data, tx, attr, exeCtx.CurrentBlockNr)
			},
		)
		if err := m.state.Apply(updateFn); err != nil {
			return nil, fmt.Errorf("failed to update state: %w", err)
		}
		return &types.ServerMetadata{ActualFee: m.feeCalculator(), TargetUnits: []types.UnitID{tx.UnitID()}}, nil
	}
}

func (m *LockTokensModule) updateLockTokenData(data types.UnitData, tx *types.TransactionOrder, attr *tokens.LockTokenAttributes, roundNumber uint64) (types.UnitData, error) {
	if tx.UnitID().HasType(tokens.FungibleTokenUnitType) {
		return updateLockFungibleTokenData(data, tx, attr, roundNumber)
	} else if tx.UnitID().HasType(tokens.NonFungibleTokenUnitType) {
		return updateLockNonFungibleTokenData(data, tx, attr, roundNumber)
	} else {
		return nil, fmt.Errorf("unit id '%s' is not of fungible nor non-fungible token type", tx.UnitID())
	}
}

func updateLockNonFungibleTokenData(data types.UnitData, tx *types.TransactionOrder, attr *tokens.LockTokenAttributes, roundNumber uint64) (types.UnitData, error) {
	d, ok := data.(*tokens.NonFungibleTokenData)
	if !ok {
		return nil, fmt.Errorf("unit %v does not contain fungible token data", tx.UnitID())
	}
	d.T = roundNumber
	d.Counter += 1
	d.Locked = attr.LockStatus
	return d, nil
}

func updateLockFungibleTokenData(data types.UnitData, tx *types.TransactionOrder, attr *tokens.LockTokenAttributes, roundNumber uint64) (types.UnitData, error) {
	d, ok := data.(*tokens.FungibleTokenData)
	if !ok {
		return nil, fmt.Errorf("unit %v does not contain fungible token data", tx.UnitID())
	}
	d.T = roundNumber
	d.Counter += 1
	d.Locked = attr.LockStatus
	return d, nil
}

<<<<<<< HEAD
func (m *LockTokensModule) validateLockTokenTx(tx *types.TransactionOrder, attr *LockTokenAttributes, exeCtx *txsystem.TxExecutionContext) error {
=======
func (m *LockTokensModule) validateLockTokenTx(tx *types.TransactionOrder, attr *tokens.LockTokenAttributes) error {
>>>>>>> 750be5a4
	if tx == nil {
		return errors.New("tx is nil")
	}
	if attr == nil {
		return errors.New("attributes is nil")
	}

	// unit id identifies an existing fungible or non-fungible token
	u, err := m.state.GetUnit(tx.UnitID(), false)
	if err != nil {
		if errors.Is(err, avl.ErrNotFound) {
			return fmt.Errorf("unit '%v' does not exist: %w", tx.UnitID(), err)
		}
		return err
	}

<<<<<<< HEAD
	if tx.UnitID().HasType(FungibleTokenUnitType) {
		return m.validateFungibleLockToken(tx, attr, u, exeCtx)
	} else if tx.UnitID().HasType(NonFungibleTokenUnitType) {
		return m.validateNonFungibleLockToken(tx, attr, u, exeCtx)
=======
	if tx.UnitID().HasType(tokens.FungibleTokenUnitType) {
		return m.validateFungibleLockToken(tx, attr, u)
	} else if tx.UnitID().HasType(tokens.NonFungibleTokenUnitType) {
		return m.validateNonFungibleLockToken(tx, attr, u)
>>>>>>> 750be5a4
	} else {
		return fmt.Errorf("unit id '%s' is not of fungible nor non-fungible token type", tx.UnitID())
	}
}

<<<<<<< HEAD
func (m *LockTokensModule) validateFungibleLockToken(tx *types.TransactionOrder, attr *LockTokenAttributes, u *state.Unit, exeCtx *txsystem.TxExecutionContext) error {
	d, ok := u.Data().(*FungibleTokenData)
=======
func (m *LockTokensModule) validateFungibleLockToken(tx *types.TransactionOrder, attr *tokens.LockTokenAttributes, u *state.Unit) error {
	d, ok := u.Data().(*tokens.FungibleTokenData)
>>>>>>> 750be5a4
	if !ok {
		return fmt.Errorf("unit %v is not fungible token data", tx.UnitID())
	}
	if err := m.validateTokenLock(attr, d); err != nil {
		return err
	}

	if err := m.execPredicate(u.Bearer(), tx.OwnerProof, tx, exeCtx); err != nil {
		return fmt.Errorf("evaluating bearer predicate: %w", err)
	}
<<<<<<< HEAD
	err := runChainedPredicates[*FungibleTokenTypeData](
		exeCtx,
=======
	err := runChainedPredicates[*tokens.FungibleTokenTypeData](
>>>>>>> 750be5a4
		tx,
		d.TokenType,
		attr.InvariantPredicateSignatures,
		m.execPredicate,
		func(d *tokens.FungibleTokenTypeData) (types.UnitID, []byte) {
			return d.ParentTypeId, d.InvariantPredicate
		},
		m.state.GetUnit,
	)
	if err != nil {
		return fmt.Errorf("token type InvariantPredicate: %w", err)
	}
	return nil
}

<<<<<<< HEAD
func (m *LockTokensModule) validateNonFungibleLockToken(tx *types.TransactionOrder, attr *LockTokenAttributes, u *state.Unit, exeCtx *txsystem.TxExecutionContext) error {
	d, ok := u.Data().(*NonFungibleTokenData)
=======
func (m *LockTokensModule) validateNonFungibleLockToken(tx *types.TransactionOrder, attr *tokens.LockTokenAttributes, u *state.Unit) error {
	d, ok := u.Data().(*tokens.NonFungibleTokenData)
>>>>>>> 750be5a4
	if !ok {
		return fmt.Errorf("unit %v is not non-fungible token data", tx.UnitID())
	}
	if err := m.validateTokenLock(attr, d); err != nil {
		return err
	}

	if err := m.execPredicate(u.Bearer(), tx.OwnerProof, tx, exeCtx); err != nil {
		return fmt.Errorf("evaluating bearer predicate: %w", err)
	}
<<<<<<< HEAD
	err := runChainedPredicates[*NonFungibleTokenTypeData](
		exeCtx,
=======
	err := runChainedPredicates[*tokens.NonFungibleTokenTypeData](
>>>>>>> 750be5a4
		tx,
		d.NftType,
		attr.InvariantPredicateSignatures,
		m.execPredicate,
		func(d *tokens.NonFungibleTokenTypeData) (types.UnitID, []byte) {
			return d.ParentTypeId, d.InvariantPredicate
		},
		m.state.GetUnit,
	)
	if err != nil {
		return fmt.Errorf("token type InvariantPredicate: %w", err)
	}
	return nil
}

type tokenData interface {
	GetCounter() uint64
	IsLocked() uint64
}

func (m *LockTokensModule) validateTokenLock(attr *tokens.LockTokenAttributes, d tokenData) error {
	// token is not locked
	if d.IsLocked() != 0 {
		return errors.New("token is already locked")
	}
	// the new status is a "locked" one
	if attr.LockStatus == 0 {
		return errors.New("lock status cannot be zero-value")
	}
	// the current transaction follows the previous valid transaction with the token
	if attr.Counter != d.GetCounter() {
		return fmt.Errorf("the transaction counter is not equal to the token counter: tx.counter='%d' token.counter='%d'",
			attr.Counter, d.GetCounter())
	}
	return nil
}<|MERGE_RESOLUTION|>--- conflicted
+++ resolved
@@ -11,15 +11,9 @@
 	"github.com/alphabill-org/alphabill/txsystem"
 )
 
-<<<<<<< HEAD
-func (m *LockTokensModule) handleLockTokenTx() txsystem.GenericExecuteFunc[LockTokenAttributes] {
-	return func(tx *types.TransactionOrder, attr *LockTokenAttributes, exeCtx *txsystem.TxExecutionContext) (*types.ServerMetadata, error) {
-		if err := m.validateLockTokenTx(tx, attr, exeCtx); err != nil {
-=======
 func (m *LockTokensModule) handleLockTokenTx() txsystem.GenericExecuteFunc[tokens.LockTokenAttributes] {
 	return func(tx *types.TransactionOrder, attr *tokens.LockTokenAttributes, exeCtx *txsystem.TxExecutionContext) (*types.ServerMetadata, error) {
-		if err := m.validateLockTokenTx(tx, attr); err != nil {
->>>>>>> 750be5a4
+		if err := m.validateLockTokenTx(tx, attr, exeCtx); err != nil {
 			return nil, fmt.Errorf("invalid lock token tx: %w", err)
 		}
 		updateFn := state.UpdateUnitData(tx.UnitID(),
@@ -66,11 +60,7 @@
 	return d, nil
 }
 
-<<<<<<< HEAD
-func (m *LockTokensModule) validateLockTokenTx(tx *types.TransactionOrder, attr *LockTokenAttributes, exeCtx *txsystem.TxExecutionContext) error {
-=======
-func (m *LockTokensModule) validateLockTokenTx(tx *types.TransactionOrder, attr *tokens.LockTokenAttributes) error {
->>>>>>> 750be5a4
+func (m *LockTokensModule) validateLockTokenTx(tx *types.TransactionOrder, attr *tokens.LockTokenAttributes, exeCtx *txsystem.TxExecutionContext) error {
 	if tx == nil {
 		return errors.New("tx is nil")
 	}
@@ -87,29 +77,17 @@
 		return err
 	}
 
-<<<<<<< HEAD
-	if tx.UnitID().HasType(FungibleTokenUnitType) {
+	if tx.UnitID().HasType(tokens.FungibleTokenUnitType) {
 		return m.validateFungibleLockToken(tx, attr, u, exeCtx)
-	} else if tx.UnitID().HasType(NonFungibleTokenUnitType) {
+	} else if tx.UnitID().HasType(tokens.NonFungibleTokenUnitType) {
 		return m.validateNonFungibleLockToken(tx, attr, u, exeCtx)
-=======
-	if tx.UnitID().HasType(tokens.FungibleTokenUnitType) {
-		return m.validateFungibleLockToken(tx, attr, u)
-	} else if tx.UnitID().HasType(tokens.NonFungibleTokenUnitType) {
-		return m.validateNonFungibleLockToken(tx, attr, u)
->>>>>>> 750be5a4
 	} else {
 		return fmt.Errorf("unit id '%s' is not of fungible nor non-fungible token type", tx.UnitID())
 	}
 }
 
-<<<<<<< HEAD
-func (m *LockTokensModule) validateFungibleLockToken(tx *types.TransactionOrder, attr *LockTokenAttributes, u *state.Unit, exeCtx *txsystem.TxExecutionContext) error {
-	d, ok := u.Data().(*FungibleTokenData)
-=======
-func (m *LockTokensModule) validateFungibleLockToken(tx *types.TransactionOrder, attr *tokens.LockTokenAttributes, u *state.Unit) error {
+func (m *LockTokensModule) validateFungibleLockToken(tx *types.TransactionOrder, attr *tokens.LockTokenAttributes, u *state.Unit, exeCtx *txsystem.TxExecutionContext) error {
 	d, ok := u.Data().(*tokens.FungibleTokenData)
->>>>>>> 750be5a4
 	if !ok {
 		return fmt.Errorf("unit %v is not fungible token data", tx.UnitID())
 	}
@@ -120,12 +98,8 @@
 	if err := m.execPredicate(u.Bearer(), tx.OwnerProof, tx, exeCtx); err != nil {
 		return fmt.Errorf("evaluating bearer predicate: %w", err)
 	}
-<<<<<<< HEAD
-	err := runChainedPredicates[*FungibleTokenTypeData](
+	err := runChainedPredicates[*tokens.FungibleTokenTypeData](
 		exeCtx,
-=======
-	err := runChainedPredicates[*tokens.FungibleTokenTypeData](
->>>>>>> 750be5a4
 		tx,
 		d.TokenType,
 		attr.InvariantPredicateSignatures,
@@ -141,13 +115,8 @@
 	return nil
 }
 
-<<<<<<< HEAD
-func (m *LockTokensModule) validateNonFungibleLockToken(tx *types.TransactionOrder, attr *LockTokenAttributes, u *state.Unit, exeCtx *txsystem.TxExecutionContext) error {
-	d, ok := u.Data().(*NonFungibleTokenData)
-=======
-func (m *LockTokensModule) validateNonFungibleLockToken(tx *types.TransactionOrder, attr *tokens.LockTokenAttributes, u *state.Unit) error {
+func (m *LockTokensModule) validateNonFungibleLockToken(tx *types.TransactionOrder, attr *tokens.LockTokenAttributes, u *state.Unit, exeCtx *txsystem.TxExecutionContext) error {
 	d, ok := u.Data().(*tokens.NonFungibleTokenData)
->>>>>>> 750be5a4
 	if !ok {
 		return fmt.Errorf("unit %v is not non-fungible token data", tx.UnitID())
 	}
@@ -158,12 +127,8 @@
 	if err := m.execPredicate(u.Bearer(), tx.OwnerProof, tx, exeCtx); err != nil {
 		return fmt.Errorf("evaluating bearer predicate: %w", err)
 	}
-<<<<<<< HEAD
-	err := runChainedPredicates[*NonFungibleTokenTypeData](
+	err := runChainedPredicates[*tokens.NonFungibleTokenTypeData](
 		exeCtx,
-=======
-	err := runChainedPredicates[*tokens.NonFungibleTokenTypeData](
->>>>>>> 750be5a4
 		tx,
 		d.NftType,
 		attr.InvariantPredicateSignatures,
