--- conflicted
+++ resolved
@@ -3,14 +3,10 @@
 import (
 	"fmt"
 
+	"github.com/alphabill-org/alphabill-go-sdk/types"
 	"github.com/alphabill-org/alphabill/predicates"
 	"github.com/alphabill-org/alphabill/state"
-<<<<<<< HEAD
 	"github.com/alphabill-org/alphabill/txsystem"
-	"github.com/alphabill-org/alphabill/types"
-=======
-	"github.com/alphabill-org/alphabill-go-sdk/types"
->>>>>>> 750be5a4
 )
 
 /*
@@ -28,12 +24,8 @@
   - "iter": function which returns "parent ID" and predicate for given unit (the "chain iterator");
   - "getUnit": function which returns unit with given ID;
 */
-<<<<<<< HEAD
-func runChainedPredicates[T state.UnitData](
+func runChainedPredicates[T types.UnitData](
 	env *txsystem.TxExecutionContext,
-=======
-func runChainedPredicates[T types.UnitData](
->>>>>>> 750be5a4
 	txo *types.TransactionOrder,
 	parentID types.UnitID,
 	args [][]byte,
