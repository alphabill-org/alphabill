package util

import "encoding/binary"

func Uint64ToBytes(i uint64) []byte {
	bytes := make([]byte, 8)
	binary.BigEndian.PutUint64(bytes, i)
	return bytes
}

<<<<<<< HEAD
=======
func BytesToUint64(b []byte) uint64 {
	return binary.BigEndian.Uint64(b)
}

>>>>>>> 04e80508
func Uint32ToBytes(i uint32) []byte {
	bytes := make([]byte, 4)
	binary.BigEndian.PutUint32(bytes, i)
	return bytes
}<|MERGE_RESOLUTION|>--- conflicted
+++ resolved
@@ -8,13 +8,10 @@
 	return bytes
 }
 
-<<<<<<< HEAD
-=======
 func BytesToUint64(b []byte) uint64 {
 	return binary.BigEndian.Uint64(b)
 }
 
->>>>>>> 04e80508
 func Uint32ToBytes(i uint32) []byte {
 	bytes := make([]byte, 4)
 	binary.BigEndian.PutUint32(bytes, i)
