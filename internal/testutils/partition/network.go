--- conflicted
+++ resolved
@@ -65,12 +65,8 @@
 type partitionNode struct {
 	*partition.Node
 	dbFile       string
-<<<<<<< HEAD
+	idxFile      string
 	peerConf     *network.PeerConfiguration
-=======
-	idxFile      string
-	nodePeer     *network.Peer
->>>>>>> ac0dd575
 	signer       crypto.Signer
 	genesis      *genesis.PartitionNode
 	EventHandler *testevent.TestEventHandler
@@ -184,20 +180,8 @@
 	if err != nil {
 		return fmt.Errorf("get free port failed, %w", err)
 	}
-<<<<<<< HEAD
-	peerConf, err := network.NewPeerConfiguration(
-		fmt.Sprintf("/ip4/127.0.0.1/tcp/%v", port),
-		r.Nodes[0].EncKeyPair, // connection encryption key. The ID of the node is derived from this keypair.
-		nil,
-		nil,
-	)
-	rootPeer, err := network.NewPeer(ctx, peerConf)
-=======
-	rootPeer, err := network.NewPeer(ctx, &network.PeerConfiguration{
-		Address: fmt.Sprintf("/ip4/127.0.0.1/tcp/%v", port),
-		KeyPair: r.Nodes[0].EncKeyPair, // connection encryption key. The ID of the node is derived from this keypair.
-	}, r.log)
->>>>>>> ac0dd575
+	peerConf, err := network.NewPeerConfiguration(fmt.Sprintf("/ip4/127.0.0.1/tcp/%v", port), r.Nodes[0].EncKeyPair, nil, nil)
+	rootPeer, err := network.NewPeer(ctx, peerConf, r.log)
 	if err != nil {
 		return fmt.Errorf("failed to create new peer node: %w", err)
 	}
@@ -246,13 +230,8 @@
 		Nodes:        make([]*partitionNode, nodeCount),
 		log:          testlogger.New(t),
 	}
-<<<<<<< HEAD
 	// create peer configurations
-	peerConfs, err := createPeerConfs(ctx, nodeCount)
-=======
-	// create network nodePeers
-	nodePeers, err := createNetworkPeers(ctx, nodeCount, abPartition.log)
->>>>>>> ac0dd575
+	peerConfs, err := createPeerConfs(ctx, nodeCount, abPartition.log)
 	if err != nil {
 		return nil, err
 	}
@@ -322,22 +301,17 @@
 	}
 	// make sure node network (to other nodes and root nodes) is initiated
 	for _, nd := range n.Nodes {
-<<<<<<< HEAD
-		if err = assertConnections(nd.GetPeer(), len(n.Nodes)); err != nil {
-			return err
-=======
 		if ok := eventually(
-			func() bool { return len(nd.nodePeer.Network().Peers()) >= len(n.Nodes) },
+			func() bool { return len(nd.GetPeer().Network().Peers()) >= len(n.Nodes) },
 			2*time.Second, 100*time.Millisecond); !ok {
 			return fmt.Errorf("network not initialized")
->>>>>>> ac0dd575
 		}
 	}
 	return nil
 }
 
-<<<<<<< HEAD
 func (n *NodePartition) startNode(ctx context.Context, pn *partitionNode) error {
+	log := n.log.With(logger.NodeID(pn.peerConf.ID))
 	node, err := partition.NewNode(
 		ctx,
 		pn.peerConf,
@@ -345,22 +319,7 @@
 		n.txSystemFunc(n.tb),
 		n.partitionGenesis,
 		nil,
-=======
-func (n *NodePartition) startNode(pn *partitionNode) error {
-	log := n.log.With(logger.NodeID(pn.nodePeer.ID()))
-	pnet, err := network.NewLibP2PValidatorNetwork(pn.nodePeer, network.DefaultValidatorNetOptions, log)
-	if err != nil {
-		return fmt.Errorf("failed to start the node, %w", err)
-	}
-
-	node, err := partition.New(
-		pn.nodePeer,
-		pn.signer,
-		n.txSystemFunc(n.tb),
-		n.partitionGenesis,
-		pnet,
 		log,
->>>>>>> ac0dd575
 		pn.confOpts...,
 	)
 	if err != nil {
@@ -374,47 +333,6 @@
 	return nil
 }
 
-<<<<<<< HEAD
-=======
-func (n *NodePartition) ResumeNode(nodeIdx int) error {
-	if len(n.Nodes) <= nodeIdx {
-		return fmt.Errorf("node index out of range")
-	}
-	pn := n.Nodes[nodeIdx]
-	fmt.Printf("Resuming node #%d, id: %s\n", nodeIdx, pn.nodePeer.String())
-	// re-create Peer
-	newPeer, err := network.NewPeer(n.ctx, pn.nodePeer.Configuration(), n.log.With(logger.NodeID(pn.nodePeer.ID())))
-	if err != nil {
-		return fmt.Errorf("failed to resume node, %w", err)
-	}
-	pn.nodePeer = newPeer
-	if err = n.startNode(pn); err != nil {
-		return err
-	}
-	// wait for all connections to be initiated in 2 seconds
-	if ok := eventually(
-		func() bool { return len(pn.nodePeer.Network().Peers()) >= len(n.Nodes) },
-		2*time.Second, 100*time.Millisecond); !ok {
-		return fmt.Errorf("network not initialized")
-	}
-	return nil
-}
-
-func (n *NodePartition) StopNode(nodeIdx int) error {
-	fmt.Printf("Stopping node #%d, id: %s\n", nodeIdx, n.Nodes[nodeIdx].nodePeer.String())
-	return n.Nodes[nodeIdx].Stop()
-}
-
-func (pn *partitionNode) Stop() error {
-	if err := pn.nodePeer.Close(); err != nil {
-		return err
-	}
-
-	pn.cancel()
-	return <-pn.done
-}
-
->>>>>>> ac0dd575
 func NewAlphabillPartition(nodePartitions []*NodePartition) (*AlphabillNetwork, error) {
 	if len(nodePartitions) < 1 {
 		return nil, fmt.Errorf("no node partitions set, it makes no sense to start with only root")
@@ -603,14 +521,9 @@
 	return signers, nil
 }
 
-<<<<<<< HEAD
-func createPeerConfs(ctx context.Context, count int) ([]*network.PeerConfiguration, error) {
+func createPeerConfs(ctx context.Context, count int, log *slog.Logger) ([]*network.PeerConfiguration, error) {
 	var peerConfs = make([]*network.PeerConfiguration, count)
 
-=======
-func createNetworkPeers(ctx context.Context, count int, log *slog.Logger) ([]*network.Peer, error) {
-	var peers = make([]*network.Peer, count)
->>>>>>> ac0dd575
 	// generate connection encryption key pairs
 	keyPairs, err := generateKeyPairs(count)
 	if err != nil {
@@ -633,25 +546,7 @@
 	}
 	sort.Sort(validators)
 
-<<<<<<< HEAD
 	return peerConfs, nil
-=======
-	// init Nodes
-	for i := 0; i < count; i++ {
-		p, err := network.NewPeer(ctx, &network.PeerConfiguration{
-			Address:    "/ip4/127.0.0.1/tcp/0",
-			KeyPair:    keyPairs[i], // connection encryption key. The ID of the node is derived from this keypair.
-			Validators: validators,  // Persistent peers
-		}, log)
-
-		if err != nil {
-			return nil, err
-		}
-		peers[i] = p
-	}
-
-	return peers, nil
->>>>>>> ac0dd575
 }
 
 func generateKeyPairs(count int) ([]*network.PeerKeyPair, error) {
