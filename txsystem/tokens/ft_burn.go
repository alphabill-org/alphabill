package tokens

import (
	"bytes"
	"errors"
	"fmt"

<<<<<<< HEAD
	"github.com/alphabill-org/alphabill-go-sdk/hash"
	"github.com/alphabill-org/alphabill-go-sdk/txsystem/tokens"
	"github.com/alphabill-org/alphabill-go-sdk/types"
	"github.com/alphabill-org/alphabill-go-sdk/predicates/templates"

=======
	"github.com/alphabill-org/alphabill/predicates/templates"
>>>>>>> c76354ac
	"github.com/alphabill-org/alphabill/state"
	"github.com/alphabill-org/alphabill/txsystem"
)

<<<<<<< HEAD
var (
	DustCollectorPredicate = templates.NewP2pkh256BytesFromKeyHash(hash.Sum256([]byte("dust collector")))
)

func (m *FungibleTokensModule) handleBurnFungibleTokenTx() txsystem.GenericExecuteFunc[tokens.BurnFungibleTokenAttributes] {
	return func(tx *types.TransactionOrder, attr *tokens.BurnFungibleTokenAttributes, currentBlockNo uint64) (*types.ServerMetadata, error) {
=======
func (m *FungibleTokensModule) handleBurnFungibleTokenTx() txsystem.GenericExecuteFunc[BurnFungibleTokenAttributes] {
	return func(tx *types.TransactionOrder, attr *BurnFungibleTokenAttributes, exeCtx *txsystem.TxExecutionContext) (*types.ServerMetadata, error) {
>>>>>>> c76354ac
		if err := m.validateBurnFungibleToken(tx, attr); err != nil {
			return nil, fmt.Errorf("invalid burn fungible token transaction: %w", err)
		}
		fee := m.feeCalculator()
		unitID := tx.UnitID()

		// 1. SetOwner(ι, DC)
		setOwnerFn := state.SetOwner(unitID, templates.AlwaysFalseBytes())

		// 2. UpdateData(ι, f), where f(D) = (0, S.n, H(P))
		updateUnitFn := state.UpdateUnitData(unitID,
			func(data types.UnitData) (types.UnitData, error) {
				ftData, ok := data.(*tokens.FungibleTokenData)
				if !ok {
					return nil, fmt.Errorf("unit %v does not contain fungible token data", unitID)
				}
				ftData.Value = 0
				ftData.T = exeCtx.CurrentBlockNr
				ftData.Counter += 1
				return ftData, nil
			},
		)

		if err := m.state.Apply(setOwnerFn, updateUnitFn); err != nil {
			return nil, fmt.Errorf("burnFToken: failed to update state: %w", err)
		}
		return &types.ServerMetadata{ActualFee: fee, TargetUnits: []types.UnitID{unitID}, SuccessIndicator: types.TxStatusSuccessful}, nil
	}
}

func (m *FungibleTokensModule) validateBurnFungibleToken(tx *types.TransactionOrder, attr *tokens.BurnFungibleTokenAttributes) error {
	bearer, d, err := getFungibleTokenData(tx.UnitID(), m.state)
	if err != nil {
		return err
	}
	if d.Locked != 0 {
		return errors.New("token is locked")
	}
	if !bytes.Equal(d.TokenType, attr.TypeID) {
		return fmt.Errorf("type of token to burn does not matches the actual type of the token: expected %s, got %s", d.TokenType, attr.TypeID)
	}
	if attr.Value != d.Value {
		return fmt.Errorf("invalid token value: expected %v, got %v", d.Value, attr.Value)
	}
	if d.Counter != attr.Counter {
		return fmt.Errorf("invalid counter: expected %d, got %d", d.Counter, attr.Counter)
	}

	if err = m.execPredicate(bearer, tx.OwnerProof, tx); err != nil {
		return fmt.Errorf("bearer predicate: %w", err)
	}
	err = runChainedPredicates[*tokens.FungibleTokenTypeData](
		tx,
		d.TokenType,
		attr.InvariantPredicateSignatures,
		m.execPredicate,
		func(d *tokens.FungibleTokenTypeData) (types.UnitID, []byte) {
			return d.ParentTypeId, d.InvariantPredicate
		},
		m.state.GetUnit,
	)
	if err != nil {
		return fmt.Errorf("token type InvariantPredicate: %w", err)
	}
	return nil
<<<<<<< HEAD
=======
}

func (b *BurnFungibleTokenAttributes) SigBytes() ([]byte, error) {
	// TODO: AB-1016 exclude InvariantPredicateSignatures from the payload hash because otherwise we have "chicken and egg" problem.
	signatureAttr := &BurnFungibleTokenAttributes{
		TypeID:                       b.TypeID,
		Value:                        b.Value,
		TargetTokenID:                b.TargetTokenID,
		TargetTokenCounter:           b.TargetTokenCounter,
		Counter:                      b.Counter,
		InvariantPredicateSignatures: nil,
	}
	return types.Cbor.Marshal(signatureAttr)
}

func (b *BurnFungibleTokenAttributes) GetTypeID() types.UnitID {
	return b.TypeID
}

func (b *BurnFungibleTokenAttributes) SetTypeID(typeID types.UnitID) {
	b.TypeID = typeID
}

func (b *BurnFungibleTokenAttributes) GetValue() uint64 {
	return b.Value
}

func (b *BurnFungibleTokenAttributes) SetValue(value uint64) {
	b.Value = value
}

func (b *BurnFungibleTokenAttributes) GetTargetTokenID() []byte {
	return b.TargetTokenID
}

func (b *BurnFungibleTokenAttributes) SetTargetTokenID(targetTokenID []byte) {
	b.TargetTokenID = targetTokenID
}

func (b *BurnFungibleTokenAttributes) GetTargetTokenCounter() uint64 {
	return b.TargetTokenCounter
}

func (b *BurnFungibleTokenAttributes) SetTargetTokenCounter(targetTokenCounter uint64) {
	b.TargetTokenCounter = targetTokenCounter
}

func (b *BurnFungibleTokenAttributes) GetCounter() uint64 {
	return b.Counter
}

func (b *BurnFungibleTokenAttributes) SetCounter(counter uint64) {
	b.Counter = counter
}

func (b *BurnFungibleTokenAttributes) GetInvariantPredicateSignatures() [][]byte {
	return b.InvariantPredicateSignatures
}

func (b *BurnFungibleTokenAttributes) SetInvariantPredicateSignatures(signatures [][]byte) {
	b.InvariantPredicateSignatures = signatures
>>>>>>> c76354ac
}<|MERGE_RESOLUTION|>--- conflicted
+++ resolved
@@ -5,30 +5,16 @@
 	"errors"
 	"fmt"
 
-<<<<<<< HEAD
-	"github.com/alphabill-org/alphabill-go-sdk/hash"
 	"github.com/alphabill-org/alphabill-go-sdk/txsystem/tokens"
 	"github.com/alphabill-org/alphabill-go-sdk/types"
 	"github.com/alphabill-org/alphabill-go-sdk/predicates/templates"
 
-=======
-	"github.com/alphabill-org/alphabill/predicates/templates"
->>>>>>> c76354ac
 	"github.com/alphabill-org/alphabill/state"
 	"github.com/alphabill-org/alphabill/txsystem"
 )
 
-<<<<<<< HEAD
-var (
-	DustCollectorPredicate = templates.NewP2pkh256BytesFromKeyHash(hash.Sum256([]byte("dust collector")))
-)
-
 func (m *FungibleTokensModule) handleBurnFungibleTokenTx() txsystem.GenericExecuteFunc[tokens.BurnFungibleTokenAttributes] {
-	return func(tx *types.TransactionOrder, attr *tokens.BurnFungibleTokenAttributes, currentBlockNo uint64) (*types.ServerMetadata, error) {
-=======
-func (m *FungibleTokensModule) handleBurnFungibleTokenTx() txsystem.GenericExecuteFunc[BurnFungibleTokenAttributes] {
-	return func(tx *types.TransactionOrder, attr *BurnFungibleTokenAttributes, exeCtx *txsystem.TxExecutionContext) (*types.ServerMetadata, error) {
->>>>>>> c76354ac
+	return func(tx *types.TransactionOrder, attr *tokens.BurnFungibleTokenAttributes, exeCtx *txsystem.TxExecutionContext) (*types.ServerMetadata, error) {
 		if err := m.validateBurnFungibleToken(tx, attr); err != nil {
 			return nil, fmt.Errorf("invalid burn fungible token transaction: %w", err)
 		}
@@ -94,68 +80,4 @@
 		return fmt.Errorf("token type InvariantPredicate: %w", err)
 	}
 	return nil
-<<<<<<< HEAD
-=======
-}
-
-func (b *BurnFungibleTokenAttributes) SigBytes() ([]byte, error) {
-	// TODO: AB-1016 exclude InvariantPredicateSignatures from the payload hash because otherwise we have "chicken and egg" problem.
-	signatureAttr := &BurnFungibleTokenAttributes{
-		TypeID:                       b.TypeID,
-		Value:                        b.Value,
-		TargetTokenID:                b.TargetTokenID,
-		TargetTokenCounter:           b.TargetTokenCounter,
-		Counter:                      b.Counter,
-		InvariantPredicateSignatures: nil,
-	}
-	return types.Cbor.Marshal(signatureAttr)
-}
-
-func (b *BurnFungibleTokenAttributes) GetTypeID() types.UnitID {
-	return b.TypeID
-}
-
-func (b *BurnFungibleTokenAttributes) SetTypeID(typeID types.UnitID) {
-	b.TypeID = typeID
-}
-
-func (b *BurnFungibleTokenAttributes) GetValue() uint64 {
-	return b.Value
-}
-
-func (b *BurnFungibleTokenAttributes) SetValue(value uint64) {
-	b.Value = value
-}
-
-func (b *BurnFungibleTokenAttributes) GetTargetTokenID() []byte {
-	return b.TargetTokenID
-}
-
-func (b *BurnFungibleTokenAttributes) SetTargetTokenID(targetTokenID []byte) {
-	b.TargetTokenID = targetTokenID
-}
-
-func (b *BurnFungibleTokenAttributes) GetTargetTokenCounter() uint64 {
-	return b.TargetTokenCounter
-}
-
-func (b *BurnFungibleTokenAttributes) SetTargetTokenCounter(targetTokenCounter uint64) {
-	b.TargetTokenCounter = targetTokenCounter
-}
-
-func (b *BurnFungibleTokenAttributes) GetCounter() uint64 {
-	return b.Counter
-}
-
-func (b *BurnFungibleTokenAttributes) SetCounter(counter uint64) {
-	b.Counter = counter
-}
-
-func (b *BurnFungibleTokenAttributes) GetInvariantPredicateSignatures() [][]byte {
-	return b.InvariantPredicateSignatures
-}
-
-func (b *BurnFungibleTokenAttributes) SetInvariantPredicateSignatures(signatures [][]byte) {
-	b.InvariantPredicateSignatures = signatures
->>>>>>> c76354ac
 }