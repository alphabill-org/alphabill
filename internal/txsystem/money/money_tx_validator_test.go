package money

import (
	"crypto"
	"testing"

	abcrypto "github.com/alphabill-org/alphabill/internal/crypto"
	"github.com/alphabill-org/alphabill/internal/script"
	test "github.com/alphabill-org/alphabill/internal/testutils"
	testblock "github.com/alphabill-org/alphabill/internal/testutils/block"
	testsig "github.com/alphabill-org/alphabill/internal/testutils/sig"
	testtransaction "github.com/alphabill-org/alphabill/internal/testutils/transaction"
	testfc "github.com/alphabill-org/alphabill/internal/txsystem/fc/testutils"
	"github.com/alphabill-org/alphabill/internal/txsystem/fc/transactions"
	"github.com/alphabill-org/alphabill/internal/types"
	"github.com/holiman/uint256"
	"github.com/stretchr/testify/require"
)

const swapTimeout = 20

func TestTransfer(t *testing.T) {
	tests := []struct {
		name string
		bd   *BillData
		attr *TransferAttributes
		res  error
	}{
		{
			name: "Ok",
			bd:   newBillData(100, []byte{6}),
			attr: &TransferAttributes{TargetValue: 100, Backlink: []byte{6}},
			res:  nil,
		},
		{
			name: "InvalidBalance",
			bd:   newBillData(100, []byte{6}),
			attr: &TransferAttributes{TargetValue: 101, Backlink: []byte{6}},
			res:  ErrInvalidBillValue,
		},
		{
			name: "InvalidBacklink",
			bd:   newBillData(100, []byte{6}),
			attr: &TransferAttributes{TargetValue: 100, Backlink: []byte{5}},
			res:  ErrInvalidBacklink,
		},
	}
	for _, tt := range tests {
		t.Run(tt.name, func(t *testing.T) {
			err := validateTransfer(tt.bd, tt.attr)
			if tt.res == nil {
				require.NoError(t, err)
			} else {
				require.ErrorIs(t, err, tt.res)
			}
		})
	}
}

func TestTransferDC(t *testing.T) {
	tests := []struct {
		name string
		bd   *BillData
		attr *TransferDCAttributes
		res  error
	}{
		{
			name: "Ok",
			bd:   newBillData(100, []byte{6}),
			attr: &TransferDCAttributes{
				Nonce:        test.RandomBytes(32),
				TargetBearer: script.PredicateAlwaysTrue(),
				TargetValue:  100,
				Backlink:     []byte{6},
			},
			res: nil,
		},
		{
			name: "InvalidBalance",
			bd:   newBillData(100, []byte{6}),
			attr: &TransferDCAttributes{
				Nonce:        test.RandomBytes(32),
				TargetBearer: script.PredicateAlwaysTrue(),
				TargetValue:  101,
				Backlink:     []byte{6},
			},
			res: ErrInvalidBillValue,
		},
		{
			name: "InvalidBacklink",
			bd:   newBillData(100, []byte{6}),
			attr: &TransferDCAttributes{
				Nonce:        test.RandomBytes(32),
				TargetBearer: script.PredicateAlwaysTrue(),
				TargetValue:  100,
				Backlink:     test.RandomBytes(32),
			},
			res: ErrInvalidBacklink,
		},
	}
	for _, tt := range tests {
		t.Run(tt.name, func(t *testing.T) {
			err := validateTransferDC(tt.bd, tt.attr)
			if tt.res == nil {
				require.NoError(t, err)
			} else {
				require.ErrorIs(t, err, tt.res)
			}
		})
	}
}

func TestSplit(t *testing.T) {
	tests := []struct {
		name string
		bd   *BillData
		attr *SplitAttributes
		res  error
	}{
		{
			name: "Ok",
			bd:   newBillData(100, []byte{6}),
			attr: &SplitAttributes{
				Amount:         50,
				RemainingValue: 50,
				Backlink:       []byte{6},
			},
			res: nil,
		},
		{
			name: "AmountExceedsBillValue",
			bd:   newBillData(100, []byte{6}),
			attr: &SplitAttributes{
				Amount:         101,
				RemainingValue: 100,
				Backlink:       []byte{6},
			},
			res: ErrInvalidBillValue,
		},
		{
			name: "AmountEqualsBillValue",
			bd:   newBillData(100, []byte{6}),
			attr: &SplitAttributes{
				Amount:         100,
				RemainingValue: 0,
				Backlink:       []byte{6},
			},
			res: ErrSplitBillZeroRemainder,
		},
		{
			name: "Amount is zero (0:100)",
			bd:   newBillData(100, []byte{6}),
			attr: &SplitAttributes{
				Amount:         0,
				RemainingValue: 100,
				Backlink:       []byte{6},
			},
			res: ErrSplitBillZeroAmount,
		},
		{
			name: "Amount is zero (0:30)",
			bd:   newBillData(100, []byte{6}),
			attr: &SplitAttributes{
				Amount:         0,
				RemainingValue: 30,
				Backlink:       []byte{6},
			},
			res: ErrSplitBillZeroAmount,
		},
		{
			name: "InvalidRemainingValue - zero remaining (50:0)",
			bd:   newBillData(100, []byte{6}),
			attr: &SplitAttributes{
				Amount:         50,
				RemainingValue: 0,
				Backlink:       []byte{6},
			},
			res: ErrSplitBillZeroRemainder,
		},
		{
			name: "InvalidRemainingValue - smaller than amount",
			bd:   newBillData(100, []byte{6}),
			attr: &SplitAttributes{
				Amount:         50,
				RemainingValue: 49,
				Backlink:       []byte{6},
			},
			res: ErrInvalidBillValue,
		},
		{
			name: "InvalidRemainingValue - greater than amount",
			bd:   newBillData(100, []byte{6}),
			attr: &SplitAttributes{
				Amount:         50,
				RemainingValue: 51,
				Backlink:       []byte{6},
			},
			res: ErrInvalidBillValue,
		},
		{
			name: "InvalidBacklink",
			bd:   newBillData(100, []byte{6}),
			attr: &SplitAttributes{
				Amount:         50,
				RemainingValue: 50,
				Backlink:       []byte{5},
			},
			res: ErrInvalidBacklink,
		},
	}

	for _, tt := range tests {
		t.Run(tt.name, func(t *testing.T) {
			err := validateSplit(tt.bd, tt.attr)
			if tt.res == nil {
				require.NoError(t, err)
			} else {
				require.ErrorIs(t, err, tt.res)
			}
		})
	}
}

func TestSwap(t *testing.T) {
	signer, verifier := testsig.CreateSignerAndVerifier(t)

	tests := []struct {
		name    string
		tx      *types.TransactionOrder
		blockNo uint64
		err     string
	}{
		{
			name:    "Ok",
			tx:      newSwapDC(t, signer),
			blockNo: 10,
		},
		{
			name:    "SwapTimeout_LessThanCurrentBlock_NOK",
			tx:      newSwapWithTimeout(t, signer, 9),
			blockNo: 10,
			err:     "dust transfer timeout exceeded",
		},
		{
			name:    "SwapTimeout_EqualToCurrentBlock_NOK",
			tx:      newSwapWithTimeout(t, signer, 10),
			blockNo: 10,
			err:     "dust transfer timeout exceeded",
		},
		{
			name:    "SwapTimeout_GreaterThanCurrentBlock_OK",
			tx:      newSwapWithTimeout(t, signer, 11),
			blockNo: 10,
		},
		{
			name:    "SwapTimeout_DustTransferTimeoutsNotEqual",
			tx:      newSwapWithInvalidDustTimeouts(t, signer),
			blockNo: 10,
			err:     "dust transfer timeouts are not equal",
		},
		{
			name:    "InvalidTargetValue",
			tx:      newInvalidTargetValueSwap(t),
			blockNo: 10,
			err:     ErrSwapInvalidTargetValue.Error(),
		},
		{
			name:    "InvalidBillIdentifiers",
			tx:      newInvalidBillIdentifierSwap(t, signer),
			blockNo: 10,
			err:     ErrSwapInvalidBillIdentifiers.Error(),
		},
		{
			name:    "InvalidBillId",
			tx:      newInvalidBillIdSwap(t, signer),
			blockNo: 10,
			err:     ErrSwapInvalidBillId.Error(),
		},
		{
			name:    "DustTransfersInDescBillIdOrder",
			tx:      newSwapWithDescBillOrder(t, signer),
			blockNo: 10,
			err:     ErrSwapDustTransfersInvalidOrder.Error(),
		},
		{
			name:    "DustTransfersInEqualBillIdOrder",
			tx:      newSwapOrderWithEqualBillIds(t, signer),
			blockNo: 10,
			err:     ErrSwapDustTransfersInvalidOrder.Error(),
		},
		{
			name:    "InvalidNonce",
			tx:      newInvalidNonceSwap(t, signer),
			blockNo: 10,
			err:     ErrSwapInvalidNonce.Error(),
		},
		{
<<<<<<< HEAD
			name: "InvalidDcProofInvalid",
			tx:   newInvalidDcProofsSwap(t),
			err:  "unicity seal validation failed, signature verification error",
=======
			name:    "InvalidTargetBearer",
			tx:      newInvalidTargetBearerSwap(t, signer),
			blockNo: 10,
			err:     ErrSwapInvalidTargetBearer.Error(),
>>>>>>> 03665df8
		},
		{
			name:    "InvalidProofsNil",
			tx:      newDcProofsNilSwap(t),
			blockNo: 10,
			err:     "invalid count of proofs",
		},
		{
			name:    "InvalidEmptyDcProof",
			tx:      newEmptyDcProofsSwap(t),
			blockNo: 10,
			err:     "unicity certificate is nil",
		},
		{
			name:    "InvalidDcProofInvalid",
			tx:      newInvalidDcProofsSwap(t),
			blockNo: 10,
			err:     "invalid unicity seal signature",
		},
		{
			name:    "InvalidSwapOwnerProof",
			tx:      newSwapOrderWithWrongOwnerCondition(t, signer),
			blockNo: 10,
			err:     ErrSwapOwnerProofFailed.Error(),
		},
	}
	for _, tt := range tests {
		t.Run(tt.name, func(t *testing.T) {
			trustBase := map[string]abcrypto.Verifier{"test": verifier}
			attr := &SwapDCAttributes{}
			require.NoError(t, tt.tx.UnmarshalAttributes(attr))
			dustTransfers, err := getDCTransfers(attr)
			require.NoError(t, err)
			err = validateSwap(tt.tx, attr, dustTransfers, tt.blockNo, crypto.SHA256, trustBase)
			if tt.err == "" {
				require.NoError(t, err)
			} else {
				require.ErrorContains(t, err, tt.err)
			}
		})
	}
}

func TestTransferFC(t *testing.T) {
	backlink := []byte{4}
	tests := []struct {
		name    string
		bd      *BillData
		tx      *types.TransactionOrder
		wantErr error
	}{
		{
			name:    "Ok",
			bd:      newBillData(101, backlink),
			tx:      testfc.NewTransferFC(t, nil),
			wantErr: nil,
		},
		{
			name:    "BillData is nil",
			bd:      nil,
			tx:      testfc.NewTransferFC(t, nil),
			wantErr: ErrBillNil,
		},
		{
			name:    "TargetSystemIdentifier is nil",
			bd:      newBillData(101, backlink),
			tx:      testfc.NewTransferFC(t, testfc.NewTransferFCAttr(testfc.WithTargetSystemID(nil))),
			wantErr: ErrTargetSystemIdentifierNil,
		},
		{
			name:    "TargetRecordID is nil",
			bd:      newBillData(101, backlink),
			tx:      testfc.NewTransferFC(t, testfc.NewTransferFCAttr(testfc.WithTargetRecordID(nil))),
			wantErr: ErrTargetRecordIDNil,
		},
		{
			name:    "AdditionTime invalid",
			bd:      newBillData(101, backlink),
			tx:      testfc.NewTransferFC(t, testfc.NewTransferFCAttr(
				testfc.WithEarliestAdditionTime(2),
				testfc.WithLatestAdditionTime(1),
			)),
			wantErr: ErrAdditionTimeInvalid,
		},
		{
			name:    "Invalid amount",
			bd:      newBillData(101, backlink),
			tx:      testfc.NewTransferFC(t, testfc.NewTransferFCAttr(testfc.WithAmount(101))),
			wantErr: ErrInvalidFCValue,
		},
		{
			name:    "Invalid backlink",
			bd:      newBillData(101, backlink),
			tx:      testfc.NewTransferFC(t, testfc.NewTransferFCAttr(testfc.WithBacklink([]byte("not backlink")))),
			wantErr: ErrInvalidBacklink,
		},
		{
			name: "RecordID exists",
			bd:   newBillData(101, backlink),
			tx: testfc.NewTransferFC(t, nil,
				testtransaction.WithClientMetadata(&types.ClientMetadata{FeeCreditRecordID: []byte{0}}),
			),
			wantErr: ErrRecordIDExists,
		},
		{
			name: "Fee proof exists",
			bd:   newBillData(101, backlink),
			tx: testfc.NewTransferFC(t, nil,
				testtransaction.WithFeeProof([]byte{0, 0, 0, 0}),
			),
			wantErr: ErrFeeProofExists,
		},
	}
	for _, tt := range tests {
		t.Run(tt.name, func(t *testing.T) {

			attr := &transactions.TransferFeeCreditAttributes{}
			require.NoError(t, tt.tx.UnmarshalAttributes(attr))

			err := validateTransferFC(tt.tx, attr, tt.bd)
			if tt.wantErr == nil {
				require.NoError(t, err)
			} else {
				require.ErrorIs(t, err, tt.wantErr)
			}
		})
	}
}

func TestReclaimFC(t *testing.T) {
	signer, verifier := testsig.CreateSignerAndVerifier(t)
	verifiers := map[string]abcrypto.Verifier{"test": verifier}

	var (
		amount   = uint64(100)
		backlink = []byte{4}
	)

	tests := []struct {
		name       string
		bd         *BillData
		tx         *types.TransactionOrder
		wantErr    error
		wantErrMsg string
	}{
		{
			name:    "Ok",
			bd:      newBillData(amount, backlink),
			tx:      testfc.NewReclaimFC(t, signer, nil),
			wantErr: nil,
		},
		{
			name:    "BillData is nil",
			bd:      nil,
			tx:      testfc.NewReclaimFC(t, signer, nil),
			wantErr: ErrBillNil,
		},
		{
			name: "Fee credit record exists",
			bd:   newBillData(amount, backlink),
			tx: testfc.NewReclaimFC(t, signer, nil,
				testtransaction.WithClientMetadata(&types.ClientMetadata{FeeCreditRecordID: []byte{0}}),
			),
			wantErr: ErrRecordIDExists,
		},
		{
			name: "Fee proof exists",
			bd:   newBillData(amount, backlink),
			tx: testfc.NewReclaimFC(t, signer, nil,
				testtransaction.WithFeeProof([]byte{0, 0, 0, 0}),
			),
			wantErr: ErrFeeProofExists,
		},
		{
			name: "Invalid target unit",
			bd:   newBillData(amount, backlink),
			tx: testfc.NewReclaimFC(t, signer, nil,
				testtransaction.WithUnitId(test.NewUnitID(2)),
			),
			wantErr: ErrReclaimFCInvalidTargetUnit,
		},
		{
			name: "Invalid tx fee",
			bd:   newBillData(amount, backlink),
			tx: testfc.NewReclaimFC(t, signer,
				testfc.NewReclaimFCAttr(t, signer,
					testfc.WithReclaimFCClosureTx(
						&types.TransactionRecord{
							TransactionOrder: testfc.NewCloseFC(t,
								testfc.NewCloseFCAttr(
									testfc.WithCloseFCAmount(2),
									testfc.WithCloseFCNonce(backlink),
								),
							),
							ServerMetadata: &types.ServerMetadata{ActualFee: 10},
						},
					),
				),
			),
			wantErr: ErrReclaimFCInvalidTxFee,
		},
		{
			name:    "Invalid nonce",
			bd:      newBillData(amount, []byte("nonce not equal to bill backlink")),
			tx:      testfc.NewReclaimFC(t, signer, nil),
			wantErr: ErrReclaimFCInvalidNonce,
		},
		{
			name:    "Invalid backlink",
			bd:      newBillData(amount, backlink),
			tx:      testfc.NewReclaimFC(t, signer, testfc.NewReclaimFCAttr(t, signer, testfc.WithReclaimFCBacklink([]byte("backlink not equal")))),
			wantErr: ErrInvalidBacklink,
		},
		{
			name: "Invalid proof",
			bd:   newBillData(amount, backlink),
			tx: testfc.NewReclaimFC(t, signer, testfc.NewReclaimFCAttr(t, signer,
				testfc.WithReclaimFCClosureProof(newInvalidProof(t, signer)),
			)),
			wantErrMsg: "invalid proof",
		},
	}
	for _, tt := range tests {
		t.Run(tt.name, func(t *testing.T) {
			attr := &transactions.ReclaimFeeCreditAttributes{}
			require.NoError(t, tt.tx.UnmarshalAttributes(attr))
			err := validateReclaimFC(tt.tx, attr, tt.bd, verifiers, crypto.SHA256)
			if tt.wantErr == nil && tt.wantErrMsg == "" {
				require.NoError(t, err)
			}
			if tt.wantErr != nil {
				require.ErrorIs(t, err, tt.wantErr)
			}
			if tt.wantErrMsg != "" {
				require.ErrorContains(t, err, tt.wantErrMsg)
			}
		})
	}
}

func newSwapWithTimeout(t *testing.T, signer abcrypto.Signer, swapTimeout uint64) *types.TransactionOrder {
	id := uint256.NewInt(1)
	id32 := id.Bytes32()
	transferId := id32[:]
	swapId := calculateSwapID(id)
	return createSwapDCTransactionOrder(t, signer, swapId, transferId,
		createTransferDCTransactionRecord(t, transferId, &TransferDCAttributes{
			Nonce:        swapId,
			TargetBearer: script.PredicateAlwaysTrue(),
			TargetValue:  100,
			Backlink:     []byte{6},
			SwapTimeout:  swapTimeout,
		}),
	)
}

func newSwapWithInvalidDustTimeouts(t *testing.T, signer abcrypto.Signer) *types.TransactionOrder {
	id := uint256.NewInt(1)
	id32 := id.Bytes32()
	transferId := id32[:]
	swapId := calculateSwapID(id)
	dcTx1 := createTransferDCTransactionRecord(t, transferId, &TransferDCAttributes{
		Nonce:        swapId,
		TargetBearer: script.PredicateAlwaysTrue(),
		TargetValue:  100,
		Backlink:     []byte{6},
		SwapTimeout:  20,
	})
	dcTx2 := createTransferDCTransactionRecord(t, transferId, &TransferDCAttributes{
		Nonce:        swapId,
		TargetBearer: script.PredicateAlwaysTrue(),
		TargetValue:  100,
		Backlink:     []byte{6},
		SwapTimeout:  21,
	})
	return createSwapDCTransactionOrder(t, signer, swapId, transferId,
		dcTx1, dcTx2,
	)
}

func newInvalidTargetValueSwap(t *testing.T) *types.TransactionOrder {
	id := uint256.NewInt(1)
	id32 := id.Bytes32()
	transferId := id32[:]
	swapId := calculateSwapID(id)

	transferDCRecord := createTransferDCTransactionRecord(t, transferId, &TransferDCAttributes{
		Nonce:        swapId,
		TargetBearer: script.PredicateAlwaysTrue(),
		TargetValue:  90,
		Backlink:     []byte{6},
		SwapTimeout:  swapTimeout,
	})
	return testtransaction.NewTransactionOrder(
		t,
		testtransaction.WithSystemID(systemIdentifier),
		testtransaction.WithPayloadType(PayloadTypeSwapDC),
		testtransaction.WithUnitId(swapId),
		testtransaction.WithAttributes(&SwapDCAttributes{
			OwnerCondition:  script.PredicateAlwaysTrue(),
			BillIdentifiers: [][]byte{transferId},
			DcTransfers:     []*types.TransactionRecord{transferDCRecord},
			Proofs:          []*types.TxProof{nil},
			TargetValue:     100,
		}),
		testtransaction.WithClientMetadata(&types.ClientMetadata{
			Timeout:           100,
			MaxTransactionFee: 10,
			FeeCreditRecordID: []byte{0},
		}),
		testtransaction.WithOwnerProof(script.PredicateArgumentEmpty()),
	)
}

func newInvalidBillIdentifierSwap(t *testing.T, signer abcrypto.Signer) *types.TransactionOrder {
	id := uint256.NewInt(1)
	id32 := id.Bytes32()
	transferId := id32[:]
	swapId := calculateSwapID(id)

	transferDCRecord := createTransferDCTransactionRecord(t, transferId, &TransferDCAttributes{
		Nonce:        swapId,
		TargetBearer: script.PredicateAlwaysTrue(),
		TargetValue:  100,
		Backlink:     []byte{6},
		SwapTimeout:  swapTimeout,
	})
	return testtransaction.NewTransactionOrder(
		t,
		testtransaction.WithSystemID(systemIdentifier),
		testtransaction.WithPayloadType(PayloadTypeSwapDC),
		testtransaction.WithUnitId(swapId),
		testtransaction.WithAttributes(&SwapDCAttributes{
			OwnerCondition:  script.PredicateAlwaysTrue(),
			BillIdentifiers: [][]byte{swapId},
			DcTransfers:     []*types.TransactionRecord{transferDCRecord},
			Proofs:          []*types.TxProof{testblock.CreateProof(t, transferDCRecord, signer)},
			TargetValue:     100,
		}),
		testtransaction.WithClientMetadata(&types.ClientMetadata{
			Timeout:           100,
			MaxTransactionFee: 10,
			FeeCreditRecordID: []byte{0},
		}),
		testtransaction.WithOwnerProof(script.PredicateArgumentEmpty()),
	)
}

func newInvalidBillIdSwap(t *testing.T, signer abcrypto.Signer) *types.TransactionOrder {
	// create swap tx with two dust transfers in descending order of bill ids
	billIds := []*uint256.Int{uint256.NewInt(1), uint256.NewInt(2)}
	swapId := calculateSwapID(billIds...)
	dcTransfers := make([]*types.TransactionRecord, len(billIds))
	transferIds := make([][]byte, len(billIds))
	proofs := make([]*types.TxProof, len(billIds))
	for i := 0; i < len(billIds); i++ {
		bytes32 := billIds[i].Bytes32()
		transferIds[i] = bytes32[:]
		dcTransfers[i] = createTransferDCTransactionRecord(t, bytes32[:], &TransferDCAttributes{
			Nonce:        swapId,
			TargetBearer: script.PredicateAlwaysTrue(),
			TargetValue:  100,
			Backlink:     []byte{6},
			SwapTimeout:  swapTimeout,
		})
		proofs[i] = testblock.CreateProof(t, dcTransfers[i], signer)
	}

	return testtransaction.NewTransactionOrder(
		t,
		testtransaction.WithSystemID(systemIdentifier),
		testtransaction.WithPayloadType(PayloadTypeSwapDC),
		testtransaction.WithUnitId(transferIds[0]),
		testtransaction.WithAttributes(&SwapDCAttributes{
			OwnerCondition:  script.PredicateAlwaysTrue(),
			BillIdentifiers: transferIds,
			DcTransfers:     dcTransfers,
			Proofs:          proofs,
			TargetValue:     200,
		}),
		testtransaction.WithClientMetadata(&types.ClientMetadata{
			Timeout:           100,
			MaxTransactionFee: 10,
			FeeCreditRecordID: []byte{0},
		}),
		testtransaction.WithOwnerProof(script.PredicateArgumentEmpty()),
	)
}

func newInvalidNonceSwap(t *testing.T, signer abcrypto.Signer) *types.TransactionOrder {
	id := uint256.NewInt(1)
	id32 := id.Bytes32()
	transferId := id32[:]
	swapId := calculateSwapID(id)

	transferDCRecord := createTransferDCTransactionRecord(t, transferId, &TransferDCAttributes{
		Nonce:        []byte{0},
		TargetBearer: script.PredicateAlwaysTrue(),
		TargetValue:  100,
		Backlink:     []byte{6},
		SwapTimeout:  swapTimeout,
	})
	return testtransaction.NewTransactionOrder(
		t,
		testtransaction.WithSystemID(systemIdentifier),
		testtransaction.WithPayloadType(PayloadTypeSwapDC),
		testtransaction.WithUnitId(swapId),
		testtransaction.WithAttributes(&SwapDCAttributes{
			OwnerCondition:  script.PredicateAlwaysTrue(),
			BillIdentifiers: [][]byte{transferId},
			DcTransfers:     []*types.TransactionRecord{transferDCRecord},
			Proofs:          []*types.TxProof{testblock.CreateProof(t, transferDCRecord, signer)},
			TargetValue:     100,
		}),
		testtransaction.WithClientMetadata(&types.ClientMetadata{
			Timeout:           100,
			MaxTransactionFee: 10,
			FeeCreditRecordID: []byte{0},
		}),
		testtransaction.WithOwnerProof(script.PredicateArgumentEmpty()),
	)
}

func newSwapWithDescBillOrder(t *testing.T, signer abcrypto.Signer) *types.TransactionOrder {
	// create swap tx with two dust transfers in descending order of bill ids
	billIds := []*uint256.Int{uint256.NewInt(2), uint256.NewInt(1)}
	swapId := calculateSwapID(billIds...)
	dcTransfers := make([]*types.TransactionRecord, len(billIds))
	transferIds := make([][]byte, len(billIds))
	proofs := make([]*types.TxProof, len(billIds))
	for i := 0; i < len(billIds); i++ {
		bytes32 := billIds[i].Bytes32()
		transferIds[i] = bytes32[:]
		dcTransfers[i] = createTransferDCTransactionRecord(t, bytes32[:], &TransferDCAttributes{
			Nonce:        swapId,
			TargetBearer: script.PredicateAlwaysTrue(),
			TargetValue:  100,
			Backlink:     []byte{6},
			SwapTimeout:  swapTimeout,
		})
		proofs[i] = testblock.CreateProof(t, dcTransfers[i], signer)
	}

	return testtransaction.NewTransactionOrder(
		t,
		testtransaction.WithSystemID(systemIdentifier),
		testtransaction.WithPayloadType(PayloadTypeSwapDC),
		testtransaction.WithUnitId(swapId),
		testtransaction.WithAttributes(&SwapDCAttributes{
			OwnerCondition:  script.PredicateAlwaysTrue(),
			BillIdentifiers: transferIds,
			DcTransfers:     dcTransfers,
			Proofs:          proofs,
			TargetValue:     200,
		}),
		testtransaction.WithClientMetadata(&types.ClientMetadata{
			Timeout:           100,
			MaxTransactionFee: 10,
			FeeCreditRecordID: []byte{0},
		}),
		testtransaction.WithOwnerProof(script.PredicateArgumentEmpty()),
	)
}

func newSwapOrderWithEqualBillIds(t *testing.T, signer abcrypto.Signer) *types.TransactionOrder {
	// create swap tx with two dust transfers with equal bill ids
	billIds := []*uint256.Int{uint256.NewInt(1), uint256.NewInt(1)}
	swapId := calculateSwapID(billIds...)
	dcTransfers := make([]*types.TransactionRecord, len(billIds))
	transferIds := make([][]byte, len(billIds))
	proofs := make([]*types.TxProof, len(billIds))
	for i := 0; i < len(billIds); i++ {
		bytes32 := billIds[i].Bytes32()
		transferIds[i] = bytes32[:]
		dcTransfers[i] = createTransferDCTransactionRecord(t, bytes32[:], &TransferDCAttributes{
			Nonce:        swapId,
			TargetBearer: script.PredicateAlwaysTrue(),
			TargetValue:  100,
			Backlink:     []byte{6},
			SwapTimeout:  swapTimeout,
		})
		proofs[i] = testblock.CreateProof(t, dcTransfers[i], signer)
	}
	return testtransaction.NewTransactionOrder(
		t,
		testtransaction.WithSystemID(systemIdentifier),
		testtransaction.WithPayloadType(PayloadTypeSwapDC),
		testtransaction.WithUnitId(swapId),
		testtransaction.WithAttributes(&SwapDCAttributes{
			OwnerCondition:  script.PredicateAlwaysTrue(),
			BillIdentifiers: transferIds,
			DcTransfers:     dcTransfers,
			Proofs:          proofs,
			TargetValue:     200,
		}),
		testtransaction.WithClientMetadata(&types.ClientMetadata{
			Timeout:           100,
			MaxTransactionFee: 10,
			FeeCreditRecordID: []byte{0},
		}),
		testtransaction.WithOwnerProof(script.PredicateArgumentEmpty()),
	)
}

func newSwapOrderWithWrongOwnerCondition(t *testing.T, signer abcrypto.Signer) *types.TransactionOrder {
	id := uint256.NewInt(1)
	id32 := id.Bytes32()
	transferId := id32[:]
	swapId := calculateSwapID(id)

	transferDCRecord := createTransferDCTransactionRecord(t, transferId, &TransferDCAttributes{
		Nonce:        swapId,
		TargetBearer: script.PredicateAlwaysTrue(),
		TargetValue:  100,
		Backlink:     []byte{6},
		SwapTimeout:  swapTimeout,
	})
	return testtransaction.NewTransactionOrder(
		t,
		testtransaction.WithSystemID(systemIdentifier),
		testtransaction.WithPayloadType(PayloadTypeSwapDC),
		testtransaction.WithUnitId(swapId),
		testtransaction.WithAttributes(&SwapDCAttributes{
			OwnerCondition:  script.PredicateAlwaysTrue(),
			BillIdentifiers: [][]byte{transferId},
			DcTransfers:     []*types.TransactionRecord{transferDCRecord},
			Proofs:          []*types.TxProof{testblock.CreateProof(t, transferDCRecord, signer)},
			TargetValue:     100,
		}),
		testtransaction.WithClientMetadata(&types.ClientMetadata{
			Timeout:           100,
			MaxTransactionFee: 10,
			FeeCreditRecordID: []byte{0},
		}),
		testtransaction.WithOwnerProof(script.PredicateAlwaysFalse()),
	)
}

func newInvalidTargetBearerSwap(t *testing.T, signer abcrypto.Signer) *types.TransactionOrder {
	id := uint256.NewInt(1)
	id32 := id.Bytes32()
	transferId := id32[:]
	swapId := calculateSwapID(id)

	transferDCRecord := createTransferDCTransactionRecord(t, transferId, &TransferDCAttributes{
		Nonce:        swapId,
		TargetBearer: script.PredicateAlwaysFalse(),
		TargetValue:  100,
		Backlink:     []byte{6},
		SwapTimeout:  swapTimeout,
	})
	return testtransaction.NewTransactionOrder(
		t,
		testtransaction.WithSystemID(systemIdentifier),
		testtransaction.WithPayloadType(PayloadTypeSwapDC),
		testtransaction.WithUnitId(swapId),
		testtransaction.WithAttributes(&SwapDCAttributes{
			OwnerCondition:  script.PredicateAlwaysTrue(),
			BillIdentifiers: [][]byte{transferId},
			DcTransfers:     []*types.TransactionRecord{transferDCRecord},
			Proofs:          []*types.TxProof{testblock.CreateProof(t, transferDCRecord, signer)},
			TargetValue:     100,
		}),
		testtransaction.WithClientMetadata(&types.ClientMetadata{
			Timeout:           100,
			MaxTransactionFee: 10,
			FeeCreditRecordID: []byte{0},
		}),
		testtransaction.WithOwnerProof(script.PredicateArgumentEmpty()),
	)
}

func newDcProofsNilSwap(t *testing.T) *types.TransactionOrder {
	id := uint256.NewInt(1)
	id32 := id.Bytes32()
	transferId := id32[:]
	swapId := calculateSwapID(id)

	transferDCRecord := createTransferDCTransactionRecord(t, transferId, &TransferDCAttributes{
		Nonce:        swapId,
		TargetBearer: script.PredicateAlwaysTrue(),
		TargetValue:  100,
		Backlink:     []byte{6},
		SwapTimeout:  swapTimeout,
	})
	return testtransaction.NewTransactionOrder(
		t,
		testtransaction.WithSystemID(systemIdentifier),
		testtransaction.WithPayloadType(PayloadTypeSwapDC),
		testtransaction.WithUnitId(swapId),
		testtransaction.WithAttributes(&SwapDCAttributes{
			OwnerCondition:  script.PredicateAlwaysTrue(),
			BillIdentifiers: [][]byte{transferId},
			DcTransfers:     []*types.TransactionRecord{transferDCRecord},
			Proofs:          nil,
			TargetValue:     100,
		}),
		testtransaction.WithClientMetadata(&types.ClientMetadata{
			Timeout:           100,
			MaxTransactionFee: 10,
			FeeCreditRecordID: []byte{0},
		}),
		testtransaction.WithOwnerProof(script.PredicateArgumentEmpty()),
	)

}

func newEmptyDcProofsSwap(t *testing.T) *types.TransactionOrder {
	id := uint256.NewInt(1)
	id32 := id.Bytes32()
	transferId := id32[:]
	swapId := calculateSwapID(id)

	transferDCRecord := createTransferDCTransactionRecord(t, transferId, &TransferDCAttributes{
		Nonce:        swapId,
		TargetBearer: script.PredicateAlwaysTrue(),
		TargetValue:  100,
		Backlink:     []byte{6},
		SwapTimeout:  swapTimeout,
	})
	return testtransaction.NewTransactionOrder(
		t,
		testtransaction.WithSystemID(systemIdentifier),
		testtransaction.WithPayloadType(PayloadTypeSwapDC),
		testtransaction.WithUnitId(swapId),
		testtransaction.WithAttributes(&SwapDCAttributes{
			OwnerCondition:  script.PredicateAlwaysTrue(),
			BillIdentifiers: [][]byte{transferId},
			DcTransfers:     []*types.TransactionRecord{transferDCRecord},
			Proofs:          []*types.TxProof{{BlockHeaderHash: []byte{0}}},
			TargetValue:     100,
		}),
		testtransaction.WithClientMetadata(&types.ClientMetadata{
			Timeout:           100,
			MaxTransactionFee: 10,
			FeeCreditRecordID: []byte{0},
		}),
		testtransaction.WithOwnerProof(script.PredicateArgumentEmpty()),
	)
}

func newInvalidDcProofsSwap(t *testing.T) *types.TransactionOrder {
	signer, _ := testsig.CreateSignerAndVerifier(t)
	return newSwapDC(t, signer)
}

func newSwapDC(t *testing.T, signer abcrypto.Signer) *types.TransactionOrder {
	id := uint256.NewInt(1)
	id32 := id.Bytes32()
	transferId := id32[:]
	swapId := calculateSwapID(id)
	return createSwapDCTransactionOrder(t, signer, swapId, transferId,
		createTransferDCTransactionRecord(t, transferId, &TransferDCAttributes{
			Nonce:        swapId,
			TargetBearer: script.PredicateAlwaysTrue(),
			TargetValue:  100,
			Backlink:     []byte{6},
			SwapTimeout:  swapTimeout,
		}),
	)
}

func createSwapDCTransactionOrder(t *testing.T, signer abcrypto.Signer, swapId []byte, transferId []byte, transferDCRecords ...*types.TransactionRecord) *types.TransactionOrder {
	var proofs []*types.TxProof
	for _, dcTx := range transferDCRecords {
		proofs = append(proofs, testblock.CreateProof(t, dcTx, signer))
	}
	return testtransaction.NewTransactionOrder(
		t,
		testtransaction.WithSystemID(systemIdentifier),
		testtransaction.WithPayloadType(PayloadTypeSwapDC),
		testtransaction.WithUnitId(swapId),
		testtransaction.WithAttributes(&SwapDCAttributes{
			OwnerCondition:  script.PredicateAlwaysTrue(),
			BillIdentifiers: [][]byte{transferId},
			DcTransfers:     transferDCRecords,
			Proofs:          proofs,
			TargetValue:     100,
		}),
		testtransaction.WithClientMetadata(&types.ClientMetadata{
			Timeout:           100,
			MaxTransactionFee: 10,
			FeeCreditRecordID: []byte{0},
		}),
		testtransaction.WithOwnerProof(script.PredicateArgumentEmpty()),
	)
}

func createTransferDCTransactionRecord(t *testing.T, transferID []byte, attr *TransferDCAttributes) *types.TransactionRecord {
	transferDCRecord := testtransaction.NewTransactionRecord(
		t,
		testtransaction.WithSystemID(systemIdentifier),
		testtransaction.WithPayloadType(PayloadTypeTransDC),
		testtransaction.WithUnitId(transferID),
		testtransaction.WithAttributes(attr),
		testtransaction.WithClientMetadata(&types.ClientMetadata{
			Timeout:           100,
			MaxTransactionFee: 10,
			FeeCreditRecordID: []byte{0},
		}),
	)
	return transferDCRecord
}

func calculateSwapID(ids ...*uint256.Int) []byte {
	hasher := crypto.SHA256.New()
	for _, id := range ids {
		bytes32 := id.Bytes32()
		hasher.Write(bytes32[:])
	}
	return hasher.Sum(nil)
}

func newBillData(v uint64, backlink []byte) *BillData {
	return &BillData{V: v, Backlink: backlink}
}

func newInvalidProof(t *testing.T, signer abcrypto.Signer) *types.TxProof {
	attr := testfc.NewDefaultReclaimFCAttr(t, signer)
	attr.CloseFeeCreditProof.BlockHeaderHash = []byte("invalid hash")
	return attr.CloseFeeCreditProof
}<|MERGE_RESOLUTION|>--- conflicted
+++ resolved
@@ -295,16 +295,10 @@
 			err:     ErrSwapInvalidNonce.Error(),
 		},
 		{
-<<<<<<< HEAD
-			name: "InvalidDcProofInvalid",
-			tx:   newInvalidDcProofsSwap(t),
-			err:  "unicity seal validation failed, signature verification error",
-=======
 			name:    "InvalidTargetBearer",
 			tx:      newInvalidTargetBearerSwap(t, signer),
 			blockNo: 10,
 			err:     ErrSwapInvalidTargetBearer.Error(),
->>>>>>> 03665df8
 		},
 		{
 			name:    "InvalidProofsNil",
@@ -322,7 +316,7 @@
 			name:    "InvalidDcProofInvalid",
 			tx:      newInvalidDcProofsSwap(t),
 			blockNo: 10,
-			err:     "invalid unicity seal signature",
+			err:     "unicity seal validation failed, signature verification error",
 		},
 		{
 			name:    "InvalidSwapOwnerProof",
