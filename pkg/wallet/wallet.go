--- conflicted
+++ resolved
@@ -27,28 +27,11 @@
 	ErrTxRetryCanceled            = errors.New("user canceled tx retry")
 )
 
-<<<<<<< HEAD
-// Wallet To synchronize wallet with a node call Sync.
-// Shutdown needs to be called to release resources used by wallet.
-type Wallet struct {
-	BlockProcessor  BlockProcessor
-	config          Config
-	AlphabillClient client.ABClient
-	syncFlag        *syncFlagWrapper
-}
-
-type Builder struct {
-	bp      BlockProcessor
-	abcConf client.AlphabillClientConfig
-	// overrides abcConf
-	abc client.ABClient
-}
-=======
 type (
 	// Wallet To synchronize wallet with a node call Sync.
 	// Shutdown needs to be called to release resources used by wallet.
 	Wallet struct {
-		blockProcessor  BlockProcessor
+		BlockProcessor  BlockProcessor
 		config          Config
 		AlphabillClient client.ABClient
 		syncFlag        *syncFlagWrapper
@@ -64,7 +47,6 @@
 		RetryOnFullTxBuffer bool
 	}
 )
->>>>>>> 25e09293
 
 func New() *Builder {
 	return &Builder{}
