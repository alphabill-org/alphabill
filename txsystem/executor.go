package txsystem

import (
	"fmt"

	"github.com/alphabill-org/alphabill-go-base/types"
	"github.com/alphabill-org/alphabill/state"
)

type (
	TxHandler[T any] struct {
		Execute  func(tx *types.TransactionOrder, attributes *T, exeCtx *TxExecutionContext) (*types.ServerMetadata, error)
		Validate func(tx *types.TransactionOrder, attributes *T, exeCtx *TxExecutionContext) error
	}

	TxExecutor interface {
		ValidateTx(tx *types.TransactionOrder, exeCtx *TxExecutionContext) (any, error)
		ExecuteTxWithAttr(tx *types.TransactionOrder, attributes any, exeCtx *TxExecutionContext) (*types.ServerMetadata, error)
		ExecuteTx(tx *types.TransactionOrder, exeCtx *TxExecutionContext) (*types.ServerMetadata, error)
	}

	TxExecutors map[string]TxExecutor

	ExecuteFunc func(*types.TransactionOrder, *TxExecutionContext) (*types.ServerMetadata, error)

	ValidateFunc func(*types.TransactionOrder, *TxExecutionContext) error

	GenericExecuteFunc[T any] func(tx *types.TransactionOrder, attributes *T, exeCtx *TxExecutionContext) (*types.ServerMetadata, error)

<<<<<<< HEAD
	// we should be able to replace this struct with just passing TxSystem
	// interface around (StateLockReleased must be handled separately)?
	TxExecutionContext struct {
		txs               *GenericTxSystem
		CurrentBlockNr    uint64 // could be red from txs!
		StateLockReleased bool   // if true, the tx being executed was "on hold" and must use this flag to avoid locking the state again
=======
	GenericValidateFunc[T any] func(tx *types.TransactionOrder, attributes *T, exeCtx *TxExecutionContext) error

	TxExecutionContext struct {
		CurrentBlockNr uint64
>>>>>>> ae30379f
	}
)

func NewTxHandler[T any](v GenericValidateFunc[T], e GenericExecuteFunc[T]) *TxHandler[T] {
	return &TxHandler[T]{Validate: v, Execute: e}
}

func (t *TxHandler[T]) ValidateTx(txo *types.TransactionOrder, exeCtx *TxExecutionContext) (any, error) {
	attr := new(T)
	if err := txo.UnmarshalAttributes(attr); err != nil {
		return nil, fmt.Errorf("failed to unmarshal payload: %w", err)
	}
	if err := t.Validate(txo, attr, exeCtx); err != nil {
		return nil, err
	}
	return attr, nil
}

func (t *TxHandler[T]) ExecuteTxWithAttr(txo *types.TransactionOrder, attr any, exeCtx *TxExecutionContext) (*types.ServerMetadata, error) {
	txAttr, ok := attr.(*T)
	if !ok {
		return nil, fmt.Errorf("incorrect attribute type: %T for tx order %s", attr, txo.PayloadType())
	}
	return t.Execute(txo, txAttr, exeCtx)
}

func (t *TxHandler[T]) ExecuteTx(txo *types.TransactionOrder, exeCtx *TxExecutionContext) (*types.ServerMetadata, error) {
	attr := new(T)
	if err := txo.UnmarshalAttributes(attr); err != nil {
		return nil, fmt.Errorf("failed to unmarshal payload: %w", err)
	}
	return t.Execute(txo, attr, exeCtx)
}

func (h TxExecutors) ValidateAndExecute(txo *types.TransactionOrder, exeCtx *TxExecutionContext) (*types.ServerMetadata, error) {
	handler, found := h[txo.PayloadType()]
	if !found {
		return nil, fmt.Errorf("unknown transaction type %s", txo.PayloadType())
	}
	attr, err := handler.ValidateTx(txo, exeCtx)
	if err != nil {
		return nil, fmt.Errorf("'%s' validation failed: %w", txo.PayloadType(), err)
	}
	sm, err := handler.ExecuteTxWithAttr(txo, attr, exeCtx)
	if err != nil {
		return nil, fmt.Errorf("'%s' execution failed: %w", txo.PayloadType(), err)
	}
	return sm, nil
}

func (h TxExecutors) Validate(txo *types.TransactionOrder, exeCtx *TxExecutionContext) (any, error) {
	handler, found := h[txo.PayloadType()]
	if !found {
		return nil, fmt.Errorf("unknown transaction type %s", txo.PayloadType())
	}

	return handler.ValidateTx(txo, exeCtx)
}

func (h TxExecutors) ExecuteWithAttr(txo *types.TransactionOrder, attr any, exeCtx *TxExecutionContext) (*types.ServerMetadata, error) {
	handler, found := h[txo.PayloadType()]
	if !found {
		return nil, fmt.Errorf("unknown transaction type %s", txo.PayloadType())
	}

	return handler.ExecuteTxWithAttr(txo, attr, exeCtx)
}

func (h TxExecutors) Execute(txo *types.TransactionOrder, exeCtx *TxExecutionContext) (*types.ServerMetadata, error) {
	handler, found := h[txo.PayloadType()]
	if !found {
		return nil, fmt.Errorf("unknown transaction type %s", txo.PayloadType())
	}

	sm, err := handler.ExecuteTx(txo, exeCtx)
	if err != nil {
		return nil, fmt.Errorf("tx order execution failed: %w", err)
	}
	return sm, nil
}

func (h TxExecutors) Add(src TxExecutors) error {
	for name, handler := range src {
		if name == "" {
			return fmt.Errorf("tx executor must have non-empty tx type name")
		}
		if handler == nil {
			return fmt.Errorf("tx executor must not be nil (%s)", name)
		}
		if _, ok := h[name]; ok {
			return fmt.Errorf("tx executor for %q is already registered", name)
		}
		h[name] = handler
	}
	return nil
}

func (ec TxExecutionContext) GetUnit(id types.UnitID, committed bool) (*state.Unit, error) {
	return ec.txs.state.GetUnit(id, committed)
}

func (ec TxExecutionContext) CurrentRound() uint64 { return ec.txs.currentBlockNumber }

func (ec TxExecutionContext) TrustBase() (types.RootTrustBase, error) {
	return ec.txs.trustBase, nil
}

// until AB-1012 gets resolved we need this hack to get correct payload bytes.
func (ec TxExecutionContext) PayloadBytes(txo *types.TransactionOrder) ([]byte, error) {
	return txo.PayloadBytes()
}<|MERGE_RESOLUTION|>--- conflicted
+++ resolved
@@ -27,19 +27,13 @@
 
 	GenericExecuteFunc[T any] func(tx *types.TransactionOrder, attributes *T, exeCtx *TxExecutionContext) (*types.ServerMetadata, error)
 
-<<<<<<< HEAD
+	GenericValidateFunc[T any] func(tx *types.TransactionOrder, attributes *T, exeCtx *TxExecutionContext) error
+
 	// we should be able to replace this struct with just passing TxSystem
 	// interface around (StateLockReleased must be handled separately)?
 	TxExecutionContext struct {
-		txs               *GenericTxSystem
-		CurrentBlockNr    uint64 // could be red from txs!
-		StateLockReleased bool   // if true, the tx being executed was "on hold" and must use this flag to avoid locking the state again
-=======
-	GenericValidateFunc[T any] func(tx *types.TransactionOrder, attributes *T, exeCtx *TxExecutionContext) error
-
-	TxExecutionContext struct {
-		CurrentBlockNr uint64
->>>>>>> ae30379f
+		txs            *GenericTxSystem
+		CurrentBlockNr uint64 // could be red from txs!
 	}
 )
 
