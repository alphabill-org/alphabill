--- conflicted
+++ resolved
@@ -306,24 +306,12 @@
 	}
 
 	return &types.UnicityCertificate{
-<<<<<<< HEAD
-		Version:     1,
-		InputRecord: ir,
-		TRHash:      make([]byte, 32),
-		UnicityTreeCertificate: &types.UnicityTreeCertificate{Version: 1,
-			PartitionIdentifier:      cert.PartitionIdentifier,
-			HashSteps:                cert.HashSteps,
-			PartitionDescriptionHash: sdrHash,
-		},
-		UnicitySeal: unicitySeal,
-=======
 		Version:                1,
 		InputRecord:            ir,
 		TRHash:                 trHash,
 		ShardTreeCertificate:   stCert,
 		UnicityTreeCertificate: cert,
 		UnicitySeal:            unicitySeal,
->>>>>>> 836e75da
 	}, nil
 }
 
