--- conflicted
+++ resolved
@@ -25,34 +25,36 @@
 
 // AlphabillPartition for integration tests
 type AlphabillPartition struct {
-<<<<<<< HEAD
-	RootNodes    []*rootchain.Node
-	Nodes        []*partition.Node
-=======
-	RootNode     *rootchain.Node
+	RootNodes    []*rootNode
 	Nodes        []*partitionNode
->>>>>>> 9b53bd38
 	ctxCancel    context.CancelFunc
 	TrustBase    map[string]crypto.Verifier
 	EventHandler *testevent.TestEventHandler
 }
 
-<<<<<<< HEAD
 const rootValidatorNodes = 3
-=======
+
 type partitionNode struct {
 	*partition.Node
 	cancel context.CancelFunc
 	done   chan error
 }
 
+type rootNode struct {
+	*rootchain.Node
+	cancel context.CancelFunc
+	done   chan error
+}
+
 func (pn *partitionNode) Stop() error {
 	pn.cancel()
 	return <-pn.done
 }
 
-const rootValidatorNodes = 1
->>>>>>> 9b53bd38
+func (rn *rootNode) Stop() error {
+	rn.cancel()
+	return <-rn.done
+}
 
 // NewNetwork creates the AlphabillPartition for integration tests. It starts partition nodes with given
 // transaction system and a root chain.
@@ -142,9 +144,9 @@
 	if err != nil {
 		return nil, err
 	}
+	ctx, ctxCancel := context.WithCancel(context.Background())
 	// start root chain nodes
-<<<<<<< HEAD
-	rootNodes := make([]*rootchain.Node, rootValidatorNodes)
+	rootNodes := make([]*rootNode, rootValidatorNodes)
 	rootPartitionHots := make([]*network.Peer, rootValidatorNodes)
 	for i := 0; i < rootValidatorNodes; i++ {
 		partitionHost, err := network.NewPeer(&network.PeerConfiguration{
@@ -153,58 +155,33 @@
 		rootPartitionHots[i] = partitionHost
 		rootNet, err := network.NewLibP2PRootChainNetwork(partitionHost, 100, 300*time.Millisecond)
 		if err != nil {
+			ctxCancel()
 			return nil, err
 		}
 		rootConsensusNet, err := network.NewLibP2RootConsensusNetwork(rootPeers[i], 100, 300*time.Millisecond)
 		// Initiate partition store
 		partitionStore, err := partitions.NewPartitionStoreFromGenesis(rootGenesis.Partitions)
 		if err != nil {
+			ctxCancel()
 			return nil, fmt.Errorf("failed to extract partition info from genesis, %w", err)
 		}
 		// Create distributed consensus manager
 		cm, err := distributed.NewDistributedAbConsensusManager(rootPeers[i], rootGenesis, partitionStore, rootConsensusNet, rootSigners[i])
 		if err != nil {
+			ctxCancel()
 			return nil, fmt.Errorf("consensus manager initialization failed, %w", err)
 		}
 		rn, err := rootchain.New(partitionHost, rootNet, partitionStore, cm)
 		if err != nil {
-			return nil, err
-		}
-		rootNodes[i] = rn
-=======
-	partitionHost, err := network.NewPeer(&network.PeerConfiguration{
-		Address: "/ip4/127.0.0.1/tcp/0",
-	})
-	if err != nil {
-		return nil, fmt.Errorf("failed to create new peer node: %w", err)
-	}
-
-	rootNet, err := network.NewLibP2PRootChainNetwork(partitionHost, 100, 300*time.Millisecond)
-	if err != nil {
-		return nil, err
-	}
-	// Initiate partition store
-	partitionStore, err := partitions.NewPartitionStoreFromGenesis(rootGenesis.Partitions)
-	if err != nil {
-		return nil, fmt.Errorf("failed to extract partition info from genesis, %w", err)
-	}
-	// Create monolithic consensus manager
-	cm, err := monolithic.NewMonolithicConsensusManager(rootPeers[0].ID().String(), rootGenesis, partitionStore, rootSigners[0])
-	if err != nil {
-		return nil, fmt.Errorf("consensus manager initialization failed, %w", err)
-	}
-	rootNode, err := rootchain.New(partitionHost, rootNet, partitionStore, cm)
-	if err != nil {
-		return nil, err
->>>>>>> 9b53bd38
-	}
-
+			ctxCancel()
+			return nil, err
+		}
+		nctx, ncfn := context.WithCancel(ctx)
+		rootNodes[i] = &rootNode{Node: rn, cancel: ncfn, done: make(chan error, 1)}
+		// start root node
+		go func(ec chan error) { ec <- rn.Start(nctx) }(rootNodes[i].done)
+	}
 	partitionGenesis := partitionGenesisFiles[0]
-	ctx, ctxCancel := context.WithCancel(context.Background())
-	// start root nodes
-	for _, rn := range rootNodes {
-		go rn.Start(ctx)
-	}
 	// start Nodes
 	nodes := make([]*partitionNode, nodeCount)
 	eh := &testevent.TestEventHandler{}
@@ -225,12 +202,7 @@
 			transactionSystems[i],
 			partitionGenesis,
 			pn,
-<<<<<<< HEAD
-			partition.WithContext(ctx),
 			partition.WithRootAddressAndIdentifier(rootPartitionHots[0].MultiAddresses()[0], rootPartitionHots[0].ID()),
-=======
-			partition.WithRootAddressAndIdentifier(partitionHost.MultiAddresses()[0], partitionHost.ID()),
->>>>>>> 9b53bd38
 			partition.WithEventHandler(eh.HandleEvent, 100),
 		)
 		if err != nil {
