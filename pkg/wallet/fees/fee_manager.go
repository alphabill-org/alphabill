package fees

import (
	"bytes"
	"context"
	"errors"
	"fmt"
	"log/slog"
	"sort"

	"github.com/alphabill-org/alphabill/internal/txsystem/fc/transactions"
	"github.com/alphabill-org/alphabill/internal/types"
	"github.com/alphabill-org/alphabill/internal/util"
	"github.com/alphabill-org/alphabill/pkg/wallet"
	"github.com/alphabill-org/alphabill/pkg/wallet/account"
	txbuilder "github.com/alphabill-org/alphabill/pkg/wallet/money/tx_builder"
	"github.com/alphabill-org/alphabill/pkg/wallet/unitlock"
)

const (
	MinimumFeeAmount             = 3 * txbuilder.MaxFee
	txTimeoutBlockCount          = 10
	transferFCLatestAdditionTime = 65536 // relative timeout after which transferFC unit becomes unusable
)

var (
<<<<<<< HEAD
	ErrMinimumFeeAmount         = errors.New("insufficient fee amount")
	ErrLockedBillWrongPartition = errors.New("locked bill for wrong partition")
=======
	ErrMinimumFeeAmount    = errors.New("insufficient fee amount")
	ErrInsufficientBalance = errors.New("insufficient balance for transaction")
>>>>>>> 95719c66
)

type (
	TxPublisher interface {
		SendTx(ctx context.Context, tx *types.TransactionOrder, senderPubKey []byte) (*wallet.Proof, error)
		Close()
	}

	PartitionDataProvider interface {
		GetRoundNumber(ctx context.Context) (uint64, error)
		GetFeeCreditBill(ctx context.Context, unitID types.UnitID) (*wallet.Bill, error)
		GetTxProof(ctx context.Context, unitID types.UnitID, txHash wallet.TxHash) (*wallet.Proof, error)
	}

	MoneyClient interface {
		GetBills(ctx context.Context, pubKey []byte) ([]*wallet.Bill, error)
		GetLockedFeeCredit(ctx context.Context, systemID []byte, fcbID []byte) (*types.TransactionRecord, error)
		PartitionDataProvider
	}
	// GenerateFcrIDFromPublicKey function to generate fee credit UnitID from shard number nad public key
	GenerateFcrIDFromPublicKey func(shardPart, pubKey []byte) types.UnitID

	FeeManager struct {
		am         account.Manager
		unitLocker UnitLocker
		log        *slog.Logger

		// money partition fields
		moneySystemID      []byte
		moneyTxPublisher   TxPublisher
		moneyBackendClient MoneyClient

		// user partition fields
		userPartitionSystemID      []byte
		userPartitionTxPublisher   TxPublisher
		userPartitionBackendClient PartitionDataProvider
		userPartFcrIDFn            GenerateFcrIDFromPublicKey
	}

	GetFeeCreditCmd struct {
		AccountIndex uint64
	}

	AddFeeCmd struct {
		AccountIndex uint64
		Amount       uint64
	}

	ReclaimFeeCmd struct {
		AccountIndex uint64
	}

	AddFeeCmdResponse struct {
		TransferFC []*wallet.Proof
		AddFC      []*wallet.Proof
	}

	ReclaimFeeCmdResponse struct {
		CloseFC   *wallet.Proof
		ReclaimFC *wallet.Proof
	}

	addFCStateResponse struct {
		lockedUnit *unitlock.LockedUnit
		transferFC *wallet.Proof
		addFC      *wallet.Proof
	}

	UnitLocker interface {
		GetUnits(accountID []byte) ([]*unitlock.LockedUnit, error)
		GetUnit(accountID, unitID []byte) (*unitlock.LockedUnit, error)
		LockUnit(lockedBill *unitlock.LockedUnit) error
		UnlockUnit(accountID, unitID []byte) error
		Close() error
	}
)

// NewFeeManager creates new fee credit manager.
// Parameters:
// - account manager
// - unit locker
//
// - money partition:
//   - systemID
//   - tx publisher with proof confirmation
//   - money backend client
//
// - user partition:
//   - systemID
//   - tx publisher with proof confirmation
//   - partition data provider e.g. backend client
func NewFeeManager(
	am account.Manager,
	unitLocker UnitLocker,
	moneySystemID []byte,
	moneyTxPublisher TxPublisher,
	moneyBackendClient MoneyClient,
	partitionSystemID []byte,
	partitionTxPublisher TxPublisher,
	partitionBackendClient PartitionDataProvider,
	fcrIDFn GenerateFcrIDFromPublicKey,
	log *slog.Logger,
) *FeeManager {
	return &FeeManager{
		am:                         am,
		unitLocker:                 unitLocker,
		moneySystemID:              moneySystemID,
		moneyTxPublisher:           moneyTxPublisher,
		moneyBackendClient:         moneyBackendClient,
		userPartitionSystemID:      partitionSystemID,
		userPartitionTxPublisher:   partitionTxPublisher,
		userPartitionBackendClient: partitionBackendClient,
		userPartFcrIDFn:            fcrIDFn,
		log:                        log,
	}
}

// AddFeeCredit creates fee credit for the given amount.
// If the wallet does not have a bill large enough for the required amount, multiple transferFC+addFC txs are sent until the amount is reached.
// Returns transferFC and/or addFC transaction proofs.
func (w *FeeManager) AddFeeCredit(ctx context.Context, cmd AddFeeCmd) (*AddFeeCmdResponse, error) {
	if err := cmd.isValid(); err != nil {
		return nil, err
	}

	accountKey, err := w.am.GetAccountKey(cmd.AccountIndex)
	if err != nil {
		return nil, fmt.Errorf("failed to load account key: %w", err)
	}

	// if partial reclaim exists, ask user to finish the reclaim process first
	lockedBills, err := w.unitLocker.GetUnits(accountKey.PubKey)
	if err != nil {
		return nil, fmt.Errorf("failed to fetch locked units: %w", err)
	}
	lockedReclaimUnits := w.getLockedBillsByReason(lockedBills, unitlock.LockReasonReclaimFees)
	if len(lockedReclaimUnits) > 0 {
		return nil, errors.New("wallet contains unreclaimed fee credit, run the reclaim command before adding fee credit")
	}
	if err := w.verifyLockedBillsTargetPartition(lockedBills, unitlock.LockReasonAddFees); err != nil {
		return nil, err
	}

	// fetch round numbers for timeouts
	moneyRoundNumber, err := w.moneyBackendClient.GetRoundNumber(ctx)
	if err != nil {
		return nil, err
	}
	userPartitionRoundNumber, err := w.userPartitionBackendClient.GetRoundNumber(ctx)
	if err != nil {
		return nil, err
	}

	// check for any pending add fee credit transactions
	addFCStateResponse, err := w.getAddFeeCreditState(ctx, lockedBills, moneyRoundNumber, userPartitionRoundNumber, accountKey)
	if err != nil {
		return nil, fmt.Errorf("failed to find existing add fee credit state: %w", err)
	}
	transferFCs := make([]*wallet.Proof, 0, len(addFCStateResponse))
	addFCs := make([]*wallet.Proof, 0, len(addFCStateResponse))
	for _, fcStateResponse := range addFCStateResponse {
		addFCProof, transferFCProof, err := w.handlePendingAddFeeCredit(ctx, accountKey, fcStateResponse.addFC, fcStateResponse.transferFC)
		if err != nil {
			return nil, err
		}
		if transferFCProof != nil {
			transferFCs = append(transferFCs, transferFCProof)
		}
		if addFCProof != nil {
			addFCs = append(addFCs, addFCProof)
		}
	}

	if len(addFCs) == 0 {
		bills, err := w.getSortedBills(ctx, accountKey)
		if err != nil {
			return nil, err
		}
		// verify at least one bill in wallet
		if len(bills) == 0 {
			return nil, errors.New("wallet does not contain any bills")
		}

		balance, err := w.getBalanceOfUnlockedBillsForFeeCredit(accountKey.PubKey, bills)
		if err != nil {
			return nil, err
		}
		if balance < cmd.Amount {
			return nil, ErrInsufficientBalance
		}

		totalTransferredAmount := uint64(0)
		for totalTransferredAmount < cmd.Amount {
			addFCProof, transferFCProof, transferredAmount, err := w.execAddFeeCredit(ctx, cmd, cmd.Amount-totalTransferredAmount, accountKey, bills)
			if err != nil {
				return nil, err
			}
			totalTransferredAmount += transferredAmount
			transferFCs = append(transferFCs, transferFCProof)
			addFCs = append(addFCs, addFCProof)
		}
		err = w.unlockFCUnits(transferFCs, accountKey)
		if err != nil {
			return nil, err
		}
	}

	return &AddFeeCmdResponse{TransferFC: transferFCs, AddFC: addFCs}, nil
}

// ReclaimFeeCredit reclaims fee credit.
// Reclaimed fee credit is added to the largest bill in wallet.
// Returns closeFC and/or reclaimFC transaction proofs.
func (w *FeeManager) ReclaimFeeCredit(ctx context.Context, cmd ReclaimFeeCmd) (*ReclaimFeeCmdResponse, error) {
	accountKey, err := w.am.GetAccountKey(cmd.AccountIndex)
	if err != nil {
		return nil, fmt.Errorf("failed to load account key: %w", err)
	}
	// if locked bill for add fee credit exists, ask user to finish the add process first
	lockedBills, err := w.unitLocker.GetUnits(accountKey.PubKey)
	if err != nil {
		return nil, fmt.Errorf("failed to fetch locked units: %w", err)
	}
	lockedAddBills := w.getLockedBillsByReason(lockedBills, unitlock.LockReasonAddFees)
	if len(lockedAddBills) > 0 {
		return nil, errors.New("wallet contains unadded fee credit, run the add command before reclaiming fee credit")
	}
	if err := w.verifyLockedBillsTargetPartition(lockedBills, unitlock.LockReasonReclaimFees); err != nil {
		return nil, err
	}

	bills, err := w.getSortedBills(ctx, accountKey)
	if err != nil {
		return nil, err
	}

	// fetch user partition round number for timeouts
	userPartitionRoundNumber, err := w.userPartitionBackendClient.GetRoundNumber(ctx)
	if err != nil {
		return nil, err
	}
	userPartitionTimeout := userPartitionRoundNumber + txTimeoutBlockCount

	closeFCProof, reclaimFCProof, err := w.getReclaimFeeCreditState(ctx, bills, lockedBills, userPartitionRoundNumber, accountKey)
	if err != nil {
		return nil, fmt.Errorf("failed to find existing add fee credit state: %w", err)
	}

	// reclaimFC was successfully confirmed => everything ok
	if reclaimFCProof != nil {
		return &ReclaimFeeCmdResponse{CloseFC: closeFCProof, ReclaimFC: reclaimFCProof}, nil
	}

	// if no existing closeFC found
	if closeFCProof == nil {
		// find any unlocked bill and send closeFC
		closeFCProof, err = w.sendCloseFC(ctx, bills, accountKey, userPartitionTimeout)
		if err != nil {
			return nil, fmt.Errorf("failed to send closeFC: %w", err)
		}
	}

	moneyTimeout, err := w.getMoneyTimeout(ctx)
	if err != nil {
		return nil, err
	}

	var closeFCAttr *transactions.CloseFeeCreditAttributes
	if err := closeFCProof.TxRecord.TransactionOrder.UnmarshalAttributes(&closeFCAttr); err != nil {
		return nil, fmt.Errorf("failed to unmarshal closeFC attributes: %w", err)
	}

	reclaimFC, err := txbuilder.NewReclaimFCTx(w.moneySystemID, closeFCAttr.TargetUnitID, moneyTimeout, closeFCProof, closeFCAttr.TargetUnitBacklink, accountKey)
	if err != nil {
		return nil, fmt.Errorf("failed to create reclaimFC transaction: %w", err)
	}
	lockedUnit, err := w.updateLockedUnitTx(
		accountKey.PubKey,
		closeFCAttr.TargetUnitID,
		unitlock.NewTransaction(reclaimFC),
	)
	if err != nil {
		return nil, fmt.Errorf("failed to update locked unit for reclaim tx: %w", err)
	}

	w.log.InfoContext(ctx, "sending add fee credit transaction")
	reclaimFCProof, err = w.moneyTxPublisher.SendTx(ctx, reclaimFC, accountKey.PubKey)
	if err != nil {
		return nil, fmt.Errorf("failed to send reclaimFC transaction: %w", err)
	}
	if err := w.unitLocker.UnlockUnit(accountKey.PubKey, lockedUnit.UnitID); err != nil {
		return nil, fmt.Errorf("failed to unlock target fee credit bill: %w", err)
	}
	return &ReclaimFeeCmdResponse{CloseFC: closeFCProof, ReclaimFC: reclaimFCProof}, nil
}

// GetFeeCredit returns fee credit bill for given account,
// can return nil if fee credit bill has not been created yet.
func (w *FeeManager) GetFeeCredit(ctx context.Context, cmd GetFeeCreditCmd) (*wallet.Bill, error) {
	accountKey, err := w.am.GetAccountKey(cmd.AccountIndex)
	if err != nil {
		return nil, err
	}
	fcrID := w.userPartFcrIDFn(nil, accountKey.PubKey)
	return w.userPartitionBackendClient.GetFeeCreditBill(ctx, fcrID)
}

func (w *FeeManager) Close() {
	w.moneyTxPublisher.Close()
	w.userPartitionTxPublisher.Close()
	_ = w.unitLocker.Close()
}

func (w *FeeManager) sendTransferFC(ctx context.Context, amount uint64, accountKey *account.AccountKey, fcb *wallet.Bill, bills []*wallet.Bill, timeout, earliestAdditionTime, latestAdditionTime uint64) (proof *wallet.Proof, err error) {
	// find unlocked bill
	targetBill, err := w.getFirstUnlockedBill(accountKey.PubKey, bills)
	if err != nil {
		return nil, err
	}

	// create transferFC
	w.log.InfoContext(ctx, "sending transfer fee credit transaction")
	targetRecordID := w.userPartFcrIDFn(nil, accountKey.PubKey)
	tx, err := txbuilder.NewTransferFCTx(
		util.Min(amount, targetBill.Value),
		targetRecordID,
		fcb.GetLastAddFCTxHash(),
		accountKey,
		w.moneySystemID,
		w.userPartitionSystemID,
		targetBill,
		timeout,
		earliestAdditionTime,
		latestAdditionTime,
	)
	if err != nil {
		return nil, err
	}

	// lock target bill before sending transferFC
	err = w.unitLocker.LockUnit(unitlock.NewLockedUnit(
		accountKey.PubKey,
		targetBill.Id,
		targetBill.TxHash,
		w.userPartitionSystemID,
		unitlock.LockReasonAddFees,
		unitlock.NewTransaction(tx)),
	)
	if err != nil {
		return nil, fmt.Errorf("failed to lock bill: %w", err)
	}
	// send transferFC to money partition
	return w.moneyTxPublisher.SendTx(ctx, tx, accountKey.PubKey)
}

func (w *FeeManager) sendCloseFC(ctx context.Context, bills []*wallet.Bill, accountKey *account.AccountKey, userPartitionTimeout uint64) (*wallet.Proof, error) {
	if len(bills) == 0 {
		return nil, errors.New("wallet must have a source bill to which to add reclaimed fee credits")
	}
	// find unlocked bill
	targetBill, err := w.getFirstUnlockedBill(accountKey.PubKey, bills)
	if err != nil {
		return nil, err
	}
	fcrID := w.userPartFcrIDFn(nil, accountKey.PubKey)
	fcb, err := w.userPartitionBackendClient.GetFeeCreditBill(ctx, fcrID)
	if err != nil {
		return nil, err
	}
	if fcb.GetValue() < MinimumFeeAmount {
		return nil, ErrMinimumFeeAmount
	}
	// send closeFC tx to user partition
	w.log.InfoContext(ctx, "sending close fee credit transaction")
	tx, err := txbuilder.NewCloseFCTx(w.userPartitionSystemID, fcb.GetID(), userPartitionTimeout, fcb.Value, targetBill.Id, targetBill.TxHash, accountKey)
	if err != nil {
		return nil, err
	}
	// lock target bill before sending closeFC
	err = w.unitLocker.LockUnit(unitlock.NewLockedUnit(
		accountKey.PubKey,
		targetBill.Id,
		targetBill.TxHash,
		w.userPartitionSystemID,
		unitlock.LockReasonReclaimFees,
		unitlock.NewTransaction(tx),
	))
	if err != nil {
		return nil, fmt.Errorf("locking target bill: %w", err)
	}
	closeFCProof, err := w.userPartitionTxPublisher.SendTx(ctx, tx, accountKey.PubKey)
	if err != nil {
		return nil, err
	}
	return closeFCProof, nil
}

func (w *FeeManager) getSortedBills(ctx context.Context, k *account.AccountKey) ([]*wallet.Bill, error) {
	bills, err := w.moneyBackendClient.GetBills(ctx, k.PubKey)
	if err != nil {
		return nil, err
	}
	sort.Slice(bills, func(i, j int) bool {
		return bills[i].Value > bills[j].Value
	})
	return bills, nil
}

func (w *FeeManager) getMoneyTimeout(ctx context.Context) (uint64, error) {
	moneyRoundNumber, err := w.moneyBackendClient.GetRoundNumber(ctx)
	if err != nil {
		return 0, err
	}
	return moneyRoundNumber + txTimeoutBlockCount, nil
}

func (w *FeeManager) handlePendingAddFeeCredit(ctx context.Context, accountKey *account.AccountKey, addFC *wallet.Proof, transferFC *wallet.Proof) (*wallet.Proof, *wallet.Proof, error) {
	// addFC was successfully confirmed => everything ok
	if addFC != nil {
		return addFC, transferFC, nil
	}
	if transferFC != nil {
		// update userPartitionTimeout as it may have taken a while to confirm transferFC
		userPartitionRoundNumber, err := w.userPartitionBackendClient.GetRoundNumber(ctx)
		if err != nil {
			return nil, nil, err
		}
		userPartitionTimeout := userPartitionRoundNumber + txTimeoutBlockCount
		// create addFC transaction
		fcrID := w.userPartFcrIDFn(nil, accountKey.PubKey)
		addFCTx, err := txbuilder.NewAddFCTx(fcrID, transferFC, accountKey, w.userPartitionSystemID, userPartitionTimeout)
		if err != nil {
			return nil, nil, fmt.Errorf("failed to create addFC transaction: %w", err)
		}
		lockedUnit, err := w.updateLockedUnitTx(
			accountKey.PubKey,
			transferFC.TxRecord.TransactionOrder.UnitID(),
			unitlock.NewTransaction(addFCTx),
		)
		if err != nil {
			return nil, nil, fmt.Errorf("failed to update locked unit for addFC tx: %w", err)
		}

		w.log.InfoContext(ctx, "sending add fee credit transaction")
		addFCProof, err := w.userPartitionTxPublisher.SendTx(ctx, addFCTx, accountKey.PubKey)
		if err != nil {
			return nil, nil, fmt.Errorf("failed to send addFC transaction: %w", err)
		}
		if err := w.unitLocker.UnlockUnit(accountKey.PubKey, lockedUnit.UnitID); err != nil {
			return nil, nil, fmt.Errorf("failed to unlock target fee credit bill: %w", err)
		}
		return addFCProof, transferFC, nil
	}
	return nil, nil, nil
}

func (w *FeeManager) execAddFeeCredit(ctx context.Context, cmd AddFeeCmd, amount uint64, accountKey *account.AccountKey, bills []*wallet.Bill) (*wallet.Proof, *wallet.Proof, uint64, error) {
	// fetch fee credit bill
	fcb, err := w.GetFeeCredit(ctx, GetFeeCreditCmd{AccountIndex: cmd.AccountIndex})
	if err != nil {
		return nil, nil, 0, err
	}

	// fetch round numbers for timeouts
	moneyRoundNumber, err := w.moneyBackendClient.GetRoundNumber(ctx)
	if err != nil {
		return nil, nil, 0, err
	}
	userPartitionRoundNumber, err := w.userPartitionBackendClient.GetRoundNumber(ctx)
	if err != nil {
		return nil, nil, 0, err
	}
	moneyTimeout := moneyRoundNumber + txTimeoutBlockCount
	latestAdditionTime := userPartitionRoundNumber + transferFCLatestAdditionTime

	// find any unlocked bill and send transferFC
	transferFCProof, err := w.sendTransferFC(ctx, amount, accountKey, fcb, bills, moneyTimeout, userPartitionRoundNumber, latestAdditionTime)
	if err != nil {
		return nil, nil, 0, fmt.Errorf("failed to send transferFC: %w", err)
	}
	transferFCAttr := &transactions.TransferFeeCreditAttributes{}
	if err := transferFCProof.TxRecord.TransactionOrder.UnmarshalAttributes(transferFCAttr); err != nil {
		return nil, nil, 0, fmt.Errorf("failed to unmarshal transferFC attributes: %w", err)
	}

	// update userPartitionTimeout as it may have taken a while to confirm transferFC
	userPartitionRoundNumber, err = w.userPartitionBackendClient.GetRoundNumber(ctx)
	if err != nil {
		return nil, nil, 0, err
	}
	userPartitionTimeout := userPartitionRoundNumber + txTimeoutBlockCount
	// create addFC transaction
	fcrID := w.userPartFcrIDFn(nil, accountKey.PubKey)
	addFCTx, err := txbuilder.NewAddFCTx(fcrID, transferFCProof, accountKey, w.userPartitionSystemID, userPartitionTimeout)
	if err != nil {
		return nil, nil, 0, fmt.Errorf("failed to create addFC transaction: %w", err)
	}
	_, err = w.updateLockedUnitTx(
		accountKey.PubKey,
		transferFCProof.TxRecord.TransactionOrder.UnitID(),
		unitlock.NewTransaction(addFCTx),
	)
	if err != nil {
		return nil, nil, 0, fmt.Errorf("failed to update locked unit for addFC tx: %w", err)
	}

	w.log.InfoContext(ctx, "sending add fee credit transaction")
	addFCProof, err := w.userPartitionTxPublisher.SendTx(ctx, addFCTx, accountKey.PubKey)
	if err != nil {
		return nil, nil, 0, fmt.Errorf("failed to send addFC transaction: %w", err)
	}
	return addFCProof, transferFCProof, transferFCAttr.Amount, nil
}

func (w *FeeManager) getAddFeeCreditState(ctx context.Context, lockedBills []*unitlock.LockedUnit, moneyRoundNumber uint64, userPartitionRoundNumber uint64, accountKey *account.AccountKey) ([]*addFCStateResponse, error) {
	response := make([]*addFCStateResponse, 0, len(lockedBills))
	lockedFeeBills := w.getLockedBillsByReason(lockedBills, unitlock.LockReasonAddFees)
	for _, lockedFeeBill := range lockedFeeBills {
		stateResponse := &addFCStateResponse{lockedUnit: lockedFeeBill}
		if lockedFeeBill.Transactions[0].TxOrder.PayloadType() == transactions.PayloadTypeTransferFeeCredit {
			transferFCProof, err := w.handleLockedTransferFC(ctx, lockedFeeBill, moneyRoundNumber, accountKey)
			if err != nil {
				return nil, err
			}
			stateResponse.transferFC = transferFCProof
		} else if lockedFeeBill.Transactions[0].TxOrder.PayloadType() == transactions.PayloadTypeAddFeeCredit {
			transferFCProof, addFCProof, err := w.handleLockedAddFC(ctx, lockedFeeBill, userPartitionRoundNumber, accountKey)
			if err != nil {
				return nil, err
			}
			stateResponse.addFC = addFCProof
			stateResponse.transferFC = transferFCProof
		} else {
			return nil, fmt.Errorf("found locked bill for creating fee credit but with invalid tx payload type '%s'", lockedFeeBill.Transactions[0].TxOrder.PayloadType())
		}
		response = append(response, stateResponse)
	}
	return response, nil
}

func (w *FeeManager) getReclaimFeeCreditState(ctx context.Context, bills []*wallet.Bill, lockedBills []*unitlock.LockedUnit, userPartitionRoundNumber uint64, accountKey *account.AccountKey) (*wallet.Proof, *wallet.Proof, error) {
	var closeFCProof *wallet.Proof
	var reclaimFCProof *wallet.Proof
	var err error
	lockedFeeBill := w.getFirstLockedBillByReason(lockedBills, unitlock.LockReasonReclaimFees)
	if lockedFeeBill != nil {
		if lockedFeeBill.Transactions[0].TxOrder.PayloadType() == transactions.PayloadTypeCloseFeeCredit {
			closeFCProof, err = w.handleLockedCloseFC(ctx, lockedFeeBill, userPartitionRoundNumber, accountKey)
			if err != nil {
				return nil, nil, err
			}
		} else if lockedFeeBill.Transactions[0].TxOrder.PayloadType() == transactions.PayloadTypeReclaimFeeCredit {
			closeFCProof, reclaimFCProof, err = w.handleLockedReclaimFC(ctx, bills, lockedFeeBill, userPartitionRoundNumber, accountKey)
			if err != nil {
				return nil, nil, err
			}
		} else {
			return nil, nil, fmt.Errorf("found locked bill for reclaiming fee credit but with invalid tx payload type '%s'", lockedFeeBill.Transactions[0].TxOrder.PayloadType())
		}
	}
	return closeFCProof, reclaimFCProof, nil
}

func (w *FeeManager) updateLockedUnitTx(accountID, unitID []byte, unit *unitlock.Transaction) (*unitlock.LockedUnit, error) {
	lockedBill, err := w.unitLocker.GetUnit(accountID, unitID)
	if err != nil {
		return nil, fmt.Errorf("failed to load locked bill: %w", err)
	}
	if lockedBill == nil {
		return nil, fmt.Errorf("locked bill cannot be nil: %w", err)
	}
	lockedBill.Transactions = []*unitlock.Transaction{unit}
	err = w.unitLocker.LockUnit(lockedBill)
	if err != nil {
		return nil, fmt.Errorf("failed to update locked bill: %w", err)
	}
	return lockedBill, nil
}

// handleLockedTransferFC handles the locked transferFC unit, it either
// 1. returns proof for currently pending transferFC if confirmed
// 2. re-sends transferFC if not yet timed out (alternatively could return error, ask user to wait)
// 3. returns error if transferFC timed out
func (w *FeeManager) handleLockedTransferFC(ctx context.Context, lockedFeeBill *unitlock.LockedUnit, moneyRoundNumber uint64, accountKey *account.AccountKey) (*wallet.Proof, error) {
	proof, err := w.moneyBackendClient.GetTxProof(ctx, lockedFeeBill.UnitID, lockedFeeBill.Transactions[0].TxHash)
	if err != nil {
		return nil, fmt.Errorf("failed to fetch transferFC proof: %w", err)
	}
	// if we have proof => tx was confirmed
	if proof != nil {
		w.log.InfoContext(ctx, "found proof for pending transferFC")
		return proof, nil
	} else {
		// if no proof => tx either failed or still pending
		if moneyRoundNumber < lockedFeeBill.Transactions[0].TxOrder.Timeout() {
			w.log.InfoContext(ctx, "re-broadcasting transferFC")
			tx, err := w.moneyTxPublisher.SendTx(ctx, lockedFeeBill.Transactions[0].TxOrder, accountKey.PubKey)
			if err != nil {
				return nil, fmt.Errorf("failed to re-broadcast transferFC: %w", err)
			}
			return tx, err
		} else {
			w.log.InfoContext(ctx, "transferFC not confirmed in time, unlocking transferFC unit")
			if err := w.unitLocker.UnlockUnit(accountKey.PubKey, lockedFeeBill.UnitID); err != nil {
				return nil, fmt.Errorf("failed to unlock transferFC bill: %w", err)
			}
			return nil, nil
		}
	}
}

// handleLockedAddFC handles the locked addFC unit, it either
// 1. returns proof for currently pending addFC if confirmed
// 2. re-sends addFC if addFC is not yet timed out (alternatively could return error, ask user to wait)
// 3. returns transferFC proof if addFC is timed out but target bill still usable
// 4. returns error if addFC timed out and target bill is no longer usable
func (w *FeeManager) handleLockedAddFC(ctx context.Context, lockedFeeBill *unitlock.LockedUnit, userPartitionRoundNumber uint64, accountKey *account.AccountKey) (*wallet.Proof, *wallet.Proof, error) {
	// if we're waiting on addFC check if the tx has already been confirmed or failed
	proof, err := w.userPartitionBackendClient.GetTxProof(ctx, lockedFeeBill.UnitID, lockedFeeBill.Transactions[0].TxHash)
	if err != nil {
		return nil, nil, fmt.Errorf("failed to fetch addFC proof: %w", err)
	}
	// if we have proof => tx was confirmed
	if proof != nil {
		if err := w.unitLocker.UnlockUnit(accountKey.PubKey, lockedFeeBill.UnitID); err != nil {
			return nil, nil, fmt.Errorf("failed to unlock addFC bill after finding confirmed addFC: %w", err)
		}
		return nil, proof, nil
	} else {
		// if no proof => tx either failed or still pending
		if userPartitionRoundNumber < lockedFeeBill.Transactions[0].TxOrder.Timeout() {
			w.log.InfoContext(ctx, "re-broadcasting addFC")
			addFCProof, err := w.userPartitionTxPublisher.SendTx(ctx, lockedFeeBill.Transactions[0].TxOrder, accountKey.PubKey)
			if err != nil {
				return nil, nil, fmt.Errorf("failed to re-broadcast addFC: %w", err)
			}
			if err := w.unitLocker.UnlockUnit(accountKey.PubKey, lockedFeeBill.UnitID); err != nil {
				return nil, nil, fmt.Errorf("failed to unlock addFC bill after re-sending and confirming addFC: %w", err)
			}
			return nil, addFCProof, nil
		} else {
			// check if locked bill still usable
			// if yes => create new addFC
			// if not => log money lost error
			transferFCAttr, addFCAttr, err := w.unmarshalTransferFC(lockedFeeBill)
			if err != nil {
				return nil, nil, err
			}
			if userPartitionRoundNumber < transferFCAttr.LatestAdditionTime {
				w.log.InfoContext(ctx, "addFC timed out, but transferFC still usable, sending new addFC transaction")
				return &wallet.Proof{
					TxRecord: addFCAttr.FeeCreditTransfer,
					TxProof:  addFCAttr.FeeCreditTransferProof,
				}, nil, nil
			} else {
				if err := w.unitLocker.UnlockUnit(accountKey.PubKey, lockedFeeBill.UnitID); err != nil {
					return nil, nil, fmt.Errorf("failed to unlock target fee credit bill: %w", err)
				}
				return nil, nil, errors.New("transferFC latestAdditionTime exceeded, locked fee credit is no longer usable")
			}
		}
	}
}

// handleLockedCloseFC handles the locked closeFC unit, it either
// 1. returns proof for currently pending closeFC if confirmed
// 2. re-sends closeFC if not yet timed out (alternatively could return error, ask user to wait)
// 3. returns error if closeFC timed out
func (w *FeeManager) handleLockedCloseFC(ctx context.Context, lockedFeeBill *unitlock.LockedUnit, partitionRoundNumber uint64, accountKey *account.AccountKey) (*wallet.Proof, error) {
	proof, err := w.userPartitionBackendClient.GetTxProof(ctx, lockedFeeBill.UnitID, lockedFeeBill.Transactions[0].TxHash)
	if err != nil {
		return nil, fmt.Errorf("failed to fetch closeFC proof: %w", err)
	}
	// if we have proof => tx was confirmed
	if proof != nil {
		w.log.InfoContext(ctx, "found proof for pending closeFC")
		return proof, nil
	} else {
		// if no proof => tx either failed or still pending
		if partitionRoundNumber < lockedFeeBill.Transactions[0].TxOrder.Timeout() {
			w.log.InfoContext(ctx, "re-broadcasting closeFC")
			tx, err := w.userPartitionTxPublisher.SendTx(ctx, lockedFeeBill.Transactions[0].TxOrder, accountKey.PubKey)
			if err != nil {
				return nil, fmt.Errorf("failed to re-broadcast closeFC: %w", err)
			}
			return tx, err
		} else {
			w.log.InfoContext(ctx, "closeFC not confirmed in time, unlocking closeFC unit")
			if err := w.unitLocker.UnlockUnit(accountKey.PubKey, lockedFeeBill.UnitID); err != nil {
				return nil, fmt.Errorf("failed to unlock closeFC unit: %w", err)
			}
			return nil, nil
		}
	}
}

// handleLockedReclaimFC handles the locked reclaimFC unit, it either
// 1. returns proof for currently pending reclaimFC if reclaimFC is confirmed
// 2. re-sends reclaimFC if reclaimFC is not yet timed out (alternatively could return error, ask user to wait)
// 3. returns closeFC proof if reclaimFC is timed out but target bill still usable
// 4. returns error if reclaimFC timed out and target bill is no longer usable
func (w *FeeManager) handleLockedReclaimFC(ctx context.Context, bills []*wallet.Bill, lockedFeeBill *unitlock.LockedUnit, moneyRoundNumber uint64, accountKey *account.AccountKey) (*wallet.Proof, *wallet.Proof, error) {
	// if we're waiting on reclaimFC check if the tx has already been confirmed or failed
	proof, err := w.moneyBackendClient.GetTxProof(ctx, lockedFeeBill.UnitID, lockedFeeBill.Transactions[0].TxHash)
	if err != nil {
		return nil, nil, fmt.Errorf("failed to fetch reclaimFC proof: %w", err)
	}
	if proof != nil {
		// if we have proof => tx was confirmed
		if err := w.unitLocker.UnlockUnit(accountKey.PubKey, lockedFeeBill.UnitID); err != nil {
			return nil, nil, fmt.Errorf("failed to unlock reclaimFC bill after finding confirmed reclaimFC: %w", err)
		}
		return nil, proof, nil
	} else {
		// if no proof => tx either failed or still pending
		if moneyRoundNumber < lockedFeeBill.Transactions[0].TxOrder.Timeout() {
			w.log.InfoContext(ctx, "re-sending reclaimFC")
			reclaimFCProof, err := w.moneyTxPublisher.SendTx(ctx, lockedFeeBill.Transactions[0].TxOrder, accountKey.PubKey)
			if err != nil {
				return nil, nil, fmt.Errorf("failed to re-broadcast reclaimFC: %w", err)
			}
			if err := w.unitLocker.UnlockUnit(accountKey.PubKey, lockedFeeBill.UnitID); err != nil {
				return nil, nil, fmt.Errorf("failed to unlock reclaimFC bill after re-sending and confirming reclaimFC: %w", err)
			}
			return nil, reclaimFCProof, nil
		} else {
			// check if locked bill still usable
			// if yes => create new reclaimFC
			// if not => log money lost error
			if targetUnit := w.getBillByIdAndHash(bills, lockedFeeBill.UnitID, lockedFeeBill.TxHash); targetUnit != nil {
				w.log.InfoContext(ctx, "reclaimFC timed out, but locked unit still usable, sending new reclaimFC transaction")
				reclaimFCAttr := &transactions.ReclaimFeeCreditAttributes{}
				if err := lockedFeeBill.Transactions[0].TxOrder.UnmarshalAttributes(reclaimFCAttr); err != nil {
					return nil, nil, fmt.Errorf("failed to unmarshal reclaimFC attributes: %w", err)
				}
				return &wallet.Proof{
					TxRecord: reclaimFCAttr.CloseFeeCreditTransfer,
					TxProof:  reclaimFCAttr.CloseFeeCreditProof,
				}, nil, nil
			} else {
				if err := w.unitLocker.UnlockUnit(accountKey.PubKey, lockedFeeBill.UnitID); err != nil {
					return nil, nil, fmt.Errorf("failed to unlock target fee credit bill: %w", err)
				}
				return nil, nil, errors.New("reclaimFC target unit is no longer usable")
			}
		}
	}
}

func (w *FeeManager) getBillByIdAndHash(bills []*wallet.Bill, unitID []byte, txHash []byte) *wallet.Bill {
	for _, b := range bills {
		if bytes.Equal(b.Id, unitID) && bytes.Equal(b.TxHash, txHash) {
			return b
		}
	}
	return nil
}

func (w *FeeManager) getFirstLockedBillByReason(lockedBills []*unitlock.LockedUnit, reason unitlock.LockReason) *unitlock.LockedUnit {
	for _, lockedBill := range lockedBills {
		if lockedBill.LockReason == reason {
			return lockedBill
		}
	}
	return nil
}

<<<<<<< HEAD
func (w *FeeManager) verifyLockedBillsTargetPartition(lockedBills []*unitlock.LockedUnit, reason unitlock.LockReason) error {
	for _, lockedBill := range lockedBills {
		if lockedBill.LockReason == reason && !bytes.Equal(lockedBill.SystemID, w.userPartitionSystemID) {
			return fmt.Errorf("%w: lockedBillSystemID=%X, providedSystemID=%X",
				ErrLockedBillWrongPartition, lockedBill.SystemID, w.userPartitionSystemID)
		}
	}
	return nil
=======
func (w *FeeManager) getLockedBillsByReason(lockedBills []*unitlock.LockedUnit, reason unitlock.LockReason) []*unitlock.LockedUnit {
	filteredLockedBills := make([]*unitlock.LockedUnit, 0, len(lockedBills))
	for _, lockedBill := range lockedBills {
		if lockedBill.LockReason == reason {
			filteredLockedBills = append(filteredLockedBills, lockedBill)
		}
	}
	return filteredLockedBills
}

func (w *FeeManager) getBalanceOfUnlockedBillsForFeeCredit(accountID []byte, bills []*wallet.Bill) (uint64, error) {
	balance := uint64(0)
	for _, b := range bills {
		if b.Value >= MinimumFeeAmount {
			unit, err := w.unitLocker.GetUnit(accountID, b.GetID())
			if err != nil {
				return 0, err
			}
			if unit == nil {
				balance += b.Value
			}
		}
	}
	return balance, nil
>>>>>>> 95719c66
}

func (w *FeeManager) getFirstUnlockedBill(accountID []byte, bills []*wallet.Bill) (*wallet.Bill, error) {
	for _, b := range bills {
		unit, err := w.unitLocker.GetUnit(accountID, b.GetID())
		if err != nil {
			return nil, err
		}
		if unit == nil {
			return b, nil
		}
	}
	return nil, errors.New("wallet does not contain any unlocked bills")
}

func (w *FeeManager) unlockFCUnits(addFCs []*wallet.Proof, accountKey *account.AccountKey) error {
	for _, addFC := range addFCs {
		if err := w.unitLocker.UnlockUnit(accountKey.PubKey, addFC.TxRecord.TransactionOrder.UnitID()); err != nil {
			return fmt.Errorf("failed to unlock target fee credit bill: %w", err)
		}
	}
	return nil
}

func (w *FeeManager) unmarshalTransferFC(lockedFeeBill *unitlock.LockedUnit) (*transactions.TransferFeeCreditAttributes, *transactions.AddFeeCreditAttributes, error) {
	addFCAttr := &transactions.AddFeeCreditAttributes{}
	if err := lockedFeeBill.Transactions[0].TxOrder.UnmarshalAttributes(addFCAttr); err != nil {
		return nil, nil, fmt.Errorf("failed to unmarshal addFC attributes: %w", err)
	}
	transferFCAttr := &transactions.TransferFeeCreditAttributes{}
	if err := addFCAttr.FeeCreditTransfer.TransactionOrder.UnmarshalAttributes(transferFCAttr); err != nil {
		return nil, nil, fmt.Errorf("failed to unmarshal transferFC attributes: %w", err)
	}
	return transferFCAttr, addFCAttr, nil
}

func (c AddFeeCmd) isValid() error {
	if c.Amount < MinimumFeeAmount {
		return ErrMinimumFeeAmount
	}
	return nil
}<|MERGE_RESOLUTION|>--- conflicted
+++ resolved
@@ -24,13 +24,9 @@
 )
 
 var (
-<<<<<<< HEAD
 	ErrMinimumFeeAmount         = errors.New("insufficient fee amount")
+	ErrInsufficientBalance      = errors.New("insufficient balance for transaction")
 	ErrLockedBillWrongPartition = errors.New("locked bill for wrong partition")
-=======
-	ErrMinimumFeeAmount    = errors.New("insufficient fee amount")
-	ErrInsufficientBalance = errors.New("insufficient balance for transaction")
->>>>>>> 95719c66
 )
 
 type (
@@ -798,7 +794,6 @@
 	return nil
 }
 
-<<<<<<< HEAD
 func (w *FeeManager) verifyLockedBillsTargetPartition(lockedBills []*unitlock.LockedUnit, reason unitlock.LockReason) error {
 	for _, lockedBill := range lockedBills {
 		if lockedBill.LockReason == reason && !bytes.Equal(lockedBill.SystemID, w.userPartitionSystemID) {
@@ -807,7 +802,8 @@
 		}
 	}
 	return nil
-=======
+}
+
 func (w *FeeManager) getLockedBillsByReason(lockedBills []*unitlock.LockedUnit, reason unitlock.LockReason) []*unitlock.LockedUnit {
 	filteredLockedBills := make([]*unitlock.LockedUnit, 0, len(lockedBills))
 	for _, lockedBill := range lockedBills {
@@ -832,7 +828,6 @@
 		}
 	}
 	return balance, nil
->>>>>>> 95719c66
 }
 
 func (w *FeeManager) getFirstUnlockedBill(accountID []byte, bills []*wallet.Bill) (*wallet.Bill, error) {
