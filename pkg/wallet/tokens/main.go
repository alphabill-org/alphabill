package tokens

import (
	"bytes"
	"context"
	"errors"
	"fmt"
	"math"
	"net/url"
	"strings"

	"github.com/alphabill-org/alphabill/internal/txsystem/tokens"
	"github.com/alphabill-org/alphabill/internal/types"
	"github.com/alphabill-org/alphabill/internal/util"
	"github.com/alphabill-org/alphabill/pkg/wallet"
	"github.com/alphabill-org/alphabill/pkg/wallet/account"
	"github.com/alphabill-org/alphabill/pkg/wallet/fees"
	"github.com/alphabill-org/alphabill/pkg/wallet/log"
	"github.com/alphabill-org/alphabill/pkg/wallet/money/tx_builder"
	"github.com/alphabill-org/alphabill/pkg/wallet/tokens/backend"
	"github.com/alphabill-org/alphabill/pkg/wallet/tokens/client"
	"github.com/fxamacker/cbor/v2"
)

const (
	uriMaxSize  = 4 * 1024
	dataMaxSize = 64 * 1024
	nameMaxSize = 256
)

var (
	errInvalidURILength  = fmt.Errorf("URI exceeds the maximum allowed size of %v bytes", uriMaxSize)
	errInvalidDataLength = fmt.Errorf("data exceeds the maximum allowed size of %v bytes", dataMaxSize)
	errInvalidNameLength = fmt.Errorf("name exceeds the maximum allowed size of %v bytes", nameMaxSize)

	ErrNoFeeCredit           = errors.New("no fee credit in token wallet")
	ErrInsufficientFeeCredit = errors.New("insufficient fee credit balance for transaction(s)")
)

type (
	Wallet struct {
		systemID   []byte
		am         account.Manager
		backend    TokenBackend
		confirmTx  bool
		feeManager *fees.FeeManager
	}

	TokenBackend interface {
		GetToken(ctx context.Context, id backend.TokenID) (*backend.TokenUnit, error)
		GetTokens(ctx context.Context, kind backend.Kind, owner wallet.PubKey, offset string, limit int) ([]*backend.TokenUnit, string, error)
		GetTokenTypes(ctx context.Context, kind backend.Kind, creator wallet.PubKey, offset string, limit int) ([]*backend.TokenUnitType, string, error)
		GetTypeHierarchy(ctx context.Context, id backend.TokenTypeID) ([]*backend.TokenUnitType, error)
		GetRoundNumber(ctx context.Context) (uint64, error)
		PostTransactions(ctx context.Context, pubKey wallet.PubKey, txs *wallet.Transactions) error
		GetTxProof(ctx context.Context, unitID wallet.UnitID, txHash wallet.TxHash) (*wallet.Proof, error)
		GetFeeCreditBill(ctx context.Context, unitID wallet.UnitID) (*wallet.Bill, error)
	}

	MoneyDataProvider interface {
		SystemID() []byte
		fees.TxPublisher
	}
)

func New(systemID []byte, backendUrl string, am account.Manager, confirmTx bool, feeManager *fees.FeeManager) (*Wallet, error) {
	if !strings.HasPrefix(backendUrl, "http://") && !strings.HasPrefix(backendUrl, "https://") {
		backendUrl = "http://" + backendUrl
	}
	addr, err := url.Parse(backendUrl)
	if err != nil {
		return nil, err
	}
	return &Wallet{
		systemID:   systemID,
		am:         am,
		backend:    client.New(*addr),
		confirmTx:  confirmTx,
		feeManager: feeManager,
	}, nil
}

func (w *Wallet) Shutdown() {
	w.am.Close()
}

func (w *Wallet) GetAccountManager() account.Manager {
	return w.am
}

func (w *Wallet) NewFungibleType(ctx context.Context, accNr uint64, attrs CreateFungibleTokenTypeAttributes, typeId backend.TokenTypeID, subtypePredicateArgs []*PredicateInput) (backend.TokenTypeID, error) {
	log.Info("Creating new fungible token type")
	if attrs.ParentTypeId != nil && !bytes.Equal(attrs.ParentTypeId, backend.NoParent) {
		parentType, err := w.GetTokenType(ctx, attrs.ParentTypeId)
		if err != nil {
			return nil, fmt.Errorf("failed to get parent type: %w", err)
		}
		if parentType.DecimalPlaces != attrs.DecimalPlaces {
			return nil, fmt.Errorf("parent type requires %d decimal places, got %d", parentType.DecimalPlaces, attrs.DecimalPlaces)
		}
	}
	return w.newType(ctx, accNr, tokens.PayloadTypeCreateFungibleTokenType, attrs.toCBOR(), typeId, subtypePredicateArgs)
}

func (w *Wallet) NewNonFungibleType(ctx context.Context, accNr uint64, attrs CreateNonFungibleTokenTypeAttributes, typeId backend.TokenTypeID, subtypePredicateArgs []*PredicateInput) (backend.TokenTypeID, error) {
	log.Info("Creating new NFT type")
	return w.newType(ctx, accNr, tokens.PayloadTypeCreateNFTType, attrs.toCBOR(), typeId, subtypePredicateArgs)
}

func (w *Wallet) NewFungibleToken(ctx context.Context, accNr uint64, typeId backend.TokenTypeID, amount uint64, bearerPredicate wallet.Predicate, mintPredicateArgs []*PredicateInput) (backend.TokenID, error) {
	log.Info("Creating new fungible token")
	attrs := &tokens.MintFungibleTokenAttributes{
		Bearer:                           bearerPredicate,
		TypeID:                           typeId,
		Value:                            amount,
		TokenCreationPredicateSignatures: nil,
	}
	return w.newToken(ctx, accNr, tokens.PayloadTypeMintFungibleToken, attrs, nil, mintPredicateArgs)
}

func (w *Wallet) NewNFT(ctx context.Context, accNr uint64, attrs MintNonFungibleTokenAttributes, tokenId backend.TokenID, mintPredicateArgs []*PredicateInput) (backend.TokenID, error) {
	log.Info("Creating new NFT")
	if len(attrs.Name) > nameMaxSize {
		return nil, errInvalidNameLength
	}
	if len(attrs.Uri) > uriMaxSize {
		return nil, errInvalidURILength
	}
	if attrs.Uri != "" && !util.IsValidURI(attrs.Uri) {
		return nil, fmt.Errorf("URI '%s' is invalid", attrs.Uri)
	}
	if len(attrs.Data) > dataMaxSize {
		return nil, errInvalidDataLength
	}
	return w.newToken(ctx, accNr, tokens.PayloadTypeMintNFT, attrs.toCBOR(), tokenId, mintPredicateArgs)
}

func (w *Wallet) ListTokenTypes(ctx context.Context, accountNumber uint64, kind backend.Kind) ([]*backend.TokenUnitType, error) {
	keys, err := w.getAccounts(accountNumber)
	if err != nil {
		return nil, err
	}
	allTokenTypes := make([]*backend.TokenUnitType, 0)
	fetchForPubKey := func(pubKey []byte) ([]*backend.TokenUnitType, error) {
		allTokenTypesForKey := make([]*backend.TokenUnitType, 0)
		var types []*backend.TokenUnitType
		offset := ""
		var err error
		for {
			types, offset, err = w.backend.GetTokenTypes(ctx, kind, pubKey, offset, 0)
			if err != nil {
				return nil, err
			}
			allTokenTypesForKey = append(allTokenTypesForKey, types...)
			if offset == "" {
				break
			}
		}
		return allTokenTypesForKey, nil
	}

	for _, key := range keys {
		types, err := fetchForPubKey(key.PubKey)
		if err != nil {
			return nil, err
		}
		allTokenTypes = append(allTokenTypes, types...)
	}

	return allTokenTypes, nil
}

// GetTokenType returns non-nil TokenUnitType or error if not found or other issues
func (w *Wallet) GetTokenType(ctx context.Context, typeId backend.TokenTypeID) (*backend.TokenUnitType, error) {
	types, err := w.backend.GetTypeHierarchy(ctx, typeId)
	if err != nil {
		return nil, err
	}
	for i := range types {
		if bytes.Equal(types[i].ID, typeId) {
			return types[i], nil
		}
	}
	return nil, fmt.Errorf("token type %X not found", typeId)
}

// ListTokens specify accountNumber=0 to list tokens from all accounts
func (w *Wallet) ListTokens(ctx context.Context, kind backend.Kind, accountNumber uint64) (map[uint64][]*backend.TokenUnit, error) {
	keys, err := w.getAccounts(accountNumber)
	if err != nil {
		return nil, err
	}

	// account number -> list of its tokens
	allTokensByAccountNumber := make(map[uint64][]*backend.TokenUnit, len(keys))
	for _, key := range keys {
		ts, err := w.getTokens(ctx, kind, key.PubKey)
		if err != nil {
			return nil, err
		}
		allTokensByAccountNumber[key.idx+1] = ts
	}

	return allTokensByAccountNumber, nil
}

type accountKey struct {
	*account.AccountKey
	idx uint64
}

func (w *Wallet) getAccounts(accountNumber uint64) ([]*accountKey, error) {
	if accountNumber > AllAccounts {
		key, err := w.am.GetAccountKey(accountNumber - 1)
		if err != nil {
			return nil, err
		}
		return []*accountKey{{AccountKey: key, idx: accountNumber - 1}}, nil
	}
	keys, err := w.am.GetAccountKeys()
	if err != nil {
		return nil, err
	}
	wrappers := make([]*accountKey, len(keys))
	for i := range keys {
		wrappers[i] = &accountKey{AccountKey: keys[i], idx: uint64(i)}
	}
	return wrappers, nil
}

func (w *Wallet) getTokens(ctx context.Context, kind backend.Kind, pubKey wallet.PubKey) ([]*backend.TokenUnit, error) {
	allTokens := make([]*backend.TokenUnit, 0)
	var ts []*backend.TokenUnit
	offset := ""
	var err error
	for {
		ts, offset, err = w.backend.GetTokens(ctx, kind, pubKey, offset, 0)
		if err != nil {
			return nil, err
		}
		allTokens = append(allTokens, ts...)
		if offset == "" {
			break
		}
	}
	return allTokens, nil
}

func (w *Wallet) GetToken(ctx context.Context, owner wallet.PubKey, kind backend.Kind, tokenId backend.TokenID) (*backend.TokenUnit, error) {
	token, err := w.backend.GetToken(ctx, tokenId)
	if err != nil {
		return nil, fmt.Errorf("error fetching token %X: %w", tokenId, err)
	}
	return token, nil
}

func (w *Wallet) TransferNFT(ctx context.Context, accountNumber uint64, tokenId backend.TokenID, receiverPubKey wallet.PubKey, invariantPredicateArgs []*PredicateInput) error {
	key, err := w.am.GetAccountKey(accountNumber - 1)
	if err != nil {
		return err
	}
	err = w.ensureFeeCredit(ctx, key, 1)
	if err != nil {
		return err
	}
	token, err := w.GetToken(ctx, key.PubKey, backend.NonFungible, tokenId)
	if err != nil {
		return err
	}
	attrs := newNonFungibleTransferTxAttrs(token, receiverPubKey)
	sub, err := w.prepareTxSubmission(ctx, tokens.PayloadTypeTransferNFT, attrs, wallet.UnitID(tokenId), key, w.GetRoundNumber, func(tx *types.TransactionOrder) error {
		signatures, err := preparePredicateSignatures(w.am, invariantPredicateArgs, tx, attrs)
		if err != nil {
			return err
		}
		attrs.SetInvariantPredicateSignatures(signatures)
		tx.Payload.Attributes, err = cbor.Marshal(attrs)
		return err
	})
	if err != nil {
		return err
	}
	return sub.ToBatch(w.backend, key.PubKey).SendTx(ctx, w.confirmTx)
}

func (w *Wallet) SendFungible(ctx context.Context, accountNumber uint64, typeId backend.TokenTypeID, targetAmount uint64, receiverPubKey []byte, invariantPredicateArgs []*PredicateInput) error {
	if targetAmount == 0 {
		return fmt.Errorf("invalid amount: 0")
	}
	if accountNumber < 1 {
		return fmt.Errorf("invalid account number: %d", accountNumber)
	}
	acc, err := w.am.GetAccountKey(accountNumber - 1)
	if err != nil {
		return err
	}
	err = w.ensureFeeCredit(ctx, acc, 1)
	if err != nil {
		return err
	}
	tokensByAcc, err := w.ListTokens(ctx, backend.Fungible, accountNumber)
	if err != nil {
		return err
	}
	tokens, found := tokensByAcc[accountNumber]
	if !found {
		return fmt.Errorf("account %d has no tokens", accountNumber)
	}
	var matchingTokens []*backend.TokenUnit
	var totalBalance uint64
	// find the best unit candidate for transfer or split, value must be equal or larger than the target amount
	var closestMatch *backend.TokenUnit
	for _, token := range tokens {
		if token.Kind != backend.Fungible {
			return fmt.Errorf("expected fungible token, got %v, token %X", token.Kind.String(), token.ID)
		}
		if typeId.Equal(token.TypeID) {
			matchingTokens = append(matchingTokens, token)
			var overflow bool
			totalBalance, overflow, _ = wallet.AddUint64(totalBalance, token.Amount)
			if overflow {
				// capping the total balance to maxUint64 should be enough to perform the transfer
				totalBalance = math.MaxUint64
			}
			if closestMatch == nil {
				closestMatch = token
			} else {
				prevDiff := closestMatch.Amount - targetAmount
				currDiff := token.Amount - targetAmount
				// this should work with overflow nicely
				if prevDiff > currDiff {
					closestMatch = token
				}
			}
		}
	}
	if targetAmount > totalBalance {
		return fmt.Errorf("insufficient value: got %v, need %v", totalBalance, targetAmount)
	}
	// optimization: first try to make a single operation instead of iterating through all tokens in doSendMultiple
	if closestMatch.Amount >= targetAmount {
		sub, err := w.prepareSplitOrTransferTx(ctx, acc, targetAmount, closestMatch, receiverPubKey, invariantPredicateArgs, w.GetRoundNumber)
		if err != nil {
			return err
		}
		return sub.ToBatch(w.backend, acc.PubKey).SendTx(ctx, w.confirmTx)
	} else {
		return w.doSendMultiple(ctx, targetAmount, matchingTokens, acc, receiverPubKey, invariantPredicateArgs)
	}
}

func (w *Wallet) UpdateNFTData(ctx context.Context, accountNumber uint64, tokenId []byte, data []byte, updatePredicateArgs []*PredicateInput) error {
	if accountNumber < 1 {
		return fmt.Errorf("invalid account number: %d", accountNumber)
	}
	acc, err := w.am.GetAccountKey(accountNumber - 1)
	if err != nil {
		return err
	}
	err = w.ensureFeeCredit(ctx, acc, 1)
	if err != nil {
		return err
	}
	t, err := w.GetToken(ctx, acc.PubKey, backend.NonFungible, tokenId)
	if err != nil {
		return err
	}
	if t == nil {
		return fmt.Errorf("token with id=%X not found under account #%v", tokenId, accountNumber)
	}

	attrs := &tokens.UpdateNonFungibleTokenAttributes{
		Data:                 data,
		Backlink:             t.TxRecordHash,
		DataUpdateSignatures: nil,
	}

	sub, err := w.prepareTxSubmission(ctx, tokens.PayloadTypeUpdateNFT, attrs, tokenId, acc, w.GetRoundNumber, func(tx *types.TransactionOrder) error {
		signatures, err := preparePredicateSignatures(w.am, updatePredicateArgs, tx, attrs)
		if err != nil {
			return err
		}
		attrs.SetDataUpdateSignatures(signatures)
		tx.Payload.Attributes, err = cbor.Marshal(attrs)
		return err
	})
	if err != nil {
		return err
	}
	return sub.ToBatch(w.backend, acc.PubKey).SendTx(ctx, w.confirmTx)
}

// GetFeeCredit returns fee credit bill for given account,
// can return nil if fee credit bill has not been created yet.
func (w *Wallet) GetFeeCredit(ctx context.Context, cmd fees.GetFeeCreditCmd) (*wallet.Bill, error) {
	accountKey, err := w.am.GetAccountKey(cmd.AccountIndex)
	if err != nil {
		return nil, err
	}
	return w.GetFeeCreditBill(ctx, accountKey.PrivKeyHash)
}

// GetFeeCreditBill returns fee credit bill for given unitID
// can return nil if fee credit bill has not been created yet.
<<<<<<< HEAD
func (w *Wallet) FetchFeeCreditBill(ctx context.Context, unitID []byte) (*wallet.Bill, error) {
	fcb, err := w.backend.GetFeeCreditBill(ctx, unitID)
	if err != nil {
		return nil, err
	}
	if fcb == nil {
		return nil, nil
	}
	return &wallet.Bill{
		Id:            fcb.Id,
		Value:         fcb.Value,
		TxHash:        fcb.TxHash,
		TxRecordHash:  fcb.TxRecordHash,
		FcBlockNumber: fcb.FCBlockNumber,
	}, nil
=======
func (w *Wallet) GetFeeCreditBill(ctx context.Context, unitID []byte) (*wallet.Bill, error) {
	return w.backend.GetFeeCreditBill(ctx, unitID)
>>>>>>> 82d9a438
}

func (w *Wallet) GetRoundNumber(ctx context.Context) (uint64, error) {
	return w.backend.GetRoundNumber(ctx)
}

func (w *Wallet) AddFeeCredit(ctx context.Context, cmd fees.AddFeeCmd) ([]*wallet.Proof, error) {
	return w.feeManager.AddFeeCredit(ctx, cmd)
}

func (w *Wallet) ReclaimFeeCredit(ctx context.Context, cmd fees.ReclaimFeeCmd) ([]*wallet.Proof, error) {
	return w.feeManager.ReclaimFeeCredit(ctx, cmd)
}

func (w *Wallet) ensureFeeCredit(ctx context.Context, accountKey *account.AccountKey, txCount int) error {
	fcb, err := w.GetFeeCreditBill(ctx, accountKey.PrivKeyHash)
	if err != nil {
		return err
	}
	if fcb == nil {
		return ErrNoFeeCredit
	}
	maxFee := uint64(txCount) * tx_builder.MaxFee
	if fcb.GetValue() < maxFee {
		return ErrInsufficientFeeCredit
	}
	return nil
}<|MERGE_RESOLUTION|>--- conflicted
+++ resolved
@@ -402,26 +402,8 @@
 
 // GetFeeCreditBill returns fee credit bill for given unitID
 // can return nil if fee credit bill has not been created yet.
-<<<<<<< HEAD
-func (w *Wallet) FetchFeeCreditBill(ctx context.Context, unitID []byte) (*wallet.Bill, error) {
-	fcb, err := w.backend.GetFeeCreditBill(ctx, unitID)
-	if err != nil {
-		return nil, err
-	}
-	if fcb == nil {
-		return nil, nil
-	}
-	return &wallet.Bill{
-		Id:            fcb.Id,
-		Value:         fcb.Value,
-		TxHash:        fcb.TxHash,
-		TxRecordHash:  fcb.TxRecordHash,
-		FcBlockNumber: fcb.FCBlockNumber,
-	}, nil
-=======
 func (w *Wallet) GetFeeCreditBill(ctx context.Context, unitID []byte) (*wallet.Bill, error) {
 	return w.backend.GetFeeCreditBill(ctx, unitID)
->>>>>>> 82d9a438
 }
 
 func (w *Wallet) GetRoundNumber(ctx context.Context) (uint64, error) {
