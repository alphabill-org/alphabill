package tokens

import (
	"bytes"
	"errors"
	"fmt"

	"github.com/alphabill-org/alphabill-go-base/txsystem/tokens"
	"github.com/alphabill-org/alphabill-go-base/types"
	"github.com/alphabill-org/alphabill/state"
	txtypes "github.com/alphabill-org/alphabill/txsystem/types"
)

func (m *FungibleTokensModule) executeSplitFT(tx *types.TransactionOrder, attr *tokens.SplitFungibleTokenAttributes, _ *tokens.SplitFungibleTokenAuthProof, exeCtx txtypes.ExecutionContext) (*types.ServerMetadata, error) {
	unitID := tx.UnitID()
	u, err := m.state.GetUnit(unitID, false)
	if err != nil {
		return nil, err
	}
	ftData := u.Data().(*tokens.FungibleTokenData)

	// add new token unit
	newTokenID := tokens.NewFungibleTokenID(unitID, tx.HashForNewUnitID(m.hashAlgorithm))

	// update state
	if err = m.state.Apply(
		state.AddUnit(newTokenID,
			attr.NewOwnerPredicate,
			&tokens.FungibleTokenData{
				TokenType: ftData.TokenType,
				Value:     attr.TargetValue,
				T:         exeCtx.CurrentRound(),
				Counter:   0,
				T1:        0,
				Locked:    0,
			}),
		state.UpdateUnitData(unitID,
			func(data types.UnitData) (types.UnitData, error) {
				d, ok := data.(*tokens.FungibleTokenData)
				if !ok {
					return nil, fmt.Errorf("unit %v does not contain fungible token data", unitID)
				}
				return &tokens.FungibleTokenData{
					TokenType: d.TokenType,
					Value:     d.Value - attr.TargetValue,
					T:         exeCtx.CurrentRound(),
					Counter:   d.Counter + 1,
					T1:        d.T1,
					Locked:    d.Locked,
				}, nil
			}),
	); err != nil {
		return nil, err
	}
	return &types.ServerMetadata{TargetUnits: []types.UnitID{unitID, newTokenID}, SuccessIndicator: types.TxStatusSuccessful}, nil
}

<<<<<<< HEAD
func HashForIDCalculation(tx *types.TransactionOrder, hashFunc crypto.Hash) []byte {
	hasher := hashFunc.New()
	hasher.Write(tx.UnitID())
	hasher.Write(tx.Payload.Attributes)
	tx.Payload.ClientMetadata.AddToHasher(hasher)
	return hasher.Sum(nil)
}

=======
>>>>>>> 2df770cb
func (m *FungibleTokensModule) validateSplitFT(tx *types.TransactionOrder, attr *tokens.SplitFungibleTokenAttributes, authProof *tokens.SplitFungibleTokenAuthProof, exeCtx txtypes.ExecutionContext) error {
	ownerPredicate, tokenData, err := getFungibleTokenData(tx.UnitID(), m.state)
	if err != nil {
		return err
	}
	if tokenData.Locked != 0 {
		return errors.New("token is locked")
	}
	if attr.TargetValue == 0 {
		return errors.New("when splitting a token the value assigned to the new token must be greater than zero")
	}
	if attr.TargetValue >= tokenData.Value {
		return fmt.Errorf("the target value must be less than the value of the source token: targetValue=%d tokenValue=%d", attr.TargetValue, tokenData.Value)
	}
	if tokenData.Counter != attr.Counter {
		return fmt.Errorf("invalid counter: expected %d, got %d", tokenData.Counter, attr.Counter)
	}
	if !bytes.Equal(attr.TypeID, tokenData.TokenType) {
		return fmt.Errorf("invalid type identifier: expected '%s', got '%s'", tokenData.TokenType, attr.TypeID)
	}

<<<<<<< HEAD
	if err = m.execPredicate(ownerPredicate, authProof.OwnerPredicateSignature, tx, exeCtx); err != nil {
=======
	payloadBytes, err := tx.PayloadBytes()
	if err != nil {
		return fmt.Errorf("failed to marshal payload bytes: %w", err)
	}
	if err = m.execPredicate(ownerPredicate, authProof.OwnerProof, payloadBytes, exeCtx); err != nil {
>>>>>>> 2df770cb
		return fmt.Errorf("evaluating owner predicate: %w", err)
	}
	err = runChainedPredicates[*tokens.FungibleTokenTypeData](
		exeCtx,
		payloadBytes,
		tokenData.TokenType,
<<<<<<< HEAD
		authProof.TokenTypeOwnerPredicateSignatures,
=======
		authProof.TokenTypeOwnerProofs,
>>>>>>> 2df770cb
		m.execPredicate,
		func(d *tokens.FungibleTokenTypeData) (types.UnitID, []byte) {
			return d.ParentTypeID, d.TokenTypeOwnerPredicate
		},
		m.state.GetUnit,
	)
	if err != nil {
		return fmt.Errorf("evaluating TokenTypeOwnerPredicate: %w", err)
	}
	return nil
}<|MERGE_RESOLUTION|>--- conflicted
+++ resolved
@@ -55,17 +55,6 @@
 	return &types.ServerMetadata{TargetUnits: []types.UnitID{unitID, newTokenID}, SuccessIndicator: types.TxStatusSuccessful}, nil
 }
 
-<<<<<<< HEAD
-func HashForIDCalculation(tx *types.TransactionOrder, hashFunc crypto.Hash) []byte {
-	hasher := hashFunc.New()
-	hasher.Write(tx.UnitID())
-	hasher.Write(tx.Payload.Attributes)
-	tx.Payload.ClientMetadata.AddToHasher(hasher)
-	return hasher.Sum(nil)
-}
-
-=======
->>>>>>> 2df770cb
 func (m *FungibleTokensModule) validateSplitFT(tx *types.TransactionOrder, attr *tokens.SplitFungibleTokenAttributes, authProof *tokens.SplitFungibleTokenAuthProof, exeCtx txtypes.ExecutionContext) error {
 	ownerPredicate, tokenData, err := getFungibleTokenData(tx.UnitID(), m.state)
 	if err != nil {
@@ -87,26 +76,14 @@
 		return fmt.Errorf("invalid type identifier: expected '%s', got '%s'", tokenData.TokenType, attr.TypeID)
 	}
 
-<<<<<<< HEAD
-	if err = m.execPredicate(ownerPredicate, authProof.OwnerPredicateSignature, tx, exeCtx); err != nil {
-=======
-	payloadBytes, err := tx.PayloadBytes()
-	if err != nil {
-		return fmt.Errorf("failed to marshal payload bytes: %w", err)
-	}
-	if err = m.execPredicate(ownerPredicate, authProof.OwnerProof, payloadBytes, exeCtx); err != nil {
->>>>>>> 2df770cb
+	if err = m.execPredicate(ownerPredicate, authProof.OwnerProof, tx, exeCtx); err != nil {
 		return fmt.Errorf("evaluating owner predicate: %w", err)
 	}
 	err = runChainedPredicates[*tokens.FungibleTokenTypeData](
 		exeCtx,
-		payloadBytes,
+		tx,
 		tokenData.TokenType,
-<<<<<<< HEAD
-		authProof.TokenTypeOwnerPredicateSignatures,
-=======
 		authProof.TokenTypeOwnerProofs,
->>>>>>> 2df770cb
 		m.execPredicate,
 		func(d *tokens.FungibleTokenTypeData) (types.UnitID, []byte) {
 			return d.ParentTypeID, d.TokenTypeOwnerPredicate
