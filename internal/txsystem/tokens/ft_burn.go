--- conflicted
+++ resolved
@@ -12,49 +12,26 @@
 	"github.com/holiman/uint256"
 )
 
-<<<<<<< HEAD
 func handleBurnFungibleTokenTx(options *Options) txsystem.GenericExecuteFunc[BurnFungibleTokenAttributes] {
 	return func(tx *types.TransactionOrder, attr *BurnFungibleTokenAttributes, currentBlockNr uint64) (*types.ServerMetadata, error) {
 		logger.Debug("Processing Burn Fungible Token tx: %v", tx)
 		if err := validateBurnFungibleToken(tx, attr, options.state); err != nil {
 			return nil, fmt.Errorf("invalid burn fungible token transaction: %w", err)
-=======
-func handleBurnFungibleTokenTx(options *Options) txsystem.GenericExecuteFunc[*burnFungibleTokenWrapper] {
-	return func(tx *burnFungibleTokenWrapper, currentBlockNr uint64) error {
-		logger.Debug("Processing Burn Fungible Token tx: %v", tx.transaction.ToLogString(logger))
-		if err := validateBurnFungibleToken(tx, options.state); err != nil {
-			return fmt.Errorf("invalid burn fungible token transaction: %w", err)
->>>>>>> b88133b8
 		}
 		fee := options.feeCalculator()
 
-<<<<<<< HEAD
-		// disable fee handling if fee is calculated to 0 (used to temporarily disable fee handling, can be removed after all wallets are updated)
-		var fcFunc rma.Action
-		if options.feeCalculator() == 0 {
-			fcFunc = func(tree *rma.Tree) error {
-				return nil
-			}
-		} else {
-			fcrID := util.BytesToUint256(tx.GetClientFeeCreditRecordID())
-			fcFunc = fc.DecrCredit(fcrID, fee, tx.Hash(options.hashAlgorithm))
+		// update state
+		fcrID := util.BytesToUint256(tx.GetClientFeeCreditRecordID())
+		unitID := util.BytesToUint256(tx.UnitID())
+		if err := options.state.AtomicUpdate(
+			fc.DecrCredit(fcrID, fee, tx.Hash(options.hashAlgorithm)),
+			rma.DeleteItem(unitID),
+		); err != nil {
+			return nil, err
 		}
 
-		// update state
-		if err := options.state.AtomicUpdate(
-			fcFunc,
-			rma.DeleteItem(util.BytesToUint256(tx.UnitID()))); err != nil {
-			return nil, err
-		}
 		return &types.ServerMetadata{ActualFee: fee}, nil
-=======
-		// update state
-		fcrID := tx.transaction.GetClientFeeCreditRecordID()
-		return options.state.AtomicUpdate(
-			fc.DecrCredit(fcrID, fee, tx.Hash(options.hashAlgorithm)),
-			rma.DeleteItem(tx.UnitID()),
-		)
->>>>>>> b88133b8
+
 	}
 }
 
