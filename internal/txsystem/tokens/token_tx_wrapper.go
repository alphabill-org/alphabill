package tokens

import (
	"bytes"
	"crypto"
	"github.com/alphabill-org/alphabill/internal/block"
	"hash"

	"github.com/alphabill-org/alphabill/internal/errors"
	"github.com/alphabill-org/alphabill/internal/txsystem"
	txutil "github.com/alphabill-org/alphabill/internal/txsystem/util"
	"github.com/alphabill-org/alphabill/internal/util"
	"github.com/holiman/uint256"
	"google.golang.org/protobuf/proto"
)

const (
	TypeCreateNonFungibleTokenTypeAttributes = "CreateNonFungibleTokenTypeAttributes"
	TypeMintNonFungibleTokenAttributes       = "MintNonFungibleTokenAttributes"
	TypeTransferNonFungibleTokenAttributes   = "TransferNonFungibleTokenAttributes"
	TypeUpdateNonFungibleTokenAttributes     = "UpdateNonFungibleTokenAttributes"
	TypeCreateFungibleTokenTypeAttributes    = "CreateFungibleTokenTypeAttributes"
	TypeMintFungibleTokenAttributes          = "MintFungibleTokenAttributes"
	TypeTransferFungibleTokenAttributes      = "TransferFungibleTokenAttributes"
	TypeSplitFungibleTokenAttributes         = "SplitFungibleTokenAttributes"
	TypeBurnFungibleTokenAttributes          = "BurnFungibleTokenAttributes"
	TypeJoinFungibleTokenAttributes          = "JoinFungibleTokenAttributes"

	protobufTypeUrlPrefix                       = "type.googleapis.com/alphabill.tokens.v1."
	typeURLCreateNonFungibleTokenTypeAttributes = protobufTypeUrlPrefix + TypeCreateNonFungibleTokenTypeAttributes
	typeURLMintNonFungibleTokenAttributes       = protobufTypeUrlPrefix + TypeMintNonFungibleTokenAttributes
	typeURLTransferNonFungibleTokenAttributes   = protobufTypeUrlPrefix + TypeTransferNonFungibleTokenAttributes
	typeURLUpdateNonFungibleTokenAttributes     = protobufTypeUrlPrefix + TypeUpdateNonFungibleTokenAttributes
	typeURLCreateFungibleTokenTypeAttributes    = protobufTypeUrlPrefix + TypeCreateFungibleTokenTypeAttributes
	typeURLMintFungibleTokenAttributes          = protobufTypeUrlPrefix + TypeMintFungibleTokenAttributes
	typeURLTransferFungibleTokenAttributes      = protobufTypeUrlPrefix + TypeTransferFungibleTokenAttributes
	typeURLSplitFungibleTokenAttributes         = protobufTypeUrlPrefix + TypeSplitFungibleTokenAttributes
	typeURLBurnFungibleTokenAttributes          = protobufTypeUrlPrefix + TypeBurnFungibleTokenAttributes
	typeURLJoinFungibleTokenAttributes          = protobufTypeUrlPrefix + TypeJoinFungibleTokenAttributes
)

// TransactionTypes contains all transaction types supported by the user token partition.
var TransactionTypes = map[string]proto.Message{
	TypeCreateNonFungibleTokenTypeAttributes: &CreateNonFungibleTokenTypeAttributes{},
	TypeMintNonFungibleTokenAttributes:       &MintNonFungibleTokenAttributes{},
	TypeTransferNonFungibleTokenAttributes:   &TransferNonFungibleTokenAttributes{},
	TypeUpdateNonFungibleTokenAttributes:     &UpdateNonFungibleTokenAttributes{},
	TypeCreateFungibleTokenTypeAttributes:    &CreateFungibleTokenTypeAttributes{},
	TypeMintFungibleTokenAttributes:          &MintFungibleTokenAttributes{},
	TypeTransferFungibleTokenAttributes:      &TransferFungibleTokenAttributes{},
	TypeSplitFungibleTokenAttributes:         &SplitFungibleTokenAttributes{},
	TypeBurnFungibleTokenAttributes:          &BurnFungibleTokenAttributes{},
	TypeJoinFungibleTokenAttributes:          &JoinFungibleTokenAttributes{},
}

type (
	wrapper struct {
		transaction *txsystem.Transaction
		hashFunc    crypto.Hash
		hashValue   []byte
	}

	createNonFungibleTokenTypeWrapper struct {
		wrapper
		attributes *CreateNonFungibleTokenTypeAttributes
	}

	mintNonFungibleTokenWrapper struct {
		wrapper
		attributes *MintNonFungibleTokenAttributes
	}

	transferNonFungibleTokenWrapper struct {
		wrapper
		attributes *TransferNonFungibleTokenAttributes
	}

	updateNonFungibleTokenWrapper struct {
		wrapper
		attributes *UpdateNonFungibleTokenAttributes
	}

	createFungibleTokenTypeWrapper struct {
		wrapper
		attributes *CreateFungibleTokenTypeAttributes
	}

	mintFungibleTokenWrapper struct {
		wrapper
		attributes *MintFungibleTokenAttributes
	}

	transferFungibleTokenWrapper struct {
		wrapper
		attributes *TransferFungibleTokenAttributes
	}

	splitFungibleTokenWrapper struct {
		wrapper
		attributes *SplitFungibleTokenAttributes
	}

	burnFungibleTokenWrapper struct {
		wrapper
		attributes *BurnFungibleTokenAttributes
	}

	joinFungibleTokenWrapper struct {
		wrapper
		attributes       *JoinFungibleTokenAttributes
		burnTransactions []BurnFungibleToken
	}
)

func NewGenericTx(tx *txsystem.Transaction) (txsystem.GenericTransaction, error) {
	switch tx.TransactionAttributes.TypeUrl {
	case typeURLCreateNonFungibleTokenTypeAttributes:
		return convertToWrapper(
			&CreateNonFungibleTokenTypeAttributes{},
			func(a *CreateNonFungibleTokenTypeAttributes) (txsystem.GenericTransaction, error) {
				return &createNonFungibleTokenTypeWrapper{
					wrapper:    wrapper{transaction: tx},
					attributes: a,
				}, nil
			},
			tx)
	case typeURLMintNonFungibleTokenAttributes:
		return convertToWrapper(
			&MintNonFungibleTokenAttributes{},
			func(a *MintNonFungibleTokenAttributes) (txsystem.GenericTransaction, error) {
				return &mintNonFungibleTokenWrapper{
					wrapper:    wrapper{transaction: tx},
					attributes: a,
				}, nil
			},
			tx)
	case typeURLTransferNonFungibleTokenAttributes:
		return convertToWrapper(
			&TransferNonFungibleTokenAttributes{},
			func(a *TransferNonFungibleTokenAttributes) (txsystem.GenericTransaction, error) {
				return &transferNonFungibleTokenWrapper{
					wrapper:    wrapper{transaction: tx},
					attributes: a,
				}, nil
			},
			tx)
	case typeURLUpdateNonFungibleTokenAttributes:
		return convertToWrapper(
			&UpdateNonFungibleTokenAttributes{},
			func(a *UpdateNonFungibleTokenAttributes) (txsystem.GenericTransaction, error) {
				return &updateNonFungibleTokenWrapper{
					wrapper:    wrapper{transaction: tx},
					attributes: a,
				}, nil
			},
			tx)
	case typeURLCreateFungibleTokenTypeAttributes:
		return convertToWrapper(
			&CreateFungibleTokenTypeAttributes{},
			func(a *CreateFungibleTokenTypeAttributes) (txsystem.GenericTransaction, error) {
				return &createFungibleTokenTypeWrapper{
					wrapper:    wrapper{transaction: tx},
					attributes: a,
				}, nil
			},
			tx)
	case typeURLMintFungibleTokenAttributes:
		return convertToWrapper(
			&MintFungibleTokenAttributes{},
			func(a *MintFungibleTokenAttributes) (txsystem.GenericTransaction, error) {
				return &mintFungibleTokenWrapper{
					wrapper:    wrapper{transaction: tx},
					attributes: a,
				}, nil
			},
			tx)
	case typeURLTransferFungibleTokenAttributes:
		return convertToWrapper(
			&TransferFungibleTokenAttributes{},
			func(a *TransferFungibleTokenAttributes) (txsystem.GenericTransaction, error) {
				return &transferFungibleTokenWrapper{
					wrapper:    wrapper{transaction: tx},
					attributes: a,
				}, nil
			},
			tx)
	case typeURLSplitFungibleTokenAttributes:
		return convertToWrapper(
			&SplitFungibleTokenAttributes{},
			func(a *SplitFungibleTokenAttributes) (txsystem.GenericTransaction, error) {
				return &splitFungibleTokenWrapper{
					wrapper:    wrapper{transaction: tx},
					attributes: a,
				}, nil
			},
			tx)
	case typeURLBurnFungibleTokenAttributes:
		return convertToWrapper(
			&BurnFungibleTokenAttributes{},
			func(a *BurnFungibleTokenAttributes) (txsystem.GenericTransaction, error) {
				return &burnFungibleTokenWrapper{
					wrapper:    wrapper{transaction: tx},
					attributes: a,
				}, nil
			},
			tx)
	case typeURLJoinFungibleTokenAttributes:
		return convertToWrapper(
			&JoinFungibleTokenAttributes{},
			func(a *JoinFungibleTokenAttributes) (txsystem.GenericTransaction, error) {
				burnTransactions := a.BurnTransactions
				lenBTxs := len(burnTransactions)
				lenProofs := len(a.Proofs)
				if lenProofs != lenBTxs {
					return nil, errors.Errorf("invalid proofs count: expected %v, got %v", lenBTxs, lenProofs)
				}
				var bTxs = make([]BurnFungibleToken, lenBTxs)
				for i, btx := range burnTransactions {
					genericBurnTx, err := NewGenericTx(btx)
					if err != nil {
						return nil, errors.Errorf("burn transaction with index %v is invalid: %v", i, err)
					}
					bTxs[i] = genericBurnTx.(*burnFungibleTokenWrapper)
				}

				return &joinFungibleTokenWrapper{
					wrapper:          wrapper{transaction: tx},
					attributes:       a,
					burnTransactions: bTxs,
				}, nil
			},
			tx)
	default:
		return nil, errors.Errorf("unknown transaction type %s", tx.TransactionAttributes.TypeUrl)
	}
}

// convertToWrapper converts given tx to a generic transaction. attrType is the type of the tx attributes. createGenericTxFunc creates an instance of given generic transaction.
func convertToWrapper[A proto.Message, G txsystem.GenericTransaction](attrType A, createGenericTxFunc func(a A) (G, error), tx *txsystem.Transaction) (g G, err error) {
	err = tx.TransactionAttributes.UnmarshalTo(attrType)
	if err != nil {
		return g, errors.Wrapf(err, "invalid tx attributes")
	}
	return createGenericTxFunc(attrType)
}

func (w *wrapper) UnitID() *uint256.Int              { return uint256.NewInt(0).SetBytes(w.transaction.UnitId) }
func (w *wrapper) Timeout() uint64                   { return w.transaction.Timeout }
func (w *wrapper) SystemID() []byte                  { return w.transaction.SystemId }
func (w *wrapper) OwnerProof() []byte                { return w.transaction.OwnerProof }
func (w *wrapper) ToProtoBuf() *txsystem.Transaction { return w.transaction }

func (w *wrapper) sigBytes(b *bytes.Buffer) {
	b.Write(w.transaction.SystemId)
	b.Write(w.transaction.UnitId)
	b.Write(util.Uint64ToBytes(w.transaction.Timeout))
}

func (w *wrapper) hashComputed(hashFunc crypto.Hash) bool {
	return w.hashFunc == hashFunc && w.hashValue != nil
}

func (w *wrapper) addTransactionFieldsToHasher(hasher hash.Hash) {
	hasher.Write(w.transaction.SystemId)
	hasher.Write(w.transaction.UnitId)
	hasher.Write(w.transaction.OwnerProof)
	hasher.Write(util.Uint64ToBytes(w.transaction.Timeout))
}

func (w *wrapper) IsPrimary() bool {
	return true
}

func (c *createNonFungibleTokenTypeWrapper) parentTypeIdInt() *uint256.Int {
	return uint256.NewInt(0).SetBytes(c.attributes.ParentTypeId)
}

<<<<<<< HEAD
=======
func (c *createNonFungibleTokenTypeWrapper) ParentTypeId() []byte {
	return c.attributes.ParentTypeId
}

>>>>>>> b4d26dcc
func (c *createNonFungibleTokenTypeWrapper) Hash(hashFunc crypto.Hash) []byte {
	if c.wrapper.hashComputed(hashFunc) {
		return c.wrapper.hashValue
	}
	hasher := hashFunc.New()
	c.AddToHasher(hasher)
	c.wrapper.hashValue = hasher.Sum(nil)
	c.wrapper.hashFunc = hashFunc
	return c.wrapper.hashValue
}

func (c *createNonFungibleTokenTypeWrapper) SigBytes() []byte {
	var b bytes.Buffer
	c.wrapper.sigBytes(&b)
	b.Write([]byte(c.Symbol()))
	b.Write(c.ParentTypeId())
	b.Write(c.SubTypeCreationPredicate())
	b.Write(c.TokenCreationPredicate())
	b.Write(c.InvariantPredicate())
	b.Write(c.DataUpdatePredicate())
	return b.Bytes()
}

func (c *createNonFungibleTokenTypeWrapper) AddToHasher(hasher hash.Hash) {
	c.wrapper.addTransactionFieldsToHasher(hasher)
	hasher.Write([]byte(c.Symbol()))
	hasher.Write(c.ParentTypeId())
	hasher.Write(c.SubTypeCreationPredicate())
	hasher.Write(c.TokenCreationPredicate())
	hasher.Write(c.InvariantPredicate())
	hasher.Write(c.DataUpdatePredicate())
	hasher.Write(c.SubTypeCreationPredicateSignature())
}

func (c *createNonFungibleTokenTypeWrapper) Symbol() string {
	return c.attributes.Symbol
}

func (c *createNonFungibleTokenTypeWrapper) SubTypeCreationPredicate() []byte {
	return c.attributes.SubTypeCreationPredicate
}

func (c *createNonFungibleTokenTypeWrapper) TokenCreationPredicate() []byte {
	return c.attributes.TokenCreationPredicate
}

func (c *createNonFungibleTokenTypeWrapper) InvariantPredicate() []byte {
	return c.attributes.InvariantPredicate
}

func (c *createNonFungibleTokenTypeWrapper) DataUpdatePredicate() []byte {
	return c.attributes.DataUpdatePredicate
}

func (c *createNonFungibleTokenTypeWrapper) SubTypeCreationPredicateSignature() []byte {
	return c.attributes.SubTypeCreationPredicateSignature
}

func (c *mintNonFungibleTokenWrapper) NFTTypeIdInt() *uint256.Int {
	return uint256.NewInt(0).SetBytes(c.NFTTypeId())
}

func (c *mintNonFungibleTokenWrapper) NFTTypeId() []byte {
	return c.attributes.NftType
}

func (c *createNonFungibleTokenTypeWrapper) TargetUnits(_ crypto.Hash) []*uint256.Int {
	return []*uint256.Int{c.UnitID()}
}

func (c *mintNonFungibleTokenWrapper) NFTTypeID() *uint256.Int {
	return uint256.NewInt(0).SetBytes(c.attributes.NftType)
}

func (c *mintNonFungibleTokenWrapper) Hash(hashFunc crypto.Hash) []byte {
	if c.wrapper.hashComputed(hashFunc) {
		return c.wrapper.hashValue
	}
	hasher := hashFunc.New()
	c.AddToHasher(hasher)
	c.wrapper.hashValue = hasher.Sum(nil)
	c.wrapper.hashFunc = hashFunc
	return c.wrapper.hashValue
}

func (c *mintNonFungibleTokenWrapper) SigBytes() []byte {
	var b bytes.Buffer
	c.wrapper.sigBytes(&b)
	b.Write(c.Bearer())
	b.Write(c.NFTTypeId())
	b.Write([]byte(c.URI()))
	b.Write(c.Data())
	b.Write(c.DataUpdatePredicate())
	return b.Bytes()
}

func (c *mintNonFungibleTokenWrapper) AddToHasher(hasher hash.Hash) {
	c.wrapper.addTransactionFieldsToHasher(hasher)
	hasher.Write(c.Bearer())
	hasher.Write(c.NFTTypeId())
	hasher.Write([]byte(c.URI()))
	hasher.Write(c.Data())
	hasher.Write(c.DataUpdatePredicate())
}

func (c *mintNonFungibleTokenWrapper) Bearer() []byte {
	return c.attributes.Bearer
}

func (c *mintNonFungibleTokenWrapper) URI() string {
	return c.attributes.Uri
}

func (c *mintNonFungibleTokenWrapper) Data() []byte {
	return c.attributes.Data
}

func (c *mintNonFungibleTokenWrapper) DataUpdatePredicate() []byte {
	return c.attributes.DataUpdatePredicate
}

func (c *mintNonFungibleTokenWrapper) TokenCreationPredicateSignature() []byte {
	return c.attributes.TokenCreationPredicateSignature
}

func (c *mintNonFungibleTokenWrapper) TargetUnits(_ crypto.Hash) []*uint256.Int {
	return []*uint256.Int{c.UnitID()}
}

func (t *transferNonFungibleTokenWrapper) Hash(hashFunc crypto.Hash) []byte {
	if t.wrapper.hashComputed(hashFunc) {
		return t.wrapper.hashValue
	}
	hasher := hashFunc.New()
	t.AddToHasher(hasher)
	t.wrapper.hashValue = hasher.Sum(nil)
	t.wrapper.hashFunc = hashFunc
	return t.wrapper.hashValue
}

func (t *transferNonFungibleTokenWrapper) SigBytes() []byte {
	var b bytes.Buffer
	t.wrapper.sigBytes(&b)
	b.Write(t.NewBearer())
	b.Write(t.Nonce())
	b.Write(t.Backlink())
	return b.Bytes()
}

func (t *transferNonFungibleTokenWrapper) AddToHasher(hasher hash.Hash) {
	t.wrapper.addTransactionFieldsToHasher(hasher)
	hasher.Write(t.NewBearer())
	hasher.Write(t.Nonce())
	hasher.Write(t.Backlink())
	hasher.Write(t.InvariantPredicateSignature())
}

func (t *transferNonFungibleTokenWrapper) NewBearer() []byte {
	return t.attributes.NewBearer
}

func (t *transferNonFungibleTokenWrapper) Nonce() []byte {
	return t.attributes.Nonce
}

func (t *transferNonFungibleTokenWrapper) Backlink() []byte {
	return t.attributes.Backlink
}

func (t *transferNonFungibleTokenWrapper) InvariantPredicateSignature() []byte {
	return t.attributes.InvariantPredicateSignature
}

func (t *transferNonFungibleTokenWrapper) TargetUnits(_ crypto.Hash) []*uint256.Int {
	return []*uint256.Int{t.UnitID()}
}

func (u *updateNonFungibleTokenWrapper) Hash(hashFunc crypto.Hash) []byte {
	if u.wrapper.hashComputed(hashFunc) {
		return u.wrapper.hashValue
	}
	hasher := hashFunc.New()
	u.AddToHasher(hasher)
	u.wrapper.hashValue = hasher.Sum(nil)
	u.wrapper.hashFunc = hashFunc
	return u.wrapper.hashValue
}

func (u *updateNonFungibleTokenWrapper) SigBytes() []byte {
	var b bytes.Buffer
	u.wrapper.sigBytes(&b)
	b.Write(u.Data())
	b.Write(u.Backlink())
	return b.Bytes()
}

func (u *updateNonFungibleTokenWrapper) AddToHasher(hasher hash.Hash) {
	u.wrapper.addTransactionFieldsToHasher(hasher)
	hasher.Write(u.Data())
	hasher.Write(u.Backlink())
	hasher.Write(u.DataUpdateSignature())
}

func (u *updateNonFungibleTokenWrapper) Data() []byte {
	return u.attributes.Data
}

func (u *updateNonFungibleTokenWrapper) Backlink() []byte {
	return u.attributes.Backlink
}

func (u *updateNonFungibleTokenWrapper) DataUpdateSignature() []byte {
	return u.attributes.DataUpdateSignature
}

func (u *updateNonFungibleTokenWrapper) TargetUnits(_ crypto.Hash) []*uint256.Int {
	return []*uint256.Int{u.UnitID()}
}

func (c *createFungibleTokenTypeWrapper) Hash(hashFunc crypto.Hash) []byte {
	if c.wrapper.hashComputed(hashFunc) {
		return c.wrapper.hashValue
	}
	hasher := hashFunc.New()
	c.AddToHasher(hasher)
	c.wrapper.hashValue = hasher.Sum(nil)
	c.wrapper.hashFunc = hashFunc
	return c.wrapper.hashValue
}

func (c *createFungibleTokenTypeWrapper) SigBytes() []byte {
	var b bytes.Buffer
	c.wrapper.sigBytes(&b)
	b.Write([]byte(c.Symbol()))
	b.Write(c.ParentTypeId())
	b.Write(util.Uint32ToBytes(c.DecimalPlaces()))
	b.Write(c.SubTypeCreationPredicate())
	b.Write(c.TokenCreationPredicate())
	b.Write(c.InvariantPredicate())
	return b.Bytes()
}

func (c *createFungibleTokenTypeWrapper) ParentTypeIdInt() *uint256.Int {
	return uint256.NewInt(0).SetBytes(c.attributes.ParentTypeId)
}

func (c *createFungibleTokenTypeWrapper) AddToHasher(hasher hash.Hash) {
	c.wrapper.addTransactionFieldsToHasher(hasher)
	hasher.Write([]byte(c.Symbol()))
	hasher.Write(c.ParentTypeId())
	hasher.Write(util.Uint32ToBytes(c.DecimalPlaces()))
	hasher.Write(c.SubTypeCreationPredicate())
	hasher.Write(c.TokenCreationPredicate())
	hasher.Write(c.InvariantPredicate())
	hasher.Write(c.SubTypeCreationPredicateSignature())
}

func (c *createFungibleTokenTypeWrapper) ParentTypeId() []byte {
	return c.attributes.ParentTypeId
}

func (c *createFungibleTokenTypeWrapper) DecimalPlaces() uint32 {
	return c.attributes.DecimalPlaces
}

func (c *createFungibleTokenTypeWrapper) Symbol() string {
	return c.attributes.Symbol
}

func (c *createFungibleTokenTypeWrapper) SubTypeCreationPredicate() []byte {
	return c.attributes.SubTypeCreationPredicate
}

func (c *createFungibleTokenTypeWrapper) TokenCreationPredicate() []byte {
	return c.attributes.TokenCreationPredicate
}

func (c *createFungibleTokenTypeWrapper) InvariantPredicate() []byte {
	return c.attributes.InvariantPredicate
}

func (c *createFungibleTokenTypeWrapper) SubTypeCreationPredicateSignature() []byte {
	return c.attributes.SubTypeCreationPredicateSignature
}

func (c *createFungibleTokenTypeWrapper) TargetUnits(_ crypto.Hash) []*uint256.Int {
	return []*uint256.Int{c.UnitID()}
}

func (m *mintFungibleTokenWrapper) Hash(hashFunc crypto.Hash) []byte {
	if m.wrapper.hashComputed(hashFunc) {
		return m.wrapper.hashValue
	}
	hasher := hashFunc.New()
	m.AddToHasher(hasher)
	m.wrapper.hashValue = hasher.Sum(nil)
	m.wrapper.hashFunc = hashFunc
	return m.wrapper.hashValue
}

func (m *mintFungibleTokenWrapper) TypeIdInt() *uint256.Int {
	return uint256.NewInt(0).SetBytes(m.TypeId())
}

func (m *mintFungibleTokenWrapper) TypeId() []byte {
	return m.attributes.Type
}

func (m *mintFungibleTokenWrapper) Value() uint64 {
	return m.attributes.Value
}

func (m *mintFungibleTokenWrapper) Bearer() []byte {
	return m.attributes.Bearer
}

func (m *mintFungibleTokenWrapper) TokenCreationPredicateSignature() []byte {
	return m.attributes.TokenCreationPredicateSignature
}

func (m *mintFungibleTokenWrapper) SigBytes() []byte {
	var b bytes.Buffer
	m.wrapper.sigBytes(&b)
	b.Write(m.Bearer())
	b.Write(m.TypeId())
	b.Write(util.Uint64ToBytes(m.Value()))
	return b.Bytes()
}

func (m *mintFungibleTokenWrapper) AddToHasher(hasher hash.Hash) {
	m.wrapper.addTransactionFieldsToHasher(hasher)
	hasher.Write(m.Bearer())
	hasher.Write(m.TypeId())
	hasher.Write(util.Uint64ToBytes(m.Value()))
	hasher.Write(m.TokenCreationPredicateSignature())
}

func (t *transferFungibleTokenWrapper) NewBearer() []byte {
	return t.attributes.NewBearer
}

func (t *transferFungibleTokenWrapper) Value() uint64 {
	return t.attributes.Value
}

func (t *transferFungibleTokenWrapper) Nonce() []byte {
	return t.attributes.Nonce
}

func (t *transferFungibleTokenWrapper) Backlink() []byte {
	return t.attributes.Backlink
}

func (t *transferFungibleTokenWrapper) InvariantPredicateSignature() []byte {
	return t.attributes.InvariantPredicateSignature
}

func (m *mintFungibleTokenWrapper) TargetUnits(_ crypto.Hash) []*uint256.Int {
	return []*uint256.Int{m.UnitID()}
}

func (t *transferFungibleTokenWrapper) Hash(hashFunc crypto.Hash) []byte {
	if t.wrapper.hashComputed(hashFunc) {
		return t.wrapper.hashValue
	}
	hasher := hashFunc.New()
	t.AddToHasher(hasher)
	t.wrapper.hashValue = hasher.Sum(nil)
	t.wrapper.hashFunc = hashFunc
	return t.wrapper.hashValue
}

func (t *transferFungibleTokenWrapper) SigBytes() []byte {
	var b bytes.Buffer
	t.wrapper.sigBytes(&b)
	b.Write(t.NewBearer())
	b.Write(util.Uint64ToBytes(t.Value()))
	b.Write(t.Nonce())
	b.Write(t.Backlink())
	return b.Bytes()
}

func (t *transferFungibleTokenWrapper) AddToHasher(hasher hash.Hash) {
	t.wrapper.addTransactionFieldsToHasher(hasher)
	hasher.Write(t.NewBearer())
	hasher.Write(util.Uint64ToBytes(t.Value()))
	hasher.Write(t.Nonce())
	hasher.Write(t.Backlink())
	hasher.Write(t.InvariantPredicateSignature())
}

func (t *transferFungibleTokenWrapper) TargetUnits(_ crypto.Hash) []*uint256.Int {
	return []*uint256.Int{t.UnitID()}
}

func (s *splitFungibleTokenWrapper) Hash(hashFunc crypto.Hash) []byte {
	if s.wrapper.hashComputed(hashFunc) {
		return s.wrapper.hashValue
	}
	hasher := hashFunc.New()
	s.AddToHasher(hasher)
	s.wrapper.hashValue = hasher.Sum(nil)
	s.wrapper.hashFunc = hashFunc
	return s.wrapper.hashValue
}

func (s *splitFungibleTokenWrapper) HashForIdCalculation(hashFunc crypto.Hash) []byte {
	hasher := hashFunc.New()
	idBytes := s.UnitID().Bytes32()
	hasher.Write(idBytes[:])
	s.addAttributesToHasher(hasher)
	hasher.Write(util.Uint64ToBytes(s.Timeout()))
	return hasher.Sum(nil)
}

func (s *splitFungibleTokenWrapper) addAttributesToHasher(hasher hash.Hash) {
	hasher.Write(s.NewBearer())
	hasher.Write(util.Uint64ToBytes(s.TargetValue()))
	hasher.Write(s.Nonce())
	hasher.Write(s.Backlink())
	hasher.Write(s.InvariantPredicateSignature())
}

func (s *splitFungibleTokenWrapper) SigBytes() []byte {
	var b bytes.Buffer
	s.wrapper.sigBytes(&b)
	b.Write(s.NewBearer())
	b.Write(util.Uint64ToBytes(s.TargetValue()))
	b.Write(s.Nonce())
	b.Write(s.Backlink())
	return b.Bytes()
}

func (s *splitFungibleTokenWrapper) AddToHasher(hasher hash.Hash) {
	s.wrapper.addTransactionFieldsToHasher(hasher)
	s.addAttributesToHasher(hasher)
}

<<<<<<< HEAD
func (s *splitFungibleTokenWrapper) TargetUnits(hashFunc crypto.Hash) []*uint256.Int {
	return []*uint256.Int{s.UnitID(), txutil.SameShardId(s.UnitID(), s.HashForIdCalculation(hashFunc))}
=======
func (s *splitFungibleTokenWrapper) NewBearer() []byte {
	return s.attributes.NewBearer
}

func (s *splitFungibleTokenWrapper) TargetValue() uint64 {
	return s.attributes.TargetValue
}

func (s *splitFungibleTokenWrapper) Nonce() []byte {
	return s.attributes.Nonce
}

func (s *splitFungibleTokenWrapper) Backlink() []byte {
	return s.attributes.Backlink
}

func (s *splitFungibleTokenWrapper) InvariantPredicateSignature() []byte {
	return s.attributes.InvariantPredicateSignature
>>>>>>> b4d26dcc
}

func (bw *burnFungibleTokenWrapper) Hash(hashFunc crypto.Hash) []byte {
	if bw.wrapper.hashComputed(hashFunc) {
		return bw.wrapper.hashValue
	}
	hasher := hashFunc.New()
	bw.AddToHasher(hasher)
	bw.wrapper.hashValue = hasher.Sum(nil)
	bw.wrapper.hashFunc = hashFunc
	return bw.wrapper.hashValue
}

func (bw *burnFungibleTokenWrapper) SigBytes() []byte {
	var b bytes.Buffer
	bw.wrapper.sigBytes(&b)
	b.Write(bw.TypeId())
	b.Write(util.Uint64ToBytes(bw.Value()))
	b.Write(bw.Nonce())
	b.Write(bw.Backlink())
	return b.Bytes()
}

func (bw *burnFungibleTokenWrapper) AddToHasher(hasher hash.Hash) {
	bw.wrapper.addTransactionFieldsToHasher(hasher)
	hasher.Write(bw.TypeId())
	hasher.Write(util.Uint64ToBytes(bw.Value()))
	hasher.Write(bw.Nonce())
	hasher.Write(bw.Backlink())
	hasher.Write(bw.InvariantPredicateSignature())
}

func (bw *burnFungibleTokenWrapper) TypeId() []byte {
	return bw.attributes.Type
}

func (bw *burnFungibleTokenWrapper) Value() uint64 {
	return bw.attributes.Value
}

func (bw *burnFungibleTokenWrapper) Nonce() []byte {
	return bw.attributes.Nonce
}

func (bw *burnFungibleTokenWrapper) Backlink() []byte {
	return bw.attributes.Backlink
}

func (bw *burnFungibleTokenWrapper) InvariantPredicateSignature() []byte {
	return bw.attributes.InvariantPredicateSignature
}

func (bw *burnFungibleTokenWrapper) TargetUnits(_ crypto.Hash) []*uint256.Int {
	return []*uint256.Int{bw.UnitID()}
}

func (jw *joinFungibleTokenWrapper) Hash(hashFunc crypto.Hash) []byte {
	if jw.wrapper.hashComputed(hashFunc) {
		return jw.wrapper.hashValue
	}
	hasher := hashFunc.New()
	jw.AddToHasher(hasher)
	jw.wrapper.hashValue = hasher.Sum(nil)
	jw.wrapper.hashFunc = hashFunc
	return jw.wrapper.hashValue
}

func (jw *joinFungibleTokenWrapper) AddToHasher(hasher hash.Hash) {
	for _, tx := range jw.burnTransactions {
		tx.AddToHasher(hasher)
	}
	for _, proof := range jw.BlockProofs() {
		proof.AddToHasher(hasher)
	}
	hasher.Write(jw.Backlink())
	hasher.Write(jw.InvariantPredicateSignature())
}

func (jw *joinFungibleTokenWrapper) SigBytes() []byte {
	var b bytes.Buffer
	jw.wrapper.sigBytes(&b)
	for _, tx := range jw.burnTransactions {
		b.Write(tx.SigBytes())
		b.Write(tx.OwnerProof())
	}
	for _, proof := range jw.BlockProofs() {
		b.Write(proof.Bytes())
	}
	b.Write(jw.Backlink())
	return b.Bytes()
}

<<<<<<< HEAD
func (jw *joinFungibleTokenWrapper) TargetUnits(_ crypto.Hash) []*uint256.Int {
	return []*uint256.Int{jw.UnitID()}
=======
func (jw *joinFungibleTokenWrapper) BurnTransactions() []BurnFungibleToken {
	return jw.burnTransactions
}

func (jw *joinFungibleTokenWrapper) BlockProofs() []*block.BlockProof {
	return jw.attributes.Proofs
}

func (jw *joinFungibleTokenWrapper) Backlink() []byte {
	return jw.attributes.Backlink
}

func (jw *joinFungibleTokenWrapper) InvariantPredicateSignature() []byte {
	return jw.attributes.InvariantPredicateSignature
>>>>>>> b4d26dcc
}<|MERGE_RESOLUTION|>--- conflicted
+++ resolved
@@ -3,9 +3,9 @@
 import (
 	"bytes"
 	"crypto"
+	"hash"
+
 	"github.com/alphabill-org/alphabill/internal/block"
-	"hash"
-
 	"github.com/alphabill-org/alphabill/internal/errors"
 	"github.com/alphabill-org/alphabill/internal/txsystem"
 	txutil "github.com/alphabill-org/alphabill/internal/txsystem/util"
@@ -275,13 +275,10 @@
 	return uint256.NewInt(0).SetBytes(c.attributes.ParentTypeId)
 }
 
-<<<<<<< HEAD
-=======
 func (c *createNonFungibleTokenTypeWrapper) ParentTypeId() []byte {
 	return c.attributes.ParentTypeId
 }
 
->>>>>>> b4d26dcc
 func (c *createNonFungibleTokenTypeWrapper) Hash(hashFunc crypto.Hash) []byte {
 	if c.wrapper.hashComputed(hashFunc) {
 		return c.wrapper.hashValue
@@ -340,16 +337,16 @@
 	return c.attributes.SubTypeCreationPredicateSignature
 }
 
+func (c *createNonFungibleTokenTypeWrapper) TargetUnits(_ crypto.Hash) []*uint256.Int {
+	return []*uint256.Int{c.UnitID()}
+}
+
 func (c *mintNonFungibleTokenWrapper) NFTTypeIdInt() *uint256.Int {
 	return uint256.NewInt(0).SetBytes(c.NFTTypeId())
 }
 
 func (c *mintNonFungibleTokenWrapper) NFTTypeId() []byte {
 	return c.attributes.NftType
-}
-
-func (c *createNonFungibleTokenTypeWrapper) TargetUnits(_ crypto.Hash) []*uint256.Int {
-	return []*uint256.Int{c.UnitID()}
 }
 
 func (c *mintNonFungibleTokenWrapper) NFTTypeID() *uint256.Int {
@@ -619,6 +616,10 @@
 	hasher.Write(m.TokenCreationPredicateSignature())
 }
 
+func (m *mintFungibleTokenWrapper) TargetUnits(_ crypto.Hash) []*uint256.Int {
+	return []*uint256.Int{m.UnitID()}
+}
+
 func (t *transferFungibleTokenWrapper) NewBearer() []byte {
 	return t.attributes.NewBearer
 }
@@ -637,10 +638,6 @@
 
 func (t *transferFungibleTokenWrapper) InvariantPredicateSignature() []byte {
 	return t.attributes.InvariantPredicateSignature
-}
-
-func (m *mintFungibleTokenWrapper) TargetUnits(_ crypto.Hash) []*uint256.Int {
-	return []*uint256.Int{m.UnitID()}
 }
 
 func (t *transferFungibleTokenWrapper) Hash(hashFunc crypto.Hash) []byte {
@@ -720,29 +717,28 @@
 	s.addAttributesToHasher(hasher)
 }
 
-<<<<<<< HEAD
+func (s *splitFungibleTokenWrapper) NewBearer() []byte {
+	return s.attributes.NewBearer
+}
+
+func (s *splitFungibleTokenWrapper) TargetValue() uint64 {
+	return s.attributes.TargetValue
+}
+
+func (s *splitFungibleTokenWrapper) Nonce() []byte {
+	return s.attributes.Nonce
+}
+
+func (s *splitFungibleTokenWrapper) Backlink() []byte {
+	return s.attributes.Backlink
+}
+
+func (s *splitFungibleTokenWrapper) InvariantPredicateSignature() []byte {
+	return s.attributes.InvariantPredicateSignature
+}
+
 func (s *splitFungibleTokenWrapper) TargetUnits(hashFunc crypto.Hash) []*uint256.Int {
 	return []*uint256.Int{s.UnitID(), txutil.SameShardId(s.UnitID(), s.HashForIdCalculation(hashFunc))}
-=======
-func (s *splitFungibleTokenWrapper) NewBearer() []byte {
-	return s.attributes.NewBearer
-}
-
-func (s *splitFungibleTokenWrapper) TargetValue() uint64 {
-	return s.attributes.TargetValue
-}
-
-func (s *splitFungibleTokenWrapper) Nonce() []byte {
-	return s.attributes.Nonce
-}
-
-func (s *splitFungibleTokenWrapper) Backlink() []byte {
-	return s.attributes.Backlink
-}
-
-func (s *splitFungibleTokenWrapper) InvariantPredicateSignature() []byte {
-	return s.attributes.InvariantPredicateSignature
->>>>>>> b4d26dcc
 }
 
 func (bw *burnFungibleTokenWrapper) Hash(hashFunc crypto.Hash) []byte {
@@ -835,23 +831,22 @@
 	return b.Bytes()
 }
 
-<<<<<<< HEAD
+func (jw *joinFungibleTokenWrapper) BurnTransactions() []BurnFungibleToken {
+	return jw.burnTransactions
+}
+
+func (jw *joinFungibleTokenWrapper) BlockProofs() []*block.BlockProof {
+	return jw.attributes.Proofs
+}
+
+func (jw *joinFungibleTokenWrapper) Backlink() []byte {
+	return jw.attributes.Backlink
+}
+
+func (jw *joinFungibleTokenWrapper) InvariantPredicateSignature() []byte {
+	return jw.attributes.InvariantPredicateSignature
+}
+
 func (jw *joinFungibleTokenWrapper) TargetUnits(_ crypto.Hash) []*uint256.Int {
 	return []*uint256.Int{jw.UnitID()}
-=======
-func (jw *joinFungibleTokenWrapper) BurnTransactions() []BurnFungibleToken {
-	return jw.burnTransactions
-}
-
-func (jw *joinFungibleTokenWrapper) BlockProofs() []*block.BlockProof {
-	return jw.attributes.Proofs
-}
-
-func (jw *joinFungibleTokenWrapper) Backlink() []byte {
-	return jw.attributes.Backlink
-}
-
-func (jw *joinFungibleTokenWrapper) InvariantPredicateSignature() []byte {
-	return jw.attributes.InvariantPredicateSignature
->>>>>>> b4d26dcc
 }