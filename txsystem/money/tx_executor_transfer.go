package money

import (
	"errors"
	"fmt"

	"github.com/alphabill-org/alphabill/state"
	"github.com/alphabill-org/alphabill/txsystem"
	"github.com/alphabill-org/alphabill/types"
)

var (
	ErrInvalidDataType  = errors.New("invalid data type")
	ErrInvalidBillValue = errors.New("transaction value must be equal to bill value")
)

func (m *Module) handleTransferTx() txsystem.GenericExecuteFunc[TransferAttributes] {
	return func(tx *types.TransactionOrder, attr *TransferAttributes, ctx *txsystem.TxExecutionContext) (sm *types.ServerMetadata, err error) {
		isLocked := false
		if !ctx.StateLockReleased {
			if err = m.validateTransferTx(tx, attr); err != nil {
				return nil, fmt.Errorf("invalid transfer tx: %w", err)
			}

			isLocked, err = txsystem.LockUnitState(tx, m.execPredicate, m.state)
			if err != nil {
				return nil, fmt.Errorf("failed to lock unit state: %w", err)
			}
		}

		// calculate actual tx fee cost
		fee := m.feeCalculator()
<<<<<<< HEAD

		if !isLocked {
			// update state
			updateDataFunc := updateBillDataFunc(tx, ctx.CurrentBlockNr, m.hashAlgorithm)
			setOwnerFunc := state.SetOwner(tx.UnitID(), attr.NewBearer)
			if err := m.state.Apply(
				setOwnerFunc,
				updateDataFunc,
			); err != nil {
				return nil, fmt.Errorf("transfer: failed to update state: %w", err)
			}
=======
		// update state
		updateDataFunc := updateBillDataFunc(tx, currentBlockNumber)
		setOwnerFunc := state.SetOwner(tx.UnitID(), attr.NewBearer)
		if err := m.state.Apply(
			setOwnerFunc,
			updateDataFunc,
		); err != nil {
			return nil, fmt.Errorf("transfer: failed to update state: %w", err)
>>>>>>> bb07beb9
		}

		return &types.ServerMetadata{ActualFee: fee, TargetUnits: []types.UnitID{tx.UnitID()}, SuccessIndicator: types.TxStatusSuccessful}, nil
	}
}

func (m *Module) validateTransferTx(tx *types.TransactionOrder, attr *TransferAttributes) error {
	unit, err := m.state.GetUnit(tx.UnitID(), false)
	if err != nil {
		return err
	}
	if err := m.execPredicate(unit.Bearer(), tx.OwnerProof, tx); err != nil {
		return fmt.Errorf("executing bearer predicate: %w", err)
	}
	return validateTransfer(unit.Data(), attr)
}

func validateTransfer(data state.UnitData, attr *TransferAttributes) error {
	return validateAnyTransfer(data, attr.Counter, attr.TargetValue)
}

func validateAnyTransfer(data state.UnitData, counter uint64, targetValue uint64) error {
	bd, ok := data.(*BillData)
	if !ok {
		return ErrInvalidDataType
	}
	if bd.IsLocked() {
		return ErrBillLocked
	}
	if bd.Counter != counter {
		return ErrInvalidCounter
	}
	if targetValue != bd.V {
		return ErrInvalidBillValue
	}
	return nil
}

func updateBillDataFunc(tx *types.TransactionOrder, currentBlockNumber uint64) state.Action {
	unitID := tx.UnitID()
	return state.UpdateUnitData(unitID,
		func(data state.UnitData) (state.UnitData, error) {
			bd, ok := data.(*BillData)
			if !ok {
				return nil, fmt.Errorf("unit %v does not contain bill data", unitID)
			}
			bd.T = currentBlockNumber
			bd.Counter += 1
			return bd, nil
		})
}<|MERGE_RESOLUTION|>--- conflicted
+++ resolved
@@ -30,11 +30,10 @@
 
 		// calculate actual tx fee cost
 		fee := m.feeCalculator()
-<<<<<<< HEAD
 
 		if !isLocked {
 			// update state
-			updateDataFunc := updateBillDataFunc(tx, ctx.CurrentBlockNr, m.hashAlgorithm)
+			updateDataFunc := updateBillDataFunc(tx, ctx.CurrentBlockNr)
 			setOwnerFunc := state.SetOwner(tx.UnitID(), attr.NewBearer)
 			if err := m.state.Apply(
 				setOwnerFunc,
@@ -42,16 +41,6 @@
 			); err != nil {
 				return nil, fmt.Errorf("transfer: failed to update state: %w", err)
 			}
-=======
-		// update state
-		updateDataFunc := updateBillDataFunc(tx, currentBlockNumber)
-		setOwnerFunc := state.SetOwner(tx.UnitID(), attr.NewBearer)
-		if err := m.state.Apply(
-			setOwnerFunc,
-			updateDataFunc,
-		); err != nil {
-			return nil, fmt.Errorf("transfer: failed to update state: %w", err)
->>>>>>> bb07beb9
 		}
 
 		return &types.ServerMetadata{ActualFee: fee, TargetUnits: []types.UnitID{tx.UnitID()}, SuccessIndicator: types.TxStatusSuccessful}, nil
