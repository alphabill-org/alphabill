module github.com/alphabill-org/alphabill

go 1.18

replace (
	github.com/apache/thrift v0.13.0 => github.com/apache/thrift v0.16.0
	github.com/microcosm-cc/bluemonday v1.0.1 => github.com/microcosm-cc/bluemonday v1.0.18
	github.com/nats-io/nats-server/v2 v2.1.2 => github.com/nats-io/nats-server/v2 v2.8.0
	github.com/spf13/cobra v0.0.5 => github.com/spf13/cobra v1.6.1
)

require (
	github.com/ainvaltin/httpsrv v0.1.2
	github.com/btcsuite/btcd v0.23.2
	github.com/btcsuite/btcd/btcutil v1.1.2
	github.com/ethereum/go-ethereum v1.10.25
	github.com/gorilla/handlers v1.5.1
	github.com/gorilla/mux v1.8.0
	github.com/hashicorp/go-multierror v1.1.1
	github.com/holiman/uint256 v1.2.1
	github.com/libp2p/go-libp2p v0.22.0
	github.com/multiformats/go-multiaddr v0.7.0
	github.com/robfig/cron/v3 v3.0.1
	github.com/rs/zerolog v1.28.0
	github.com/spf13/cobra v1.6.1
	github.com/spf13/pflag v1.0.5
	github.com/spf13/viper v1.14.0
	github.com/stretchr/testify v1.8.1
	github.com/swaggo/http-swagger v1.3.3
	github.com/swaggo/swag v1.8.10
	github.com/tyler-smith/go-bip39 v1.1.0
	go.etcd.io/bbolt v1.3.6
	golang.org/x/crypto v0.0.0-20220829220503-c86fa9a7ed90
	golang.org/x/exp v0.0.0-20220916125017-b168a2c6b86b
	golang.org/x/sync v0.1.0
	golang.org/x/term v0.4.0
	google.golang.org/grpc v1.50.1
	google.golang.org/grpc/cmd/protoc-gen-go-grpc v1.2.0
	google.golang.org/protobuf v1.28.1
	gopkg.in/yaml.v3 v3.0.1
)

require (
	github.com/KyleBanks/depth v1.2.1 // indirect
	github.com/StackExchange/wmi v0.0.0-20180116203802-5d049714c4a6 // indirect
	github.com/benbjohnson/clock v1.3.0 // indirect
	github.com/beorn7/perks v1.0.1 // indirect
	github.com/btcsuite/btcd/btcec/v2 v2.2.1 // indirect
	github.com/btcsuite/btcd/chaincfg/chainhash v1.0.1 // indirect
	github.com/cespare/xxhash/v2 v2.1.2 // indirect
	github.com/cheekybits/genny v1.0.0 // indirect
	github.com/containerd/cgroups v1.0.4 // indirect
	github.com/coreos/go-systemd/v22 v22.4.0 // indirect
	github.com/davecgh/go-spew v1.1.1 // indirect
	github.com/davidlazar/go-crypto v0.0.0-20200604182044-b73af7476f6c // indirect
	github.com/decred/dcrd/dcrec/secp256k1/v4 v4.1.0 // indirect
	github.com/docker/go-units v0.5.0 // indirect
	github.com/elastic/gosigar v0.14.2 // indirect
	github.com/felixge/httpsnoop v1.0.1 // indirect
	github.com/flynn/noise v1.0.0 // indirect
	github.com/francoispqt/gojay v1.2.13 // indirect
	github.com/fsnotify/fsnotify v1.6.0 // indirect
	github.com/go-ole/go-ole v1.2.1 // indirect
	github.com/go-openapi/jsonpointer v0.19.6 // indirect
	github.com/go-openapi/jsonreference v0.20.2 // indirect
	github.com/go-openapi/spec v0.20.8 // indirect
	github.com/go-openapi/swag v0.22.3 // indirect
	github.com/go-stack/stack v1.8.0 // indirect
	github.com/go-task/slim-sprig v0.0.0-20210107165309-348f09dbbbc0 // indirect
	github.com/godbus/dbus/v5 v5.1.0 // indirect
	github.com/gogo/protobuf v1.3.2 // indirect
	github.com/golang/protobuf v1.5.2 // indirect
	github.com/google/gopacket v1.1.19 // indirect
	github.com/gorilla/websocket v1.5.0 // indirect
	github.com/hashicorp/errwrap v1.1.0 // indirect
	github.com/hashicorp/hcl v1.0.0 // indirect
	github.com/huin/goupnp v1.0.3 // indirect
	github.com/inconshreveable/mousetrap v1.0.1 // indirect
	github.com/ipfs/go-cid v0.3.2 // indirect
	github.com/ipfs/go-log/v2 v2.5.1 // indirect
	github.com/jackpal/go-nat-pmp v1.0.2 // indirect
	github.com/jbenet/go-temp-err-catcher v0.1.0 // indirect
	github.com/josharian/intern v1.0.0 // indirect
	github.com/klauspost/compress v1.15.10 // indirect
	github.com/klauspost/cpuid/v2 v2.1.1 // indirect
	github.com/koron/go-ssdp v0.0.3 // indirect
	github.com/libp2p/go-buffer-pool v0.1.0 // indirect
	github.com/libp2p/go-cidranger v1.1.0 // indirect
	github.com/libp2p/go-flow-metrics v0.1.0 // indirect
	github.com/libp2p/go-libp2p-asn-util v0.2.0 // indirect
	github.com/libp2p/go-msgio v0.2.0 // indirect
	github.com/libp2p/go-nat v0.1.0 // indirect
	github.com/libp2p/go-netroute v0.2.0 // indirect
	github.com/libp2p/go-openssl v0.1.0 // indirect
	github.com/libp2p/go-reuseport v0.2.0 // indirect
	github.com/libp2p/go-yamux/v3 v3.1.2 // indirect
	github.com/lucas-clemente/quic-go v0.28.1 // indirect
	github.com/magiconair/properties v1.8.6 // indirect
	github.com/mailru/easyjson v0.7.7 // indirect
	github.com/marten-seemann/qtls-go1-16 v0.1.5 // indirect
	github.com/marten-seemann/qtls-go1-17 v0.1.2 // indirect
	github.com/marten-seemann/qtls-go1-18 v0.1.2 // indirect
	github.com/marten-seemann/qtls-go1-19 v0.1.0 // indirect
	github.com/marten-seemann/tcp v0.0.0-20210406111302-dfbc87cc63fd // indirect
	github.com/mattn/go-colorable v0.1.13 // indirect
	github.com/mattn/go-isatty v0.0.16 // indirect
	github.com/mattn/go-pointer v0.0.1 // indirect
	github.com/matttproud/golang_protobuf_extensions v1.0.1 // indirect
	github.com/miekg/dns v1.1.50 // indirect
	github.com/mikioh/tcpinfo v0.0.0-20190314235526-30a79bb1804b // indirect
	github.com/mikioh/tcpopt v0.0.0-20190314235656-172688c1accc // indirect
	github.com/minio/sha256-simd v1.0.0 // indirect
	github.com/mitchellh/mapstructure v1.5.0 // indirect
	github.com/mr-tron/base58 v1.2.0 // indirect
	github.com/multiformats/go-base32 v0.1.0 // indirect
	github.com/multiformats/go-base36 v0.1.0 // indirect
	github.com/multiformats/go-multiaddr-dns v0.3.1 // indirect
	github.com/multiformats/go-multiaddr-fmt v0.1.0 // indirect
	github.com/multiformats/go-multibase v0.1.1 // indirect
	github.com/multiformats/go-multicodec v0.6.0 // indirect
	github.com/multiformats/go-multihash v0.2.1 // indirect
	github.com/multiformats/go-multistream v0.3.3 // indirect
	github.com/multiformats/go-varint v0.0.6 // indirect
	github.com/nxadm/tail v1.4.8 // indirect
	github.com/onsi/ginkgo v1.16.5 // indirect
	github.com/opencontainers/runtime-spec v1.0.2 // indirect
	github.com/pbnjay/memory v0.0.0-20210728143218-7b4eea64cf58 // indirect
	github.com/pelletier/go-toml v1.9.5 // indirect
	github.com/pelletier/go-toml/v2 v2.0.5 // indirect
	github.com/pkg/errors v0.9.1 // indirect
	github.com/pmezard/go-difflib v1.0.0 // indirect
	github.com/prometheus/client_golang v1.13.0 // indirect
	github.com/prometheus/client_model v0.2.0 // indirect
	github.com/prometheus/common v0.37.0 // indirect
	github.com/prometheus/procfs v0.8.0 // indirect
	github.com/raulk/go-watchdog v1.3.0 // indirect
	github.com/shirou/gopsutil v3.21.4-0.20210419000835-c7a38de76ee5+incompatible // indirect
	github.com/spacemonkeygo/spacelog v0.0.0-20180420211403-2296661a0572 // indirect
	github.com/spaolacci/murmur3 v1.1.0 // indirect
	github.com/spf13/afero v1.9.2 // indirect
	github.com/spf13/cast v1.5.0 // indirect
	github.com/spf13/jwalterweatherman v1.1.0 // indirect
	github.com/subosito/gotenv v1.4.1 // indirect
	github.com/swaggo/files v0.0.0-20220610200504-28940afbdbfe // indirect
	github.com/tklauser/go-sysconf v0.3.5 // indirect
	github.com/tklauser/numcpus v0.2.2 // indirect
	go.uber.org/atomic v1.10.0 // indirect
	go.uber.org/multierr v1.8.0 // indirect
	go.uber.org/zap v1.23.0 // indirect
<<<<<<< HEAD
	golang.org/x/mod v0.6.0-dev.0.20220419223038-86c51ed26bb4 // indirect
	golang.org/x/net v0.5.0 // indirect
	golang.org/x/sys v0.4.0 // indirect
	golang.org/x/text v0.6.0 // indirect
	golang.org/x/tools v0.1.12 // indirect
=======
	golang.org/x/mod v0.7.0 // indirect
	golang.org/x/net v0.5.0 // indirect
	golang.org/x/sys v0.4.0 // indirect
	golang.org/x/text v0.6.0 // indirect
	golang.org/x/tools v0.5.0 // indirect
>>>>>>> eec36433
	google.golang.org/genproto v0.0.0-20221024183307-1bc688fe9f3e // indirect
	gopkg.in/ini.v1 v1.67.0 // indirect
	gopkg.in/tomb.v1 v1.0.0-20141024135613-dd632973f1e7 // indirect
	gopkg.in/yaml.v2 v2.4.0 // indirect
	lukechampine.com/blake3 v1.1.7 // indirect
)<|MERGE_RESOLUTION|>--- conflicted
+++ resolved
@@ -127,7 +127,6 @@
 	github.com/pbnjay/memory v0.0.0-20210728143218-7b4eea64cf58 // indirect
 	github.com/pelletier/go-toml v1.9.5 // indirect
 	github.com/pelletier/go-toml/v2 v2.0.5 // indirect
-	github.com/pkg/errors v0.9.1 // indirect
 	github.com/pmezard/go-difflib v1.0.0 // indirect
 	github.com/prometheus/client_golang v1.13.0 // indirect
 	github.com/prometheus/client_model v0.2.0 // indirect
@@ -147,19 +146,11 @@
 	go.uber.org/atomic v1.10.0 // indirect
 	go.uber.org/multierr v1.8.0 // indirect
 	go.uber.org/zap v1.23.0 // indirect
-<<<<<<< HEAD
-	golang.org/x/mod v0.6.0-dev.0.20220419223038-86c51ed26bb4 // indirect
-	golang.org/x/net v0.5.0 // indirect
-	golang.org/x/sys v0.4.0 // indirect
-	golang.org/x/text v0.6.0 // indirect
-	golang.org/x/tools v0.1.12 // indirect
-=======
 	golang.org/x/mod v0.7.0 // indirect
 	golang.org/x/net v0.5.0 // indirect
 	golang.org/x/sys v0.4.0 // indirect
 	golang.org/x/text v0.6.0 // indirect
 	golang.org/x/tools v0.5.0 // indirect
->>>>>>> eec36433
 	google.golang.org/genproto v0.0.0-20221024183307-1bc688fe9f3e // indirect
 	gopkg.in/ini.v1 v1.67.0 // indirect
 	gopkg.in/tomb.v1 v1.0.0-20141024135613-dd632973f1e7 // indirect
