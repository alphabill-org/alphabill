--- conflicted
+++ resolved
@@ -11,27 +11,16 @@
 	"github.com/alphabill-org/alphabill/txsystem"
 )
 
-<<<<<<< HEAD
 func (m *LockTokensModule) handleLockTokenTx() txsystem.GenericExecuteFunc[tokens.LockTokenAttributes] {
-	return func(tx *types.TransactionOrder, attr *tokens.LockTokenAttributes, roundNumber uint64) (*types.ServerMetadata, error) {
-=======
-func (m *LockTokensModule) handleLockTokenTx() txsystem.GenericExecuteFunc[LockTokenAttributes] {
-	return func(tx *types.TransactionOrder, attr *LockTokenAttributes, exeCtx *txsystem.TxExecutionContext) (*types.ServerMetadata, error) {
->>>>>>> c76354ac
+	return func(tx *types.TransactionOrder, attr *tokens.LockTokenAttributes, exeCtx *txsystem.TxExecutionContext) (*types.ServerMetadata, error) {
 		if err := m.validateLockTokenTx(tx, attr); err != nil {
 			return nil, fmt.Errorf("invalid lock token tx: %w", err)
 		}
 		updateFn := state.UpdateUnitData(tx.UnitID(),
-<<<<<<< HEAD
 			func(data types.UnitData) (types.UnitData, error) {
-				return m.updateLockTokenData(data, tx, attr, roundNumber)
-			})
-=======
-			func(data state.UnitData) (state.UnitData, error) {
 				return m.updateLockTokenData(data, tx, attr, exeCtx.CurrentBlockNr)
 			},
 		)
->>>>>>> c76354ac
 		if err := m.state.Apply(updateFn); err != nil {
 			return nil, fmt.Errorf("failed to update state: %w", err)
 		}
@@ -39,31 +28,18 @@
 	}
 }
 
-<<<<<<< HEAD
 func (m *LockTokensModule) updateLockTokenData(data types.UnitData, tx *types.TransactionOrder, attr *tokens.LockTokenAttributes, roundNumber uint64) (types.UnitData, error) {
 	if tx.UnitID().HasType(tokens.FungibleTokenUnitType) {
-		return updateLockFungibleTokenData(data, tx, attr, roundNumber, m.hashAlgorithm)
+		return updateLockFungibleTokenData(data, tx, attr, roundNumber)
 	} else if tx.UnitID().HasType(tokens.NonFungibleTokenUnitType) {
-		return updateLockNonFungibleTokenData(data, tx, attr, roundNumber, m.hashAlgorithm)
-=======
-func (m *LockTokensModule) updateLockTokenData(data state.UnitData, tx *types.TransactionOrder, attr *LockTokenAttributes, roundNumber uint64) (state.UnitData, error) {
-	if tx.UnitID().HasType(FungibleTokenUnitType) {
-		return updateLockFungibleTokenData(data, tx, attr, roundNumber)
-	} else if tx.UnitID().HasType(NonFungibleTokenUnitType) {
 		return updateLockNonFungibleTokenData(data, tx, attr, roundNumber)
->>>>>>> c76354ac
 	} else {
 		return nil, fmt.Errorf("unit id '%s' is not of fungible nor non-fungible token type", tx.UnitID())
 	}
 }
 
-<<<<<<< HEAD
-func updateLockNonFungibleTokenData(data types.UnitData, tx *types.TransactionOrder, attr *tokens.LockTokenAttributes, roundNumber uint64, hashAlgorithm crypto.Hash) (types.UnitData, error) {
+func updateLockNonFungibleTokenData(data types.UnitData, tx *types.TransactionOrder, attr *tokens.LockTokenAttributes, roundNumber uint64) (types.UnitData, error) {
 	d, ok := data.(*tokens.NonFungibleTokenData)
-=======
-func updateLockNonFungibleTokenData(data state.UnitData, tx *types.TransactionOrder, attr *LockTokenAttributes, roundNumber uint64) (state.UnitData, error) {
-	d, ok := data.(*NonFungibleTokenData)
->>>>>>> c76354ac
 	if !ok {
 		return nil, fmt.Errorf("unit %v does not contain fungible token data", tx.UnitID())
 	}
@@ -73,13 +49,8 @@
 	return d, nil
 }
 
-<<<<<<< HEAD
-func updateLockFungibleTokenData(data types.UnitData, tx *types.TransactionOrder, attr *tokens.LockTokenAttributes, roundNumber uint64, hashAlgorithm crypto.Hash) (types.UnitData, error) {
+func updateLockFungibleTokenData(data types.UnitData, tx *types.TransactionOrder, attr *tokens.LockTokenAttributes, roundNumber uint64) (types.UnitData, error) {
 	d, ok := data.(*tokens.FungibleTokenData)
-=======
-func updateLockFungibleTokenData(data state.UnitData, tx *types.TransactionOrder, attr *LockTokenAttributes, roundNumber uint64) (state.UnitData, error) {
-	d, ok := data.(*FungibleTokenData)
->>>>>>> c76354ac
 	if !ok {
 		return nil, fmt.Errorf("unit %v does not contain fungible token data", tx.UnitID())
 	}
@@ -171,29 +142,12 @@
 	return nil
 }
 
-<<<<<<< HEAD
-=======
-func (l *LockTokenAttributes) SigBytes() ([]byte, error) {
-	// TODO: AB-1016 exclude InvariantPredicateSignatures from the payload hash because otherwise we have "chicken and egg" problem.
-	signatureAttr := &LockTokenAttributes{
-		LockStatus:                   l.LockStatus,
-		Counter:                      l.Counter,
-		InvariantPredicateSignatures: nil,
-	}
-	return types.Cbor.Marshal(signatureAttr)
-}
-
->>>>>>> c76354ac
 type tokenData interface {
 	GetCounter() uint64
 	IsLocked() uint64
 }
 
-<<<<<<< HEAD
-func (m *LockTokensModule) validateTokenLock(u *state.Unit, tx *types.TransactionOrder, attr *tokens.LockTokenAttributes, d tokenData) error {
-=======
-func (m *LockTokensModule) validateTokenLock(attr *LockTokenAttributes, d tokenData) error {
->>>>>>> c76354ac
+func (m *LockTokensModule) validateTokenLock(attr *tokens.LockTokenAttributes, d tokenData) error {
 	// token is not locked
 	if d.IsLocked() != 0 {
 		return errors.New("token is already locked")
