package partition

import (
	"testing"

	"github.com/alphabill-org/alphabill/internal/block"
	"github.com/alphabill-org/alphabill/internal/certificates"
	"github.com/alphabill-org/alphabill/internal/network"
	"github.com/alphabill-org/alphabill/internal/network/protocol/replication"
	"github.com/alphabill-org/alphabill/internal/partition/event"
	"github.com/alphabill-org/alphabill/internal/partition/store"
	test "github.com/alphabill-org/alphabill/internal/testutils"
	testevent "github.com/alphabill-org/alphabill/internal/testutils/partition/event"
	moneytesttx "github.com/alphabill-org/alphabill/internal/testutils/transaction/money"
	testtxsystem "github.com/alphabill-org/alphabill/internal/testutils/txsystem"
	"github.com/alphabill-org/alphabill/internal/txsystem"
	"github.com/stretchr/testify/require"
	"google.golang.org/protobuf/proto"
)

func TestNode_HandleUnicityCertificate_RevertAndStartRecovery_withPendingProposal_differentIR(t *testing.T) {
	system := &testtxsystem.CounterTxSystem{}
	tp := NewSingleNodePartition(t, system)
	defer tp.Close()
	bl := tp.GetLatestBlock(t)
	transfer := moneytesttx.RandomBillTransfer(t)
	require.NoError(t, tp.SubmitTx(transfer))

	// prepare proposal
	tp.SubmitT1Timeout(t)
	require.Equal(t, uint64(0), system.RevertCount)
	// send UC with different IR hash
	ir := proto.Clone(bl.UnicityCertificate.InputRecord).(*certificates.InputRecord)
	ir.Hash = test.RandomBytes(32)

	repeatUC, err := tp.CreateUnicityCertificate(
		ir,
		bl.UnicityCertificate.UnicitySeal.RootChainRoundNumber+1,
		bl.UnicityCertificate.UnicitySeal.PreviousHash,
	)
	require.NoError(t, err)

	tp.SubmitUnicityCertificate(repeatUC)

	ContainsError(t, tp, ErrNodeDoesNotHaveLatestBlock.Error())
	require.Equal(t, uint64(1), system.RevertCount)
	require.Equal(t, recovering, tp.partition.status)
	testevent.ContainsEvent(t, tp.eh, event.RecoveryStarted)
	// make sure replication request is sent
	reqs := tp.mockNet.SentMessages(network.ProtocolLedgerReplicationReq)
	require.Equal(t, 1, len(reqs))
	require.IsType(t, reqs[0].Message, &replication.LedgerReplicationRequest{})

	// send newer UC and check LUC is updated and node still recovering
	tp.eh.Reset()
	newerUC, err := tp.CreateUnicityCertificate(
		ir,
		repeatUC.UnicitySeal.RootChainRoundNumber+1,
		repeatUC.UnicitySeal.PreviousHash,
	)
	require.NoError(t, err)
	tp.SubmitUnicityCertificate(newerUC)
	testevent.ContainsEvent(t, tp.eh, event.LatestUnicityCertificateUpdated)
	require.Equal(t, recovering, tp.partition.status)
}

// AB-714 If before shutting down nodes managed to send certification requests,
// the proposal is valid and must be restored correctly since the latest UC will certify it
// that is, node does not need to send replication request, but instead should restore proposal and accept UC to finalize the block
func TestNode_HandleUnicityCertificate_RevertAndStartRecovery_withPendingProposal_sameIR(t *testing.T) {

	store := store.NewInMemoryBlockStore()
	tp := NewSingleNodePartition(t, &testtxsystem.CounterTxSystem{}, WithBlockStore(store))
	t.Cleanup(func() {
		tp.Close()
	})

	// create new block
	tp.CreateBlock(t)

	// create new proposal and certify it (but not yet finalize the block on the partition side)
	tp.SubmitT1Timeout(t)
	uc := tp.IssueBlockUC(t)

	system := &testtxsystem.CounterTxSystem{}
	tp.nodeDeps.txSystem = system
	tp.nodeDeps.nodeOptions = append(tp.nodeDeps.nodeOptions, WithLeaderSelector(&TestLeaderSelector{
		leader:      "",
		currentNode: "1",
	}))
	tp.Restart(t)

	// block finalization
	tp.SubmitUC(t, uc)
}

func TestNode_HandleUnicityCertificate_RevertAndStartRecovery_withNoProposal(t *testing.T) {
	system := &testtxsystem.CounterTxSystem{}
	tp := NewSingleNodePartition(t, system)
	defer tp.Close()
	bl := tp.GetLatestBlock(t)

	err := tp.partition.startNewRound(tp.partition.luc)
	require.NoError(t, err)

	// send UC with different block hash
	ir := proto.Clone(bl.UnicityCertificate.InputRecord).(*certificates.InputRecord)
	ir.BlockHash = test.RandomBytes(32)

	repeatUC, err := tp.CreateUnicityCertificate(
		ir,
		bl.UnicityCertificate.UnicitySeal.RootChainRoundNumber+1,
		bl.UnicityCertificate.UnicitySeal.PreviousHash,
	)
	require.NoError(t, err)

	tp.SubmitUnicityCertificate(repeatUC)

	ContainsError(t, tp, ErrNodeDoesNotHaveLatestBlock.Error())
	require.Equal(t, uint64(1), system.RevertCount)
	require.Equal(t, recovering, tp.partition.status)
	testevent.ContainsEvent(t, tp.eh, event.RecoveryStarted)
	// make sure replication request is sent
	reqs := tp.mockNet.SentMessages(network.ProtocolLedgerReplicationReq)
	require.Equal(t, 1, len(reqs))
	require.IsType(t, reqs[0].Message, &replication.LedgerReplicationRequest{})

	// send newer UC and check LUC is updated and node still recovering
	tp.eh.Reset()
	newerUC, err := tp.CreateUnicityCertificate(
		ir,
		repeatUC.UnicitySeal.RootChainRoundNumber+1,
		repeatUC.UnicitySeal.PreviousHash,
	)
	require.NoError(t, err)
	tp.SubmitUnicityCertificate(newerUC)
	testevent.ContainsEvent(t, tp.eh, event.LatestUnicityCertificateUpdated)
	require.Equal(t, recovering, tp.partition.status)
}

func TestNode_RecoverBlocks(t *testing.T) {
	tp := NewSingleNodePartition(t, &testtxsystem.CounterTxSystem{})
	defer tp.Close()
	genesisBlock := tp.GetLatestBlock(t)

	system := &testtxsystem.CounterTxSystem{}
	newBlock1 := createNewBlockOutsideNode(t, tp, system, genesisBlock)
	newBlock2 := createNewBlockOutsideNode(t, tp, system, newBlock1)
	newBlock3 := createNewBlockOutsideNode(t, tp, system, newBlock2)

	// prepare proposal, send "newer" UC, revert state and start recovery
	tp.SubmitT1Timeout(t)
	tp.SubmitUnicityCertificate(newBlock3.UnicityCertificate)

	ContainsError(t, tp, ErrNodeDoesNotHaveLatestBlock.Error())
	require.Equal(t, recovering, tp.partition.status)
	testevent.ContainsEvent(t, tp.eh, event.RecoveryStarted)

	// make sure replication request is sent
	reqs := tp.mockNet.SentMessages(network.ProtocolLedgerReplicationReq)
	require.Equal(t, 1, len(reqs))
	require.IsType(t, reqs[0].Message, &replication.LedgerReplicationRequest{})

	// send back the response with 2 blocks
	tp.mockNet.Receive(network.ReceivedMessage{
		From:     reqs[0].ID,
		Protocol: network.ProtocolLedgerReplicationResp,
		Message: &replication.LedgerReplicationResponse{
			Status: replication.LedgerReplicationResponse_OK,
			Blocks: []*block.Block{newBlock1, newBlock2},
		},
	})
	require.Equal(t, recovering, tp.partition.status)

	// send back the response with last block
	tp.mockNet.Receive(network.ReceivedMessage{
		From:     reqs[0].ID,
		Protocol: network.ProtocolLedgerReplicationResp,
		Message: &replication.LedgerReplicationResponse{
			Status: replication.LedgerReplicationResponse_OK,
			Blocks: []*block.Block{newBlock3},
		},
	})
	testevent.ContainsEvent(t, tp.eh, event.RecoveryFinished)
	require.Equal(t, idle, tp.partition.status)
}

func TestNode_RespondToReplicationRequest(t *testing.T) {
	tp := NewSingleNodePartition(t, &testtxsystem.CounterTxSystem{}, WithReplicationParams(3, 5))
	defer tp.Close()
	genesisBlockNumber := tp.GetLatestBlock(t).UnicityCertificate.InputRecord.RoundNumber

	err := tp.partition.startNewRound(tp.partition.luc)
	require.NoError(t, err)

	// generate 4 blocks with 3 tx each (but only 2 blocks will be matched and sent)
	for i := 0; i < 4; i++ {
		require.NoError(t, tp.SubmitTx(moneytesttx.RandomBillTransfer(t)))
		require.NoError(t, tp.SubmitTx(moneytesttx.RandomBillTransfer(t)))
		require.NoError(t, tp.SubmitTx(moneytesttx.RandomBillTransfer(t)))
		require.Eventually(t, func() bool {
			count := 0
			for _, e := range tp.eh.GetEvents() {
				if e.EventType == event.TransactionProcessed {
					count++
				}
			}
			return count == 3
		}, test.WaitDuration, test.WaitTick)
<<<<<<< HEAD
		require.NoError(t, tp.CreateBlock(t))
		bl := tp.GetLatestBlock(t)
		require.Equal(t, 3, len(bl.Transactions))
=======
		tp.CreateBlock(t)
		block := tp.GetLatestBlock()
		require.Equal(t, 3, len(block.Transactions))
>>>>>>> eec36433
	}
	latestBlockNumber := tp.GetLatestBlock(t).UnicityCertificate.InputRecord.RoundNumber
	require.Equal(t, uint64(4), latestBlockNumber-genesisBlockNumber)

	//send replication request, it will hit tx replication limit
	peer := "16Uiu2HAm826WzV3ZDwtEA93VJVxMPSvyrVUK7ArifTmhr3CwLzMj"
	tp.mockNet.Receive(network.ReceivedMessage{
		From:     "from-test",
		Protocol: network.ProtocolLedgerReplicationReq,
		Message: &replication.LedgerReplicationRequest{
			NodeIdentifier:   peer,
			BeginBlockNumber: genesisBlockNumber + 1,
			SystemIdentifier: tp.nodeConf.GetSystemIdentifier(),
		},
	})

	testevent.ContainsEvent(t, tp.eh, event.ReplicationResponseSent)

	//make sure response is sent
	resp := tp.mockNet.SentMessages(network.ProtocolLedgerReplicationResp)
	require.Equal(t, 1, len(resp))
	require.IsType(t, resp[0].Message, &replication.LedgerReplicationResponse{})
	require.Equal(t, replication.LedgerReplicationResponse_OK, resp[0].Message.(*replication.LedgerReplicationResponse).Status)
	require.Equal(t, peer, resp[0].ID.String())
	require.Equal(t, 2, len(resp[0].Message.(*replication.LedgerReplicationResponse).Blocks))

	tp.eh.Reset()
	tp.mockNet.ResetSentMessages(network.ProtocolLedgerReplicationResp)
	tp.partition.configuration.replicationConfig.maxBlocks = 1
	//send replication request, it will hit block replication limit
	tp.mockNet.Receive(network.ReceivedMessage{
		From:     "from-test",
		Protocol: network.ProtocolLedgerReplicationReq,
		Message: &replication.LedgerReplicationRequest{
			NodeIdentifier:   peer,
			BeginBlockNumber: genesisBlockNumber + 1,
			SystemIdentifier: tp.nodeConf.GetSystemIdentifier(),
		},
	})
	testevent.ContainsEvent(t, tp.eh, event.ReplicationResponseSent)
	resp = tp.mockNet.SentMessages(network.ProtocolLedgerReplicationResp)
	require.Equal(t, 1, len(resp))
	require.IsType(t, resp[0].Message, &replication.LedgerReplicationResponse{})
	require.Equal(t, replication.LedgerReplicationResponse_OK, resp[0].Message.(*replication.LedgerReplicationResponse).Status)
	require.Equal(t, peer, resp[0].ID.String())
	require.Equal(t, 1, len(resp[0].Message.(*replication.LedgerReplicationResponse).Blocks))
}

func createNewBlockOutsideNode(t *testing.T, tp *SingleNodePartition, system *testtxsystem.CounterTxSystem, currentBlock *block.Block) *block.Block {
	// simulate new block's state
	_ = system.Execute(nil)
	state, _ := system.EndBlock()
	system.Commit()

	// create new block
	newBlock := proto.Clone(currentBlock).(*block.Block)
	newBlock.UnicityCertificate.InputRecord.RoundNumber = currentBlock.UnicityCertificate.InputRecord.RoundNumber + 1
	newBlock.PreviousBlockHash, _ = currentBlock.Hash(system, tp.partition.configuration.hashAlgorithm)
	newBlock.Transactions = make([]*txsystem.Transaction, 1)
	newBlock.Transactions[0] = moneytesttx.RandomBillTransfer(t)

	// send UC certifying new block
	ir := newBlock.UnicityCertificate.InputRecord
	ir.PreviousHash = ir.Hash
	ir.BlockHash, _ = newBlock.Hash(system, tp.partition.configuration.hashAlgorithm)
	ir.Hash = state.Root()
	ir.SummaryValue = state.Summary()

	newUC, err := tp.CreateUnicityCertificate(
		ir,
		currentBlock.UnicityCertificate.UnicitySeal.RootChainRoundNumber+1,
		currentBlock.UnicityCertificate.UnicitySeal.Hash,
	)
	require.NoError(t, err)
	newBlock.UnicityCertificate = newUC
	return newBlock
}<|MERGE_RESOLUTION|>--- conflicted
+++ resolved
@@ -207,15 +207,9 @@
 			}
 			return count == 3
 		}, test.WaitDuration, test.WaitTick)
-<<<<<<< HEAD
-		require.NoError(t, tp.CreateBlock(t))
+		tp.CreateBlock(t)
 		bl := tp.GetLatestBlock(t)
 		require.Equal(t, 3, len(bl.Transactions))
-=======
-		tp.CreateBlock(t)
-		block := tp.GetLatestBlock()
-		require.Equal(t, 3, len(block.Transactions))
->>>>>>> eec36433
 	}
 	latestBlockNumber := tp.GetLatestBlock(t).UnicityCertificate.InputRecord.RoundNumber
 	require.Equal(t, uint64(4), latestBlockNumber-genesisBlockNumber)
