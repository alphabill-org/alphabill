package txsystem

import (
	"crypto"
	"fmt"
	"reflect"

	"github.com/alphabill-org/alphabill/internal/network/protocol/genesis"
	"github.com/alphabill-org/alphabill/internal/state"
	"github.com/alphabill-org/alphabill/internal/txsystem/fc/transactions"
	"github.com/alphabill-org/alphabill/internal/txsystem/fc/unit"
	"github.com/alphabill-org/alphabill/internal/types"
	"github.com/alphabill-org/alphabill/internal/util"
)

var _ TransactionSystem = (*GenericTxSystem)(nil)

// SystemDescriptions is map of system description records indexed by System Identifiers
type SystemDescriptions map[string]*genesis.SystemDescriptionRecord

type Module interface {
	TxExecutors() map[string]TxExecutor
	GenericTransactionValidator() GenericTransactionValidator
}

type GenericTxSystem struct {
	systemIdentifier    []byte
	hashAlgorithm       crypto.Hash
	state               *state.State
	logPruner           *state.LogPruner
	currentBlockNumber  uint64
	executors           TxExecutors
	genericTxValidators []GenericTransactionValidator
	beginBlockFunctions []func(blockNumber uint64) error
	endBlockFunctions   []func(blockNumber uint64) error
	roundCommitted      bool
}

func NewGenericTxSystem(modules []Module, opts ...Option) (*GenericTxSystem, error) {
	options := DefaultOptions()
	for _, option := range opts {
		option(options)
	}
	txs := &GenericTxSystem{
		systemIdentifier:    options.systemIdentifier,
		hashAlgorithm:       options.hashAlgorithm,
		state:               options.state,
		logPruner:           state.NewLogPruner(options.state),
		beginBlockFunctions: options.beginBlockFunctions,
		endBlockFunctions:   options.endBlockFunctions,
		executors:           make(map[string]TxExecutor),
		genericTxValidators: []GenericTransactionValidator{},
	}
	txs.beginBlockFunctions = append(txs.beginBlockFunctions, txs.pruneLogs)
	for _, module := range modules {
		validator := module.GenericTransactionValidator()
		if validator != nil {
			var add = true
			for _, txValidator := range txs.genericTxValidators {
				if reflect.ValueOf(txValidator).Pointer() == reflect.ValueOf(validator).Pointer() {
					add = false
					break
				}
			}
			if add {
				txs.genericTxValidators = append(txs.genericTxValidators, validator)
			}
		}

		executors := module.TxExecutors()
		for k, executor := range executors {
			txs.executors[k] = executor
		}
	}
	return txs, nil
}

func (m *GenericTxSystem) GetState() *state.State {
	return m.state
}

func (m *GenericTxSystem) CurrentBlockNumber() uint64 {
	return m.currentBlockNumber
}

func (m *GenericTxSystem) StateSummary() (State, error) {
	if !m.state.IsCommitted() {
		return nil, ErrStateContainsUncommittedChanges
	}
	return m.getState()
}

func (m *GenericTxSystem) getState() (State, error) {
	sv, hash, err := m.state.CalculateRoot()
	if err != nil {
		return nil, err
	}
	if hash == nil {
		return NewStateSummary(make([]byte, m.hashAlgorithm.Size()), util.Uint64ToBytes(sv)), nil
	}
	return NewStateSummary(hash, util.Uint64ToBytes(sv)), nil
}

func (m *GenericTxSystem) BeginBlock(blockNr uint64) error {
	m.currentBlockNumber = blockNr
<<<<<<< HEAD
=======
	m.roundCommitted = false
>>>>>>> 7d8c4312
	for _, function := range m.beginBlockFunctions {
		if err := function(blockNr); err != nil {
			return fmt.Errorf("begin block function call failed: %w", err)
		}
	}
	return nil
}

func (m *GenericTxSystem) pruneLogs(blockNr uint64) error {
	if err := m.logPruner.Prune(blockNr - 1); err != nil {
		return fmt.Errorf("unable to prune state: %w", err)
	}
	return nil
}

func (m *GenericTxSystem) Execute(tx *types.TransactionOrder) (sm *types.ServerMetadata, err error) {
	u, _ := m.state.GetUnit(tx.UnitID(), false)
	ctx := &TxValidationContext{
		Tx:               tx,
		Unit:             u,
		SystemIdentifier: m.systemIdentifier,
		BlockNumber:      m.currentBlockNumber,
	}
	for _, validator := range m.genericTxValidators {
		if err = validator(ctx); err != nil {
			return nil, fmt.Errorf("invalid transaction: %w", err)
		}
	}

	savepointID := m.state.Savepoint()
	defer func() {
		if err != nil {
			// transaction execution failed. revert every change made by the transaction order
			m.state.RollbackToSavepoint(savepointID)
			return
		}
		trx := &types.TransactionRecord{
			TransactionOrder: tx,
			ServerMetadata:   sm,
		}
		targets := sm.TargetUnits
		// Handle fees! NB! The "transfer to fee credit" and "reclaim fee credit" transactions in the money partition
		// and the "add fee credit" and "close free credit" transactions in all application partitions are special
		// cases: fees are handled intrinsically in those transactions.
		if sm.ActualFee > 0 && !transactions.IsFeeCreditTx(tx) {
			feeCreditRecordID := tx.GetClientFeeCreditRecordID()
			if err = m.state.Apply(unit.DecrCredit(feeCreditRecordID, sm.ActualFee)); err != nil {
				m.state.RollbackToSavepoint(savepointID)
				return
			}
			targets = append(targets, feeCreditRecordID)
		}
		for _, targetID := range targets {
			// add log for each target unit
			unitLogSize, err := m.state.AddUnitLog(targetID, trx.Hash(m.hashAlgorithm))
			if err != nil {
				m.state.RollbackToSavepoint(savepointID)
				return
			}
			if unitLogSize > 1 {
				m.logPruner.Add(m.currentBlockNumber, targetID)
			}
		}

		// transaction execution succeeded
		m.state.ReleaseToSavepoint(savepointID)
	}()
	// execute transaction
	sm, err = m.executors.Execute(tx, m.currentBlockNumber)
	if err != nil {
		return nil, err
	}

	return sm, err
}

func (m *GenericTxSystem) EndBlock() (State, error) {
	for _, function := range m.endBlockFunctions {
		if err := function(m.currentBlockNumber); err != nil {
			return nil, fmt.Errorf("end block function call failed: %w", err)
		}
	}
	return m.getState()
}

func (m *GenericTxSystem) Revert() {
	if m.roundCommitted {
		return
	}
	m.logPruner.Remove(m.currentBlockNumber)
	m.state.Revert()
}

func (m *GenericTxSystem) Commit() error {
	m.logPruner.Remove(m.currentBlockNumber - 1)
<<<<<<< HEAD
	return m.state.Commit()
=======
	err := m.state.Commit()
	if err == nil {
		m.roundCommitted = true
	}
	return err
>>>>>>> 7d8c4312
}<|MERGE_RESOLUTION|>--- conflicted
+++ resolved
@@ -103,10 +103,7 @@
 
 func (m *GenericTxSystem) BeginBlock(blockNr uint64) error {
 	m.currentBlockNumber = blockNr
-<<<<<<< HEAD
-=======
 	m.roundCommitted = false
->>>>>>> 7d8c4312
 	for _, function := range m.beginBlockFunctions {
 		if err := function(blockNr); err != nil {
 			return fmt.Errorf("begin block function call failed: %w", err)
@@ -202,13 +199,9 @@
 
 func (m *GenericTxSystem) Commit() error {
 	m.logPruner.Remove(m.currentBlockNumber - 1)
-<<<<<<< HEAD
-	return m.state.Commit()
-=======
 	err := m.state.Commit()
 	if err == nil {
 		m.roundCommitted = true
 	}
 	return err
->>>>>>> 7d8c4312
 }