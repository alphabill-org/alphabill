package orchestration

import (
	"hash"
	"testing"

	"github.com/alphabill-org/alphabill-go-base/txsystem/orchestration"
	"github.com/alphabill-org/alphabill/txsystem"
	"github.com/stretchr/testify/require"

	"github.com/alphabill-org/alphabill-go-base/crypto"
	"github.com/alphabill-org/alphabill-go-base/predicates/templates"
	"github.com/alphabill-org/alphabill-go-base/types"

	test "github.com/alphabill-org/alphabill/internal/testutils"
	testsig "github.com/alphabill-org/alphabill/internal/testutils/sig"
	"github.com/alphabill-org/alphabill/predicates"
	"github.com/alphabill-org/alphabill/state"
	testtransaction "github.com/alphabill-org/alphabill/txsystem/testutils/transaction"
)

type TestData struct {
	_ struct{} `cbor:",toarray"`
}

func (t *TestData) Write(hasher hash.Hash) error { return nil }
func (t *TestData) SummaryValueInput() uint64 {
	return 0
}
func (t *TestData) Copy() types.UnitData { return &TestData{} }

func TestAddVar_AddNewUnit_OK(t *testing.T) {
	signer, verifier := testsig.CreateSignerAndVerifier(t)
	pubKey, err := verifier.MarshalPublicKey()
	require.NoError(t, err)

	opts, err := defaultOptions()
	require.NoError(t, err)
	opts.state = state.NewEmptyState()
	opts.ownerPredicate = templates.NewP2pkh256BytesFromKey(pubKey)

	module, err := NewModule(opts)
	require.NoError(t, err)

	// execute addVar tx
	unitID := orchestration.NewVarID(nil, test.RandomBytes(32))
	attr := &orchestration.AddVarAttributes{}
	txo := createAddVarTx(t, signer, attr, testtransaction.WithUnitID(unitID))
	exeCtx := &txsystem.TxExecutionContext{CurrentBlockNr: 11}

	require.NoError(t, module.validateAddVarTx(txo, attr, exeCtx))
	serverMetadata, err := module.executeAddVarTx(txo, attr, exeCtx)
	require.NoError(t, err)
	require.NotNil(t, serverMetadata)

	// verify state is updated
	u, err := opts.state.GetUnit(txo.UnitID(), false)
	require.NoError(t, err)
	require.NotNil(t, u)
	require.IsType(t, &orchestration.VarData{}, u.Data())
	unitData := u.Data().(*orchestration.VarData)

	// verify epoch number is 0
	require.EqualValues(t, 0, unitData.EpochNumber)

	// and owner is the correct predicate
	require.Equal(t, opts.ownerPredicate, u.Bearer())

	// and tx processing result contains the validator assignment record from the tx
	processingDetails, err := types.Cbor.Marshal(attr.Var)
	require.NoError(t, err)
	require.EqualValues(t, serverMetadata.ProcessingDetails, processingDetails)

}

func TestAddVar_UpdateExistingUnit_OK(t *testing.T) {
	signer, verifier := testsig.CreateSignerAndVerifier(t)
	pubKey, err := verifier.MarshalPublicKey()
	require.NoError(t, err)

	opts, err := defaultOptions()
	require.NoError(t, err)
	opts.state = state.NewEmptyState()
	opts.ownerPredicate = templates.NewP2pkh256BytesFromKey(pubKey)

	module, err := NewModule(opts)
	require.NoError(t, err)

	// add existing unit
	unitID := orchestration.NewVarID(nil, test.RandomBytes(32))
	err = opts.state.Apply(state.AddUnit(unitID, opts.ownerPredicate, &orchestration.VarData{EpochNumber: 0}))
	require.NoError(t, err)

	// exec addVar tx
	attr := &orchestration.AddVarAttributes{Var: orchestration.ValidatorAssignmentRecord{EpochNumber: 1}}
	txo := createAddVarTx(t, signer, attr, testtransaction.WithUnitID(unitID))
	execCtx := &txsystem.TxExecutionContext{CurrentBlockNr: 11}
	require.NoError(t, module.validateAddVarTx(txo, attr, execCtx))
	sm, err := module.executeAddVarTx(txo, attr, &txsystem.TxExecutionContext{CurrentBlockNr: 11})
	require.NoError(t, err)
	require.NotNil(t, sm)

	// verify state is updated
	u, err := opts.state.GetUnit(txo.UnitID(), false)
	require.NoError(t, err)
	require.NotNil(t, u)
	require.IsType(t, &orchestration.VarData{}, u.Data())
	unitData := u.Data().(*orchestration.VarData)

	// verify epoch number is incremented by one
	require.EqualValues(t, 1, unitData.EpochNumber)

	// and owner predicate remains the same
	require.Equal(t, opts.ownerPredicate, u.Bearer())
}

func TestAddVar_NOK(t *testing.T) {
	// create module
	opts, err := defaultOptions()
	require.NoError(t, err)
	opts.state = state.NewEmptyState()
	opts.ownerPredicate = templates.NewP2pkh256BytesFromKey(test.RandomBytes(32))

	module, err := NewModule(opts)
	require.NoError(t, err)
	txExecutors := make(txsystem.TxExecutors)
	require.NoError(t, txExecutors.Add(module.TxHandlers()))

	// execute addVar tx with empty owner proof to simulate error
	txo := testtransaction.NewTransactionOrder(t,
		testtransaction.WithUnitID(orchestration.NewVarID(nil, test.RandomBytes(32))),
		testtransaction.WithSystemID(orchestration.DefaultSystemID),
		testtransaction.WithPayloadType(orchestration.PayloadTypeAddVAR),
		testtransaction.WithAttributes(orchestration.AddVarAttributes{}),
	)
	serverMetadata, err := txExecutors.ValidateAndExecute(txo, &txsystem.TxExecutionContext{CurrentBlockNr: 11})
	require.ErrorContains(t, err, "'addVar' validation failed: invalid owner proof: executing predicate: failed to decode P2PKH256 signature: EOF")
	require.Nil(t, serverMetadata)
}

func TestAddVar_Validation(t *testing.T) {
	signer, verifier := testsig.CreateSignerAndVerifier(t)
	pubKey, err := verifier.MarshalPublicKey()
	require.NoError(t, err)
<<<<<<< HEAD

	opts, err := defaultOptions()
	require.NoError(t, err)
	opts.state = state.NewEmptyState()
	opts.ownerPredicate = templates.NewP2pkh256BytesFromKey(pubKey)

	module, err := NewModule(opts)
	require.NoError(t, err)
	validateFn := module.validateAddVarTx

	unitID := orchestration.NewVarID(nil, test.RandomBytes(32))

	tests := []struct {
		name    string
		tx      *types.TransactionOrder
		attr    *orchestration.AddVarAttributes
		unit    *state.Unit
		wantErr string
	}{
		{
			name:    "Ok",
			tx:      createAddVarTx(t, signer, orchestration.AddVarAttributes{}, testtransaction.WithUnitID(unitID)),
			attr:    &orchestration.AddVarAttributes{},
			wantErr: "",
		},
		{
			name:    "InvalidUnitIdType",
			tx:      createAddVarTx(t, signer, orchestration.AddVarAttributes{}, testtransaction.WithUnitID([]byte{})),
			attr:    &orchestration.AddVarAttributes{},
			unit:    &state.Unit{},
			wantErr: "invalid unit identifier: type is not VAR type",
		},
		{
			name:    "InvalidUnitDataType",
			tx:      createAddVarTx(t, signer, orchestration.AddVarAttributes{}, testtransaction.WithUnitID(unitID)),
			attr:    &orchestration.AddVarAttributes{},
			unit:    &state.Unit{},
			wantErr: "invalid unit data type",
		},
		{
			name:    "InvalidEpochNumber_ExistingUnit",
			tx:      createAddVarTx(t, signer, orchestration.AddVarAttributes{}, testtransaction.WithUnitID(unitID)),
			attr:    &orchestration.AddVarAttributes{Var: orchestration.ValidatorAssignmentRecord{EpochNumber: 5}},
			unit:    state.NewUnit(nil, &orchestration.VarData{EpochNumber: 5}),
			wantErr: "invalid epoch number, must increment by 1, got 5 expected 6",
		},
		{
			name:    "InvalidEpochNumber_NewUnit",
			tx:      createAddVarTx(t, signer, orchestration.AddVarAttributes{}, testtransaction.WithUnitID(unitID)),
			attr:    &orchestration.AddVarAttributes{Var: orchestration.ValidatorAssignmentRecord{EpochNumber: 1}},
			wantErr: "invalid epoch number, must be 0 for new units, got 1",
		},
		{
			name: "InvalidOwnerPredicate",
			tx: testtransaction.NewTransactionOrder(t,
				testtransaction.WithUnitID(unitID),
				testtransaction.WithSystemID(orchestration.DefaultSystemID),
				testtransaction.WithPayloadType(orchestration.PayloadTypeAddVAR),
				testtransaction.WithAttributes(orchestration.AddVarAttributes{}),
				testtransaction.WithOwnerProof([]byte{1}),
			),
			attr:    &orchestration.AddVarAttributes{},
			wantErr: "invalid owner proof",
		},
	}

	for _, tt := range tests {
		t.Run(tt.name, func(t *testing.T) {
			err := validateFn(tt.tx, tt.attr, tt.unit, &txsystem.TxExecutionContext{})
			if tt.wantErr == "" {
				require.NoError(t, err)
			} else {
				require.ErrorContains(t, err, tt.wantErr)
			}
		})
	}
=======
	ownerPredicate := templates.NewP2pkh256BytesFromKey(pubKey)

	t.Run("Ok", func(t *testing.T) {
		unitID := orchestration.NewVarID(nil, test.RandomBytes(32))
		attr := &orchestration.AddVarAttributes{}
		tx := createAddVarTx(t, signer, attr, testtransaction.WithUnitID(unitID))
		module := newTestVarModule(t, ownerPredicate)
		exeCtx := &txsystem.TxExecutionContext{}
		require.NoError(t, module.validateAddVarTx(tx, attr, exeCtx))
	})
	t.Run("InvalidUnitIdType", func(t *testing.T) {
		unitID := orchestration.NewVarID(nil, test.RandomBytes(32))
		attr := &orchestration.AddVarAttributes{Var: orchestration.ValidatorAssignmentRecord{EpochNumber: 1}}
		tx := createAddVarTx(t, signer, attr, testtransaction.WithUnitID([]byte{}))
		module := newTestVarModule(t, ownerPredicate, withStateUnit(unitID, templates.AlwaysTrueBytes(), &TestData{}))
		exeCtx := &txsystem.TxExecutionContext{}
		require.EqualError(t, module.validateAddVarTx(tx, attr, exeCtx), "invalid unit identifier: type is not VAR type")
	})
	t.Run("InvalidUnitDataType", func(t *testing.T) {
		unitID := orchestration.NewVarID(nil, test.RandomBytes(32))
		attr := &orchestration.AddVarAttributes{Var: orchestration.ValidatorAssignmentRecord{EpochNumber: 1}}
		tx := createAddVarTx(t, signer, attr, testtransaction.WithUnitID(unitID))
		module := newTestVarModule(t, ownerPredicate, withStateUnit(unitID, templates.AlwaysTrueBytes(), &TestData{}))
		exeCtx := &txsystem.TxExecutionContext{}
		require.EqualError(t, module.validateAddVarTx(tx, attr, exeCtx), "invalid unit data type")
	})
	t.Run("InvalidEpochNumber_ExistingUnit", func(t *testing.T) {
		unitID := orchestration.NewVarID(nil, test.RandomBytes(32))
		attr := &orchestration.AddVarAttributes{Var: orchestration.ValidatorAssignmentRecord{EpochNumber: 5}}
		tx := createAddVarTx(t, signer, attr, testtransaction.WithUnitID(unitID))
		module := newTestVarModule(t, ownerPredicate, withStateUnit(unitID, templates.AlwaysTrueBytes(), &orchestration.VarData{EpochNumber: 5}))
		exeCtx := &txsystem.TxExecutionContext{}
		require.EqualError(t, module.validateAddVarTx(tx, attr, exeCtx), "invalid epoch number, must increment by 1, got 5 expected 6")
	})
	t.Run("InvalidEpochNumber_NewUnit", func(t *testing.T) {
		unitID := orchestration.NewVarID(nil, test.RandomBytes(32))
		attr := &orchestration.AddVarAttributes{Var: orchestration.ValidatorAssignmentRecord{EpochNumber: 1}}
		tx := createAddVarTx(t, signer, attr, testtransaction.WithUnitID(unitID))
		exeCtx := &txsystem.TxExecutionContext{}
		module := newTestVarModule(t, ownerPredicate)
		require.EqualError(t, module.validateAddVarTx(tx, attr, exeCtx), "invalid epoch number, must be 0 for new units, got 1")
	})
	t.Run("InvalidOwnerPredicate", func(t *testing.T) {
		unitID := orchestration.NewVarID(nil, test.RandomBytes(32))
		attr := &orchestration.AddVarAttributes{Var: orchestration.ValidatorAssignmentRecord{EpochNumber: 2}}
		tx := testtransaction.NewTransactionOrder(t,
			testtransaction.WithUnitID(unitID),
			testtransaction.WithSystemID(orchestration.DefaultSystemID),
			testtransaction.WithPayloadType(orchestration.PayloadTypeAddVAR),
			testtransaction.WithAttributes(attr),
			testtransaction.WithOwnerProof([]byte{1}),
		)
		exeCtx := &txsystem.TxExecutionContext{}
		module := newTestVarModule(t, ownerPredicate, withStateUnit(unitID, templates.AlwaysTrueBytes(), &orchestration.VarData{EpochNumber: 1}))
		require.EqualError(t, module.validateAddVarTx(tx, attr, exeCtx),
			"invalid owner proof: executing predicate: failed to decode P2PKH256 signature: cbor: cannot unmarshal positive integer into Go value of type templates.P2pkh256Signature")
	})
>>>>>>> ae30379f
}

func createAddVarTx(t *testing.T, signer crypto.Signer, attr *orchestration.AddVarAttributes, options ...testtransaction.Option) *types.TransactionOrder {
	t.Helper()
	txo := testtransaction.NewTransactionOrder(t,
		testtransaction.WithSystemID(orchestration.DefaultSystemID),
		testtransaction.WithPayloadType(orchestration.PayloadTypeAddVAR),
		testtransaction.WithAttributes(attr),
	)
	for _, o := range options {
		require.NoError(t, o(txo))
	}
	err := txo.SetOwnerProof(predicates.OwnerProoferForSigner(signer))
	require.NoError(t, err)
	return txo
}

type varModuleOption func(m *Module) error

func withStateUnit(unitID []byte, bearer types.PredicateBytes, data types.UnitData) varModuleOption {
	return func(m *Module) error {
		return m.state.Apply(state.AddUnit(unitID, bearer, data))
	}
}

func newTestVarModule(t *testing.T, ownerPredicate []byte, opts ...varModuleOption) *Module {
	options, err := defaultOptions()
	require.NoError(t, err)
	options.ownerPredicate = ownerPredicate
	options.state = state.NewEmptyState()
	module, err := NewModule(options)
	for _, opt := range opts {
		require.NoError(t, opt(module))
	}
	return module
}<|MERGE_RESOLUTION|>--- conflicted
+++ resolved
@@ -142,84 +142,6 @@
 	signer, verifier := testsig.CreateSignerAndVerifier(t)
 	pubKey, err := verifier.MarshalPublicKey()
 	require.NoError(t, err)
-<<<<<<< HEAD
-
-	opts, err := defaultOptions()
-	require.NoError(t, err)
-	opts.state = state.NewEmptyState()
-	opts.ownerPredicate = templates.NewP2pkh256BytesFromKey(pubKey)
-
-	module, err := NewModule(opts)
-	require.NoError(t, err)
-	validateFn := module.validateAddVarTx
-
-	unitID := orchestration.NewVarID(nil, test.RandomBytes(32))
-
-	tests := []struct {
-		name    string
-		tx      *types.TransactionOrder
-		attr    *orchestration.AddVarAttributes
-		unit    *state.Unit
-		wantErr string
-	}{
-		{
-			name:    "Ok",
-			tx:      createAddVarTx(t, signer, orchestration.AddVarAttributes{}, testtransaction.WithUnitID(unitID)),
-			attr:    &orchestration.AddVarAttributes{},
-			wantErr: "",
-		},
-		{
-			name:    "InvalidUnitIdType",
-			tx:      createAddVarTx(t, signer, orchestration.AddVarAttributes{}, testtransaction.WithUnitID([]byte{})),
-			attr:    &orchestration.AddVarAttributes{},
-			unit:    &state.Unit{},
-			wantErr: "invalid unit identifier: type is not VAR type",
-		},
-		{
-			name:    "InvalidUnitDataType",
-			tx:      createAddVarTx(t, signer, orchestration.AddVarAttributes{}, testtransaction.WithUnitID(unitID)),
-			attr:    &orchestration.AddVarAttributes{},
-			unit:    &state.Unit{},
-			wantErr: "invalid unit data type",
-		},
-		{
-			name:    "InvalidEpochNumber_ExistingUnit",
-			tx:      createAddVarTx(t, signer, orchestration.AddVarAttributes{}, testtransaction.WithUnitID(unitID)),
-			attr:    &orchestration.AddVarAttributes{Var: orchestration.ValidatorAssignmentRecord{EpochNumber: 5}},
-			unit:    state.NewUnit(nil, &orchestration.VarData{EpochNumber: 5}),
-			wantErr: "invalid epoch number, must increment by 1, got 5 expected 6",
-		},
-		{
-			name:    "InvalidEpochNumber_NewUnit",
-			tx:      createAddVarTx(t, signer, orchestration.AddVarAttributes{}, testtransaction.WithUnitID(unitID)),
-			attr:    &orchestration.AddVarAttributes{Var: orchestration.ValidatorAssignmentRecord{EpochNumber: 1}},
-			wantErr: "invalid epoch number, must be 0 for new units, got 1",
-		},
-		{
-			name: "InvalidOwnerPredicate",
-			tx: testtransaction.NewTransactionOrder(t,
-				testtransaction.WithUnitID(unitID),
-				testtransaction.WithSystemID(orchestration.DefaultSystemID),
-				testtransaction.WithPayloadType(orchestration.PayloadTypeAddVAR),
-				testtransaction.WithAttributes(orchestration.AddVarAttributes{}),
-				testtransaction.WithOwnerProof([]byte{1}),
-			),
-			attr:    &orchestration.AddVarAttributes{},
-			wantErr: "invalid owner proof",
-		},
-	}
-
-	for _, tt := range tests {
-		t.Run(tt.name, func(t *testing.T) {
-			err := validateFn(tt.tx, tt.attr, tt.unit, &txsystem.TxExecutionContext{})
-			if tt.wantErr == "" {
-				require.NoError(t, err)
-			} else {
-				require.ErrorContains(t, err, tt.wantErr)
-			}
-		})
-	}
-=======
 	ownerPredicate := templates.NewP2pkh256BytesFromKey(pubKey)
 
 	t.Run("Ok", func(t *testing.T) {
@@ -277,7 +199,6 @@
 		require.EqualError(t, module.validateAddVarTx(tx, attr, exeCtx),
 			"invalid owner proof: executing predicate: failed to decode P2PKH256 signature: cbor: cannot unmarshal positive integer into Go value of type templates.P2pkh256Signature")
 	})
->>>>>>> ae30379f
 }
 
 func createAddVarTx(t *testing.T, signer crypto.Signer, attr *orchestration.AddVarAttributes, options ...testtransaction.Option) *types.TransactionOrder {
