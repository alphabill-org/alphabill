--- conflicted
+++ resolved
@@ -28,16 +28,10 @@
 		{
 			Version: 1,
 			PartitionDescription: &types.PartitionDescriptionRecord{
-<<<<<<< HEAD
-				Version:           1,
-				NetworkIdentifier: 5,
-				SystemIdentifier:  1,
-				T2Timeout:         2600 * time.Millisecond,
-=======
+Version: 1,
 				NetworkIdentifier:   5,
 				PartitionIdentifier: 1,
 				T2Timeout:           2600 * time.Millisecond,
->>>>>>> 4f29cf1e
 			},
 			Nodes: []*genesis.PartitionNode{
 				{Version: 1, NodeIdentifier: "node1", SigningPublicKey: pubKeyBytes, PartitionDescription: types.PartitionDescriptionRecord{Version: 1}},
@@ -156,16 +150,10 @@
 		{
 			Version: 1,
 			PartitionDescription: &types.PartitionDescriptionRecord{
-<<<<<<< HEAD
-				Version:           1,
-				NetworkIdentifier: 5,
-				SystemIdentifier:  1,
-				T2Timeout:         1000 * time.Millisecond,
-=======
+Version: 1,
 				NetworkIdentifier:   5,
 				PartitionIdentifier: 1,
 				T2Timeout:           1000 * time.Millisecond,
->>>>>>> 4f29cf1e
 			},
 			Nodes: []*genesis.PartitionNode{
 				{Version: 1, NodeIdentifier: "node1", SigningPublicKey: pubKeyBytes, PartitionDescription: types.PartitionDescriptionRecord{Version: 1}},
@@ -176,16 +164,10 @@
 		{
 			Version: 1,
 			PartitionDescription: &types.PartitionDescriptionRecord{
-<<<<<<< HEAD
-				Version:           1,
-				NetworkIdentifier: 5,
-				SystemIdentifier:  2,
-				T2Timeout:         2000 * time.Millisecond,
-=======
+Version: 1,
 				NetworkIdentifier:   5,
 				PartitionIdentifier: 2,
 				T2Timeout:           2000 * time.Millisecond,
->>>>>>> 4f29cf1e
 			},
 			Nodes: []*genesis.PartitionNode{
 				{Version: 1, NodeIdentifier: "test1", SigningPublicKey: pubKeyBytes, PartitionDescription: types.PartitionDescriptionRecord{Version: 1}},
@@ -267,16 +249,10 @@
 			{
 				Version: 1,
 				PartitionDescription: &types.PartitionDescriptionRecord{
-<<<<<<< HEAD
-					Version:           1,
-					NetworkIdentifier: 5,
-					SystemIdentifier:  1,
-					T2Timeout:         1000 * time.Millisecond,
-=======
+Version: 1,
 					NetworkIdentifier:   5,
 					PartitionIdentifier: 1,
 					T2Timeout:           1000 * time.Millisecond,
->>>>>>> 4f29cf1e
 				},
 				// make one of the PKs invalid so building partition trust base should fail
 				Nodes: []*genesis.PartitionNode{
@@ -314,16 +290,10 @@
 			{
 				Version: 1,
 				PartitionDescription: &types.PartitionDescriptionRecord{
-<<<<<<< HEAD
-					Version:           1,
-					NetworkIdentifier: 5,
-					SystemIdentifier:  3,
-					T2Timeout:         3000 * time.Millisecond,
-=======
+Version: 1,
 					NetworkIdentifier:   5,
 					PartitionIdentifier: 3,
 					T2Timeout:           3000 * time.Millisecond,
->>>>>>> 4f29cf1e
 				},
 				Nodes: []*genesis.PartitionNode{
 					{Version: 1, NodeIdentifier: "node1", SigningPublicKey: pubKeyBytes, PartitionDescription: types.PartitionDescriptionRecord{Version: 1}},
