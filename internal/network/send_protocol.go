--- conflicted
+++ resolved
@@ -2,10 +2,10 @@
 
 import (
 	"context"
-	"errors"
 	"fmt"
 	"time"
 
+	"github.com/alphabill-org/alphabill/internal/errors"
 	"github.com/libp2p/go-libp2p/core/peer"
 	"google.golang.org/protobuf/proto"
 )
@@ -38,31 +38,14 @@
 			return
 		}
 		defer func() {
-<<<<<<< HEAD
-			err := s.Close()
-			if err != nil {
-				logger.Warning("Failed to close libp2p stream, error: %v, "+
-=======
 			if err := s.Close(); err != nil {
 				logger.Warning("Failed to close libp2p stream. Error %v, "+
->>>>>>> b8a89eee
 					"protocol: %s, receiver peerID: %v, sender peerID: %v", err, p.protocolID, receiverID, p.self.ID())
 			}
 		}()
 
 		w := NewProtoBufWriter(s)
 		defer func() {
-<<<<<<< HEAD
-			err := w.Close()
-			if err != nil {
-				logger.Warning("Failed to close protobuf writer, error: %v, "+
-					"protocol: %s, receiver peerID: %v, sender peerID: %v", err, p.protocolID, receiverID, p.self.ID())
-			}
-		}()
-		err = w.Write(m)
-		if err != nil {
-			doneCh <- fmt.Errorf("write error: %w", err)
-=======
 			if err := w.Close(); err != nil {
 				logger.Warning("Failed to close protobuf writer. Error %v, "+
 					"protocol: %s, receiver peerID: %v, sender peerID: %v", err, p.protocolID, receiverID, p.self.ID())
@@ -72,19 +55,14 @@
 		if err := w.Write(m); err != nil {
 			doneCh <- errors.Errorf("failed to write request: %v, "+
 				"protocol: %s, receiver peerID: %v, sender peerID: %v", err, p.protocolID, receiverID, p.self.ID())
->>>>>>> b8a89eee
 		}
 		doneCh <- nil
 	}()
 
 	select {
 	case <-ctx.Done():
-<<<<<<< HEAD
-		return fmt.Errorf("send timeout")
-=======
 		return errors.Errorf("timeout: protocol: %v, receiver peerID: %v, sender peerID: %v",
 			p.protocolID, receiverID, p.self.ID())
->>>>>>> b8a89eee
 	case err := <-doneCh:
 		return err
 	}
