package tokens

import (
	"bytes"
	goerrors "errors"

	"github.com/alphabill-org/alphabill/internal/block"
	"github.com/alphabill-org/alphabill/internal/crypto"
	"github.com/alphabill-org/alphabill/internal/errors"
	"github.com/alphabill-org/alphabill/internal/rma"
	"github.com/alphabill-org/alphabill/internal/script"
	"github.com/alphabill-org/alphabill/internal/txsystem"
	"github.com/alphabill-org/alphabill/internal/txsystem/util"
	"github.com/holiman/uint256"
)

type (
	createFungibleTokenTypeTxExecutor struct {
		*baseTxExecutor[*fungibleTokenTypeData]
	}

	mintFungibleTokenTxExecutor struct {
		*baseTxExecutor[*fungibleTokenTypeData]
	}

	transferFungibleTokenTxExecutor struct {
		*baseTxExecutor[*fungibleTokenTypeData]
	}

	splitFungibleTokenTxExecutor struct {
		*baseTxExecutor[*fungibleTokenTypeData]
	}

	burnFungibleTokenTxExecutor struct {
		*baseTxExecutor[*fungibleTokenTypeData]
	}

	joinFungibleTokenTxExecutor struct {
		*baseTxExecutor[*fungibleTokenTypeData]
		trustBase map[string]crypto.Verifier
	}
)

func (c *createFungibleTokenTypeTxExecutor) Execute(gtx txsystem.GenericTransaction, _ uint64) error {
	tx, ok := gtx.(*createFungibleTokenTypeWrapper)
	if !ok {
		return errors.Errorf("invalid tx type: %T", gtx)
	}
	if err := c.validate(tx); err != nil {
		return err
	}
	h := tx.Hash(c.hashAlgorithm)
	return c.state.AtomicUpdate(
		rma.AddItem(tx.UnitID(), script.PredicateAlwaysTrue(), newFungibleTokenTypeData(tx), h))
}

func (m *mintFungibleTokenTxExecutor) Execute(gtx txsystem.GenericTransaction, _ uint64) error {
	tx, ok := gtx.(*mintFungibleTokenWrapper)
	if !ok {
		return errors.Errorf("invalid tx type: %T", gtx)
	}
	if err := m.validate(tx); err != nil {
		return err
	}
	h := tx.Hash(m.hashAlgorithm)
	return m.state.AtomicUpdate(
		rma.AddItem(tx.UnitID(), tx.attributes.Bearer, newFungibleTokenData(tx, m.hashAlgorithm), h))
}

func (t *transferFungibleTokenTxExecutor) Execute(gtx txsystem.GenericTransaction, currentBlockNr uint64) error {
	tx, ok := gtx.(*transferFungibleTokenWrapper)
	if !ok {
		return errors.Errorf("invalid tx type: %T", gtx)
	}
	if err := t.validate(tx); err != nil {
		return err
	}
	h := tx.Hash(t.hashAlgorithm)
	return t.state.AtomicUpdate(
		rma.SetOwner(tx.UnitID(), tx.attributes.NewBearer, h),
		rma.UpdateData(tx.UnitID(),
			func(data rma.UnitData) (newData rma.UnitData) {
				d, ok := data.(*fungibleTokenData)
				if !ok {
					return data
				}
				d.t = currentBlockNr
				d.backlink = tx.Hash(t.hashAlgorithm)
				return data
			}, h))
}

func (s *splitFungibleTokenTxExecutor) Execute(gtx txsystem.GenericTransaction, currentBlockNr uint64) error {
	tx, ok := gtx.(*splitFungibleTokenWrapper)
	if !ok {
		return errors.Errorf("invalid tx type: %T", gtx)
	}
	if err := s.validate(tx); err != nil {
		return err
	}
	u, err := s.state.GetUnit(tx.UnitID())
	if err != nil {
		return err
	}
	d := u.Data.(*fungibleTokenData)
	// add new token unit
	newTokenID := util.SameShardId(tx.UnitID(), tx.HashForIdCalculation(s.hashAlgorithm))
	logger.Debug("Adding a fungible token with ID %v", newTokenID)
	txHash := tx.Hash(s.hashAlgorithm)
<<<<<<< HEAD
	err = s.state.AddItem(newTokenID, tx.attributes.NewBearer, &fungibleTokenData{
		tokenType: d.tokenType,
		value:     tx.attributes.TargetValue,
		t:         0,
		backlink:  make([]byte, s.hashAlgorithm.Size()),
	}, txHash)
	if err != nil {
		return err
	}
	return s.state.UpdateData(tx.UnitID(), func(data rma.UnitData) (newData rma.UnitData) {
		d, ok := data.(*fungibleTokenData)
		if !ok {
			// No change in case of incorrect data type.
			return data
		}
		return &fungibleTokenData{
			tokenType: d.tokenType,
			value:     d.value - tx.attributes.TargetValue,
			t:         currentBlockNr,
			backlink:  txHash,
		}
	}, txHash)
=======
	return s.state.AtomicUpdate(
		rma.AddItem(newTokenID,
			tx.attributes.NewBearer,
			&fungibleTokenData{
				tokenType: d.tokenType,
				value:     tx.attributes.Value,
				t:         0,
				backlink:  make([]byte, s.hashAlgorithm.Size()),
			}, txHash),
		rma.UpdateData(tx.UnitID(),
			func(data rma.UnitData) (newData rma.UnitData) {
				d, ok := data.(*fungibleTokenData)
				if !ok {
					// No change in case of incorrect data type.
					return data
				}
				return &fungibleTokenData{
					tokenType: d.tokenType,
					value:     d.value - tx.attributes.Value,
					t:         currentBlockNr,
					backlink:  txHash,
				}
			}, txHash))
>>>>>>> b39cd350
}

func (b *burnFungibleTokenTxExecutor) Execute(gtx txsystem.GenericTransaction, currentBlockNr uint64) error {
	tx, ok := gtx.(*burnFungibleTokenWrapper)
	if !ok {
		return errors.Errorf("invalid tx type: %T", gtx)
	}
	if err := b.validate(tx); err != nil {
		return err
	}
	unitID := tx.UnitID()
	h := tx.Hash(b.hashAlgorithm)
	return b.state.AtomicUpdate(
		rma.SetOwner(unitID, []byte{0}, h),
		rma.UpdateData(unitID,
			func(data rma.UnitData) rma.UnitData {
				d, ok := data.(*fungibleTokenData)
				if !ok {
					// No change in case of incorrect data type.
					return data
				}
				return &fungibleTokenData{
					tokenType: d.tokenType,
					value:     d.value,
					t:         currentBlockNr,
					backlink:  h,
				}
			}, h))
}

func (j *joinFungibleTokenTxExecutor) Execute(gtx txsystem.GenericTransaction, currentBlockNr uint64) error {
	tx, ok := gtx.(*joinFungibleTokenWrapper)
	if !ok {
		return errors.Errorf("invalid tx type: %T", gtx)
	}
	if err := j.validate(tx); err != nil {
		return err
	}
	unitID := tx.UnitID()
	h := tx.Hash(j.hashAlgorithm)
	return j.state.AtomicUpdate(
		rma.UpdateData(unitID,
			func(data rma.UnitData) rma.UnitData {
				d, ok := data.(*fungibleTokenData)
				if !ok {
					// No change in case of incorrect data type.
					return data
				}
				var sum uint64 = 0
				for _, burnTransaction := range tx.burnTransactions {
					sum += burnTransaction.attributes.Value
				}
				return &fungibleTokenData{
					tokenType: d.tokenType,
					value:     d.value + sum,
					t:         currentBlockNr,
					backlink:  h,
				}
			}, h))
}

func (c *createFungibleTokenTypeTxExecutor) validate(tx *createFungibleTokenTypeWrapper) error {
	unitID := tx.UnitID()
	if unitID.IsZero() {
		return errors.New(ErrStrUnitIDIsZero)
	}
	if len(tx.attributes.Symbol) > maxSymbolLength {
		return errors.New(ErrStrInvalidSymbolName)
	}
	decimalPlaces := tx.attributes.DecimalPlaces
	if decimalPlaces > maxDecimalPlaces {
		return errors.Errorf("invalid decimal places. maximum allowed value %v, got %v", maxDecimalPlaces, decimalPlaces)
	}

	u, err := c.state.GetUnit(unitID)
	if u != nil {
		return errors.Errorf("unit %v exists", unitID)
	}
	if !goerrors.Is(err, rma.ErrUnitNotFound) {
		return err
	}

	parentUnitID := tx.ParentTypeIdInt()
	if !parentUnitID.IsZero() {
		_, parentData, err := c.getUnit(parentUnitID)
		if err != nil {
			return err
		}
		if decimalPlaces != parentData.decimalPlaces {
			return errors.Errorf("invalid decimal places. allowed %v, got %v", parentData.decimalPlaces, decimalPlaces)
		}
	}
	predicate, err := c.getChainedPredicate(
		tx.ParentTypeIdInt(),
		func(d *fungibleTokenTypeData) []byte {
			return d.subTypeCreationPredicate
		},
		func(d *fungibleTokenTypeData) *uint256.Int {
			return d.parentTypeId
		},
	)
	if err != nil {
		return err
	}
	if len(predicate) > 0 {
		return script.RunScript(tx.attributes.SubTypeCreationPredicateSignature, predicate, tx.SigBytes())
	}
	return nil
}

func (m *mintFungibleTokenTxExecutor) validate(tx *mintFungibleTokenWrapper) error {
	unitID := tx.UnitID()
	if unitID.IsZero() {
		return errors.New(ErrStrUnitIDIsZero)
	}
	u, err := m.state.GetUnit(unitID)
	if u != nil {
		return errors.Errorf("unit %v exists", unitID)
	}
	if !goerrors.Is(err, rma.ErrUnitNotFound) {
		return err
	}
	// existence of the parent type is checked by the getChainedPredicate
	predicate, err := m.getChainedPredicate(
		tx.TypeIdInt(),
		func(d *fungibleTokenTypeData) []byte {
			return d.tokenCreationPredicate
		},
		func(d *fungibleTokenTypeData) *uint256.Int {
			return d.parentTypeId
		},
	)
	if err != nil {
		return err
	}
	if len(predicate) > 0 {
		return script.RunScript(tx.attributes.TokenCreationPredicateSignature, predicate, tx.SigBytes())
	}
	return nil
}

func (t *transferFungibleTokenTxExecutor) validate(tx *transferFungibleTokenWrapper) error {
	d, err := t.getFungibleTokenData(tx.UnitID())
	if err != nil {
		return err
	}
	if d.value != tx.attributes.Value {
		return errors.Errorf("invalid token value: expected %v, got %v", d.value, tx.attributes.Value)
	}

	if !bytes.Equal(d.backlink, tx.attributes.Backlink) {
		return errors.Errorf("invalid backlink: expected %X, got %X", d.backlink, tx.attributes.Backlink)
	}
	predicate, err := t.getChainedPredicate(
		d.tokenType,
		func(d *fungibleTokenTypeData) []byte {
			return d.invariantPredicate
		},
		func(d *fungibleTokenTypeData) *uint256.Int {
			return d.parentTypeId
		},
	)
	if err != nil {
		return err
	}
	return script.RunScript(tx.attributes.InvariantPredicateSignature, predicate, tx.SigBytes())
}

func (s *splitFungibleTokenTxExecutor) validate(tx *splitFungibleTokenWrapper) error {
	d, err := s.getFungibleTokenData(tx.UnitID())
	if err != nil {
		return err
	}
	if d.value < tx.attributes.TargetValue {
		return errors.Errorf("invalid token value: max allowed %v, got %v", d.value, tx.attributes.TargetValue)
	}
	if !bytes.Equal(d.backlink, tx.attributes.Backlink) {
		return errors.Errorf("invalid backlink: expected %X, got %X", d.backlink, tx.attributes.Backlink)
	}
	predicate, err := s.getChainedPredicate(
		d.tokenType,
		func(d *fungibleTokenTypeData) []byte {
			return d.invariantPredicate
		},
		func(d *fungibleTokenTypeData) *uint256.Int {
			return d.parentTypeId
		},
	)
	if err != nil {
		return err
	}
	return script.RunScript(tx.attributes.InvariantPredicateSignature, predicate, tx.SigBytes())
}

func (b *burnFungibleTokenTxExecutor) validate(tx *burnFungibleTokenWrapper) error {
	d, err := b.getFungibleTokenData(tx.UnitID())
	if err != nil {
		return err
	}
	tokenTypeID := d.tokenType.Bytes32()
	if !bytes.Equal(tokenTypeID[:], tx.attributes.Type) {
		return errors.Errorf("type of token to burn does not matches the actual type of the token: expected %X, got %X", tokenTypeID, tx.attributes.Type)
	}
	if tx.attributes.Value != d.value {
		return errors.Errorf("invalid token value: expected %v, got %v", d.value, tx.attributes.Value)
	}
	if !bytes.Equal(d.backlink, tx.attributes.Backlink) {
		return errors.Errorf("invalid backlink: expected %X, got %X", d.backlink, tx.attributes.Backlink)
	}
	predicate, err := b.getChainedPredicate(
		d.tokenType,
		func(d *fungibleTokenTypeData) []byte {
			return d.invariantPredicate
		},
		func(d *fungibleTokenTypeData) *uint256.Int {
			return d.parentTypeId
		},
	)
	if err != nil {
		return err
	}
	return script.RunScript(tx.attributes.InvariantPredicateSignature, predicate, tx.SigBytes())
}

func (j *joinFungibleTokenTxExecutor) validate(tx *joinFungibleTokenWrapper) error {
	d, err := j.getFungibleTokenData(tx.UnitID())
	if err != nil {
		return err
	}
	transactions := tx.burnTransactions
	proofs := tx.attributes.Proofs
	if len(transactions) != len(proofs) {
		return errors.Errorf("invalid count of proofs: expected %v, got %v", len(transactions), len(proofs))
	}
	for i, btx := range transactions {
		tokenTypeID := d.tokenType.Bytes32()
		if !bytes.Equal(btx.attributes.Type, tokenTypeID[:]) {
			return errors.Errorf("the type of the burned source token does not match the type of target token: expected %X, got %X", tokenTypeID, btx.attributes.Type)
		}

		if !bytes.Equal(btx.attributes.Nonce, tx.attributes.Backlink) {
			return errors.Errorf("the source tokens weren't burned to join them to the target token: source %X, target %X", btx.attributes.Nonce, tx.attributes.Backlink)
		}
		proof := proofs[i]
		if proof.ProofType != block.ProofType_PRIM {
			return errors.New("invalid proof type")
		}

		err = proof.Verify(btx, j.trustBase, j.hashAlgorithm)
		if err != nil {
			return errors.Wrap(err, "proof is not valid")
		}
	}
	if !bytes.Equal(d.backlink, tx.attributes.Backlink) {
		return errors.Errorf("invalid backlink: expected %X, got %X", d.backlink, tx.attributes.Backlink)
	}
	predicate, err := j.getChainedPredicate(
		d.tokenType,
		func(d *fungibleTokenTypeData) []byte {
			return d.invariantPredicate
		},
		func(d *fungibleTokenTypeData) *uint256.Int {
			return d.parentTypeId
		},
	)
	if err != nil {
		return err
	}
	return script.RunScript(tx.attributes.InvariantPredicateSignature, predicate, tx.SigBytes())
}<|MERGE_RESOLUTION|>--- conflicted
+++ resolved
@@ -107,36 +107,12 @@
 	newTokenID := util.SameShardId(tx.UnitID(), tx.HashForIdCalculation(s.hashAlgorithm))
 	logger.Debug("Adding a fungible token with ID %v", newTokenID)
 	txHash := tx.Hash(s.hashAlgorithm)
-<<<<<<< HEAD
-	err = s.state.AddItem(newTokenID, tx.attributes.NewBearer, &fungibleTokenData{
-		tokenType: d.tokenType,
-		value:     tx.attributes.TargetValue,
-		t:         0,
-		backlink:  make([]byte, s.hashAlgorithm.Size()),
-	}, txHash)
-	if err != nil {
-		return err
-	}
-	return s.state.UpdateData(tx.UnitID(), func(data rma.UnitData) (newData rma.UnitData) {
-		d, ok := data.(*fungibleTokenData)
-		if !ok {
-			// No change in case of incorrect data type.
-			return data
-		}
-		return &fungibleTokenData{
-			tokenType: d.tokenType,
-			value:     d.value - tx.attributes.TargetValue,
-			t:         currentBlockNr,
-			backlink:  txHash,
-		}
-	}, txHash)
-=======
 	return s.state.AtomicUpdate(
 		rma.AddItem(newTokenID,
 			tx.attributes.NewBearer,
 			&fungibleTokenData{
 				tokenType: d.tokenType,
-				value:     tx.attributes.Value,
+				value:     tx.attributes.TargetValue,
 				t:         0,
 				backlink:  make([]byte, s.hashAlgorithm.Size()),
 			}, txHash),
@@ -149,12 +125,11 @@
 				}
 				return &fungibleTokenData{
 					tokenType: d.tokenType,
-					value:     d.value - tx.attributes.Value,
+					value:     d.value - tx.attributes.TargetValue,
 					t:         currentBlockNr,
 					backlink:  txHash,
 				}
 			}, txHash))
->>>>>>> b39cd350
 }
 
 func (b *burnFungibleTokenTxExecutor) Execute(gtx txsystem.GenericTransaction, currentBlockNr uint64) error {
