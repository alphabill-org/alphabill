package money

import (
	"bytes"
	"context"
	"crypto"
	"errors"
	"fmt"
	"sort"
	"time"

	"github.com/alphabill-org/alphabill/internal/block"
	abcrypto "github.com/alphabill-org/alphabill/internal/crypto"
	"github.com/alphabill-org/alphabill/internal/txsystem"
	"github.com/alphabill-org/alphabill/internal/txsystem/fc"
	"github.com/alphabill-org/alphabill/internal/txsystem/money"
	"github.com/alphabill-org/alphabill/internal/txsystem/util"
	"github.com/alphabill-org/alphabill/pkg/wallet"
	"github.com/alphabill-org/alphabill/pkg/wallet/account"
	"github.com/alphabill-org/alphabill/pkg/wallet/log"
	txverifier "github.com/alphabill-org/alphabill/pkg/wallet/money/tx_verifier"
<<<<<<< HEAD
	"github.com/btcsuite/btcd/btcutil/hdkeychain"
=======
>>>>>>> 16052cf6
	"github.com/ethereum/go-ethereum/common/hexutil"
	"github.com/holiman/uint256"
	"github.com/robfig/cron/v3"
	"golang.org/x/sync/errgroup"
)

const (
	dcTimeoutBlockCount     = 10
	swapTimeoutBlockCount   = 60
	txTimeoutBlockCount     = 100
	dustBillDeletionTimeout = 65536
)

var (
	ErrSwapInProgress               = errors.New("swap is in progress, synchronize your wallet to complete the process")
	ErrInsufficientBalance          = errors.New("insufficient balance for transaction")
	ErrInsufficientFeeCredit        = errors.New("insufficient fee credit balance for transaction(s)")
	ErrInsufficientBillValue        = errors.New("wallet does not have a bill large enough for fee transfer")
	ErrInvalidCreateFeeCreditAmount = errors.New("fee credit amount must be positive")
	ErrInvalidPubKey                = errors.New("invalid public key, public key must be in compressed secp256k1 format")
	ErrInvalidPassword              = errors.New("invalid password")
	ErrInvalidBlockSystemID         = errors.New("invalid system identifier")
	ErrTxFailedToConfirm            = errors.New("transaction(s) failed to confirm")
)

var (
	txBufferFullErrMsg = "tx buffer is full"
	maxTxFailedTries   = 3
)

type (
	Wallet struct {
		*wallet.Wallet

		config           WalletConfig
		db               Db
		dustCollectorJob *cron.Cron
		dcWg             *dcWaitGroup
		am               account.Manager
	}

	SendCmd struct {
		ReceiverPubKey      []byte
		Amount              uint64
		WaitForConfirmation bool
		AccountIndex        uint64
	}

	GetBalanceCmd struct {
		AccountIndex uint64
		CountDCBills bool
	}

	AddFeeCmd struct {
		Amount       uint64
		AccountIndex uint64
	}

	ReclaimFeeCmd struct {
		AccountIndex uint64
	}
)

// CreateNewWallet creates a new wallet. To synchronize wallet with a node call Sync.
// Shutdown needs to be called to release resources used by wallet.
// If mnemonic seed is empty then new mnemonic will ge generated, otherwise wallet is restored using given mnemonic.
func CreateNewWallet(am account.Manager, mnemonic string, config WalletConfig) (*Wallet, error) {
	db, err := getDb(config, true)
	if err != nil {
		return nil, err
	}
	return createMoneyWallet(config, db, mnemonic, am)
}

func LoadExistingWallet(config WalletConfig, am account.Manager) (*Wallet, error) {
	db, err := getDb(config, false)
	if err != nil {
		return nil, err
	}

	mw := &Wallet{config: config, db: db, dustCollectorJob: cron.New(), dcWg: newDcWaitGroup(), am: am}

	mw.Wallet = wallet.New().
		SetBlockProcessor(mw).
		SetABClientConf(config.AlphabillClientConfig).
		Build()

	return mw, nil
}

func (w *Wallet) GetAccountManager() account.Manager {
	return w.am
}

func (w *Wallet) SystemID() []byte {
	// TODO: return the default "AlphaBill Money System ID" for now
	// but this should come from config (base wallet? AB client?)
	return []byte{0, 0, 0, 0}
}

func (w *Wallet) ProcessBlock(b *block.Block) error {
	log.Info("processing block: ", b.UnicityCertificate.InputRecord.RoundNumber)
	if !bytes.Equal(w.SystemID(), b.GetSystemIdentifier()) {
		return ErrInvalidBlockSystemID
	}

	return w.db.WithTransaction(func(dbTx TxContext) error {
		lastBlockNumber, err := dbTx.GetBlockNumber()
		if err != nil {
			return err
		}
		err = validateBlockNumber(b.UnicityCertificate.InputRecord.RoundNumber, lastBlockNumber)
		if err != nil {
			return err
		}
		for _, acc := range w.am.GetAll() {
			fcb, err := dbTx.GetFeeCreditBill(acc.AccountIndex)
			if err != nil {
				return err
			}
			for _, pbTx := range b.Transactions {
				err = w.collectBills(dbTx, pbTx, b, getFCBlockNumber(fcb), &acc)
				if err != nil {
					return err
				}
			}
		}
		return w.endBlock(dbTx, b)
	})
}

func (w *Wallet) endBlock(dbTx TxContext, b *block.Block) error {
	blockNumber := b.UnicityCertificate.InputRecord.RoundNumber
	err := dbTx.SetBlockNumber(blockNumber)
	if err != nil {
		return err
	}
	for _, acc := range w.am.GetAll() {
		err = w.deleteExpiredDcBills(dbTx, blockNumber, acc.AccountIndex)
		if err != nil {
			return err
		}
		err = w.trySwap(dbTx, acc.AccountIndex)
		if err != nil {
			return err
		}
		err = w.dcWg.DecrementSwaps(dbTx, blockNumber, acc.AccountIndex)
		if err != nil {
			return err
		}
	}
	return nil
}

// Shutdown terminates connection to alphabill node, closes wallet db, cancels dust collector job and any background goroutines.
func (w *Wallet) Shutdown() {
	w.Wallet.Shutdown()

	if w.dustCollectorJob != nil {
		w.dustCollectorJob.Stop()
	}
	if w.dcWg != nil {
		w.dcWg.ResetWaitGroup()
	}
	if w.db != nil {
		w.db.Close()
	}

	w.am.Close()
}

// DeleteDb deletes the wallet database.
func (w *Wallet) DeleteDb() {
	w.db.DeleteDb()
}

// CollectDust starts the dust collector process for all accounts in the wallet.
// Wallet needs to be synchronizing using Sync or SyncToMaxBlockNumber in order to receive transactions and finish the process.
// The function blocks until dust collector process is finished or timed out. Skips account if the account already has only one or no bills.
func (w *Wallet) CollectDust(ctx context.Context) error {
	errgrp, ctx := errgroup.WithContext(ctx)
	for _, acc := range w.am.GetAll() {
		acc := acc // copy value for closure
		errgrp.Go(func() error {
			return w.collectDust(ctx, true, acc.AccountIndex)
		})
	}
	return errgrp.Wait()
}

// StartDustCollectorJob starts the dust collector background process that runs every hour until wallet is shut down.
// Wallet needs to be synchronizing using Sync or SyncToMaxBlockNumber in order to receive transactions and finish the process.
// Returns error if the job failed to start.
func (w *Wallet) StartDustCollectorJob() error {
	_, err := w.startDustCollectorJob()
	return err
}

// GetBalance returns sum value of all bills currently owned by the wallet, for given account.
// The value returned is the smallest denomination of alphabills.
func (w *Wallet) GetBalance(cmd GetBalanceCmd) (uint64, error) {
	return w.db.Do().GetBalance(cmd)
}

// GetBalances returns sum value of all bills currently owned by the wallet, for all accounts.
// The value returned is the smallest denomination of alphabills.
func (w *Wallet) GetBalances(cmd GetBalanceCmd) ([]uint64, error) {
	return w.db.Do().GetBalances(cmd)
}

// GetBill returns bill for the given bill id.
// If bill does not exist returns error "bill does not exist".
func (w *Wallet) GetBill(accountIndex uint64, billId []byte) (*Bill, error) {
	return w.db.Do().GetBill(accountIndex, billId)
}

// GetBills returns all bills owned by the wallet for the given account.
func (w *Wallet) GetBills(accountIndex uint64) ([]*Bill, error) {
	return w.db.Do().GetBills(accountIndex)
}

// GetAllBills returns all bills owned by the wallet for all accounts.
func (w *Wallet) GetAllBills() ([][]*Bill, error) {
	return w.db.Do().GetAllBills(w.am)
}

// AddBill adds bill to wallet.
// Given bill must have a valid transaction with P2PKH predicate for given account.
// Block proof is not verified, but transaction is required.
// Overwrites existing bill with the same ID, if one exists.
func (w *Wallet) AddBill(accountIndex uint64, bill *Bill) error {
	if bill == nil {
		return errors.New("bill is nil")
	}
	if bill.Id == nil {
		return errors.New("bill id is nil")
	}
	if bill.TxHash == nil {
		return errors.New("bill tx hash is nil")
	}
	if bill.BlockProof == nil {
		return errors.New("bill block proof is nil")
	}
	tx := bill.BlockProof.Tx
	if tx == nil {
		return errors.New("bill block proof tx is nil")
	}
	key, err := w.am.GetAccountKey(accountIndex)
	if err != nil {
		return err
	}
	gtx, err := NewTxConverter(w.SystemID()).ConvertTx(tx)
	if err != nil {
		return err
	}
	err = txverifier.VerifyTxP2PKHOwner(gtx, key.PubKeyHash)
	if err != nil {
		return err
	}
	return w.db.Do().SetBill(accountIndex, bill)
}

// AddAccount adds the next account in account key series to the wallet.
// New accounts are indexed only from the time of creation and not backwards in time.
// Returns new account's index and public key.
func (w *Wallet) AddAccount() (uint64, []byte, error) {
	idx, pubKey, err := w.am.AddAccount()
	if err != nil {
		return 0, nil, err
	}
	return idx, pubKey, w.db.Do().AddAccount(idx)
}

// Send creates, signs and broadcasts transactions, in total for the given amount,
// to the given public key, the public key must be in compressed secp256k1 format.
// Sends one transaction per bill, prioritzing larger bills.
// Waits for initial response from the node, returns error if any transaction was not accepted to the mempool.
// Returns list of bills including transaction and proof data, if waitForConfirmation=true, otherwise nil.
func (w *Wallet) Send(ctx context.Context, cmd SendCmd) ([]*Bill, error) {
	if err := cmd.isValid(); err != nil {
		return nil, err
	}

	swapInProgress, err := w.isSwapInProgress(w.db.Do(), cmd.AccountIndex)
	if err != nil {
		return nil, err
	}
	if swapInProgress {
		return nil, ErrSwapInProgress
	}

	balance, err := w.GetBalance(GetBalanceCmd{AccountIndex: cmd.AccountIndex})
	if err != nil {
		return nil, err
	}
	if cmd.Amount > balance {
		return nil, ErrInsufficientBalance
	}

	k, err := w.am.GetAccountKey(cmd.AccountIndex)
	if err != nil {
		return nil, err
	}

	bills, err := w.db.Do().GetBills(cmd.AccountIndex)
	if err != nil {
		return nil, err
	}

	fcb, err := w.db.Do().GetFeeCreditBill(cmd.AccountIndex)
	if err != nil {
		return nil, err
	}
	if fcb == nil {
		return nil, ErrInsufficientFeeCredit
	}

	_, roundNumber, err := w.GetMaxBlockNumber()
	if err != nil {
		return nil, err
	}
	timeout := roundNumber + txTimeoutBlockCount
	if err != nil {
		return nil, err
	}

	txs, err := createTransactions(cmd.ReceiverPubKey, cmd.Amount, w.SystemID(), bills, k, timeout, fcb.GetID())
	if err != nil {
		return nil, err
	}

	txsCost := maxFee * uint64(len(txs))
	if fcb.Value < txsCost {
		return nil, ErrInsufficientFeeCredit
	}

	for _, tx := range txs {
		err := w.SendTransaction(ctx, tx, &wallet.SendOpts{RetryOnFullTxBuffer: true})
		if err != nil {
			return nil, err
		}
	}
	if cmd.WaitForConfirmation {
		txProofs, err := w.waitForConfirmation(ctx, txs, roundNumber, timeout, cmd.AccountIndex)
		if err != nil {
			return nil, fmt.Errorf("failed to wait for confirmation: %w", err)
		}
		txc := NewTxConverter(w.SystemID())
		var units []*Bill
		for _, proof := range txProofs {
			unit, err := newBill(proof, txc)
			if err != nil {
				return nil, err
			}
			units = append(units, unit)
		}
		return units, nil
	}
	return nil, nil
}

// Sync synchronises wallet from the last known block number with the given alphabill node.
// The function blocks forever or until alphabill connection is terminated.
// Returns immediately if already synchronizing.
func (w *Wallet) Sync(ctx context.Context) error {
	blockNumber, err := w.db.Do().GetBlockNumber()
	if err != nil {
		return err
	}
	return w.Wallet.Sync(ctx, blockNumber)
}

// SyncToMaxBlockNumber synchronises wallet from the last known block number with the given alphabill node.
// The function blocks until maximum block height, calculated at the start of the process, is reached.
// Returns immediately with ErrWalletAlreadySynchronizing if already synchronizing.
func (w *Wallet) SyncToMaxBlockNumber(ctx context.Context) error {
	blockNumber, err := w.db.Do().GetBlockNumber()
	if err != nil {
		return err
	}
	return w.Wallet.SyncToMaxBlockNumber(ctx, blockNumber)
}

// AddFeeCredit creates fee credit for the given amount.
// Wallet must have a bill large enough for the required amount plus fees.
// Returns list of "add fee credit" transaction proofs.
func (w *Wallet) AddFeeCredit(ctx context.Context, cmd AddFeeCmd) ([]*BlockProof, error) {
	if err := cmd.isValid(); err != nil {
		return nil, err
	}
	balance, err := w.GetBalance(GetBalanceCmd{AccountIndex: cmd.AccountIndex})
	if err != nil {
		return nil, err
	}
	// must have enough balance to not end up with zero fee credits
	maxTotalFees := 2 * maxFee
	if cmd.Amount+maxTotalFees > balance {
		return nil, ErrInsufficientBalance
	}

	bills, err := w.db.Do().GetBills(cmd.AccountIndex)
	if err != nil {
		return nil, err
	}
	// sort bills by value in descending order
	sort.Slice(bills, func(i, j int) bool {
		return bills[i].Value > bills[j].Value
	})
	billToTransfer := bills[0]

	if billToTransfer.Value < cmd.Amount+maxTotalFees {
		return nil, ErrInsufficientBillValue
	}

	k, err := w.am.GetAccountKey(cmd.AccountIndex)
	if err != nil {
		return nil, err
	}

	fcb, err := w.db.Do().GetFeeCreditBill(cmd.AccountIndex)
	if err != nil {
		return nil, err
	}

	_, lastRoundNo, err := w.GetMaxBlockNumber()
	if err != nil {
		return nil, err
	}
	timeout := lastRoundNo + txTimeoutBlockCount
	if err != nil {
		return nil, err
	}

	log.Info("sending transfer fee credit transaction")
	tx, err := createTransferFCTx(cmd.Amount, k.PrivKeyHash, getTxHash(fcb), k, w.SystemID(), billToTransfer, lastRoundNo, timeout)
	if err != nil {
		return nil, err
	}
	err = w.SendTransaction(ctx, tx, &wallet.SendOpts{})
	if err != nil {
		return nil, err
	}
	// TODO waiting can be canceled or AddFC tx can fail
	// record some metadata about transferFC so that AddFC can be retried
	fcTransferProof, err := w.waitForConfirmation(ctx, []*txsystem.Transaction{tx}, lastRoundNo, timeout, cmd.AccountIndex)
	if err != nil {
		return nil, err
	}

	log.Info("sending add fee credit transaction")
	addFCTx, err := createAddFCTx(k.PrivKeyHash, fcTransferProof[0], k, w.SystemID(), timeout)
	if err != nil {
		return nil, err
	}
	err = w.SendTransaction(ctx, addFCTx, &wallet.SendOpts{})
	if err != nil {
		return nil, err
	}
	return w.waitForConfirmation(ctx, []*txsystem.Transaction{addFCTx}, lastRoundNo, timeout, cmd.AccountIndex)
}

// ReclaimFeeCredit reclaims fee credit.
// Reclaimed fee credit is added to the largest bill in wallet.
// Returns list of "reclaim fee credit" transaction proofs.
func (w *Wallet) ReclaimFeeCredit(ctx context.Context, cmd ReclaimFeeCmd) ([]*BlockProof, error) {
	k, err := w.am.GetAccountKey(cmd.AccountIndex)
	if err != nil {
		return nil, err
	}

	_, lastRoundNo, err := w.GetMaxBlockNumber()
	if err != nil {
		return nil, err
	}
	timeout := lastRoundNo + txTimeoutBlockCount
	if err != nil {
		return nil, err
	}

	fcb, err := w.db.Do().GetFeeCreditBill(cmd.AccountIndex)
	if err != nil {
		return nil, err
	}
	if fcb == nil || fcb.Value == 0 {
		return nil, ErrInsufficientFeeCredit
	}

	bills, err := w.db.Do().GetBills(cmd.AccountIndex)
	if err != nil {
		return nil, err
	}
	if len(bills) == 0 {
		return nil, errors.New("wallet must have a source bill to which to add reclaimed fee credits")
	}
	// sort bills by value in descending order
	sort.Slice(bills, func(i, j int) bool {
		return bills[i].Value > bills[j].Value
	})

	log.Info("sending close fee credit transaction")
	targetBill := bills[0]
	tx, err := createCloseFCTx(w.SystemID(), fcb.GetID(), timeout, fcb.Value, targetBill.GetID(), targetBill.TxHash, k)
	if err != nil {
		return nil, err
	}
	err = w.SendTransaction(ctx, tx, &wallet.SendOpts{})
	if err != nil {
		return nil, err
	}
	fcTransferProof, err := w.waitForConfirmation(ctx, []*txsystem.Transaction{tx}, lastRoundNo, timeout, cmd.AccountIndex)
	if err != nil {
		return nil, err
	}

	log.Info("sending reclaim fee credit transaction")
	addFCTx, err := createReclaimFCTx(w.SystemID(), targetBill.GetID(), timeout, fcTransferProof[0], targetBill.TxHash, k)
	if err != nil {
		return nil, err
	}
	err = w.SendTransaction(ctx, addFCTx, &wallet.SendOpts{})
	if err != nil {
		return nil, err
	}
	return w.waitForConfirmation(ctx, []*txsystem.Transaction{addFCTx}, lastRoundNo, timeout, cmd.AccountIndex)
}

// GetFeeCreditBill returns fee credit bill for given account,
// can return nil if fee credit bill has not been created yet.
func (w *Wallet) GetFeeCreditBill(accountIndex uint64) (*Bill, error) {
	return w.db.Do().GetFeeCreditBill(accountIndex)
}

// GetMaxAccountIndex returns last added (largest) account number.
func (w *Wallet) GetMaxAccountIndex() (uint64, error) {
	return w.am.GetMaxAccountIndex()
}

func (w *Wallet) GetConfig() WalletConfig {
	return w.config
}

func (w *Wallet) collectBills(dbTx TxContext, txPb *txsystem.Transaction, b *block.Block, fcBlockNumber uint64, acc *account.Account) error {
	gtx, err := money.NewMoneyTx(w.SystemID(), txPb)
	if err != nil {
		return err
	}
	currentBlockNumber := b.GetRoundNumber()
	switch tx := gtx.(type) {
	case money.Transfer:
		err := w.updateFCB(dbTx, txPb, acc, fcBlockNumber, currentBlockNumber)
		if err != nil {
			return err
		}
		if account.VerifyP2PKHOwner(&acc.AccountKeys, tx.NewBearer()) {
			bill, err := dbTx.GetBill(acc.AccountIndex, txPb.UnitId)
			if err != nil && !errors.Is(err, errBillNotFound) {
				return err
			}
			if bill != nil && bill.BlockProof.BlockNumber >= currentBlockNumber {
				log.Debug("received transfer order (already processed)")
				return nil
			}
			log.Info("received transfer order")
			return w.saveWithProof(dbTx, b, txPb, &Bill{
				Id:     tx.UnitID(),
				Value:  tx.TargetValue(),
				TxHash: tx.Hash(crypto.SHA256),
			}, acc.AccountIndex)
		} else {
			return dbTx.RemoveBill(acc.AccountIndex, tx.UnitID())
		}
	case money.TransferDC:
		err := w.updateFCB(dbTx, txPb, acc, fcBlockNumber, currentBlockNumber)
		if err != nil {
			return err
		}
		if account.VerifyP2PKHOwner(&acc.AccountKeys, tx.TargetBearer()) {
			bill, err := dbTx.GetBill(acc.AccountIndex, txPb.UnitId)
			if err != nil && !errors.Is(err, errBillNotFound) {
				return err
			}
			if bill != nil && bill.BlockProof.BlockNumber >= currentBlockNumber {
				log.Debug("received transferDC order (already processed)")
				return nil
			}
			log.Info("received TransferDC order")
			return w.saveWithProof(dbTx, b, txPb, &Bill{
				Id:                  tx.UnitID(),
				Value:               tx.TargetValue(),
				TxHash:              tx.Hash(crypto.SHA256),
				IsDcBill:            true,
				DcTimeout:           tx.Timeout(),
				DcNonce:             tx.Nonce(),
				DcExpirationTimeout: b.UnicityCertificate.InputRecord.RoundNumber + dustBillDeletionTimeout,
			}, acc.AccountIndex)
		} else {
			return dbTx.RemoveBill(acc.AccountIndex, tx.UnitID())
		}
	case money.Split:
		err := w.updateFCB(dbTx, txPb, acc, fcBlockNumber, currentBlockNumber)
		if err != nil {
			return err
		}
		// split tx contains two bills: existing bill and new bill
		// if any of these bills belong to wallet then we have to
		// 1) update the existing bill and
		// 2) add the new bill
		oldBill, err := dbTx.GetBill(acc.AccountIndex, txPb.UnitId)
		if err != nil && !errors.Is(err, errBillNotFound) {
			return err
		}
		if oldBill != nil {
			if oldBill.BlockProof.BlockNumber >= currentBlockNumber {
				log.Debug("received split order (existing bill) (already processed)")
				return nil
			}
			log.Info("received split order (existing bill)")
			err := w.saveWithProof(dbTx, b, txPb, &Bill{
				Id:     tx.UnitID(),
				Value:  tx.RemainingValue(),
				TxHash: tx.Hash(crypto.SHA256),
			}, acc.AccountIndex)
			if err != nil {
				return err
			}
		}
		if account.VerifyP2PKHOwner(&acc.AccountKeys, tx.TargetBearer()) {
			newUnitID := util.SameShardIDBytes(tx.UnitID(), tx.HashForIdCalculation(crypto.SHA256))
			newUnit, err := dbTx.GetBill(acc.AccountIndex, newUnitID)
			if err != nil && !errors.Is(err, errBillNotFound) {
				return err
			}
			if newUnit != nil && newUnit.BlockProof.BlockNumber >= currentBlockNumber {
				log.Debug("received split order (new bill) (already processed)")
				return nil
			}
			log.Info("received split order (new bill)")
			return w.saveWithProof(dbTx, b, txPb, &Bill{
				Id:     uint256.NewInt(0).SetBytes(newUnitID),
				Value:  tx.Amount(),
				TxHash: tx.Hash(crypto.SHA256),
			}, acc.AccountIndex)
		}
	case money.Swap:
		err := w.updateFCB(dbTx, txPb, acc, fcBlockNumber, currentBlockNumber)
		if err != nil {
			return err
		}
		if account.VerifyP2PKHOwner(&acc.AccountKeys, tx.OwnerCondition()) {
			bill, err := dbTx.GetBill(acc.AccountIndex, txPb.UnitId)
			if err != nil && !errors.Is(err, errBillNotFound) {
				return err
			}
			if bill != nil && bill.BlockProof.BlockNumber >= currentBlockNumber {
				log.Debug("received swap order (already processed)")
				return nil
			}
			log.Info("received swap order")
			err = w.saveWithProof(dbTx, b, txPb, &Bill{
				Id:     tx.UnitID(),
				Value:  tx.TargetValue(),
				TxHash: tx.Hash(crypto.SHA256),
			}, acc.AccountIndex)
			if err != nil {
				return err
			}
			// clear dc metadata
			err = dbTx.SetDcMetadata(acc.AccountIndex, txPb.UnitId, nil)
			if err != nil {
				return err
			}
			for _, dustTransfer := range tx.DCTransfers() {
				err := dbTx.RemoveBill(acc.AccountIndex, dustTransfer.UnitID())
				if err != nil {
					return err
				}
			}
		} else {
			return dbTx.RemoveBill(acc.AccountIndex, tx.UnitID())
		}
	case *fc.TransferFeeCreditWrapper:
		bill, err := dbTx.GetBill(acc.AccountIndex, tx.Transaction.UnitId)
		if err != nil && !errors.Is(err, errBillNotFound) {
			return err
		}
		if bill == nil {
			return nil
		}
		if bill.BlockProof.BlockNumber >= currentBlockNumber {
			log.Debug("received transferFC order (already processed)")
			return nil
		}
		log.Info("received transferFC order")
		return w.saveWithProof(dbTx, b, txPb, &Bill{
			Id:     bill.Id,
			Value:  bill.Value - tx.TransferFC.Amount - tx.Transaction.ServerMetadata.Fee,
			TxHash: tx.Hash(crypto.SHA256),
		}, acc.AccountIndex)
	case *fc.AddFeeCreditWrapper:
		if bytes.Equal(txPb.UnitId, acc.PrivKeyHash) {
			fcb, err := dbTx.GetFeeCreditBill(acc.AccountIndex)
			if err != nil {
				return err
			}
			if fcb != nil && fcb.BlockProof.BlockNumber >= currentBlockNumber {
				log.Debug("received addFC order (already processed)")
				return nil
			}
			log.Info("received addFC order")
			err = w.saveFCBWithProof(dbTx, b, txPb, &Bill{
				Id:            tx.UnitID(),
				Value:         getValue(fcb) + tx.TransferFC.TransferFC.Amount - tx.Transaction.ServerMetadata.Fee,
				TxHash:        tx.Hash(crypto.SHA256),
				FCBlockNumber: currentBlockNumber,
			}, acc.AccountIndex)
		}
		return nil
	case *fc.CloseFeeCreditWrapper:
		if bytes.Equal(txPb.UnitId, acc.PrivKeyHash) {
			fcb, err := dbTx.GetFeeCreditBill(acc.AccountIndex)
			if err != nil {
				return err
			}
			if fcb != nil && fcb.BlockProof.BlockNumber >= currentBlockNumber {
				log.Debug("received closeFC order (already processed)")
				return nil
			}
			log.Info("received closeFC order")
			err = w.saveFCBWithProof(dbTx, b, txPb, &Bill{
				Id:            tx.UnitID(),
				Value:         getValue(fcb) - tx.CloseFC.Amount,
				TxHash:        tx.Hash(crypto.SHA256),
				FCBlockNumber: currentBlockNumber,
			}, acc.AccountIndex)
			if err != nil {
				return err
			}
		}
		return nil
	case *fc.ReclaimFeeCreditWrapper:
		bill, err := dbTx.GetBill(acc.AccountIndex, tx.Transaction.UnitId)
		if err != nil && !errors.Is(err, errBillNotFound) {
			return err
		}
		if bill == nil {
			return nil
		}
		if bill.BlockProof.BlockNumber >= currentBlockNumber {
			log.Debug("received transferFC order (already processed)")
			return nil
		}
		log.Info("received reclaimFC order")
		reclaimedValue := tx.CloseFCTransfer.CloseFC.Amount - tx.CloseFCTransfer.Transaction.ServerMetadata.Fee - tx.Transaction.ServerMetadata.Fee
		return w.saveWithProof(dbTx, b, txPb, &Bill{
			Id:     bill.Id,
			Value:  bill.Value + reclaimedValue,
			TxHash: tx.Hash(crypto.SHA256),
		}, acc.AccountIndex)
	default:
		log.Warning(fmt.Sprintf("received unknown transaction type, skipping processing: %s", tx))
		return nil
	}
	return nil
}

func (w *Wallet) updateFCB(dbTx TxContext, txPb *txsystem.Transaction, acc *account.Account, fcBlockNumber, currentBlockNumber uint64) error {
	if bytes.Equal(txPb.ClientMetadata.FeeCreditRecordId, acc.PrivKeyHash) {
		fcb, err := dbTx.GetFeeCreditBill(acc.AccountIndex)
		if err != nil {
			return err
		}
		if fcb == nil {
			return errors.New("received tx with wallet's fee credit record id, but wallet's FCB is nil")
		}
		if fcBlockNumber >= currentBlockNumber {
			log.Debug("not updating FCB (already updated)")
			return nil
		}
		if fcb.Value < txPb.ServerMetadata.Fee {
			return errors.New("received tx where charged fee is greater than wallet's FCB balance")
		}
		log.Debug("updating FCB value: old=", fcb.Value, " new=", fcb.Value-txPb.ServerMetadata.Fee, " lastUpdatedBlockNumber=", fcBlockNumber, " CurrentBlockNumber=", currentBlockNumber)
		fcb.Value -= txPb.ServerMetadata.Fee
		fcb.FCBlockNumber = currentBlockNumber
		err = dbTx.SetFeeCreditBill(acc.AccountIndex, fcb)
		if err != nil {
			return err
		}
	}
	return nil
}

func (w *Wallet) saveWithProof(dbTx TxContext, b *block.Block, txPb *txsystem.Transaction, bill *Bill, accountIndex uint64) error {
	err := bill.addProof(b, txPb, NewTxConverter(w.SystemID()))
	if err != nil {
		return err
	}
	return dbTx.SetBill(accountIndex, bill)
}

func (w *Wallet) saveFCBWithProof(dbTx TxContext, b *block.Block, txPb *txsystem.Transaction, fcb *Bill, accountIndex uint64) error {
	err := fcb.addProof(b, txPb, NewTxConverter(w.SystemID()))
	if err != nil {
		return err
	}
	return dbTx.SetFeeCreditBill(accountIndex, fcb)
}

func (w *Wallet) deleteExpiredDcBills(dbTx TxContext, blockNumber uint64, accountIndex uint64) error {
	bills, err := dbTx.GetBills(accountIndex)
	if err != nil {
		return err
	}
	for _, b := range bills {
		if b.isExpired(blockNumber) {
			log.Info(fmt.Sprintf("deleting expired dc bill: value=%d id=%s", b.Value, b.Id.String()))
			err = dbTx.RemoveBill(accountIndex, b.Id)
			if err != nil {
				return err
			}
		}
	}
	return nil
}

func (w *Wallet) trySwap(tx TxContext, accountIndex uint64) error {
	blockHeight, err := tx.GetBlockNumber()
	if err != nil {
		return err
	}
	bills, err := tx.GetBills(accountIndex)
	if err != nil {
		return err
	}
	dcBillGroups := groupDcBills(bills)
	for nonce, billGroup := range dcBillGroups {
		nonce32 := nonce.Bytes32()
		dcMeta, err := tx.GetDcMetadata(accountIndex, nonce32[:])
		if err != nil {
			return err
		}
		if dcMeta != nil && dcMeta.isSwapRequired(blockHeight, billGroup.valueSum) {
			_, maxRoundNumber, err := w.GetMaxBlockNumber()
			if err != nil {
				return err
			}
			timeout := maxRoundNumber + swapTimeoutBlockCount
			err = w.swapDcBills(tx, billGroup.dcBills, billGroup.dcNonce, dcMeta.BillIds, timeout, accountIndex)
			if err != nil {
				return err
			}
			w.dcWg.UpdateTimeout(billGroup.dcNonce, timeout)
		}
	}

	// delete expired metadata
	nonceMetadataMap, err := tx.GetDcMetadataMap(accountIndex)
	if err != nil {
		return err
	}
	for nonce, m := range nonceMetadataMap {
		if m.timeoutReached(blockHeight) {
			nonce32 := nonce.Bytes32()
			err := tx.SetDcMetadata(accountIndex, nonce32[:], nil)
			if err != nil {
				return err
			}
		}
	}
	return nil
}

// collectDust sends dust transfer for every bill for given account in wallet and records metadata.
// Returns immediately without error if there's already 1 or 0 bills.
// Once the dust transfers get confirmed on the ledger then swap transfer is broadcast and metadata cleared.
// If blocking is true then the function blocks until swap has been completed or timed out,
// if blocking is false then the function returns after sending the dc transfers.
func (w *Wallet) collectDust(ctx context.Context, blocking bool, accountIndex uint64) error {
	err := w.db.WithTransaction(func(dbTx TxContext) error {
		log.Info("starting dust collection for account=", accountIndex, " blocking=", blocking)
		blockHeight, err := dbTx.GetBlockNumber()
		if err != nil {
			return err
		}
		_, maxRoundNumber, err := w.GetMaxBlockNumber()
		if err != nil {
			return err
		}
		bills, err := dbTx.GetBills(accountIndex)
		if err != nil {
			return err
		}
		if len(bills) < 2 {
			log.Info("Account ", accountIndex, " has less than 2 bills, skipping dust collection")
			return nil
		}
		var expectedSwaps []expectedSwap
		dcBillGroups := groupDcBills(bills)
		if len(dcBillGroups) > 0 {
			for _, v := range dcBillGroups {
				if blockHeight >= v.dcTimeout {
					swapTimeout := maxRoundNumber + swapTimeoutBlockCount
					billIds, err := getBillIds(dbTx, accountIndex, v)
					if err != nil {
						return err
					}
					err = w.swapDcBills(dbTx, v.dcBills, v.dcNonce, billIds, swapTimeout, accountIndex)
					if err != nil {
						return err
					}
					expectedSwaps = append(expectedSwaps, expectedSwap{dcNonce: v.dcNonce, timeout: swapTimeout})
				} else {
					// expecting to receive swap during dcTimeout
					expectedSwaps = append(expectedSwaps, expectedSwap{dcNonce: v.dcNonce, timeout: v.dcTimeout})
				}
			}
		} else {
			swapInProgress, err := w.isSwapInProgress(dbTx, accountIndex)
			if err != nil {
				return err
			}
			if swapInProgress {
				return ErrSwapInProgress
			}

			fcb, err := dbTx.GetFeeCreditBill(accountIndex)
			if err != nil {
				return err
			}
			if fcb == nil || fcb.Value < maxFee*uint64(len(bills)) {
				return ErrInsufficientFeeCredit
			}

			k, err := w.am.GetAccountKey(accountIndex)
			if err != nil {
				return err
			}

			dcNonce := calculateDcNonce(bills)
			dcTimeout := maxRoundNumber + dcTimeoutBlockCount
			var dcValueSum uint64
			var billIds [][]byte
			for _, b := range bills {
				dcValueSum += b.Value
				billIds = append(billIds, b.GetID())
				tx, err := createDustTx(k, w.SystemID(), b, dcNonce, dcTimeout)
				if err != nil {
					return err
				}
				log.Info("sending dust transfer tx for bill=", b.Id, " account=", accountIndex)
				err = w.SendTransaction(ctx, tx, &wallet.SendOpts{RetryOnFullTxBuffer: true})
				if err != nil {
					return err
				}
			}
			expectedSwaps = append(expectedSwaps, expectedSwap{dcNonce: dcNonce, timeout: dcTimeout})
			err = dbTx.SetDcMetadata(accountIndex, dcNonce, &dcMetadata{
				DcValueSum: dcValueSum,
				BillIds:    billIds,
				DcTimeout:  dcTimeout,
			})
			if err != nil {
				return err
			}
		}
		if blocking {
			w.dcWg.AddExpectedSwaps(expectedSwaps)
		}
		return nil
	})
	if err != nil {
		return err
	}
	if blocking {
		log.Info("waiting for blocking collect dust on account=", accountIndex, " (wallet needs to be synchronizing to finish this process)")

		// wrap wg.Wait() as channel
		done := make(chan struct{})
		go func() {
			w.dcWg.wg.Wait()
			close(done)
		}()

		select {
		case <-ctx.Done():
			// context canceled externally
		case <-done:
			// dust collection finished (swap received or timed out)
		}
		log.Info("finished waiting for blocking collect dust on account=", accountIndex)
	}
	return nil
}

func (w *Wallet) swapDcBills(tx TxContext, dcBills []*Bill, dcNonce []byte, billIds [][]byte, timeout uint64, accountIndex uint64) error {
	k, err := w.am.GetAccountKey(accountIndex)
	if err != nil {
		return err
	}
	fcb, err := tx.GetFeeCreditBill(accountIndex)
	if err != nil {
		return err
	}
	if fcb == nil || fcb.Value < maxFee {
		return ErrInsufficientFeeCredit
	}
	swap, err := createSwapTx(k, w.SystemID(), dcBills, dcNonce, billIds, timeout)
	if err != nil {
		return err
	}
	log.Info(fmt.Sprintf("sending swap tx: nonce=%s timeout=%d", hexutil.Encode(dcNonce), timeout))
	err = w.SendTransaction(context.Background(), swap, &wallet.SendOpts{RetryOnFullTxBuffer: true})
	if err != nil {
		return err
	}
	return tx.SetDcMetadata(accountIndex, dcNonce, &dcMetadata{SwapTimeout: timeout, BillIds: billIds})
}

// isSwapInProgress returns true if there's a running dc process managed by the wallet, for the given account
func (w *Wallet) isSwapInProgress(dbTx TxContext, accIdx uint64) (bool, error) {
	blockHeight, err := dbTx.GetBlockNumber()
	if err != nil {
		return false, err
	}
	dcMetadataMap, err := dbTx.GetDcMetadataMap(accIdx)
	if err != nil {
		return false, err
	}
	for _, m := range dcMetadataMap {
		if m.DcValueSum > 0 { // value sum is set only for dc process that was started by wallet
			return blockHeight < m.DcTimeout || blockHeight < m.SwapTimeout, nil
		}
	}
	return false, nil
}

func (w *Wallet) startDustCollectorJob() (cron.EntryID, error) {
	return w.dustCollectorJob.AddFunc("@hourly", func() {
		for _, acc := range w.am.GetAll() {
			err := w.collectDust(context.Background(), false, acc.AccountIndex)
			if err != nil {
				log.Error("error in dust collector job: ", err)
			}
		}
	})
}

func (w *Wallet) waitForConfirmation(ctx context.Context, pendingTxs []*txsystem.Transaction, latestRoundNumber, timeout, accountIndex uint64) ([]*BlockProof, error) {
	log.Info("waiting for confirmation(s)...")
	latestBlockNumber := latestRoundNumber
	txsLog := newTxLog(pendingTxs)
	txc := NewTxConverter(w.SystemID())
	for latestBlockNumber <= timeout {
		b, err := w.AlphabillClient.GetBlock(latestBlockNumber)
		if err != nil {
			return nil, err
		}
		if b == nil {
			// block might be empty, check latest round number
			_, latestRoundNumber, err = w.AlphabillClient.GetMaxBlockNumber()
			if err != nil {
				return nil, err
			}
			if latestRoundNumber > latestBlockNumber {
				latestBlockNumber++
				continue
			}
			// wait for some time before retrying to fetch new block
			timer := time.NewTimer(500 * time.Millisecond)
			select {
			case <-timer.C:
				continue
			case <-ctx.Done():
				timer.Stop()
				return nil, nil
			}
		}
		genericBlock, err := b.ToGenericBlock(txc)
		if err != nil {
			return nil, err
		}
		for _, gtx := range genericBlock.Transactions {
			tx := gtx.ToProtoBuf()
			if txsLog.contains(tx) {
				log.Info("confirmed tx ", hexutil.Encode(tx.UnitId))
				err = w.db.WithTransaction(func(dbTx TxContext) error {
					fcb, err := dbTx.GetFeeCreditBill(accountIndex)
					if err != nil {
						return err
					}
					return w.collectBills(dbTx, tx, b, getFCBlockNumber(fcb), &w.am.GetAll()[accountIndex])
				})
				if err != nil {
					return nil, err
				}
				err = txsLog.recordTx(gtx, genericBlock)
				if err != nil {
					return nil, err
				}
				if txsLog.isAllTxsConfirmed() {
					log.Info("transaction(s) confirmed")
					return txsLog.getAllRecordedProofs(), nil
				}
			}
		}
		latestBlockNumber++
	}
	return nil, ErrTxFailedToConfirm
}

func (c *SendCmd) isValid() error {
	if len(c.ReceiverPubKey) != abcrypto.CompressedSecp256K1PublicKeySize {
		return ErrInvalidPubKey
	}
	return nil
}

func (c *AddFeeCmd) isValid() error {
	if c.Amount == 0 {
		return ErrInvalidCreateFeeCreditAmount
	}
	return nil
}

func createMoneyWallet(config WalletConfig, db Db, mnemonic string, am account.Manager) (mw *Wallet, err error) {
	mw = &Wallet{config: config, db: db, dustCollectorJob: cron.New(), dcWg: newDcWaitGroup(), am: am}
	defer func() {
		if err != nil {
			// delete database if any error occurs after creating it
			mw.DeleteDb()
		}
	}()

	err = am.CreateKeys(mnemonic)
	if err != nil {
		return
	}

	err = mw.db.Do().AddAccount(0)
	if err != nil {
		return
	}

	mw.Wallet = wallet.New().
		SetBlockProcessor(mw).
		SetABClientConf(config.AlphabillClientConfig).
		Build()

	return
}

func calculateDcNonce(bills []*Bill) []byte {
	var billIds [][]byte
	for _, b := range bills {
		billIds = append(billIds, b.GetID())
	}

	// sort billIds in ascending order
	sort.Slice(billIds, func(i, j int) bool {
		return bytes.Compare(billIds[i], billIds[j]) < 0
	})

	hasher := crypto.SHA256.New()
	for _, billId := range billIds {
		hasher.Write(billId)
	}
	return hasher.Sum(nil)
}

// getBillIds returns billIds from dcMetadata, or parses ids from bills directly
func getBillIds(dbTx TxContext, accountIndex uint64, v *dcBillGroup) ([][]byte, error) {
	dcMeta, err := dbTx.GetDcMetadata(accountIndex, v.dcNonce)
	if err != nil {
		return nil, err
	}
	var billIds [][]byte
	if dcMeta != nil {
		billIds = dcMeta.BillIds
	} else {
		for _, dcBill := range v.dcBills {
			billIds = append(billIds, dcBill.GetID())
		}
	}
	return billIds, nil
}

// groupDcBills groups bills together by dc nonce
func groupDcBills(bills []*Bill) map[uint256.Int]*dcBillGroup {
	m := map[uint256.Int]*dcBillGroup{}
	for _, b := range bills {
		if b.IsDcBill {
			k := *uint256.NewInt(0).SetBytes(b.DcNonce)
			billContainer, exists := m[k]
			if !exists {
				billContainer = &dcBillGroup{}
				m[k] = billContainer
			}
			billContainer.valueSum += b.Value
			billContainer.dcBills = append(billContainer.dcBills, b)
			billContainer.dcNonce = b.DcNonce
			billContainer.dcTimeout = b.DcTimeout
		}
	}
	return m
}

func validateBlockNumber(blockNumber uint64, lastBlockNumber uint64) error {
	// TODO verify last prev block hash?
	// TODO: AB-505 block numbers are not sequential any more, gaps might appear as empty block are not stored and sent
	if lastBlockNumber >= blockNumber {
		return fmt.Errorf("invalid block number. Received blockNumber %d current wallet blockNumber %d", blockNumber, lastBlockNumber)
	}
	return nil
}

func getDb(config WalletConfig, create bool) (Db, error) {
	if config.Db != nil {
		return config.Db, nil
	}
	if create {
		return createNewDb(config)
	}
	return openDb(config)
}

// newBill creates new Bill struct from given BlockProof for Transfer and Split transactions.
func newBill(proof *BlockProof, txConverter *TxConverter) (*Bill, error) {
	gtx, err := txConverter.ConvertTx(proof.Tx)
	if err != nil {
		return nil, err
	}
	switch tx := gtx.(type) {
	case money.Transfer:
		return &Bill{
			Id:         tx.UnitID(),
			Value:      tx.TargetValue(),
			TxHash:     tx.Hash(crypto.SHA256),
			BlockProof: proof,
		}, nil
	case money.Split:
		return &Bill{
			Id:         util.SameShardID(tx.UnitID(), tx.HashForIdCalculation(crypto.SHA256)),
			Value:      tx.Amount(),
			TxHash:     tx.Hash(crypto.SHA256),
			BlockProof: proof,
		}, nil
	default:
		return nil, errors.New("cannot convert unsupported tx type to Bill struct")
	}
}<|MERGE_RESOLUTION|>--- conflicted
+++ resolved
@@ -12,17 +12,13 @@
 	"github.com/alphabill-org/alphabill/internal/block"
 	abcrypto "github.com/alphabill-org/alphabill/internal/crypto"
 	"github.com/alphabill-org/alphabill/internal/txsystem"
-	"github.com/alphabill-org/alphabill/internal/txsystem/fc"
+	"github.com/alphabill-org/alphabill/internal/txsystem/fc/transactions"
 	"github.com/alphabill-org/alphabill/internal/txsystem/money"
 	"github.com/alphabill-org/alphabill/internal/txsystem/util"
 	"github.com/alphabill-org/alphabill/pkg/wallet"
 	"github.com/alphabill-org/alphabill/pkg/wallet/account"
 	"github.com/alphabill-org/alphabill/pkg/wallet/log"
 	txverifier "github.com/alphabill-org/alphabill/pkg/wallet/money/tx_verifier"
-<<<<<<< HEAD
-	"github.com/btcsuite/btcd/btcutil/hdkeychain"
-=======
->>>>>>> 16052cf6
 	"github.com/ethereum/go-ethereum/common/hexutil"
 	"github.com/holiman/uint256"
 	"github.com/robfig/cron/v3"
@@ -703,7 +699,7 @@
 		} else {
 			return dbTx.RemoveBill(acc.AccountIndex, tx.UnitID())
 		}
-	case *fc.TransferFeeCreditWrapper:
+	case *transactions.TransferFeeCreditWrapper:
 		bill, err := dbTx.GetBill(acc.AccountIndex, tx.Transaction.UnitId)
 		if err != nil && !errors.Is(err, errBillNotFound) {
 			return err
@@ -721,7 +717,7 @@
 			Value:  bill.Value - tx.TransferFC.Amount - tx.Transaction.ServerMetadata.Fee,
 			TxHash: tx.Hash(crypto.SHA256),
 		}, acc.AccountIndex)
-	case *fc.AddFeeCreditWrapper:
+	case *transactions.AddFeeCreditWrapper:
 		if bytes.Equal(txPb.UnitId, acc.PrivKeyHash) {
 			fcb, err := dbTx.GetFeeCreditBill(acc.AccountIndex)
 			if err != nil {
@@ -740,7 +736,7 @@
 			}, acc.AccountIndex)
 		}
 		return nil
-	case *fc.CloseFeeCreditWrapper:
+	case *transactions.CloseFeeCreditWrapper:
 		if bytes.Equal(txPb.UnitId, acc.PrivKeyHash) {
 			fcb, err := dbTx.GetFeeCreditBill(acc.AccountIndex)
 			if err != nil {
@@ -762,7 +758,7 @@
 			}
 		}
 		return nil
-	case *fc.ReclaimFeeCreditWrapper:
+	case *transactions.ReclaimFeeCreditWrapper:
 		bill, err := dbTx.GetBill(acc.AccountIndex, tx.Transaction.UnitId)
 		if err != nil && !errors.Is(err, errBillNotFound) {
 			return err
