--- conflicted
+++ resolved
@@ -6,15 +6,9 @@
 	"errors"
 	"fmt"
 
-<<<<<<< HEAD
-	abcrypto "github.com/alphabill-org/alphabill-go-sdk/crypto"
-	"github.com/alphabill-org/alphabill-go-sdk/txsystem/money"
-	"github.com/alphabill-org/alphabill-go-sdk/types"
-	"github.com/alphabill-org/alphabill/predicates"
-=======
 	"github.com/alphabill-org/alphabill-go-base/txsystem/money"
 	"github.com/alphabill-org/alphabill-go-base/types"
->>>>>>> dc171107
+	"github.com/alphabill-org/alphabill/predicates"
 
 	"github.com/alphabill-org/alphabill/state"
 	"github.com/alphabill-org/alphabill/txsystem"
@@ -32,13 +26,8 @@
 		state         stateProvider
 		systemID      types.SystemID
 		hashAlgorithm crypto.Hash
-<<<<<<< HEAD
-		trustBase     map[string]abcrypto.Verifier
+		trustBase     types.RootTrustBase
 		execPredicate predicates.PredicateRunner
-=======
-		trustBase     types.RootTrustBase
-		execPredicate func(predicate types.PredicateBytes, args []byte, txo *types.TransactionOrder) error
->>>>>>> dc171107
 	}
 	stateProvider interface {
 		GetUnit(id types.UnitID, committed bool) (*state.Unit, error)
