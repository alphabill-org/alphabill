package state

import (
	"bytes"
	"crypto"
	"errors"
	"fmt"
	"io"
	"sync"

	hasherUtil "github.com/alphabill-org/alphabill/internal/hash"
	"github.com/alphabill-org/alphabill/internal/mt"
	"github.com/alphabill-org/alphabill/internal/types"
	"github.com/alphabill-org/alphabill/internal/util"
	"github.com/alphabill-org/alphabill/pkg/tree/avl"
	"github.com/fxamacker/cbor/v2"
)

type (

	// State is a data structure that keeps track of units, unit ledgers, and calculates global state tree root hash.
	//
	// State can be changed by calling Apply function with one or more Action function. Savepoint method can be used
	// to add a special marker to the state that allows all actions that are executed after savepoint was established
	// to be rolled back. In the other words, savepoint lets you roll back part of the state changes instead of the
	// entire state. Releasing a savepoint does NOT trigger a state root hash calculation. To calculate the root hash
	// of the state use method CalculateRoot. Calling a Commit method commits and releases all savepoints.
	State struct {
		mutex                    sync.RWMutex
		hashAlgorithm            crypto.Hash
		committedTree            *avl.Tree[types.UnitID, *Unit]
		committedTreeUC          *types.UnicityCertificate
		committedTreeBlockNumber uint64
		savepoints               []*savepoint
	}

	// savepoint is a special marker that allows all actions that are executed after savepoint was established to
	// be rolled back, restoring the state to what it was at the time of the savepoint.
	savepoint = avl.Tree[types.UnitID, *Unit]

	Node = avl.Node[types.UnitID, *Unit]

	// UnitDataConstructor is a function that constructs an empty UnitData structure based on UnitID
	UnitDataConstructor func(types.UnitID) (UnitData, error)
)

func NewEmptyState() *State {
	return newEmptySate(loadOptions())
}

// New creates a new state with given options.
func New(opts ...Option) (*State, error) {
	options := loadOptions(opts...)

	var s *State
	if options.reader != nil {
		recoveredState, err := newRecoveredState(options)
		if err != nil {
			return nil, err
		}
		if _, _, err := recoveredState.CalculateRoot(); err != nil {
			return nil, err
		}
		if err := recoveredState.Commit(); err != nil {
			return nil, err
		}
		s = recoveredState
	} else {
		s = newEmptySate(options)
	}

	if len(options.actions) > 0 {
		if err := s.Apply(options.actions...); err != nil {
			return nil, err
		}
		if _, _, err := s.CalculateRoot(); err != nil {
			return nil, err
		}
		if err := s.Commit(); err != nil {
			return nil, err
		}
	}
	return s, nil
}

func newEmptySate(options *Options) *State {
	hasher := &stateHasher{hashAlgorithm: options.hashAlgorithm}
	tree := avl.NewWithTraverser[types.UnitID, *Unit](hasher)
	return &State{
		hashAlgorithm:            options.hashAlgorithm,
		committedTree:            tree,
		savepoints:               []*avl.Tree[types.UnitID, *Unit]{tree.Clone()},
		committedTreeBlockNumber: 1, // genesis block number is 1. Actual first block is 2.
	}
}

func newRecoveredState(options *Options) (*State, error) {
	if options.unitDataConstructor == nil {
		return nil, fmt.Errorf("missing unit data construct")
	}

	crc32Reader := NewCRC32Reader(options.reader)
	decoder := cbor.NewDecoder(crc32Reader)

	var header StateFileHeader
	err := decoder.Decode(&header)
	if err != nil {
		return nil, fmt.Errorf("unable to decode header: %w", err)
	}

	var nodeStack util.Stack[*Node]
	for i := uint64(0); i < header.NodeRecordCount; i++ {
		var nodeRecord nodeRecord
		err := decoder.Decode(&nodeRecord)
		if err != nil {
			return nil, fmt.Errorf("unable to decode node record: %w", err)
		}

		unitData, err := options.unitDataConstructor(nodeRecord.UnitID)
		if err != nil {
			return nil, fmt.Errorf("unable to construct unit data: %w", err)
		}

		err = cbor.Unmarshal(nodeRecord.UnitData, &unitData)
		if err != nil {
			return nil, fmt.Errorf("unable to decode unit data: %w", err)
		}

		unitLogs := []*log{{
			unitLedgerHeadHash: nodeRecord.UnitLedgerHeadHash,
			newBearer:          nodeRecord.OwnerCondition,
			newUnitData:        unitData,
		}}
		unit := &Unit{logs: unitLogs}

		var left, right *Node
		if nodeRecord.HasLeft {
			left = nodeStack.Pop()
		}
		if nodeRecord.HasRight {
			right = nodeStack.Pop()
		}

		nodeStack.Push(avl.NewBalancedNode(nodeRecord.UnitID, unit, left, right))
	}

	root := nodeStack.Pop()
	if !nodeStack.IsEmpty() {
		return nil, fmt.Errorf("%d unexpected node record(s)", len(nodeStack))
	}

	var checksum []byte
	if err = decoder.Decode(&checksum); err != nil {
		return nil, fmt.Errorf("unable to decode checksum: %w", err)
	}
	if util.BytesToUint32(checksum) != crc32Reader.Sum() {
		return nil, fmt.Errorf("checksum mismatch")
	}

	hasher := &stateHasher{hashAlgorithm: options.hashAlgorithm}
	tree := avl.NewWithTraverserAndRoot[types.UnitID, *Unit](hasher, root)

	return &State{
		hashAlgorithm:            options.hashAlgorithm,
		savepoints:               []*savepoint{tree},
		committedTreeUC:          header.UnicityCertificate,
		// The following Commit() increases committedTreeBlockNumber by one
		committedTreeBlockNumber: header.UnicityCertificate.GetRoundNumber()-1,
	}, nil
}

// Clone returns a clone of the state. The original state and the cloned state can be used by different goroutines but
// can never be merged. The cloned state is usually used by read only operations (e.g. unit proof generation).
func (s *State) Clone() *State {
	s.mutex.Lock()
	defer s.mutex.Unlock()
	return &State{
		hashAlgorithm:            s.hashAlgorithm,
		committedTree:            s.committedTree.Clone(),
		committedTreeUC:          s.committedTreeUC,
		savepoints:               []*savepoint{s.committedTree.Clone()},
		committedTreeBlockNumber: s.committedTreeBlockNumber,
	}
}

func (s *State) GetUnit(id types.UnitID, committed bool) (*Unit, error) {
	s.mutex.RLock()
	defer s.mutex.RUnlock()
	if committed {
		return s.committedTree.Get(id)
	}
	u, err := s.latestSavepoint().Get(id)
	if err != nil {
		return nil, err
	}
	return u.Clone(), nil
}

func (s *State) GetCommittedTreeUC() *types.UnicityCertificate {
	if s != nil {
		return s.committedTreeUC
	}
	return nil
}

func (s *State) AddUnitLog(id types.UnitID, transactionRecordHash []byte) (int, error) {
	s.mutex.Lock()
	defer s.mutex.Unlock()

	u, err := s.latestSavepoint().Get(id)
	if err != nil {
		return 0, fmt.Errorf("unable to add unit log for unit %v: %w", id, err)
	}
	unit := u.Clone()
	logsCount := len(unit.logs)
	l := &Log{
		TxRecordHash: transactionRecordHash,
		NewBearer:    bytes.Clone(unit.bearer),
		NewUnitData:  copyData(unit.data),
	}
	if logsCount == 0 {
		// newly created unit
		l.UnitLedgerHeadHash = hasherUtil.Sum(s.hashAlgorithm, nil, transactionRecordHash)
	} else {
		// a pre-existing unit
		l.UnitLedgerHeadHash = hasherUtil.Sum(s.hashAlgorithm, unit.logs[logsCount-1].UnitLedgerHeadHash, transactionRecordHash)
	}
	unit.logs = append(unit.logs, l)
	return len(unit.logs), s.latestSavepoint().Update(id, unit)
}

// Apply applies given actions to the state. All Action functions are executed together as a single atomic operation. If
// any of the Action functions returns an error all previous state changes made by any of the action function will be
// reverted.
func (s *State) Apply(actions ...Action) error {
	s.mutex.Lock()
	defer s.mutex.Unlock()
	id := s.createSavepoint()
	for _, action := range actions {
		if err := action(s.latestSavepoint(), s.hashAlgorithm); err != nil {
			s.rollbackToSavepoint(id)
			return err
		}
	}
	s.releaseToSavepoint(id)
	return nil
}

// Commit commits the state.
func (s *State) Commit() error {
	s.mutex.Lock()
	defer s.mutex.Unlock()

	sp := s.latestSavepoint()
	if !sp.IsClean() {
		return errors.New("call CalculateRoot method before committing a state")
	}
	s.committedTree = sp.Clone()
	s.savepoints = []*savepoint{sp}
	s.committedTreeBlockNumber++
	return nil
}

// CommittedTreeBlockNumber returns the block number of the committed state tree.
func (s *State) CommittedTreeBlockNumber() uint64 {
	s.mutex.Lock()
	defer s.mutex.Unlock()
	return s.committedTreeBlockNumber
}

// Revert rolls back all changes made to the state.
func (s *State) Revert() {
	s.mutex.Lock()
	defer s.mutex.Unlock()
	s.savepoints = []*savepoint{s.committedTree.Clone()}
}

// Savepoint creates a new savepoint and returns an id of the savepoint. Use RollbackSavepoint to roll back all
// changes made after calling Savepoint method. Use ReleaseSavepoint to save all changes made to the state.
func (s *State) Savepoint() int {
	s.mutex.Lock()
	defer s.mutex.Unlock()
	return s.createSavepoint()
}

// RollbackToSavepoint destroys savepoints without keeping the changes in the state tree. All actions that were executed
// after the savepoint was established are rolled back, restoring the state to what it was at the time of the savepoint.
func (s *State) RollbackToSavepoint(id int) {
	s.mutex.Lock()
	defer s.mutex.Unlock()
	s.rollbackToSavepoint(id)
}

// ReleaseToSavepoint destroys all savepoints, keeping all state changes after it was created. If a savepoint with given
// id does not exist then this method does nothing.
//
// Releasing savepoints does NOT trigger a state root hash calculation. To calculate the root hash of the state a
// Commit method must be called.
func (s *State) ReleaseToSavepoint(id int) {
	s.mutex.Lock()
	defer s.mutex.Unlock()
	s.releaseToSavepoint(id)
}

func (s *State) CalculateRoot() (uint64, []byte, error) {
	s.mutex.Lock()
	defer s.mutex.Unlock()
	sp := s.latestSavepoint()
	sp.Commit()
	root := sp.Root()
	if root == nil {
		return 0, nil, nil
	}
	value := root.Value()
	return value.subTreeSummaryValue, value.subTreeSummaryHash, nil
}

func (s *State) IsCommitted() bool {
	s.mutex.RLock()
	defer s.mutex.RUnlock()
	return s.isCommitted()
}

func (s *State) PruneLog(id types.UnitID) error {
	s.mutex.Lock()
	defer s.mutex.Unlock()

	u, err := s.latestSavepoint().Get(id)
	if err != nil {
		return err
	}
	logSize := len(u.logs)
	if logSize <= 1 {
		return nil
	}
	latestLog := u.logs[logSize-1]
	unit := u.Clone()
	unit.logs = []*Log{{
		TxRecordHash:       nil,
		UnitLedgerHeadHash: bytes.Clone(latestLog.UnitLedgerHeadHash),
		NewBearer:          bytes.Clone(unit.Bearer()),
		NewUnitData:        copyData(unit.Data()),
	}}
	return s.latestSavepoint().Update(id, unit)
}

<<<<<<< HEAD
// WriteStateFile writes the current committed state to the given writer.
// Not concurrency safe. Should clone the state before calling this.
func (s *State) WriteStateFile(writer io.Writer, header *StateFileHeader) error {
	crc32Writer := NewCRC32Writer(writer)
	encoder := cbor.NewEncoder(crc32Writer)

	// Add node record count to header
	snc := NewStateNodeCounter()
	s.committedTree.Traverse(snc)
	header.NodeRecordCount = snc.GetNodeCount()

	// Write header
	if err := encoder.Encode(header); err != nil {
		return fmt.Errorf("unable to write header: %w", err)
	}

	// Write node records
	ss := NewStateSerializer(encoder)
	if s.committedTree.Traverse(ss); ss.err != nil {
		return fmt.Errorf("unable to write node records: %w", ss.err)
	}

	// Write checksum (as a fixed length byte array for easier decoding)
	if err := encoder.Encode(util.Uint32ToBytes(crc32Writer.Sum())); err != nil {
		return fmt.Errorf("unable to write checksum: %w", err)
	}

	return nil
}

func (s *State) CreateUnitStateProof(id types.UnitID, logIndex int, uc *types.UnicityCertificate) (*UnitStateProof, error) {
=======
func (s *State) CreateUnitStateProof(id types.UnitID, logIndex int, uc *types.UnicityCertificate) (*types.UnitStateProof, error) {
>>>>>>> c1acee96
	s.mutex.RLock()
	defer s.mutex.RUnlock()
	unit, err := s.committedTree.Get(id)
	if err != nil {
		return nil, fmt.Errorf("unable to get unit %v: %w", id, err)
	}

	if len(unit.logs) < logIndex {
		return nil, fmt.Errorf("invalid unit %v log index: %d", id, logIndex)
	}
	// if unit was created then we do not have a previous unit ledger state hash and this variable is nil.
	var unitLedgerHeadHash []byte
	if logIndex > 0 {
		// existing unit was updated by a transaction
		unitLedgerHeadHash = unit.logs[logIndex-1].UnitLedgerHeadHash
	} else if unit.logs[0].TxRecordHash == nil {
		// initial state was copied from previous round
		unitLedgerHeadHash = unit.logs[0].UnitLedgerHeadHash
	}
	unitTreeCert, err := s.createUnitTreeCert(unit, logIndex)
	if err != nil {
		return nil, fmt.Errorf("unable to extract unit tree cert for unit %v: %w", id, err)
	}
	stateTreeCert, err := s.createStateTreeCert(id)
	if err != nil {
		return nil, fmt.Errorf("unable to extract unit state tree cert for unit %v: %w", id, err)
	}
	var summaryValueInput uint64
	if unit.data != nil {
		summaryValueInput = unit.data.SummaryValueInput()
	}

	// TODO verify proof before returning
	return &types.UnitStateProof{
		UnitID:             id,
		PreviousStateHash:  unitLedgerHeadHash,
		UnitTreeCert:       unitTreeCert,
		DataSummary:        summaryValueInput,
		StateTreeCert:      stateTreeCert,
		UnicityCertificate: uc,
	}, nil
}

func (s *State) createUnitTreeCert(unit *Unit, logIndex int) (*types.UnitTreeCert, error) {
	merkle := mt.New(s.hashAlgorithm, unit.logs)
	path, err := merkle.GetMerklePath(logIndex)
	if err != nil {
		return nil, err
	}
	l := unit.logs[logIndex]
	dataHasher := s.hashAlgorithm.New()
	dataHasher.Write(l.NewBearer)
	if err = l.NewUnitData.Write(dataHasher); err != nil {
		return nil, fmt.Errorf("add to hasher error: %w", err)
	}
	return &types.UnitTreeCert{
		TransactionRecordHash: l.TxRecordHash,
		UnitDataHash:          dataHasher.Sum(nil),
		Path:                  path,
	}, nil
}

func (s *State) createStateTreeCert(id types.UnitID) (*types.StateTreeCert, error) {
	var path []*types.StateTreePathItem
	node := s.committedTree.Root()
	for node != nil && !id.Eq(node.Key()) {
		nodeKey := node.Key()
		v := getSummaryValueInput(node)
		var item *types.StateTreePathItem
		if id.Compare(nodeKey) == -1 {
			nodeRight := node.Right()
			item = &types.StateTreePathItem{
				ID:                  nodeKey,
				Hash:                getSubTreeLogRootHash(node),
				NodeSummaryInput:    v,
				SiblingHash:         getSubTreeSummaryHash(nodeRight),
				SubTreeSummaryValue: getSubTreeSummaryValue(nodeRight),
			}
			node = node.Left()
		} else {
			nodeLeft := node.Left()
			item = &types.StateTreePathItem{
				ID:                  nodeKey,
				Hash:                getSubTreeLogRootHash(node),
				NodeSummaryInput:    v,
				SiblingHash:         getSubTreeSummaryHash(nodeLeft),
				SubTreeSummaryValue: getSubTreeSummaryValue(nodeLeft),
			}
			node = node.Right()
		}
		path = append([]*types.StateTreePathItem{item}, path...)
	}
	if id.Eq(node.Key()) {
		nodeLeft := node.Left()
		nodeRight := node.Right()
		return &types.StateTreeCert{
			LeftHash:          getSubTreeSummaryHash(nodeLeft),
			LeftSummaryValue:  getSubTreeSummaryValue(nodeLeft),
			RightHash:         getSubTreeSummaryHash(nodeRight),
			RightSummaryValue: getSubTreeSummaryValue(nodeRight),
			Path:              path,
		}, nil
	}
	return nil, fmt.Errorf("unable to extract unit state tree cert for unit %v", id)
}

func (s *State) createSavepoint() int {
	clonedSavepoint := s.latestSavepoint().Clone()
	// mark AVL Tree nodes as clean
	clonedSavepoint.Traverse(&avl.PostOrderCommitTraverser[types.UnitID, *Unit]{})
	s.savepoints = append(s.savepoints, clonedSavepoint)
	return len(s.savepoints) - 1
}

func (s *State) rollbackToSavepoint(id int) {
	c := len(s.savepoints)
	if id > c {
		// nothing to revert
		return
	}
	s.savepoints = s.savepoints[0:id]
}

func (s *State) releaseToSavepoint(id int) {
	c := len(s.savepoints)
	if id > c {
		// nothing to release
		return
	}
	s.savepoints[id-1] = s.latestSavepoint()
	s.savepoints = s.savepoints[0:id]
}

func (s *State) isCommitted() bool {
	return len(s.savepoints) == 1 && s.savepoints[0].IsClean() && isRootClean(s.savepoints[0])
}

func isRootClean(s *savepoint) bool {
	root := s.Root()
	if root == nil {
		return true
	}
	return root.Value().summaryCalculated
}

// latestSavepoint returns the latest savepoint.
func (s *State) latestSavepoint() *savepoint {
	l := len(s.savepoints)
	return s.savepoints[l-1]
}

func getSubTreeLogRootHash(n *Node) []byte {
	if n == nil || n.Value() == nil {
		return nil
	}
	return n.Value().logRoot
}

func getSubTreeSummaryValue(n *Node) uint64 {
	if n == nil || n.Value() == nil {
		return 0
	}
	return n.Value().subTreeSummaryValue
}

func getSummaryValueInput(node *Node) uint64 {
	if node == nil || node.Value() == nil || node.Value().data == nil {
		return 0
	}
	return node.Value().data.SummaryValueInput()
}

func getSubTreeSummaryHash(node *Node) []byte {
	if node == nil || node.Value() == nil {
		return nil
	}
	return node.Value().subTreeSummaryHash
}<|MERGE_RESOLUTION|>--- conflicted
+++ resolved
@@ -344,7 +344,6 @@
 	return s.latestSavepoint().Update(id, unit)
 }
 
-<<<<<<< HEAD
 // WriteStateFile writes the current committed state to the given writer.
 // Not concurrency safe. Should clone the state before calling this.
 func (s *State) WriteStateFile(writer io.Writer, header *StateFileHeader) error {
@@ -375,10 +374,7 @@
 	return nil
 }
 
-func (s *State) CreateUnitStateProof(id types.UnitID, logIndex int, uc *types.UnicityCertificate) (*UnitStateProof, error) {
-=======
 func (s *State) CreateUnitStateProof(id types.UnitID, logIndex int, uc *types.UnicityCertificate) (*types.UnitStateProof, error) {
->>>>>>> c1acee96
 	s.mutex.RLock()
 	defer s.mutex.RUnlock()
 	unit, err := s.committedTree.Get(id)
