--- conflicted
+++ resolved
@@ -32,141 +32,23 @@
 		dcTx := parseDcTx(t, tx)
 		require.EqualValues(t, dcNonce, dcTx.Nonce)
 	}
-<<<<<<< HEAD
-
-	// when the swap tx with given nonce is received
-	res := createBlockWithSwapTx(w.SystemID(), dcNonce, k, mockClient.GetRecordedTransactions())
-	err := w.ProcessBlock(res.Block)
-	require.NoError(t, err)
-
-	// then only the swapped bill should exist
-	bills, _ := w.db.Do().GetBills(0)
-	require.Len(t, bills, 1)
-	b := bills[0]
-	require.EqualValues(t, b.Value, 3)
-	require.EqualValues(t, b.GetID(), dcNonce)
-
-	// and the blocking dc should return
-	wg.Wait()
-
-	// and expected swap should be cleared
-	require.Len(t, w.dcWg.swaps, 0)
-=======
->>>>>>> d3e6f1a8
 }
 
 func TestBlockingDcWithDcBills(t *testing.T) {
 	// wallet contains 2 dc bills
 	w, _ := CreateTestWallet(t, nil)
 	k, _ := w.am.GetAccountKey(0)
-	bills := []*Bill{addDcBill(t, k, uint256.NewInt(1), 1, dcTimeoutBlockCount), addDcBill(t, k, uint256.NewInt(1), 2, dcTimeoutBlockCount)}
+	bills := []*Bill{addDcBill(t, w, k, uint256.NewInt(1), 1, dcTimeoutBlockCount), addDcBill(t, w, k, uint256.NewInt(1), 2, dcTimeoutBlockCount)}
 	billsList := createBillListJsonResponse(bills)
 	proofList := createBlockProofJsonResponse(t, bills, nil, 0, dcTimeoutBlockCount)
 
-<<<<<<< HEAD
-	// when blocking dust collector runs
-	wg := runBlockingDc(t, w)
-
-	// then expected swap data should be saved
-	waitForExpectedSwap(w)
-	require.Len(t, w.dcWg.swaps, 1)
-
-	// when the swap tx with dc bills is received
-	bills, _ := w.db.Do().GetBills(0)
-	res := createBlockWithSwapTxFromDcBills(dcNonce, k, w.SystemID(), bills...)
-	err := w.ProcessBlock(res.Block)
-	require.NoError(t, err)
-
-	// then only the swapped bill should exist
-	bills, _ = w.db.Do().GetBills(0)
-	require.Len(t, bills, 1)
-	b := bills[0]
-	require.EqualValues(t, b.Value, 3)
-	require.EqualValues(t, b.Id, dcNonce)
-
-	// and the blocking dc should return
-	wg.Wait()
-
-	// and expected swap should be cleared
-	require.Len(t, w.dcWg.swaps, 0)
-}
-
-func TestBlockingDcWithDifferentDcBills(t *testing.T) {
-	// wallet contains multiple groups of dc bills
-	w, _ := CreateTestWallet(t)
-
-	// group 1
-	dcNonce1 := uint256.NewInt(101)
-	b11 := addDcBill(t, w, dcNonce1, 1, 10)
-	b12 := addDcBill(t, w, dcNonce1, 2, 10)
-
-	// group 2
-	dcNonce2 := uint256.NewInt(102)
-	b21 := addDcBill(t, w, dcNonce2, 3, 10)
-	b22 := addDcBill(t, w, dcNonce2, 4, 10)
-	b23 := addDcBill(t, w, dcNonce2, 5, 10)
-
-	k, _ := w.am.GetAccountKey(0)
-=======
 	w, _ = CreateTestWallet(t, &backendMockReturnConf{balance: 3, customBillList: billsList, proofList: proofList})
->>>>>>> d3e6f1a8
 
 	// when blocking dust collector runs
 	_ = runBlockingDc(t, w)
 
 	// then expected swap data should be saved
 	waitForExpectedSwap(w)
-<<<<<<< HEAD
-	require.Len(t, w.dcWg.swaps, 2)
-
-	// when group 1 swap is received
-	res1 := createBlockWithSwapTxFromDcBills(dcNonce1, k, w.SystemID(), b11, b12)
-	res1.Block.UnicityCertificate = &certificates.UnicityCertificate{InputRecord: &certificates.InputRecord{RoundNumber: 1}}
-	err := w.ProcessBlock(res1.Block)
-	require.NoError(t, err)
-
-	// then swap waitgroup is decremented
-	require.Len(t, w.dcWg.swaps, 1)
-
-	// and bills are updated
-	bills, _ := w.db.Do().GetBills(0)
-	require.Len(t, bills, 4)
-
-	// when the swap tx with dc bills is received
-	res2 := createBlockWithSwapTxFromDcBills(dcNonce2, k, w.SystemID(), b21, b22, b23)
-	res2.Block.UnicityCertificate = &certificates.UnicityCertificate{InputRecord: &certificates.InputRecord{RoundNumber: 2}}
-	err = w.ProcessBlock(res2.Block)
-	require.NoError(t, err)
-
-	// then the blocking dc should return
-	wg.Wait()
-
-	// and expected swap should be cleared
-	require.Len(t, w.dcWg.swaps, 0)
-
-	// and wallet bills are updated
-	bills, _ = w.db.Do().GetBills(0)
-	require.Len(t, bills, 2)
-}
-
-func TestSendingSwapUpdatesDcWaitGroupTimeout(t *testing.T) {
-	// create wallet with dc bill that is timed out
-	w, mockClient := CreateTestWallet(t)
-	nonce := uint256.NewInt(2)
-	nonce32 := nonce.Bytes32()
-	addDcBill(t, w, nonce, 2, dcTimeoutBlockCount)
-	setDcMetadata(t, w, nonce32[:], &dcMetadata{DcValueSum: 3, DcTimeout: dcTimeoutBlockCount, SwapTimeout: 0})
-	_ = w.db.Do().SetBlockNumber(dcTimeoutBlockCount)
-	mockClient.SetMaxBlockNumber(dcTimeoutBlockCount)
-	w.dcWg.addExpectedSwap(expectedSwap{dcNonce: nonce32[:], timeout: dcTimeoutBlockCount})
-
-	// when trySwap is called
-	err := w.trySwap(w.db.Do(), 0)
-	require.NoError(t, err)
-
-	// then dcWg timeout is updated
-=======
->>>>>>> d3e6f1a8
 	require.Len(t, w.dcWg.swaps, 1)
 }
 
@@ -181,43 +63,6 @@
 	return &wg
 }
 
-<<<<<<< HEAD
-func createBlockWithSwapTxFromDcBills(dcNonce *uint256.Int, k *account.AccountKey, systemId []byte, bills ...*Bill) *alphabill.GetBlockResponse {
-	var dcTxs []*txsystem.Transaction
-	for _, b := range bills {
-		dcTxs = append(dcTxs, &txsystem.Transaction{
-			SystemId:              systemId,
-			UnitId:                b.GetID(),
-			TransactionAttributes: moneytesttx.CreateRandomDustTransferTx(),
-			Timeout:               1000,
-			OwnerProof:            script.PredicateArgumentEmpty(),
-		})
-	}
-	dcNonce32 := dcNonce.Bytes32()
-	return createBlockWithSwapTx(systemId, dcNonce32[:], k, dcTxs)
-}
-
-func createBlockWithSwapTx(systemId, dcNonce []byte, k *account.AccountKey, dcTxs []*txsystem.Transaction) *alphabill.GetBlockResponse {
-	return &alphabill.GetBlockResponse{
-		Block: &block.Block{
-			SystemIdentifier:  systemId,
-			PreviousBlockHash: hash.Sum256([]byte{}),
-			Transactions: []*txsystem.Transaction{
-				{
-					SystemId:              systemId,
-					UnitId:                dcNonce,
-					TransactionAttributes: createSwapTxFromDcTxs(k.PubKeyHash.Sha256, dcTxs),
-					Timeout:               1000,
-					OwnerProof:            script.PredicateArgumentPayToPublicKeyHashDefault([]byte{}, k.PubKey),
-				},
-			},
-			UnicityCertificate: &certificates.UnicityCertificate{InputRecord: &certificates.InputRecord{RoundNumber: 1}},
-		},
-	}
-}
-
-=======
->>>>>>> d3e6f1a8
 func waitForExpectedSwap(w *Wallet) {
 	waitForCondition(func() bool {
 		w.dcWg.mu.Lock()
