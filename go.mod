--- conflicted
+++ resolved
@@ -33,15 +33,9 @@
 	github.com/tyler-smith/go-bip39 v1.1.0
 	go.etcd.io/bbolt v1.3.6
 	golang.org/x/crypto v0.14.0
-<<<<<<< HEAD
-	golang.org/x/sync v0.3.0
-	golang.org/x/term v0.13.0
-	google.golang.org/grpc v1.56.3
-=======
 	golang.org/x/sync v0.4.0
 	golang.org/x/term v0.13.0
 	google.golang.org/grpc v1.59.0
->>>>>>> 16d5e0f0
 	google.golang.org/grpc/cmd/protoc-gen-go-grpc v1.2.0
 	google.golang.org/protobuf v1.31.0
 	gopkg.in/yaml.v3 v3.0.1
@@ -185,15 +179,9 @@
 	go.uber.org/dig v1.17.0 // indirect
 	go.uber.org/fx v1.20.0 // indirect
 	go.uber.org/multierr v1.11.0 // indirect
-<<<<<<< HEAD
-	go.uber.org/zap v1.25.0 // indirect
-	golang.org/x/exp v0.0.0-20230905200255-921286631fa9 // indirect
-	golang.org/x/mod v0.12.0 // indirect
-=======
 	go.uber.org/zap v1.26.0 // indirect
 	golang.org/x/exp v0.0.0-20231006140011-7918f672742d // indirect
 	golang.org/x/mod v0.13.0 // indirect
->>>>>>> 16d5e0f0
 	golang.org/x/net v0.17.0 // indirect
 	golang.org/x/sys v0.13.0 // indirect
 	golang.org/x/text v0.13.0 // indirect
