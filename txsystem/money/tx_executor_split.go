--- conflicted
+++ resolved
@@ -22,14 +22,8 @@
 	return hasher.Sum(nil)
 }
 
-<<<<<<< HEAD
 func (m *Module) handleSplitTx() txsystem.GenericExecuteFunc[money.SplitAttributes] {
-	return func(tx *types.TransactionOrder, attr *money.SplitAttributes, currentBlockNumber uint64) (*types.ServerMetadata, error) {
-		if err := m.validateSplitTx(tx, attr); err != nil {
-			return nil, fmt.Errorf("invalid split transaction: %w", err)
-=======
-func (m *Module) handleSplitTx() txsystem.GenericExecuteFunc[SplitAttributes] {
-	return func(tx *types.TransactionOrder, attr *SplitAttributes, exeCtx *txsystem.TxExecutionContext) (sm *types.ServerMetadata, err error) {
+	return func(tx *types.TransactionOrder, attr *money.SplitAttributes, exeCtx *txsystem.TxExecutionContext) (sm *types.ServerMetadata, err error) {
 		isLocked := false
 		if !exeCtx.StateLockReleased {
 			if err = m.validateSplitTx(tx, attr); err != nil {
@@ -40,54 +34,21 @@
 			if err != nil {
 				return nil, fmt.Errorf("failed to lock unit state: %w", err)
 			}
->>>>>>> c76354ac
 		}
 
 		unitID := tx.UnitID()
 		targetUnitIDs := []types.UnitID{unitID}
 
-<<<<<<< HEAD
-		// add new units
-		var actions []state.Action
-		for i, targetUnit := range attr.TargetUnits {
-			newUnitID := money.NewBillID(unitID, HashForIDCalculation(unitID, tx.Payload.Attributes, tx.Timeout(), uint32(i), m.hashAlgorithm))
-			targetUnitIDs = append(targetUnitIDs, newUnitID)
-			actions = append(actions, state.AddUnit(
-				newUnitID,
-				targetUnit.OwnerCondition,
-				&money.BillData{
-					V:       targetUnit.Amount,
-					T:       currentBlockNumber,
-					Counter: 0,
-				}))
-		}
-
-		// update existing unit
-		actions = append(actions, state.UpdateUnitData(unitID,
-			func(data types.UnitData) (types.UnitData, error) {
-				bd, ok := data.(*money.BillData)
-				if !ok {
-					return nil, fmt.Errorf("unit %v does not contain bill data", unitID)
-				}
-				return &money.BillData{
-					V:       attr.RemainingValue,
-					T:       currentBlockNumber,
-					Counter: bd.Counter + 1,
-				}, nil
-			},
-		))
-=======
 		if !isLocked {
-
 			// add new units
 			var actions []state.Action
 			for i, targetUnit := range attr.TargetUnits {
-				newUnitID := NewBillID(unitID, HashForIDCalculation(unitID, tx.Payload.Attributes, tx.Timeout(), uint32(i), m.hashAlgorithm))
+				newUnitID := money.NewBillID(unitID, HashForIDCalculation(unitID, tx.Payload.Attributes, tx.Timeout(), uint32(i), m.hashAlgorithm))
 				targetUnitIDs = append(targetUnitIDs, newUnitID)
 				actions = append(actions, state.AddUnit(
 					newUnitID,
 					targetUnit.OwnerCondition,
-					&BillData{
+					&money.BillData{
 						V:       targetUnit.Amount,
 						T:       exeCtx.CurrentBlockNr,
 						Counter: 0,
@@ -96,19 +57,18 @@
 
 			// update existing unit
 			actions = append(actions, state.UpdateUnitData(unitID,
-				func(data state.UnitData) (state.UnitData, error) {
-					bd, ok := data.(*BillData)
+				func(data types.UnitData) (types.UnitData, error) {
+					bd, ok := data.(*money.BillData)
 					if !ok {
 						return nil, fmt.Errorf("unit %v does not contain bill data", unitID)
 					}
-					return &BillData{
+					return &money.BillData{
 						V:       attr.RemainingValue,
 						T:       exeCtx.CurrentBlockNr,
 						Counter: bd.Counter + 1,
 					}, nil
 				},
 			))
->>>>>>> c76354ac
 
 			// update state
 			if err := m.state.Apply(actions...); err != nil {
