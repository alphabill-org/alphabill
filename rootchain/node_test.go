package rootchain

import (
	"bytes"
	"context"
	"errors"
	"fmt"
	"testing"
	"time"

	"github.com/stretchr/testify/require"
	"golang.org/x/sync/errgroup"

	abcrypto "github.com/alphabill-org/alphabill-go-base/crypto"
	"github.com/alphabill-org/alphabill-go-base/types"
	test "github.com/alphabill-org/alphabill/internal/testutils"
	testnetwork "github.com/alphabill-org/alphabill/internal/testutils/network"
	testobservability "github.com/alphabill-org/alphabill/internal/testutils/observability"
	"github.com/alphabill-org/alphabill/internal/testutils/peer"
	"github.com/alphabill-org/alphabill/logger"
	"github.com/alphabill-org/alphabill/network"
	"github.com/alphabill-org/alphabill/network/protocol/certification"
	"github.com/alphabill-org/alphabill/network/protocol/genesis"
	"github.com/alphabill-org/alphabill/network/protocol/handshake"
	"github.com/alphabill-org/alphabill/observability"
	"github.com/alphabill-org/alphabill/rootchain/consensus"
	drctypes "github.com/alphabill-org/alphabill/rootchain/consensus/types"
	rootgenesis "github.com/alphabill-org/alphabill/rootchain/genesis"
	"github.com/alphabill-org/alphabill/rootchain/partitions"
	"github.com/alphabill-org/alphabill/rootchain/testutils"
)

const partitionID types.PartitionID = 0x00FF0001
const unknownID types.PartitionID = 0

var partitionInputRecord = &types.InputRecord{Version: 1,
	PreviousHash: make([]byte, 32),
	Hash:         []byte{0, 0, 0, 1},
	BlockHash:    []byte{0, 0, 1, 2},
	SummaryValue: []byte{0, 0, 1, 3},
	RoundNumber:  1,
}

type MockConsensusManager struct {
	certReqCh    chan consensus.IRChangeRequest
	certResultCh chan *certification.CertificationResponse
	certs        map[types.PartitionID]*certification.CertificationResponse
	shardInfo    map[types.PartitionID]*drctypes.ShardInfo // only single shard partitions
}

func NewMockConsensus(rg *genesis.RootGenesis) (*MockConsensusManager, error) {
	var c = make(map[types.PartitionID]*certification.CertificationResponse)
	for _, partition := range rg.Partitions {
		c[partition.PartitionDescription.GetPartitionIdentifier()] = &certification.CertificationResponse{
			Partition: partition.PartitionDescription.GetPartitionIdentifier(),
			UC:        *partition.Certificate,
		}
	}

	shardInfo := map[types.PartitionID]*drctypes.ShardInfo{}
	for _, partition := range rg.Partitions {
		si, err := drctypes.NewShardInfoFromGenesis(partition)
		if err != nil {
			return nil, fmt.Errorf("creating shard info: %w", err)
		}
		shardInfo[partition.PartitionDescription.PartitionIdentifier] = si
	}

	return &MockConsensusManager{
		// use buffered channels here, we just want to know if a tlg is received
		certReqCh:    make(chan consensus.IRChangeRequest, 1),
		certResultCh: make(chan *certification.CertificationResponse, 1),
		certs:        c,
		shardInfo:    shardInfo,
	}, nil
}

func (m *MockConsensusManager) RequestCertification(ctx context.Context, cr consensus.IRChangeRequest) error {
	select {
	case <-ctx.Done():
		return ctx.Err()
	case m.certReqCh <- cr:
	}
	return nil
}

func (m *MockConsensusManager) CertificationResult() <-chan *certification.CertificationResponse {
	return m.certResultCh
}

func (m *MockConsensusManager) Run(_ context.Context) error {
	// nothing to do
	return nil
}

func (m *MockConsensusManager) GetLatestUnicityCertificate(id types.PartitionID, shard types.ShardID) (*certification.CertificationResponse, error) {
	luc, f := m.certs[id]
	if !f {
		return nil, fmt.Errorf("no certificate found for partition id %X", id)
	}
	return luc, nil
}

func (m *MockConsensusManager) ShardInfo(partition types.PartitionID, shard types.ShardID) (*drctypes.ShardInfo, error) {
	if si, ok := m.shardInfo[partition]; ok {
		return si, nil
	}
	return nil, fmt.Errorf("no ShardInfo for %s - %s", partition, shard)
}

func initRootValidator(t *testing.T, net PartitionNet) (*Node, *testutils.TestNode, []*testutils.TestNode, *genesis.RootGenesis) {
	t.Helper()
	partitionNodes, partitionRecord := testutils.CreatePartitionNodesAndPartitionRecord(t, partitionInputRecord, partitionID, 3)
	node := testutils.NewTestNode(t)
	verifier := node.Verifier
	rootPubKeyBytes, err := verifier.MarshalPublicKey()
	require.NoError(t, err)
	id := node.PeerConf.ID
	rootGenesis, _, err := rootgenesis.NewRootGenesis(id.String(), node.Signer, rootPubKeyBytes, []*genesis.PartitionRecord{partitionRecord})
	require.NoError(t, err)
	cm, err := NewMockConsensus(rootGenesis)
	require.NoError(t, err)

	observe := testobservability.Default(t)
	p := peer.CreatePeer(t, node.PeerConf)
	validator, err := New(p, net, cm, observability.WithLogger(observe, observe.Logger().With(logger.NodeID(id))))
	require.NoError(t, err)
	require.NotNil(t, validator)
	return validator, node, partitionNodes, rootGenesis
}

func TestRootValidatorTest_ConstructWithDistributedManager(t *testing.T) {
	_, partitionRecord := testutils.CreatePartitionNodesAndPartitionRecord(t, partitionInputRecord, partitionID, 3)
	node := testutils.NewTestNode(t)
	verifier := node.Verifier
	rootPubKeyBytes, err := verifier.MarshalPublicKey()
	require.NoError(t, err)
	id := node.PeerConf.ID
	rootGenesis, _, err := rootgenesis.NewRootGenesis(id.String(), node.Signer, rootPubKeyBytes, []*genesis.PartitionRecord{partitionRecord})
	require.NoError(t, err)
	partitionNetMock := testnetwork.NewMockNetwork(t)
	rootHost := testutils.NewTestNode(t)
	rootNetMock := testnetwork.NewMockNetwork(t)
	trustBase, err := createTrustBaseFromRootGenesis(rootGenesis)
	require.NoError(t, err)
	obs := testobservability.Default(t)
	observe := observability.WithLogger(obs, obs.Logger().With(logger.NodeID(id)))
	cm, err := consensus.NewConsensusManager(rootHost.PeerConf.ID,
		rootGenesis,
		trustBase,
		partitions.NewOrchestration(rootGenesis),
		rootNetMock,
		rootHost.Signer,
		observe)
	require.NoError(t, err)
	p := peer.CreatePeer(t, node.PeerConf)
	validator, err := New(p, partitionNetMock, cm, observe)
	require.NoError(t, err)
	require.NotNil(t, validator)
}

func createTrustBaseFromRootGenesis(rootGenesis *genesis.RootGenesis) (types.RootTrustBase, error) {
	var trustBaseNodes []*types.NodeInfo
	var unicityTreeRootHash []byte
	for _, rn := range rootGenesis.Root.RootValidators {
		verifier, err := abcrypto.NewVerifierSecp256k1(rn.SigningPublicKey)
		if err != nil {
			return nil, err
		}
		trustBaseNodes = append(trustBaseNodes, types.NewNodeInfo(rn.NodeIdentifier, 1, verifier))
		// parse unicity tree root hash, optionally sanity check that all root hashes are equal for each partition
		for _, p := range rootGenesis.Partitions {
			if len(unicityTreeRootHash) == 0 {
				unicityTreeRootHash = p.Certificate.UnicitySeal.Hash
			} else if !bytes.Equal(unicityTreeRootHash, p.Certificate.UnicitySeal.Hash) {
				return nil, errors.New("unicity certificate seal hashes are not equal")
			}
		}
	}
	trustBase, err := types.NewTrustBaseGenesis(trustBaseNodes, unicityTreeRootHash)
	if err != nil {
		return nil, err
	}
	return trustBase, nil
}

func TestRootValidatorTest_CertificationReqRejected(t *testing.T) {
	mockNet := testnetwork.NewMockNetwork(t)
	rootValidator, _, partitionNodes, rg := initRootValidator(t, mockNet)
	newIR := &types.InputRecord{Version: 1,
		PreviousHash: rg.Partitions[0].Nodes[0].BlockCertificationRequest.InputRecord.Hash,
		Hash:         test.RandomBytes(32),
		BlockHash:    test.RandomBytes(32),
		SummaryValue: rg.Partitions[0].Nodes[0].BlockCertificationRequest.InputRecord.SummaryValue,
		RoundNumber:  2,
	}
	req := testutils.CreateBlockCertificationRequest(t, newIR, unknownID, partitionNodes[0])
	require.Error(t, rootValidator.onBlockCertificationRequest(context.Background(), req))
	// unknown id, gets rejected
	require.NotContains(t, rootValidator.incomingRequests.store, unknownID)
	// unknown node gets rejected
	unknownNode := testutils.NewTestNode(t)
	req = testutils.CreateBlockCertificationRequest(t, newIR, partitionID, unknownNode)
	require.ErrorContains(t, rootValidator.onBlockCertificationRequest(context.Background(), req), fmt.Sprintf("node %q is not in the trustbase of the shard", unknownNode.PeerConf.ID))
	require.NotContains(t, rootValidator.incomingRequests.store, partitionID)
	// signature does not verify
	invalidNode := testutils.TestNode{
		PeerConf: partitionNodes[0].PeerConf,
		Signer:   unknownNode.Signer,
		Verifier: unknownNode.Verifier,
	}
	req = testutils.CreateBlockCertificationRequest(t, newIR, partitionID, &invalidNode)
	require.EqualError(t, rootValidator.onBlockCertificationRequest(context.Background(), req), `invalid block certification request: invalid certification request: signature verification failed`)
	require.NotContains(t, rootValidator.incomingRequests.store, partitionID)
}

func TestRootValidatorTest_CertificationReqEquivocatingReq(t *testing.T) {
	mockNet := testnetwork.NewMockNetwork(t)
	rootValidator, _, partitionNodes, rg := initRootValidator(t, mockNet)
	newIR := &types.InputRecord{Version: 1,
		PreviousHash: rg.Partitions[0].Nodes[0].BlockCertificationRequest.InputRecord.Hash,
		Hash:         test.RandomBytes(32),
		BlockHash:    test.RandomBytes(32),
		SummaryValue: rg.Partitions[0].Nodes[0].BlockCertificationRequest.InputRecord.SummaryValue,
		RoundNumber:  2,
	}
	req := testutils.CreateBlockCertificationRequest(t, newIR, partitionID, partitionNodes[0])
	require.NoError(t, rootValidator.onBlockCertificationRequest(context.Background(), req))
	// request is accepted
	key := partitionShard{partition: partitionID, shard: req.Shard.Key()}
	require.Contains(t, rootValidator.incomingRequests.store, key)
	equivocatingIR := &types.InputRecord{Version: 1,
		PreviousHash: rg.Partitions[0].Nodes[0].BlockCertificationRequest.InputRecord.Hash,
		Hash:         test.RandomBytes(32),
		BlockHash:    test.RandomBytes(32),
		SummaryValue: rg.Partitions[0].Nodes[0].BlockCertificationRequest.InputRecord.SummaryValue,
		RoundNumber:  2,
	}
	eqReq := testutils.CreateBlockCertificationRequest(t, equivocatingIR, partitionID, partitionNodes[0])
	require.ErrorContains(t, rootValidator.onBlockCertificationRequest(context.Background(), eqReq), "request of the node in this round already stored")
	buffer, f := rootValidator.incomingRequests.store[key]
	require.True(t, f, "no requests for %#v", key)
	require.Contains(t, buffer.nodeRequest, partitionNodes[0].PeerConf.ID.String())
	require.Len(t, buffer.requests, 1)
	for _, certReq := range buffer.requests {
		require.Len(t, certReq, 1)
	}
}

func TestRootValidatorTest_SimulateNetCommunication(t *testing.T) {
	mockNet := testnetwork.NewMockNetwork(t)
	rootValidator, node, partitionNodes, rg := initRootValidator(t, mockNet)
	ctx, ctxCancel := context.WithCancel(context.Background())
	t.Cleanup(ctxCancel)
	go func() { require.ErrorIs(t, rootValidator.Run(ctx), context.Canceled) }()

	require.Len(t, partitionNodes, 3)
	require.NotNil(t, rg)
	require.NotEmpty(t, node.PeerConf.ID.String())
	// create certification request
	newIR := &types.InputRecord{Version: 1,
		PreviousHash: rg.Partitions[0].Nodes[0].BlockCertificationRequest.InputRecord.Hash,
		Hash:         test.RandomBytes(32),
		BlockHash:    test.RandomBytes(32),
		SummaryValue: rg.Partitions[0].Nodes[0].BlockCertificationRequest.InputRecord.SummaryValue,
		RoundNumber:  2,
	}
	req := testutils.CreateBlockCertificationRequest(t, newIR, partitionID, partitionNodes[0])
	testutils.MockValidatorNetReceives(t, mockNet, partitionNodes[0].PeerConf.ID, network.ProtocolBlockCertification, req)
	// send second
	req = testutils.CreateBlockCertificationRequest(t, newIR, partitionID, partitionNodes[1])
	testutils.MockValidatorNetReceives(t, mockNet, partitionNodes[1].PeerConf.ID, network.ProtocolBlockCertification, req)
	// since consensus is simple majority, then consensus is now achieved and message should be forwarded
	mcm := rootValidator.consensusManager.(*MockConsensusManager)
	require.Eventually(t, func() bool { return len(mcm.certReqCh) == 1 }, 1*time.Second, 10*time.Millisecond)
}

func TestRootValidatorTest_SimulateNetCommunicationNoQuorum(t *testing.T) {
	mockNet := testnetwork.NewMockNetwork(t)
	rootValidator, node, partitionNodes, rg := initRootValidator(t, mockNet)
	ctx, ctxCancel := context.WithCancel(context.Background())
	t.Cleanup(ctxCancel)
	go func() { require.ErrorIs(t, rootValidator.Run(ctx), context.Canceled) }()

	require.Len(t, partitionNodes, 3)
	require.NotNil(t, rg)
	require.NotEmpty(t, node.PeerConf.ID.String())
	// create certification request
	newIR1 := &types.InputRecord{Version: 1,
		PreviousHash: rg.Partitions[0].Nodes[0].BlockCertificationRequest.InputRecord.Hash,
		Hash:         test.RandomBytes(32),
		BlockHash:    test.RandomBytes(32),
		SummaryValue: rg.Partitions[0].Nodes[0].BlockCertificationRequest.InputRecord.SummaryValue,
		RoundNumber:  2,
	}
	req1 := testutils.CreateBlockCertificationRequest(t, newIR1, partitionID, partitionNodes[0])
	testutils.MockValidatorNetReceives(t, mockNet, partitionNodes[0].PeerConf.ID, network.ProtocolBlockCertification, req1)
	newIR2 := &types.InputRecord{Version: 1,
		PreviousHash: rg.Partitions[0].Nodes[0].BlockCertificationRequest.InputRecord.Hash,
		Hash:         test.RandomBytes(32),
		BlockHash:    test.RandomBytes(32),
		SummaryValue: rg.Partitions[0].Nodes[0].BlockCertificationRequest.InputRecord.SummaryValue,
		RoundNumber:  2,
	}
	req2 := testutils.CreateBlockCertificationRequest(t, newIR2, partitionID, partitionNodes[1])
	testutils.MockValidatorNetReceives(t, mockNet, partitionNodes[1].PeerConf.ID, network.ProtocolBlockCertification, req2)
	newIR3 := &types.InputRecord{Version: 1,
		PreviousHash: rg.Partitions[0].Nodes[0].BlockCertificationRequest.InputRecord.Hash,
		Hash:         test.RandomBytes(32),
		BlockHash:    test.RandomBytes(32),
		SummaryValue: rg.Partitions[0].Nodes[0].BlockCertificationRequest.InputRecord.SummaryValue,
		RoundNumber:  2,
	}
	req3 := testutils.CreateBlockCertificationRequest(t, newIR3, partitionID, partitionNodes[2])
	testutils.MockValidatorNetReceives(t, mockNet, partitionNodes[2].PeerConf.ID, network.ProtocolBlockCertification, req3)
	// no consensus can be achieved all reported different hashes
	mcm := rootValidator.consensusManager.(*MockConsensusManager)
	require.Eventually(t, func() bool { return len(mcm.certReqCh) == 1 }, 1*time.Second, 10*time.Millisecond)
}

func TestRootValidatorTest_SimulateNetCommunicationHandshake(t *testing.T) {
	mockNet := testnetwork.NewMockNetwork(t)
	rootValidator, node, partitionNodes, rg := initRootValidator(t, mockNet)
	ctx, ctxCancel := context.WithCancel(context.Background())
	t.Cleanup(ctxCancel)
	go func() { require.ErrorIs(t, rootValidator.Run(ctx), context.Canceled) }()

	require.Len(t, partitionNodes, 3)
	require.NotNil(t, rg)
	require.NotEmpty(t, node.PeerConf.ID.String())
	// create
	h := &handshake.Handshake{
		Partition:      partitionID,
		Shard:          types.ShardID{},
		NodeIdentifier: partitionNodes[1].PeerConf.ID.String(),
	}
	testutils.MockValidatorNetReceives(t, mockNet, partitionNodes[0].PeerConf.ID, network.ProtocolHandshake, h)
	// make sure certificate is sent in return
	testutils.MockAwaitMessage[*certification.CertificationResponse](t, mockNet, network.ProtocolUnicityCertificates)
	// make sure that the node is subscribed
	subscribed := rootValidator.subscription.Get(partitionID)
	require.Empty(t, subscribed)
	// Issue a block certification request -> subscribes
	newIR := &types.InputRecord{Version: 1,
		PreviousHash: rg.Partitions[0].Nodes[0].BlockCertificationRequest.InputRecord.Hash,
		Hash:         test.RandomBytes(32),
		BlockHash:    test.RandomBytes(32),
		SummaryValue: rg.Partitions[0].Nodes[0].BlockCertificationRequest.InputRecord.SummaryValue,
		RoundNumber:  2,
	}
	req := testutils.CreateBlockCertificationRequest(t, newIR, partitionID, partitionNodes[0])
	testutils.MockValidatorNetReceives(t, mockNet, partitionNodes[0].PeerConf.ID, network.ProtocolBlockCertification, req)
	subscribed = rootValidator.subscription.Get(partitionID)
	require.Contains(t, subscribed, partitionNodes[0].PeerConf.ID.String())

	// set network in error state
	mockNet.SetErrorState(fmt.Errorf("failed to dial"))
	cr := certification.CertificationResponse{
		Partition: partitionID,
		UC: types.UnicityCertificate{
			Version:     1,
			InputRecord: newIR,
			UnicityTreeCertificate: &types.UnicityTreeCertificate{
<<<<<<< HEAD
Version: 1,
				PartitionIdentifier: partitionID,
=======
				Partition: partitionID,
>>>>>>> 836e75da
			},
			UnicitySeal: &types.UnicitySeal{Version: 1},
		},
	}
	rootValidator.onCertificationResult(ctx, &cr)
	subscribed = rootValidator.subscription.Get(partitionID)
	require.Contains(t, subscribed, partitionNodes[0].PeerConf.ID.String())
	rootValidator.onCertificationResult(ctx, &cr)
	// subscription is cleared, node got two responses and is required to issue a block certification request
	require.Empty(t, rootValidator.subscription.Get(partitionID))
}

func TestRootValidatorTest_SimulateNetCommunicationInvalidReqRoundNumber(t *testing.T) {
	mockNet := testnetwork.NewMockNetwork(t)
	rootValidator, node, partitionNodes, rg := initRootValidator(t, mockNet)
	ctx, ctxCancel := context.WithCancel(context.Background())
	t.Cleanup(ctxCancel)
	go func() { require.ErrorIs(t, rootValidator.Run(ctx), context.Canceled) }()

	require.NotNil(t, rootValidator)
	require.Len(t, partitionNodes, 3)
	require.NotNil(t, rg)
	require.NotEmpty(t, node.PeerConf.ID.String())
	// create certification request
	newHash := test.RandomBytes(32)
	blockHash := test.RandomBytes(32)
	newIR := &types.InputRecord{Version: 1,
		PreviousHash: rg.Partitions[0].Nodes[0].BlockCertificationRequest.InputRecord.Hash,
		Hash:         newHash,
		BlockHash:    blockHash,
		SummaryValue: rg.Partitions[0].Nodes[0].BlockCertificationRequest.InputRecord.SummaryValue,
		RoundNumber:  1,
	}
	req := testutils.CreateBlockCertificationRequest(t, newIR, partitionID, partitionNodes[0])
	testutils.MockValidatorNetReceives(t, mockNet, partitionNodes[0].PeerConf.ID, network.ProtocolBlockCertification, req)
	// expect repeat UC to be sent
	repeatCert := testutils.MockAwaitMessage[*certification.CertificationResponse](t, mockNet, network.ProtocolUnicityCertificates)
	require.Equal(t, rg.Partitions[0].Certificate, &repeatCert.UC)
}

func TestRootValidatorTest_SimulateNetCommunicationInvalidHash(t *testing.T) {
	mockNet := testnetwork.NewMockNetwork(t)
	rootValidator, node, partitionNodes, rg := initRootValidator(t, mockNet)
	ctx, ctxCancel := context.WithCancel(context.Background())
	t.Cleanup(ctxCancel)
	go func() { require.ErrorIs(t, rootValidator.Run(ctx), context.Canceled) }()

	require.NotNil(t, rootValidator)
	require.Len(t, partitionNodes, 3)
	require.NotNil(t, rg)
	require.NotEmpty(t, node.PeerConf.ID.String())
	// create certification request
	newHash := test.RandomBytes(32)
	blockHash := test.RandomBytes(32)
	newIR := &types.InputRecord{Version: 1,
		PreviousHash: test.RandomBytes(32),
		Hash:         newHash,
		BlockHash:    blockHash,
		SummaryValue: rg.Partitions[0].Nodes[0].BlockCertificationRequest.InputRecord.SummaryValue,
		RoundNumber:  2,
	}
	req := testutils.CreateBlockCertificationRequest(t, newIR, partitionID, partitionNodes[0])
	testutils.MockValidatorNetReceives(t, mockNet, partitionNodes[0].PeerConf.ID, network.ProtocolBlockCertification, req)
	// expect repeat UC to be sent
	repeatCert := testutils.MockAwaitMessage[*certification.CertificationResponse](t, mockNet, network.ProtocolUnicityCertificates)
	require.Equal(t, rg.Partitions[0].Certificate, &repeatCert.UC)
}

func TestRootValidatorTest_SimulateResponse(t *testing.T) {
	mockNet := testnetwork.NewMockNetwork(t)
	rootValidator, node, partitionNodes, rg := initRootValidator(t, mockNet)
	ctx, ctxCancel := context.WithCancel(context.Background())
	t.Cleanup(ctxCancel)
	go func() { require.ErrorIs(t, rootValidator.Run(ctx), context.Canceled) }()

	require.Len(t, partitionNodes, 3)
	require.NotNil(t, rg)
	require.NotEmpty(t, node.PeerConf.ID.String())
	// create certification request
	newIR := &types.InputRecord{Version: 1,
		PreviousHash: rg.Partitions[0].Nodes[0].BlockCertificationRequest.InputRecord.Hash,
		Hash:         test.RandomBytes(32),
		BlockHash:    test.RandomBytes(32),
		SummaryValue: rg.Partitions[0].Nodes[0].BlockCertificationRequest.InputRecord.SummaryValue,
		RoundNumber:  2,
	}
	cr := certification.CertificationResponse{
		Partition: partitionID,
		UC: types.UnicityCertificate{
			Version:     1,
			InputRecord: newIR,
			UnicityTreeCertificate: &types.UnicityTreeCertificate{
<<<<<<< HEAD
Version: 1,
				PartitionIdentifier: partitionID,
=======
				Partition: partitionID,
>>>>>>> 836e75da
			},
			UnicitySeal: &types.UnicitySeal{Version: 1},
		},
	}
	require.NoError(t,
		cr.SetTechnicalRecord(certification.TechnicalRecord{
			Round:    3,
			Epoch:    1,
			Leader:   rg.Partitions[0].Nodes[0].NodeIdentifier,
			StatHash: []byte{1},
			FeeHash:  []byte{2},
		}))
	// simulate 2x subscriptions
	id32 := rg.Partitions[0].PartitionDescription.PartitionIdentifier
	rootValidator.subscription.Subscribe(id32, rg.Partitions[0].Nodes[0].NodeIdentifier)
	rootValidator.subscription.Subscribe(id32, rg.Partitions[0].Nodes[1].NodeIdentifier)
	// simulate response from consensus manager
	rootValidator.onCertificationResult(ctx, &cr)
	// UC's are sent to all partition nodes
	certs := testutils.MockNetAwaitMultiple[*certification.CertificationResponse](t, mockNet, network.ProtocolUnicityCertificates, 2)
	require.Len(t, certs, 2)
	for _, cert := range certs {
		require.Equal(t, partitionID, cert.UC.UnicityTreeCertificate.Partition)
		require.Equal(t, newIR, cert.UC.InputRecord)
	}
}

func TestRootValidator_ResultUnknown(t *testing.T) {
	mockNet := testnetwork.NewMockNetwork(t)
	rootValidator, _, _, rg := initRootValidator(t, mockNet)
	ctx, ctxCancel := context.WithCancel(context.Background())
	t.Cleanup(ctxCancel)
	go func() { require.ErrorIs(t, rootValidator.Run(ctx), context.Canceled) }()

	newIR := &types.InputRecord{Version: 1,
		PreviousHash: rg.Partitions[0].Nodes[0].BlockCertificationRequest.InputRecord.Hash,
		Hash:         test.RandomBytes(32),
		BlockHash:    test.RandomBytes(32),
		SummaryValue: rg.Partitions[0].Nodes[0].BlockCertificationRequest.InputRecord.SummaryValue,
		RoundNumber:  2,
	}
	cr := certification.CertificationResponse{
		Partition: partitionID,
		UC: types.UnicityCertificate{
			Version:     1,
			InputRecord: newIR,
			UnicityTreeCertificate: &types.UnicityTreeCertificate{
<<<<<<< HEAD
Version: 1,
				PartitionIdentifier: unknownID,
=======
				Partition: unknownID,
>>>>>>> 836e75da
			},
			UnicitySeal: &types.UnicitySeal{Version: 1},
		},
	}
	// simulate response from consensus manager
	rootValidator.onCertificationResult(ctx, &cr)
	// no responses will be sent
	require.Empty(t, mockNet.SentMessages(network.ProtocolUnicityCertificates))
}

func TestRootValidator_ExitWhenPendingCertRequestAndCMClosed(t *testing.T) {
	mockNet := testnetwork.NewMockNetwork(t)
	rootValidator, _, partitionNodes, rg := initRootValidator(t, mockNet)
	ctx, ctxCancel := context.WithCancel(context.Background())
	t.Cleanup(ctxCancel)
	mockRunFn := func(ctx context.Context) error {
		g, gctx := errgroup.WithContext(ctx)
		// Start receiving messages from partition nodes
		g.Go(func() error { return rootValidator.loop(gctx) })
		// Start handling certification responses
		g.Go(func() error { return rootValidator.handleConsensus(gctx) })
		return g.Wait()
	}
	go func() { require.ErrorIs(t, mockRunFn(ctx), context.Canceled) }()
	// create certification request
	newIR := &types.InputRecord{Version: 1,
		PreviousHash: rg.Partitions[0].Nodes[0].BlockCertificationRequest.InputRecord.Hash,
		Hash:         test.RandomBytes(32),
		BlockHash:    test.RandomBytes(32),
		SummaryValue: rg.Partitions[0].Nodes[0].BlockCertificationRequest.InputRecord.SummaryValue,
		RoundNumber:  2,
	}
	req := testutils.CreateBlockCertificationRequest(t, newIR, partitionID, partitionNodes[0])
	testutils.MockValidatorNetReceives(t, mockNet, partitionNodes[0].PeerConf.ID, network.ProtocolBlockCertification, req)
	// send second
	req = testutils.CreateBlockCertificationRequest(t, newIR, partitionID, partitionNodes[1])
	testutils.MockValidatorNetReceives(t, mockNet, partitionNodes[1].PeerConf.ID, network.ProtocolBlockCertification, req)
	// consensus is achieved and request will sent to CM, but CM is not running
	// node should still exit normally even if CM loop is not running and reading the channel
}<|MERGE_RESOLUTION|>--- conflicted
+++ resolved
@@ -361,12 +361,8 @@
 			Version:     1,
 			InputRecord: newIR,
 			UnicityTreeCertificate: &types.UnicityTreeCertificate{
-<<<<<<< HEAD
 Version: 1,
-				PartitionIdentifier: partitionID,
-=======
 				Partition: partitionID,
->>>>>>> 836e75da
 			},
 			UnicitySeal: &types.UnicitySeal{Version: 1},
 		},
@@ -459,12 +455,8 @@
 			Version:     1,
 			InputRecord: newIR,
 			UnicityTreeCertificate: &types.UnicityTreeCertificate{
-<<<<<<< HEAD
 Version: 1,
-				PartitionIdentifier: partitionID,
-=======
 				Partition: partitionID,
->>>>>>> 836e75da
 			},
 			UnicitySeal: &types.UnicitySeal{Version: 1},
 		},
@@ -512,12 +504,8 @@
 			Version:     1,
 			InputRecord: newIR,
 			UnicityTreeCertificate: &types.UnicityTreeCertificate{
-<<<<<<< HEAD
 Version: 1,
-				PartitionIdentifier: unknownID,
-=======
 				Partition: unknownID,
->>>>>>> 836e75da
 			},
 			UnicitySeal: &types.UnicitySeal{Version: 1},
 		},
