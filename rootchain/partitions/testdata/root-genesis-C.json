--- conflicted
+++ resolved
@@ -4,15 +4,9 @@
     "version": 1,
     "root_validators": [
       {
-<<<<<<< HEAD
-        "node_identifier": "16Uiu2HAm9L2fd7qZvLM3xBMPuyN1wwcnC6owKcKWvVrWm3vkHEP8",
-        "signing_public_key": "AxZor5lBcK5ZRr+KybTkAbo+6tfsuNYE0aG10h+BFnjB",
-        "encryption_public_key": "AxZor5lBcK5ZRr+KybTkAbo+6tfsuNYE0aG10h+BFnjB"
-=======
-        "node_identifier": "16Uiu2HAmFkw3fXgXJqtc4iFNagjy1h2KKpLuz8zT9vGaBLX7XGkv",
-        "signing_public_key": "Akk1fB2VTbLa0Jqm+g8hnRRUDHgpFeYT1fHN0TuFdFqx",
-        "encryption_public_key": "Akk1fB2VTbLa0Jqm+g8hnRRUDHgpFeYT1fHN0TuFdFqx"
->>>>>>> 347680e8
+        "node_identifier": "16Uiu2HAm6NELy75aGhaHx1DzgJrthqLrH95Pimeyj1ZXQhHhSLPk",
+        "signing_public_key": "A1f5tIrRKs4j0TLgfOCuXeM0KTx3A8heoFN5V2AmaoQh",
+        "encryption_public_key": "A1f5tIrRKs4j0TLgfOCuXeM0KTx3A8heoFN5V2AmaoQh"
       }
     ],
     "consensus": {
@@ -22,11 +16,7 @@
       "consensus_timeout_ms": 10000,
       "hash_algorithm": 5,
       "signatures": {
-<<<<<<< HEAD
-        "16Uiu2HAm9L2fd7qZvLM3xBMPuyN1wwcnC6owKcKWvVrWm3vkHEP8": "j3hSXlqICsOQEN+TzgRMmxQxya6FAVpduNWlvDMh2B0UbsHhvqH97GSPyWA4HN42zOgB7AuYZ7KhrrHbLnl4vwA="
-=======
-        "16Uiu2HAmFkw3fXgXJqtc4iFNagjy1h2KKpLuz8zT9vGaBLX7XGkv": "WJBFzFN/e0tYUa3O4Tu/aaQ58CbHcPelXpdD6LlmXG9W923VH856yRDG7ZByg4+BT4+BLiNKAxtplI0XA2TAmwA="
->>>>>>> 347680e8
+        "16Uiu2HAm6NELy75aGhaHx1DzgJrthqLrH95Pimeyj1ZXQhHhSLPk": "EoXr2KrQe0I1xXMdpv2m0/u7NKXssk/8tUvVQ2OLaLAxojyzdZC7DBIr0k5OeYFj9kr8/yefYkGp+7HrJpx8uQE="
       }
     }
   },
@@ -36,23 +26,13 @@
       "nodes": [
         {
           "version": 1,
-<<<<<<< HEAD
-          "node_identifier": "16Uiu2HAmHRjapKE7A1LePayhus3L7vvQ4XGNnB7LPDubxgLPJ6Vj",
-          "signing_public_key": "Auy8L7NjMijMAfVLIeKeJ1KVmbAmz2PCSB5eLGszNZ+L",
-          "encryption_public_key": "A0blL/BbTL38nGJFMSHrg1gkBcA4pABgzk58pKZ5BG5e",
+          "node_identifier": "16Uiu2HAm6f76Nooq2Kaco63tGjUP1LUnf4Pa6h9gE5JSbHaj6cWJ",
+          "signing_public_key": "Ar7RAEp1MEujwKDw507rzleqms8YXrFoUpV5c1FmQcjE",
+          "encryption_public_key": "AqbhgKzn9RxWUuEDOfj05Nv/t/tWWVUtHcTUf7JwwWeX",
           "block_certification_request": {
             "system_identifier": 1,
             "shard_identifier": "0x80",
-            "node_identifier": "16Uiu2HAmHRjapKE7A1LePayhus3L7vvQ4XGNnB7LPDubxgLPJ6Vj",
-=======
-          "node_identifier": "16Uiu2HAm1J6SfRkFDU4RrZagCNtJu6zzQw5i383GC6D6gcD4EiDx",
-          "signing_public_key": "A9hQFq6eUIlWy1RbiLLv200deuQRVdAZ5OjhZEx44Fvc",
-          "encryption_public_key": "Alc1IsOM06qIBnVuydGDt/17lahGJ1J8dSG92P6HQUmr",
-          "block_certification_request": {
-            "system_identifier": 1,
-            "shard_identifier": "0x80",
-            "node_identifier": "16Uiu2HAm1J6SfRkFDU4RrZagCNtJu6zzQw5i383GC6D6gcD4EiDx",
->>>>>>> 347680e8
+            "node_identifier": "16Uiu2HAm6f76Nooq2Kaco63tGjUP1LUnf4Pa6h9gE5JSbHaj6cWJ",
             "input_record": {
               "version": 1,
               "previous_hash": "AAAAAAAAAAAAAAAAAAAAAAAAAAAAAAAAAAAAAAAAAAA=",
@@ -64,12 +44,7 @@
             "root_round_number": 0,
             "block_size": 0,
             "state_size": 0,
-<<<<<<< HEAD
-            "signature": "1Rr2E2ajWrPe6cfseoRCoBsMw0C3hFNxoC9f9yQZJkdJkHBp0vgEEShwdG4f/ZtU2S7MkcWr45Zs0W+LRBUt9AE=",
-=======
-            "signature": "1MFxZF4oXv5nkHovZ6Tp9IBGs6wr4BdR88w7NkpU0q5ZTkD7CMapI/9yZJU7PGmAgduhvvS8Hg6ZakCnykxzCwA=",
->>>>>>> 347680e8
-            "round_leader": ""
+            "signature": "qpMZ1wtB6KT3iWwV3pgAWruwz2oDkftFLCfxpWwlYX8R4EI/CRb3Y1MiDQXCJwOJuFctAypgk4cDFHi2aYJ3jAE="
           },
           "partition_description": {
             "version": 1,
@@ -90,7 +65,7 @@
           "summary_value": "AAABAw==",
           "round_number": 1
         },
-        "tr_hash": "hx1txTScOXS9zi4uRkhVLgTaQZcGx2M1ui0nv3o7OYw=",
+        "tr_hash": "l87kU/Ko+DmWHWVSA2UryJ7qSxFBeEsT121091FJWHY=",
         "unicity_tree_certificate": {
           "version": 1,
           "system_identifier": 1,
@@ -103,11 +78,7 @@
           "previous_hash": "+awUgu8Zu45L3vylkjHXRhEasL8EKByfw6ho/HacR8w=",
           "hash": "tx2XO3WXDteviVIfHXg9BMxHHtVan9s4es7uYP7W+ys=",
           "signatures": {
-<<<<<<< HEAD
-            "16Uiu2HAm9L2fd7qZvLM3xBMPuyN1wwcnC6owKcKWvVrWm3vkHEP8": "HoZci4ErWMK8EzwR9rUJkzCECjb8N1314tD0AVYWG8st4tygwb71ep1PXrwAdUicfDGomfvL3vTO0dAiByAAewA="
-=======
-            "16Uiu2HAmFkw3fXgXJqtc4iFNagjy1h2KKpLuz8zT9vGaBLX7XGkv": "pzzvW+y6ZHvLZ/L0p8DYHO5FTX0Y50rtVgIRe8GOexkM3gqhR9vJbdcfwfm0/pOCiK71f8+C9b/GCjR24rflfQE="
->>>>>>> 347680e8
+            "16Uiu2HAm6NELy75aGhaHx1DzgJrthqLrH95Pimeyj1ZXQhHhSLPk": "iRr6SbgHQLcDBalhnD+AhornFEG+RAWHn8I3JwhrsLpAbNaN2nEXu3wttArsGntBr7qULDAjAsTBoLNgsDOkigA="
           }
         }
       },
