--- conflicted
+++ resolved
@@ -36,21 +36,6 @@
 	return true
 }
 
-<<<<<<< HEAD
-func NewRepeatInputRecord(lastIR *InputRecord) (*InputRecord, error) {
-	if lastIR == nil {
-		return nil, ErrInputRecordIsNil
-	}
-	return &InputRecord{
-		PreviousHash:    lastIR.Hash,
-		Hash:            lastIR.Hash,
-		BlockHash:       make([]byte, len(lastIR.BlockHash)),
-		SummaryValue:    lastIR.SummaryValue,
-		RoundNumber:     lastIR.RoundNumber + 1,
-		SumOfEarnedFees: lastIR.SumOfEarnedFees,
-	}, nil
-}
-
 func (x *InputRecord) Equal(b *InputRecord) bool {
 	return x.RoundNumber == b.RoundNumber &&
 		x.SumOfEarnedFees == b.SumOfEarnedFees &&
@@ -60,8 +45,6 @@
 		bytes.Equal(x.SummaryValue, b.SummaryValue)
 }
 
-=======
->>>>>>> 03665df8
 func (x *InputRecord) IsValid() error {
 	if x == nil {
 		return ErrInputRecordIsNil
