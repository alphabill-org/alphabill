package txsystem

import (
	"context"
	"crypto"
	"errors"
	"fmt"
	"io"
	"log/slog"

	"github.com/alphabill-org/alphabill/predicates"
	"github.com/alphabill-org/alphabill/tree/avl"
	"go.opentelemetry.io/otel/metric"

	"github.com/alphabill-org/alphabill-go-sdk/txsystem/fc"

	"github.com/alphabill-org/alphabill/logger"
	"github.com/alphabill-org/alphabill/state"
	"github.com/alphabill-org/alphabill/txsystem/fc/unit"
	"github.com/alphabill-org/alphabill-go-sdk/types"
	"github.com/alphabill-org/alphabill-go-sdk/util"
)

var _ TransactionSystem = (*GenericTxSystem)(nil)

type Module interface {
	TxExecutors() map[string]ExecuteFunc
}

type GenericTxSystem struct {
	systemIdentifier      types.SystemID
	hashAlgorithm         crypto.Hash
	state                 UnitState //*state.State
	currentBlockNumber    uint64
	executors             TxExecutors
	checkFeeCreditBalance func(tx *types.TransactionOrder) error
	beginBlockFunctions   []func(blockNumber uint64) error
	endBlockFunctions     []func(blockNumber uint64) error
	roundCommitted        bool
	log                   *slog.Logger
	pr                    predicates.PredicateRunner
}

type FeeCreditBalanceValidator func(tx *types.TransactionOrder) error

type Observability interface {
	Meter(name string, opts ...metric.MeterOption) metric.Meter
	Logger() *slog.Logger
}

type UnitState interface {
	Apply(actions ...state.Action) error
	IsCommitted() bool
	CalculateRoot() (uint64, []byte, error)
	Prune() error
	GetUnit(id types.UnitID, committed bool) (*state.Unit, error)
	AddUnitLog(id types.UnitID, transactionRecordHash []byte) error
	Clone() *state.State
	Commit(uc *types.UnicityCertificate) error
	CommittedUC() *types.UnicityCertificate
	Serialize(writer io.Writer, committed bool) error
	Traverse(traverser avl.Traverser[types.UnitID, *state.Unit])
	Revert()
	RollbackToSavepoint(int)
	ReleaseToSavepoint(int)
	Savepoint() int
}

func NewGenericTxSystem(systemID types.SystemID, feeChecker FeeCreditBalanceValidator, modules []Module, observe Observability, opts ...Option) (*GenericTxSystem, error) {
	if systemID == 0 {
		return nil, errors.New("system ID must be assigned")
	}
	options := DefaultOptions()
	for _, option := range opts {
		option(options)
	}
	txs := &GenericTxSystem{
		systemIdentifier:      systemID,
		hashAlgorithm:         options.hashAlgorithm,
		state:                 options.state,
		beginBlockFunctions:   options.beginBlockFunctions,
		endBlockFunctions:     options.endBlockFunctions,
		executors:             make(TxExecutors),
		checkFeeCreditBalance: feeChecker,
		log:                   observe.Logger(),
		pr:                    options.predicateRunner,
	}
	txs.beginBlockFunctions = append(txs.beginBlockFunctions, txs.pruneState)
	modules = append(modules, NewIdentityModule(txs.state))

	for _, module := range modules {
		if err := txs.executors.Add(module.TxExecutors()); err != nil {
			return nil, fmt.Errorf("registering tx executors: %w", err)
		}
	}

	if err := txs.initMetrics(observe.Meter("txsystem")); err != nil {
		return nil, fmt.Errorf("initializing metrics: %w", err)
	}

	return txs, nil
}

func (m *GenericTxSystem) StateSummary() (StateSummary, error) {
	if !m.state.IsCommitted() {
		return nil, ErrStateContainsUncommittedChanges
	}
	return m.getStateSummary()
}

func (m *GenericTxSystem) getStateSummary() (StateSummary, error) {
	sv, hash, err := m.state.CalculateRoot()
	if err != nil {
		return nil, err
	}
	if hash == nil {
		return NewStateSummary(make([]byte, m.hashAlgorithm.Size()), util.Uint64ToBytes(sv)), nil
	}
	return NewStateSummary(hash, util.Uint64ToBytes(sv)), nil
}

func (m *GenericTxSystem) BeginBlock(blockNr uint64) error {
	m.currentBlockNumber = blockNr
	m.roundCommitted = false
	for _, function := range m.beginBlockFunctions {
		if err := function(blockNr); err != nil {
			return fmt.Errorf("begin block function call failed: %w", err)
		}
	}
	return nil
}

func (m *GenericTxSystem) pruneState(blockNr uint64) error {
	return m.state.Prune()
}

func (m *GenericTxSystem) Execute(tx *types.TransactionOrder) (sm *types.ServerMetadata, rErr error) {
	return m.doExecute(tx, false)
}

func (m *GenericTxSystem) doExecute(tx *types.TransactionOrder, stateLockReleased bool) (sm *types.ServerMetadata, rErr error) {

	if !stateLockReleased { // this tx has already been validated before locking the state which is now released (otherwise tx might not pass timeout check)
		if err := m.validateGenericTransaction(tx); err != nil {
			return nil, fmt.Errorf("invalid transaction: %w", err)
		}
	}

	exeCtx := &TxExecutionContext{
		CurrentBlockNr:    m.currentBlockNumber,
		StateLockReleased: stateLockReleased,
	}

	savepointID := m.state.Savepoint()
	defer func() {
		if rErr != nil {
			// transaction execution failed. revert every change made by the transaction order
			m.state.RollbackToSavepoint(savepointID)
			return
		}

		// Handle fees! NB! The "transfer to fee credit" and "reclaim fee credit" transactions in the money partition
		// and the "lock fee credit", "unlock fee credit", "add fee credit" and "close free credit" transactions in all
		// application partitions are special cases: fees are handled intrinsically in those transactions.
<<<<<<< HEAD
		if sm.ActualFee > 0 && !fc.IsFeeCreditTx(tx) {
=======
		if !stateLockReleased && sm.ActualFee > 0 && !transactions.IsFeeCreditTx(tx) {
>>>>>>> c76354ac
			feeCreditRecordID := tx.GetClientFeeCreditRecordID()
			if err := m.state.Apply(unit.DecrCredit(feeCreditRecordID, sm.ActualFee)); err != nil {
				m.state.RollbackToSavepoint(savepointID)
				rErr = fmt.Errorf("handling tx fee: %w", err)
				return
			}
			sm.TargetUnits = append(sm.TargetUnits, feeCreditRecordID)
		}
		trx := &types.TransactionRecord{
			TransactionOrder: tx,
			ServerMetadata:   sm,
		}
		for _, targetID := range sm.TargetUnits {
			// add log for each target unit
			if err := m.state.AddUnitLog(targetID, trx.Hash(m.hashAlgorithm)); err != nil {
				m.state.RollbackToSavepoint(savepointID)
				rErr = fmt.Errorf("adding unit log: %w", err)
				return
			}
		}

		// transaction execution succeeded
		m.state.ReleaseToSavepoint(savepointID)
	}()

	// check state lock and release it if possible
	rErr = m.validateUnitStateLock(tx)
	if rErr != nil {
		return nil, rErr
	}

	// proceed with the transaction execution
	m.log.Debug(fmt.Sprintf("execute %s", tx.PayloadType()), logger.UnitID(tx.UnitID()), logger.Data(tx), logger.Round(m.currentBlockNumber))
	sm, rErr = m.executors.Execute(tx, exeCtx)
	if rErr != nil {
		return nil, rErr
	}
	return sm, nil
}

/*
validateGenericTransaction does the tx validation common to all tx systems.

See Yellowpaper chapter 4.6 "Valid Transaction Orders".
The (final) step "ψτ(P,S) – type-specific validity condition holds" must be
implemented by the tx handler.
*/
func (m *GenericTxSystem) validateGenericTransaction(tx *types.TransactionOrder) error {
	// 1. P.α = S.α – transaction is sent to this system
	if m.systemIdentifier != tx.SystemID() {
		return ErrInvalidSystemIdentifier
	}

	// 2. fSH(P.ι)=S.σ–target unit is in this shard

	// 3. n < T0 – transaction has not expired
	if m.currentBlockNumber >= tx.Timeout() {
		return ErrTransactionExpired
	}

	// 4. N[ι] = ⊥ ∨ VerifyOwner(N[ι].φ, P, P.s) = 1 – owner proof verifies correctly.
	// Yellowpaper currently suggests to check owner proof here. However it requires
	// knowledge about whether it's ok that the unit is not part of current
	// state - ie create token type or mint token transactions. So we do the
	// owner proof verification in the tx handler.

	// the checkFeeCreditBalance must verify the conditions 5 to 9 listed in the
	// Yellowpaper "Valid Transaction Orders" chapter.
	if err := m.checkFeeCreditBalance(tx); err != nil {
		return fmt.Errorf("fee credit balance check: %w", err)
	}

	return nil
}

func (m *GenericTxSystem) State() StateReader {
	return m.state.Clone()
}

func (m *GenericTxSystem) EndBlock() (StateSummary, error) {
	for _, function := range m.endBlockFunctions {
		if err := function(m.currentBlockNumber); err != nil {
			return nil, fmt.Errorf("end block function call failed: %w", err)
		}
	}
	return m.getStateSummary()
}

func (m *GenericTxSystem) Revert() {
	if m.roundCommitted {
		return
	}
	m.state.Revert()
}

func (m *GenericTxSystem) Commit(uc *types.UnicityCertificate) error {
	err := m.state.Commit(uc)
	if err == nil {
		m.roundCommitted = true
	}
	return err
}

func (m *GenericTxSystem) CommittedUC() *types.UnicityCertificate {
	return m.state.CommittedUC()
}

func (m *GenericTxSystem) SerializeState(writer io.Writer, committed bool) error {
	return m.state.Serialize(writer, committed)
}

func (m *GenericTxSystem) initMetrics(mtr metric.Meter) error {
	if _, err := mtr.Int64ObservableUpDownCounter(
		"unit.count",
		metric.WithDescription(`Number of units in the state.`),
		metric.WithUnit("{unit}"),
		metric.WithInt64Callback(func(ctx context.Context, io metric.Int64Observer) error {
			snc := state.NewStateNodeCounter()
			m.state.Traverse(snc)
			io.Observe(int64(snc.NodeCount()))
			return nil
		}),
	); err != nil {
		return fmt.Errorf("creating state unit counter: %w", err)
	}

	return nil
}<|MERGE_RESOLUTION|>--- conflicted
+++ resolved
@@ -162,11 +162,7 @@
 		// Handle fees! NB! The "transfer to fee credit" and "reclaim fee credit" transactions in the money partition
 		// and the "lock fee credit", "unlock fee credit", "add fee credit" and "close free credit" transactions in all
 		// application partitions are special cases: fees are handled intrinsically in those transactions.
-<<<<<<< HEAD
-		if sm.ActualFee > 0 && !fc.IsFeeCreditTx(tx) {
-=======
-		if !stateLockReleased && sm.ActualFee > 0 && !transactions.IsFeeCreditTx(tx) {
->>>>>>> c76354ac
+		if !stateLockReleased && sm.ActualFee > 0 && !fc.IsFeeCreditTx(tx) {
 			feeCreditRecordID := tx.GetClientFeeCreditRecordID()
 			if err := m.state.Apply(unit.DecrCredit(feeCreditRecordID, sm.ActualFee)); err != nil {
 				m.state.RollbackToSavepoint(savepointID)
