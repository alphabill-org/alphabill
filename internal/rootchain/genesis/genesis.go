package genesis

import (
	"bytes"
	gocrypto "crypto"
	"errors"
	"fmt"
	"sort"

	"github.com/alphabill-org/alphabill/internal/crypto"
<<<<<<< HEAD
	p "github.com/alphabill-org/alphabill/internal/network/protocol"
=======
>>>>>>> 364aeb2f
	"github.com/alphabill-org/alphabill/internal/network/protocol/genesis"
	abtypes "github.com/alphabill-org/alphabill/internal/rootchain/consensus/abdrc/types"
	"github.com/alphabill-org/alphabill/internal/rootchain/unicitytree"
	"github.com/alphabill-org/alphabill/internal/types"
	"github.com/alphabill-org/alphabill/internal/util"
)

var ErrEncryptionPubKeyIsNil = errors.New("encryption public key is nil")
var ErrSignerIsNil = errors.New("signer is nil")

type (
	rootGenesisConf struct {
		peerID                string
		encryptionPubKeyBytes []byte
		signer                crypto.Signer
		totalValidators       uint32
		blockRateMs           uint32
		consensusTimeoutMs    uint32
		quorumThreshold       uint32
		hashAlgorithm         gocrypto.Hash
	}

	Option func(c *rootGenesisConf)

	UnicitySealFunc func(rootHash []byte) (*types.UnicitySeal, error)
)

func (c *rootGenesisConf) QuorumThreshold() uint32 {
	if c.quorumThreshold == 0 {
		return genesis.GetMinQuorumThreshold(c.totalValidators)
	}
	return c.quorumThreshold
}

func (c *rootGenesisConf) isValid() error {
	if c.peerID == "" {
		return genesis.ErrNodeIdentifierIsEmpty
	}
	if c.signer == nil {
		return ErrSignerIsNil
	}
	if len(c.encryptionPubKeyBytes) == 0 {
		return ErrEncryptionPubKeyIsNil
	}
	if c.totalValidators < 1 {
		return genesis.ErrInvalidNumberOfRootValidators
	}
	if c.totalValidators < c.quorumThreshold {
		return fmt.Errorf("invalid quorum threshold %v is higher than total number of root nodes %v",
			c.quorumThreshold, c.totalValidators)
	}
	if c.quorumThreshold < genesis.GetMinQuorumThreshold(c.totalValidators) {
		return fmt.Errorf("invalid quorum threshold, for %v nodes minimum quorum is %v",
			c.totalValidators, genesis.GetMinQuorumThreshold(c.totalValidators))
	}
	if c.consensusTimeoutMs < genesis.MinConsensusTimeout {
		return fmt.Errorf("invalid consensus timeout, must be at least %v", genesis.MinConsensusTimeout)
	}
	if c.blockRateMs < genesis.MinBlockRateMs {
		return fmt.Errorf("invalid block rate, must be at least %v", genesis.MinBlockRateMs)
	}
	return nil
}

func WithTotalNodes(rootValidators uint32) Option {
	return func(c *rootGenesisConf) {
		c.totalValidators = rootValidators
	}
}

func WithBlockRate(rate uint32) Option {
	return func(c *rootGenesisConf) {
		c.blockRateMs = rate
	}
}

func WithConsensusTimeout(timeoutMs uint32) Option {
	return func(c *rootGenesisConf) {
		c.consensusTimeoutMs = timeoutMs
	}
}

func WithQuorumThreshold(threshold uint32) Option {
	return func(c *rootGenesisConf) {
		c.quorumThreshold = threshold
	}
}

// WithHashAlgorithm set custom hash algorithm (unused for now, remove?)
func WithHashAlgorithm(hashAlgorithm gocrypto.Hash) Option {
	return func(c *rootGenesisConf) {
		c.hashAlgorithm = hashAlgorithm
	}
}

<<<<<<< HEAD
func createUnicityCertificates(utData []*unicitytree.Data, hash gocrypto.Hash, sealFn UnicitySealFunc) (map[p.SystemIdentifier]*types.UnicityCertificate, error) {
=======
func createUnicityCertificates(utData []*unicitytree.Data, hash gocrypto.Hash, sealFn UnicitySealFunc) (map[types.SystemID32]*types.UnicityCertificate, error) {
>>>>>>> 364aeb2f
	// calculate unicity tree
	ut, err := unicitytree.New(hash.New(), utData)
	if err != nil {
		return nil, fmt.Errorf("unicity tree calculation failed, %w", err)
	}
	// create seal
	rootHash := ut.GetRootHash()
	seal, err := sealFn(rootHash)
	if err != nil {
		return nil, fmt.Errorf("unicity seal generation failed, %w", err)
	}
<<<<<<< HEAD
	certs := make(map[p.SystemIdentifier]*types.UnicityCertificate)
=======
	certs := make(map[types.SystemID32]*types.UnicityCertificate)
>>>>>>> 364aeb2f
	// extract certificates
	for _, d := range utData {
		utCert, err := ut.GetCertificate(d.SystemIdentifier)
		if err != nil {
			return nil, fmt.Errorf("get unicity tree certificate error: %w", err)
		}
		uc := &types.UnicityCertificate{
			InputRecord: d.InputRecord,
			UnicityTreeCertificate: &types.UnicityTreeCertificate{
				SystemIdentifier:      utCert.SystemIdentifier,
				SiblingHashes:         utCert.SiblingHashes,
				SystemDescriptionHash: utCert.SystemDescriptionHash,
			},
			UnicitySeal: seal,
		}
<<<<<<< HEAD
		certs[p.SystemIdentifier(d.SystemIdentifier)] = uc
=======
		id32, err := d.SystemIdentifier.Id32()
		if err != nil {
			return nil, err
		}
		certs[id32] = uc
>>>>>>> 364aeb2f
	}
	return certs, nil
}

func NewPartitionRecordFromNodes(nodes []*genesis.PartitionNode) ([]*genesis.PartitionRecord, error) {
	var partitionNodesMap = make(map[string][]*genesis.PartitionNode)
	for _, n := range nodes {
		if err := n.IsValid(); err != nil {
			return nil, fmt.Errorf("partition node %s validation failed, %w", n.NodeIdentifier, err)
		}
		si := string(n.BlockCertificationRequest.SystemIdentifier)
		partitionNodesMap[si] = append(partitionNodesMap[si], n)
	}

	var partitionRecords []*genesis.PartitionRecord
	for _, partitionNodes := range partitionNodesMap {
		pr, err := newPartitionRecord(partitionNodes)
		if err != nil {
			return nil, fmt.Errorf("partition record generation error: %w", err)
		}
		partitionRecords = append(partitionRecords, pr)
	}
	return partitionRecords, nil
}

func NewRootGenesis(id string, s crypto.Signer, encPubKey []byte, partitions []*genesis.PartitionRecord,
	opts ...Option) (*genesis.RootGenesis, []*genesis.PartitionGenesis, error) {

	c := &rootGenesisConf{
		peerID:                id,
		signer:                s,
		encryptionPubKeyBytes: encPubKey,
		totalValidators:       1,
		blockRateMs:           genesis.DefaultBlockRateMs,
		consensusTimeoutMs:    genesis.DefaultConsensusTimeout,
		quorumThreshold:       0,
		hashAlgorithm:         gocrypto.SHA256,
	}

	for _, option := range opts {
		option(c)
	}
	// if not set, use min as default
	if c.quorumThreshold == 0 {
		c.quorumThreshold = genesis.GetMinQuorumThreshold(c.totalValidators)
	}
	if err := c.isValid(); err != nil {
		return nil, nil, fmt.Errorf("consensus parameters validation failed, %w", err)
	}
	ver, err := s.Verifier()
	if err != nil {
		return nil, nil, fmt.Errorf("verifier error, %w", err)
	}
	trustBase := map[string]crypto.Verifier{c.peerID: ver}
	// make sure that there are no duplicate system id's in provided partition records
	if err = genesis.CheckPartitionSystemIdentifiersUnique(partitions); err != nil {
		return nil, nil, fmt.Errorf("partition genesis records not unique: %w", err)
	}
	// iterate over all partitions and make sure that all requests are matching and every node is represented
	ucData := make([]*unicitytree.Data, len(partitions))
	// remember system description records hashes and system id for verification
<<<<<<< HEAD
	sdrhs := make(map[p.SystemIdentifier][]byte, len(partitions))
=======
	sdrhs := make(map[types.SystemID32][]byte, len(partitions))
>>>>>>> 364aeb2f
	for i, partition := range partitions {
		// Check that partition is valid: required fields sent and no duplicate node, all requests with same system id
		if err = partition.IsValid(); err != nil {
			return nil, nil, fmt.Errorf("invalid partition record: %w", err)
		}
		sdrh := partition.SystemDescriptionRecord.Hash(c.hashAlgorithm)
<<<<<<< HEAD
		sdrhs[p.SystemIdentifier(partition.SystemDescriptionRecord.SystemIdentifier)] = sdrh
=======
		// if partition is valid then conversion cannot fail
		id32, _ := partition.SystemDescriptionRecord.SystemIdentifier.Id32()
		sdrhs[id32] = sdrh
>>>>>>> 364aeb2f
		// if it is valid it must have at least one validator with a valid certification request
		// if there is more, all input records are matching
		ucData[i] = &unicitytree.Data{
			SystemIdentifier:            partition.SystemDescriptionRecord.SystemIdentifier,
			InputRecord:                 partition.Validators[0].BlockCertificationRequest.InputRecord,
			SystemDescriptionRecordHash: sdrh,
		}
	}
	// if all requests match then consensus is present
	sealFn := func(rootHash []byte) (*types.UnicitySeal, error) {
		roundMeta := &abtypes.RoundInfo{
			RoundNumber:       genesis.RootRound,
			Epoch:             0,
			Timestamp:         util.GenesisTime,
			ParentRoundNumber: 0,
			CurrentRootHash:   rootHash,
		}
		uSeal := &types.UnicitySeal{
			RootChainRoundNumber: genesis.RootRound,
			Timestamp:            util.GenesisTime,
			PreviousHash:         roundMeta.Hash(gocrypto.SHA256),
			Hash:                 rootHash,
		}
		return uSeal, uSeal.Sign(c.peerID, c.signer)
	}
	// calculate unicity tree
	certs, err := createUnicityCertificates(ucData, c.hashAlgorithm, sealFn)
	if err != nil {
		return nil, nil, fmt.Errorf("unicity certificate generation failed, %w", err)
	}
	for sysId, uc := range certs {
		// check the certificate
		// ignore error, we just put it there and if not, then verify will fail anyway
<<<<<<< HEAD
		if err = uc.IsValid(trustBase, c.hashAlgorithm, sysId.Bytes(), sdrhs[sysId]); err != nil {
=======
		srdh, _ := sdrhs[sysId]
		if err = uc.IsValid(trustBase, c.hashAlgorithm, sysId.ToSystemID(), srdh); err != nil {
>>>>>>> 364aeb2f
			// should never happen.
			return nil, nil, fmt.Errorf("error generated invalid unicity certificate: %w", err)
		}
		certs[sysId] = uc
	}

	genesisPartitions := make([]*genesis.GenesisPartitionRecord, len(partitions))
	rootPublicKey, err := ver.MarshalPublicKey()
	if err != nil {
		return nil, nil, fmt.Errorf("root public key marshal error: %w", err)
	}

	// Add local root node info to partition record
	var rootValidatorInfo = make([]*genesis.PublicKeyInfo, 1)
	rootValidatorInfo[0] = &genesis.PublicKeyInfo{
		NodeIdentifier:      c.peerID,
		SigningPublicKey:    rootPublicKey,
		EncryptionPublicKey: c.encryptionPubKeyBytes,
	}
	// generate genesis structs
	for i, partition := range partitions {
<<<<<<< HEAD
		id := p.SystemIdentifier(partition.SystemDescriptionRecord.SystemIdentifier)
		certificate, f := certs[id]
=======
		// if partition is valid then conversion cannot fail
		id32, _ := partition.SystemDescriptionRecord.SystemIdentifier.Id32()
		certificate, f := certs[id32]
>>>>>>> 364aeb2f
		if !f {
			return nil, nil, err
		}
		genesisPartitions[i] = &genesis.GenesisPartitionRecord{
			Nodes:                   partition.Validators,
			Certificate:             certificate,
			SystemDescriptionRecord: partition.SystemDescriptionRecord,
		}

		var keys = make([]*genesis.PublicKeyInfo, len(partition.Validators))
		for j, v := range partition.Validators {
			keys[j] = &genesis.PublicKeyInfo{
				NodeIdentifier:      v.NodeIdentifier,
				SigningPublicKey:    v.SigningPublicKey,
				EncryptionPublicKey: v.EncryptionPublicKey,
			}
		}
	}
	// sort genesis partition by system id
	sort.Slice(genesisPartitions, func(i, j int) bool {
		return util.BytesToUint32(genesisPartitions[i].SystemDescriptionRecord.SystemIdentifier) < util.BytesToUint32(genesisPartitions[j].SystemDescriptionRecord.SystemIdentifier)
	})
	// Sign the consensus and append signature
	consensusParams := &genesis.ConsensusParams{
		TotalRootValidators: c.totalValidators,
		BlockRateMs:         c.blockRateMs,
		ConsensusTimeoutMs:  c.consensusTimeoutMs,
		QuorumThreshold:     c.QuorumThreshold(),
		HashAlgorithm:       uint32(c.hashAlgorithm),
		Signatures:          make(map[string][]byte),
	}
	if err = consensusParams.Sign(c.peerID, c.signer); err != nil {
		return nil, nil, fmt.Errorf("consensus parameter sign error: %w", err)
	}
	genesisRoot := &genesis.GenesisRootRecord{
		RootValidators: rootValidatorInfo,
		Consensus:      consensusParams,
	}
	rootGenesis := &genesis.RootGenesis{
		Root:       genesisRoot,
		Partitions: genesisPartitions,
	}
	if err = rootGenesis.IsValid(); err != nil {
		return nil, nil, fmt.Errorf("root genesis validation failed, %w", err)
	}
	partitionGenesis := partitionGenesisFromRoot(rootGenesis)
	return rootGenesis, partitionGenesis, nil
}

func partitionGenesisFromRoot(rg *genesis.RootGenesis) []*genesis.PartitionGenesis {
	partitionGenesis := make([]*genesis.PartitionGenesis, len(rg.Partitions))
	for i, partition := range rg.Partitions {
		var keys = make([]*genesis.PublicKeyInfo, len(partition.Nodes))
		for j, v := range partition.Nodes {
			keys[j] = &genesis.PublicKeyInfo{
				NodeIdentifier:      v.NodeIdentifier,
				SigningPublicKey:    v.SigningPublicKey,
				EncryptionPublicKey: v.EncryptionPublicKey,
			}
		}
		partitionGenesis[i] = &genesis.PartitionGenesis{
			SystemDescriptionRecord: partition.SystemDescriptionRecord,
			Certificate:             partition.Certificate,
			RootValidators:          rg.Root.RootValidators,
			Keys:                    keys,
			Params:                  partition.Nodes[0].Params,
		}
	}
	return partitionGenesis
}

func newPartitionRecord(nodes []*genesis.PartitionNode) (*genesis.PartitionRecord, error) {
	// validate nodes
	for _, n := range nodes {
		if err := n.IsValid(); err != nil {
			return nil, fmt.Errorf("partition node %s validation failed %w", n.NodeIdentifier, err)
		}
	}
	// create partition record
	pr := &genesis.PartitionRecord{
		SystemDescriptionRecord: &genesis.SystemDescriptionRecord{
			SystemIdentifier: nodes[0].BlockCertificationRequest.SystemIdentifier,
			T2Timeout:        nodes[0].T2Timeout,
		},
		Validators: nodes,
	}

	// validate partition record
	if err := pr.IsValid(); err != nil {
		return nil, fmt.Errorf("genesis partition record validation failed: %w", err)
	}
	return pr, nil
}

func MergeRootGenesisFiles(rootGenesis []*genesis.RootGenesis) (*genesis.RootGenesis, []*genesis.PartitionGenesis, error) {
	// Take the first and start appending to it from the rest
	rg, rest := rootGenesis[0], rootGenesis[1:]
	if err := rg.IsValid(); err != nil {
		return nil, nil, fmt.Errorf("invalid root genesis input: %w", err)
	}
	consensusBytes := rg.Root.Consensus.Bytes()
	nodeIds := map[string]struct{}{}
	for _, v := range rg.Root.RootValidators {
		nodeIds[v.NodeIdentifier] = struct{}{}
	}
	// Check and append
	for _, appendGen := range rest {
		if err := appendGen.IsValid(); err != nil {
			return nil, nil, fmt.Errorf("invalid root genesis input: %w", err)
		}
		// Check consensus parameters are same by comparing serialized bytes
		// Should probably write a compare method instead of comparing serialized struct
		if !bytes.Equal(consensusBytes, appendGen.Root.Consensus.Bytes()) {
			return nil, nil, errors.New("not compatible root genesis files, consensus is different")
		}
		// append consensus signatures
		for k, v := range appendGen.Root.Consensus.Signatures {
			// skip, already present
			if _, found := rg.Root.Consensus.Signatures[k]; found {
				continue
			}
			rg.Root.Consensus.Signatures[k] = v
		}
		// Take a naive approach for start: append first, validate later
		// append root info
		for _, v := range appendGen.Root.RootValidators {
			if _, found := nodeIds[v.NodeIdentifier]; found {
				continue
			}
			rg.Root.RootValidators = append(rg.Root.RootValidators, v)
			nodeIds[v.NodeIdentifier] = struct{}{}
		}
		// Make sure that they have same the number of partitions
		if len(rg.Partitions) != len(appendGen.Partitions) {
			return nil, nil, errors.New("not compatible root genesis files, different number of partitions")
		}
		// Append to UC Seal signatures, assume partitions are in the same order
		for i, rgPart := range rg.Partitions {
			rgPartSdh := rgPart.Certificate.UnicityTreeCertificate.SystemDescriptionHash
			appendPart := appendGen.Partitions[i]
			if !bytes.Equal(rgPartSdh, appendPart.Certificate.UnicityTreeCertificate.SystemDescriptionHash) {
				return nil, nil, errors.New("not compatible genesis files, partitions are different")
			}
			// copy partition UC Seal signatures
			for k, v := range appendPart.Certificate.UnicitySeal.Signatures {
				rgPart.Certificate.UnicitySeal.Signatures[k] = v
			}
		}
	}
	// verify result
	if err := rg.IsValid(); err != nil {
		return nil, nil, fmt.Errorf("root genesis combine failed: %w", err)
	}
	// extract new partition genesis files
	partitionGenesis := partitionGenesisFromRoot(rg)
	return rg, partitionGenesis, nil
}

func RootGenesisAddSignature(rootGenesis *genesis.RootGenesis, id string, s crypto.Signer, encPubKey []byte) (*genesis.RootGenesis, error) {
	if rootGenesis == nil {
		return nil, fmt.Errorf("error, root genesis is nil")
	}
	if err := rootGenesis.IsValid(); err != nil {
		return nil, fmt.Errorf("invalid root genesis: %w", err)
	}
	if uint32(len(rootGenesis.Root.Consensus.Signatures)) >= rootGenesis.Root.Consensus.TotalRootValidators {
		return nil, fmt.Errorf("genesis is already signed by maximum number of root nodes")
	}
	// check already signed by node
	if _, found := rootGenesis.Root.Consensus.Signatures[id]; found {
		return nil, fmt.Errorf("genesis is already signed by node id %v", id)
	}
	if err := rootGenesis.Root.Consensus.Sign(id, s); err != nil {
		return nil, fmt.Errorf("add signature failed %w", err)
	}
	ver, err := s.Verifier()
	if err != nil {
		return nil, fmt.Errorf("verifier error, %w", err)
	}
	rootPublicKey, err := ver.MarshalPublicKey()
	if err != nil {
		return nil, err
	}
	node := &genesis.PublicKeyInfo{
		NodeIdentifier:      id,
		SigningPublicKey:    rootPublicKey,
		EncryptionPublicKey: encPubKey,
	}
	rootGenesis.Root.RootValidators = append(rootGenesis.Root.RootValidators, node)
	// Update partition records
	for _, pr := range rootGenesis.Partitions {
		if err = pr.Certificate.UnicitySeal.Sign(id, s); err != nil {
			return nil, fmt.Errorf("failed to sign partition %X seal, %w", pr.SystemDescriptionRecord.SystemIdentifier, err)
		}
	}
	// make sure it what we signed is also valid
	if err = rootGenesis.IsValid(); err != nil {
		return nil, fmt.Errorf("root genesis validation failed: %w", err)
	}
	return rootGenesis, nil
}<|MERGE_RESOLUTION|>--- conflicted
+++ resolved
@@ -8,10 +8,6 @@
 	"sort"
 
 	"github.com/alphabill-org/alphabill/internal/crypto"
-<<<<<<< HEAD
-	p "github.com/alphabill-org/alphabill/internal/network/protocol"
-=======
->>>>>>> 364aeb2f
 	"github.com/alphabill-org/alphabill/internal/network/protocol/genesis"
 	abtypes "github.com/alphabill-org/alphabill/internal/rootchain/consensus/abdrc/types"
 	"github.com/alphabill-org/alphabill/internal/rootchain/unicitytree"
@@ -107,11 +103,7 @@
 	}
 }
 
-<<<<<<< HEAD
-func createUnicityCertificates(utData []*unicitytree.Data, hash gocrypto.Hash, sealFn UnicitySealFunc) (map[p.SystemIdentifier]*types.UnicityCertificate, error) {
-=======
 func createUnicityCertificates(utData []*unicitytree.Data, hash gocrypto.Hash, sealFn UnicitySealFunc) (map[types.SystemID32]*types.UnicityCertificate, error) {
->>>>>>> 364aeb2f
 	// calculate unicity tree
 	ut, err := unicitytree.New(hash.New(), utData)
 	if err != nil {
@@ -123,11 +115,7 @@
 	if err != nil {
 		return nil, fmt.Errorf("unicity seal generation failed, %w", err)
 	}
-<<<<<<< HEAD
-	certs := make(map[p.SystemIdentifier]*types.UnicityCertificate)
-=======
 	certs := make(map[types.SystemID32]*types.UnicityCertificate)
->>>>>>> 364aeb2f
 	// extract certificates
 	for _, d := range utData {
 		utCert, err := ut.GetCertificate(d.SystemIdentifier)
@@ -143,15 +131,11 @@
 			},
 			UnicitySeal: seal,
 		}
-<<<<<<< HEAD
-		certs[p.SystemIdentifier(d.SystemIdentifier)] = uc
-=======
 		id32, err := d.SystemIdentifier.Id32()
 		if err != nil {
 			return nil, err
 		}
 		certs[id32] = uc
->>>>>>> 364aeb2f
 	}
 	return certs, nil
 }
@@ -213,24 +197,16 @@
 	// iterate over all partitions and make sure that all requests are matching and every node is represented
 	ucData := make([]*unicitytree.Data, len(partitions))
 	// remember system description records hashes and system id for verification
-<<<<<<< HEAD
-	sdrhs := make(map[p.SystemIdentifier][]byte, len(partitions))
-=======
 	sdrhs := make(map[types.SystemID32][]byte, len(partitions))
->>>>>>> 364aeb2f
 	for i, partition := range partitions {
 		// Check that partition is valid: required fields sent and no duplicate node, all requests with same system id
 		if err = partition.IsValid(); err != nil {
 			return nil, nil, fmt.Errorf("invalid partition record: %w", err)
 		}
 		sdrh := partition.SystemDescriptionRecord.Hash(c.hashAlgorithm)
-<<<<<<< HEAD
-		sdrhs[p.SystemIdentifier(partition.SystemDescriptionRecord.SystemIdentifier)] = sdrh
-=======
 		// if partition is valid then conversion cannot fail
 		id32, _ := partition.SystemDescriptionRecord.SystemIdentifier.Id32()
 		sdrhs[id32] = sdrh
->>>>>>> 364aeb2f
 		// if it is valid it must have at least one validator with a valid certification request
 		// if there is more, all input records are matching
 		ucData[i] = &unicitytree.Data{
@@ -264,12 +240,8 @@
 	for sysId, uc := range certs {
 		// check the certificate
 		// ignore error, we just put it there and if not, then verify will fail anyway
-<<<<<<< HEAD
-		if err = uc.IsValid(trustBase, c.hashAlgorithm, sysId.Bytes(), sdrhs[sysId]); err != nil {
-=======
 		srdh, _ := sdrhs[sysId]
 		if err = uc.IsValid(trustBase, c.hashAlgorithm, sysId.ToSystemID(), srdh); err != nil {
->>>>>>> 364aeb2f
 			// should never happen.
 			return nil, nil, fmt.Errorf("error generated invalid unicity certificate: %w", err)
 		}
@@ -291,14 +263,9 @@
 	}
 	// generate genesis structs
 	for i, partition := range partitions {
-<<<<<<< HEAD
-		id := p.SystemIdentifier(partition.SystemDescriptionRecord.SystemIdentifier)
-		certificate, f := certs[id]
-=======
 		// if partition is valid then conversion cannot fail
 		id32, _ := partition.SystemDescriptionRecord.SystemIdentifier.Id32()
 		certificate, f := certs[id32]
->>>>>>> 364aeb2f
 		if !f {
 			return nil, nil, err
 		}
