--- conflicted
+++ resolved
@@ -3,10 +3,7 @@
 import (
 	"bytes"
 	gocrypto "crypto"
-<<<<<<< HEAD
 	"errors"
-=======
->>>>>>> 9ce6393b
 	"fmt"
 	"hash"
 
@@ -76,55 +73,32 @@
 	if prevUC == nil {
 		return ErrLastUCIsNil
 	}
-<<<<<<< HEAD
 	// todo: mayebe remove this check
 	if newUC.UnicitySeal.RootRoundInfo.RoundNumber < prevUC.UnicitySeal.RootRoundInfo.RoundNumber {
 		return fmt.Errorf("new certificate is from older root round %v than previous certificate %v",
 			newUC.UnicitySeal.RootRoundInfo.RoundNumber, prevUC.UnicitySeal.RootRoundInfo.RoundNumber)
-=======
-	if newUC.UnicitySeal.RootChainRoundNumber < prevUC.UnicitySeal.RootChainRoundNumber {
-		return fmt.Errorf("new certificate is from older root round %v than previous certificate %v",
-			newUC.UnicitySeal.RootChainRoundNumber, prevUC.UnicitySeal.RootChainRoundNumber)
->>>>>>> 9ce6393b
 	}
 	if newUC.InputRecord.RoundNumber < prevUC.InputRecord.RoundNumber {
 		return fmt.Errorf("new certificate is from older partition round %v than previous certificate %v",
 			newUC.InputRecord.RoundNumber, prevUC.InputRecord.RoundNumber)
 	}
 	// 1. uc.IR.hB = 0H - empty block must not change state - this is done when certificate validity is verified
-<<<<<<< HEAD
-	if isZeroHash(newUC.InputRecord.BlockHash) && bytes.Equal(newUC.InputRecord.PreviousHash, newUC.InputRecord.Hash) == false {
-=======
 	if isZeroHash(newUC.InputRecord.BlockHash) && !bytes.Equal(newUC.InputRecord.PreviousHash, newUC.InputRecord.Hash) {
->>>>>>> 9ce6393b
 		return fmt.Errorf("state hash has changed, but block is zero hash")
 	}
 	// 2. uc.IR.n = uc′ .IR.n - if the partition round number is the same then input records must also match
 	if newUC.InputRecord.RoundNumber == prevUC.InputRecord.RoundNumber {
-<<<<<<< HEAD
-		if newUC.InputRecord != prevUC.InputRecord {
-=======
 		if !bytes.Equal(newUC.InputRecord.Bytes(), prevUC.InputRecord.Bytes()) {
->>>>>>> 9ce6393b
 			return fmt.Errorf("different input records for same partition round %v", newUC.InputRecord.RoundNumber)
 		}
 		// ok, these are just duplicates
 	}
-<<<<<<< HEAD
-	// 3. uc.IR.h′ = uc′ .IR.h′ - if the certificates input record previous hash is the same
-	if bytes.Equal(newUC.InputRecord.PreviousHash, prevUC.InputRecord.PreviousHash) {
-		// then either: - the new state hash is equal as well - both repeat UC's or
-		//				- the new UC extends from the previous UC
-		if !(bytes.Equal(newUC.InputRecord.Hash, prevUC.InputRecord.Hash) == true ||
-			bytes.Equal(prevUC.InputRecord.Hash, newUC.InputRecord.PreviousHash) == true) {
-=======
 	// 3. uc.IR.h′ = uc′.IR.h′ - if the certificates input record previous hash is the same
 	if bytes.Equal(newUC.InputRecord.PreviousHash, prevUC.InputRecord.PreviousHash) {
 		// then either: - the new state hash is equal as well - both repeat UC's or
 		//				- the new UC extends from the previous UC
 		if !bytes.Equal(newUC.InputRecord.Hash, prevUC.InputRecord.Hash) &&
 			!bytes.Equal(prevUC.InputRecord.Hash, newUC.InputRecord.PreviousHash) {
->>>>>>> 9ce6393b
 			return fmt.Errorf("previous state hash is equal, but new certificate does not extend it nor is it a repeat certificate")
 		}
 	}
@@ -132,23 +106,14 @@
 	if bytes.Equal(newUC.InputRecord.Hash, prevUC.InputRecord.Hash) {
 		// then either: - they are both repeat UC's old state hash is also the same or
 		//              - new UC is repeat UC from previous state
-<<<<<<< HEAD
-		if !(bytes.Equal(newUC.InputRecord.PreviousHash, prevUC.InputRecord.PreviousHash) == true ||
-			bytes.Equal(newUC.InputRecord.Hash, newUC.InputRecord.PreviousHash) == true) {
-=======
 		if !bytes.Equal(newUC.InputRecord.PreviousHash, prevUC.InputRecord.PreviousHash) &&
 			!bytes.Equal(newUC.InputRecord.Hash, newUC.InputRecord.PreviousHash) {
->>>>>>> 9ce6393b
 			return fmt.Errorf("new state hash is equal, but both are not repeat certificates of the same state nor is the new repeat certificate")
 		}
 	}
 	// 5. uc.IR.n = uc′ .IR.n + 1 - if this new UC follows previous UC
 	if newUC.InputRecord.RoundNumber == prevUC.InputRecord.RoundNumber+1 {
-<<<<<<< HEAD
-		if bytes.Equal(newUC.InputRecord.PreviousHash, prevUC.InputRecord.Hash) == false {
-=======
 		if !bytes.Equal(newUC.InputRecord.PreviousHash, prevUC.InputRecord.Hash) {
->>>>>>> 9ce6393b
 			return fmt.Errorf("new certiticte does not extend previous state hash")
 		}
 	}
