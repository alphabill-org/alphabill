--- conflicted
+++ resolved
@@ -84,7 +84,6 @@
 	genesis    *genesis.RootGenesis
 	id         peer.ID
 	addr       multiaddr.Multiaddr
-<<<<<<< HEAD
 
 	cancel context.CancelFunc
 	done   chan error
@@ -102,10 +101,6 @@
 func (rn *rootNode) Stop() error {
 	rn.cancel()
 	return <-rn.done
-=======
-	cancel     context.CancelFunc
-	done       chan error
->>>>>>> a6d075ed
 }
 
 type ValidatorIndex int
@@ -209,27 +204,16 @@
 	if err != nil {
 		return fmt.Errorf("failed to get free port, %w", err)
 	}
-<<<<<<< HEAD
 	var rootPeers = make([]*network.Peer, rootValidatorNodes)
 	rPeer, err := network.NewPeer(ctx, &network.PeerConfiguration{
 		Address:    fmt.Sprintf("/ip4/127.0.0.1/tcp/%v", port),
 		KeyPair:    r.Nodes[0].EncKeyPair, // connection encryption key. The ID of the node is derived from this keypair.
 		Validators: peerIDs,
-	})
-=======
-	rootPeer, err := network.NewPeer(ctx, &network.PeerConfiguration{
-		Address: fmt.Sprintf("/ip4/127.0.0.1/tcp/%v", port),
-		KeyPair: r.Nodes[0].EncKeyPair, // connection encryption key. The ID of the node is derived from this keypair.
 	}, r.log)
-
-	if err != nil {
-		return fmt.Errorf("failed to create new peer node: %w", err)
-	}
-	rootNet, err := network.NewLibP2PRootChainNetwork(rootPeer, 100, 300*time.Millisecond, r.log.With(logger.NodeID(rootPeer.ID())))
->>>>>>> a6d075ed
 	if err != nil {
 		return fmt.Errorf("failed to create root peer node: %w", err)
 	}
+
 	rootPeers[0] = rPeer
 	for i := 1; i < len(peerIDs); i++ {
 		newPeer, err := network.NewPeer(ctx, &network.PeerConfiguration{
@@ -237,7 +221,7 @@
 			KeyPair:        r.Nodes[i].EncKeyPair, // connection encryption key. The ID of the node is derived from this keypair.
 			BootstrapPeers: []peer.AddrInfo{{ID: rPeer.ID(), Addrs: rPeer.MultiAddresses()}},
 			Validators:     peerIDs,
-		})
+		}, r.log.With(logger.NodeID(r.Nodes[i].id)))
 		if err != nil {
 			return fmt.Errorf("failed to create root peer node: %w", err)
 		}
@@ -245,7 +229,7 @@
 	}
 	// start root nodes
 	for i, rn := range r.Nodes {
-		rootNet, err := network.NewLibP2PRootChainNetwork(rootPeers[i], 100, 300*time.Millisecond)
+		rootNet, err := network.NewLibP2PRootChainNetwork(rootPeers[i], 100, 300*time.Millisecond, r.log)
 		if err != nil {
 			return fmt.Errorf("failed to init root and partition nodes network, %w", err)
 		}
@@ -254,7 +238,7 @@
 		if err != nil {
 			return fmt.Errorf("failed to create partition store form root genesis, %w", err)
 		}
-		rootConsensusNet, err := network.NewLibP2RootConsensusNetwork(rootPeers[i], 100, 300*time.Millisecond)
+		rootConsensusNet, err := network.NewLibP2RootConsensusNetwork(rootPeers[i], 100, 300*time.Millisecond, r.log)
 		if err != nil {
 			return fmt.Errorf("failed to init consensus network, %w", err)
 		}
@@ -276,16 +260,6 @@
 		// start root node
 		go func(ec chan error) { ec <- rootchainNode.Run(nctx) }(rn.done)
 	}
-<<<<<<< HEAD
-=======
-	r.Nodes[0].addr = rootPeer.MultiAddresses()[0]
-	r.Nodes[0].id = rootPeer.ID()
-	// start root node
-	rctx, rootCancel := context.WithCancel(ctx)
-	r.Nodes[0].cancel = rootCancel
-	r.Nodes[0].done = make(chan error, 1)
-	go func(ec chan error) { ec <- r.Nodes[0].Run(rctx) }(r.Nodes[0].done)
->>>>>>> a6d075ed
 	return nil
 }
 
