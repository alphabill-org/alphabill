package money

import (
	"bytes"
	"crypto"
	"sort"
	"testing"
	"time"

	"github.com/stretchr/testify/require"

	abcrypto "github.com/alphabill-org/alphabill-go-base/crypto"
	"github.com/alphabill-org/alphabill-go-base/predicates/templates"
	fcsdk "github.com/alphabill-org/alphabill-go-base/txsystem/fc"
	"github.com/alphabill-org/alphabill-go-base/txsystem/money"
	"github.com/alphabill-org/alphabill-go-base/types"
	"github.com/alphabill-org/alphabill-go-base/util"

	test "github.com/alphabill-org/alphabill/internal/testutils"
	testblock "github.com/alphabill-org/alphabill/internal/testutils/block"
	"github.com/alphabill-org/alphabill/internal/testutils/observability"
	testsig "github.com/alphabill-org/alphabill/internal/testutils/sig"
	testtb "github.com/alphabill-org/alphabill/internal/testutils/trustbase"
	"github.com/alphabill-org/alphabill/state"
	"github.com/alphabill-org/alphabill/txsystem"
	"github.com/alphabill-org/alphabill/txsystem/fc/testutils"
	"github.com/alphabill-org/alphabill/txsystem/fc/unit"
	testtransaction "github.com/alphabill-org/alphabill/txsystem/testutils/transaction"
)

const initialDustCollectorMoneyAmount uint64 = 100

type InitialBill struct {
	ID    types.UnitID
	Value uint64
	Owner types.PredicateBytes
}

var (
	initialBill = &InitialBill{
		ID:    money.NewBillID(nil, test.RandomBytes(money.UnitPartLength)),
		Value: 110,
		Owner: templates.AlwaysTrueBytes(),
	}
	fcrAmount        = uint64(1e8)
	moneyPartitionID = money.DefaultPartitionID
	networkID        = types.NetworkID(5)
)

func TestNewTxSystem(t *testing.T) {
	var (
		sdrs        = createSDRs(newBillID(3))
		txsState    = genesisStateWithUC(t, initialBill, sdrs)
		_, verifier = testsig.CreateSignerAndVerifier(t)
		trustBase   = testtb.NewTrustBase(t, verifier)
	)
	txSystem, err := NewTxSystem(
		*sdrs[0],
		types.ShardID{},
		observability.Default(t),
		WithHashAlgorithm(crypto.SHA256),
		WithPartitionDescriptionRecords(sdrs),
		WithState(txsState),
		WithTrustBase(trustBase),
	)
	require.NoError(t, err)
	require.NotNil(t, txSystem)

	u, d := getBill(t, txsState, initialBill.ID)
	require.NotNil(t, u)
	require.NotNil(t, d)
	require.Equal(t, initialBill.Value, d.SummaryValueInput())
	require.EqualValues(t, initialBill.Owner, d.OwnerPredicate)

	u, d = getBill(t, txsState, DustCollectorMoneySupplyID)
	require.NotNil(t, u)
	require.NotNil(t, d)
	require.Equal(t, initialDustCollectorMoneyAmount, d.SummaryValueInput())
	require.EqualValues(t, DustCollectorPredicate, d.OwnerPredicate)
}

func TestNewTxSystem_RecoveredState(t *testing.T) {
	sdrs := createSDRs(newBillID(2))
	s := genesisStateWithUC(t, initialBill, sdrs)
	signer, verifier := testsig.CreateSignerAndVerifier(t)
	trustBase := testtb.NewTrustBase(t, verifier)
	observe := observability.Default(t)

	originalTxs, err := NewTxSystem(
		*sdrs[0],
		types.ShardID{},
		observe,
		WithPartitionDescriptionRecords(sdrs),
		WithState(s),
		WithTrustBase(trustBase),
	)
	require.NoError(t, err)

	// Create a state with some units having multiple log entries - a prunable state
	require.NoError(t, originalTxs.BeginBlock(1))
	transFC := testutils.NewTransferFC(t, signer,
		testutils.NewTransferFCAttr(t, signer,
			testutils.WithCounter(0),
			testutils.WithAmount(20),
			testutils.WithTargetRecordID(money.NewFeeCreditRecordID(nil, []byte{100})),
		),
		testtransaction.WithUnitID(initialBill.ID),
	)
	txr, err := originalTxs.Execute(transFC)
	require.NoError(t, err)
	require.NotNil(t, txr)
	require.Equal(t, types.TxStatusSuccessful, txr.ServerMetadata.SuccessIndicator)
	require.Equal(t, []types.UnitID{transFC.UnitID}, txr.TargetUnits())
	require.True(t, txr.ServerMetadata.ActualFee > 0)

	originalSummaryRound1, err := originalTxs.EndBlock()
	require.NoError(t, err)

	// Commit and serialize the state
	require.NoError(t, originalTxs.Commit(createUC(originalSummaryRound1, 1)))
	buf := &bytes.Buffer{}
	require.NoError(t, originalTxs.State().Serialize(buf, true))

	// Create a recovered state and txSystem from the serialized state
	recoveredState, err := state.NewRecoveredState(buf, money.NewUnitData, state.WithHashAlgorithm(crypto.SHA256))
	require.NoError(t, err)
	recoveredTxs, err := NewTxSystem(
		*sdrs[0],
		types.ShardID{},
		observe,
		WithPartitionDescriptionRecords(sdrs),
		WithState(recoveredState),
		WithTrustBase(trustBase),
	)
	require.NoError(t, err)

	// Original and recovered summary hashes for round 1 must match
	recoveredSummaryRound1, err := recoveredTxs.StateSummary()
	require.NoError(t, err)
	require.EqualValues(t, originalSummaryRound1.Root(), recoveredSummaryRound1.Root())

	// Calculate the summary hash of a new empty round for the original txs
	require.NoError(t, originalTxs.BeginBlock(2))
	originalSummaryRound2, err := originalTxs.EndBlock()
	require.NoError(t, err)

	// Calculate the summary hash of a new empty round for the recovered txs
	require.NoError(t, recoveredTxs.BeginBlock(2))
	recoveredSummaryRound2, err := recoveredTxs.EndBlock()
	require.NoError(t, err)
	require.EqualValues(t, originalSummaryRound2.Root(), recoveredSummaryRound2.Root())

	// Since there was pruning, summary hashes of round 1 and round 2 cannot match
	require.NotEqualValues(t, originalSummaryRound1.Root(), originalSummaryRound2.Root())
}

func TestExecute_TransferOk(t *testing.T) {
	rmaTree, txSystem, _ := createStateAndTxSystem(t)
	_, data := getBill(t, rmaTree, initialBill.ID)
	fcrID := testutils.NewFeeCreditRecordIDAlwaysTrue()

	transferOk, _, _ := createBillTransfer(t, initialBill.ID, fcrID, initialBill.Value, templates.AlwaysFalseBytes(), 0)
	roundNumber := uint64(10)
	err := txSystem.BeginBlock(roundNumber)
	require.NoError(t, err)
	serverMetadata, err := txSystem.Execute(transferOk)
	require.NoError(t, err)
	require.NotNil(t, serverMetadata)
	require.Equal(t, types.TxStatusSuccessful, serverMetadata.ServerMetadata.SuccessIndicator)
	require.Equal(t, []types.UnitID{transferOk.UnitID, fcrID}, serverMetadata.TargetUnits())
	require.True(t, serverMetadata.ServerMetadata.ActualFee > 0)

	stateSummary, err := txSystem.EndBlock()
	require.NoError(t, err)
	require.NotNil(t, serverMetadata)
	require.NoError(t, txSystem.Commit(createUC(stateSummary, 1)))

	_, data2 := getBill(t, rmaTree, initialBill.ID)
	require.Equal(t, data.SummaryValueInput(), data2.SummaryValueInput())
	require.EqualValues(t, 1, data2.Counter)
}

func TestExecute_Split2WayOk(t *testing.T) {
	rmaTree, txSystem, _ := createStateAndTxSystem(t)
	totalValue, _, err := rmaTree.CalculateRoot()
	require.NoError(t, err)
	_, initBillData := getBill(t, rmaTree, initialBill.ID)
	var remaining uint64 = 10
	amount := initialBill.Value - remaining
	fcrID := testutils.NewFeeCreditRecordIDAlwaysTrue()
	splitOk, splitAttr, _ := createSplit(t, initialBill.ID, fcrID, []*money.TargetUnit{{Amount: amount, OwnerPredicate: templates.AlwaysTrueBytes()}}, initBillData.Counter)
	roundNumber := uint64(1)
	err = txSystem.BeginBlock(roundNumber)
	require.NoError(t, err)
	txr, err := txSystem.Execute(splitOk)
	require.NoError(t, err)
	require.NotNil(t, txr)
	require.Equal(t, types.TxStatusSuccessful, txr.ServerMetadata.SuccessIndicator)
	unitPart, err := money.HashForNewBillID(splitOk, 0, crypto.SHA256)
	require.NoError(t, err)
	expectedNewUnitID := money.NewBillID(nil, unitPart)
	require.Equal(t, []types.UnitID{splitOk.UnitID, expectedNewUnitID, fcrID}, txr.TargetUnits())
	require.True(t, txr.ServerMetadata.ActualFee > 0)
	stateSummary, err := txSystem.EndBlock()
	require.NoError(t, err)
	err = txSystem.Commit(createUC(stateSummary, 1))
	require.NoError(t, err)
	_, initBillDataAfterUpdate := getBill(t, rmaTree, initialBill.ID)

	// bill value was reduced
	require.NotEqual(t, initBillData.Value, initBillDataAfterUpdate.Value)
	require.Equal(t, remaining, initBillDataAfterUpdate.Value)

	// and bill was not locked
	require.EqualValues(t, 0, initBillDataAfterUpdate.Locked)

	// total value was not changed
	total, _, err := rmaTree.CalculateRoot()
	require.NoError(t, err)
	require.Equal(t, totalValue, total)

	// bearer of the initial bill was not changed
	require.Equal(t, initBillData.OwnerPredicate, initBillDataAfterUpdate.OwnerPredicate)

	// counter was incremented
	require.Equal(t, initBillData.Counter+1, initBillDataAfterUpdate.Counter)

	newBill, newBillData := getBill(t, rmaTree, expectedNewUnitID)
	require.NotNil(t, newBill)
	require.NotNil(t, newBillData)
	require.Equal(t, amount, newBillData.Value)
	require.EqualValues(t, 0, newBillData.Counter)
	require.EqualValues(t, splitAttr.TargetUnits[0].OwnerPredicate, newBillData.OwnerPredicate)
	require.EqualValues(t, 0, newBillData.Locked)
}

func TestExecute_SplitNWayOk(t *testing.T) {
	rmaTree, txSystem, _ := createStateAndTxSystem(t)
	totalValue, _, err := rmaTree.CalculateRoot()
	require.NoError(t, err)
	_, initBillData := getBill(t, rmaTree, initialBill.ID)
	remaining := initialBill.Value
	amount := uint64(10)
	fcrID := testutils.NewFeeCreditRecordIDAlwaysTrue()

	var targetUnits []*money.TargetUnit
	for i := 0; i < 10; i++ {
		targetUnits = append(targetUnits, &money.TargetUnit{Amount: amount, OwnerPredicate: templates.AlwaysTrueBytes()})
		remaining -= amount
	}
	splitOk, splitAttr, _ := createSplit(t, initialBill.ID, fcrID, targetUnits, initBillData.Counter)
	roundNumber := uint64(1)
	err = txSystem.BeginBlock(roundNumber)
	require.NoError(t, err)
	txr, err := txSystem.Execute(splitOk)
	require.NoError(t, err)
	require.NotNil(t, txr)
	require.Equal(t, types.TxStatusSuccessful, txr.ServerMetadata.SuccessIndicator)
	require.Len(t, txr.TargetUnits(), 1+10+1)              // target, new bills and fcr
	require.Contains(t, txr.TargetUnits(), splitOk.UnitID) // target id
	require.Contains(t, txr.TargetUnits(), fcrID)          // fee credit id
	require.True(t, txr.ServerMetadata.ActualFee > 0)
	stateSummary, err := txSystem.EndBlock()
	require.NoError(t, err)
	err = txSystem.Commit(createUC(stateSummary, 1))
	require.NoError(t, err)
	_, initBillDataAfterUpdate := getBill(t, rmaTree, initialBill.ID)

	// bill value was reduced
	require.NotEqual(t, initBillData.Value, initBillDataAfterUpdate.Value)
	require.Equal(t, remaining, initBillDataAfterUpdate.Value)

	// total value was not changed
	total, _, err := rmaTree.CalculateRoot()
	require.NoError(t, err)
	require.Equal(t, totalValue, total)

	// bearer of the initial bill was not changed
	require.Equal(t, initBillData.OwnerPredicate, initBillDataAfterUpdate.OwnerPredicate)

	// counter was incremented
	require.Equal(t, initBillData.Counter+1, initBillDataAfterUpdate.Counter)

	for i := range targetUnits {
		unitPart, err := money.HashForNewBillID(splitOk, uint32(i), crypto.SHA256)
		require.NoError(t, err)
		expectedNewUnitId := money.NewBillID(nil, unitPart)
		require.Contains(t, txr.TargetUnits(), expectedNewUnitId) // target, new bills and fcr
		newBill, newBillData := getBill(t, rmaTree, expectedNewUnitId)
		require.NotNil(t, newBill)
		require.NotNil(t, newBillData)
		require.Equal(t, amount, newBillData.Value)
		require.EqualValues(t, 0, newBillData.Counter)
		require.EqualValues(t, splitAttr.TargetUnits[0].OwnerPredicate, newBillData.OwnerPredicate)
	}
}

func TestExecuteTransferDC_OK(t *testing.T) {
	rmaTree, txSystem, _ := createStateAndTxSystem(t)
	_, initialBillData := getBill(t, rmaTree, initialBill.ID)
	var remaining uint64 = 10
	amount := initialBill.Value - remaining
	fcrID := testutils.NewFeeCreditRecordIDAlwaysTrue()
	splitOk, _, _ := createSplit(t, initialBill.ID, fcrID, []*money.TargetUnit{{Amount: amount, OwnerPredicate: templates.AlwaysTrueBytes()}}, initialBillData.Counter)
	roundNumber := uint64(10)
	err := txSystem.BeginBlock(roundNumber)
	require.NoError(t, err)
	txr, err := txSystem.Execute(splitOk)
	require.NoError(t, err)
	require.NotNil(t, txr)
	require.Equal(t, types.TxStatusSuccessful, txr.ServerMetadata.SuccessIndicator)
	require.True(t, txr.ServerMetadata.ActualFee > 0)
	unitPart, err := money.HashForNewBillID(splitOk, 0, crypto.SHA256)
	require.NoError(t, err)
	billID := money.NewBillID(nil, unitPart)
	_, splitBillData := getBill(t, rmaTree, billID)

	transferDCOk, _, _ := createDCTransfer(t, billID, fcrID, splitBillData.Value, splitBillData.Counter, test.RandomBytes(32), 0)
	require.NoError(t, err)

	txr, err = txSystem.Execute(transferDCOk)
	require.NoError(t, err)
	require.NotNil(t, txr)
	require.Equal(t, types.TxStatusSuccessful, txr.ServerMetadata.SuccessIndicator)
	require.Equal(t, []types.UnitID{transferDCOk.UnitID, DustCollectorMoneySupplyID, fcrID}, txr.TargetUnits())
	require.True(t, txr.ServerMetadata.ActualFee > 0)

	_, transferDCBillData := getBill(t, rmaTree, billID)
	require.EqualValues(t, DustCollectorPredicate, transferDCBillData.OwnerPredicate)
	require.EqualValues(t, 0, transferDCBillData.SummaryValueInput()) // dust transfer sets bill value to 0
	require.EqualValues(t, initialBillData.Counter+1, transferDCBillData.Counter)
}

func TestExecute_SwapOk(t *testing.T) {
	s, txSystem, signer := createStateAndTxSystem(t)
	_, initBillData := getBill(t, s, initialBill.ID)
	fcrID := testutils.NewFeeCreditRecordIDAlwaysTrue()

	// create new bill with swap tx so that we have something to swap
	remaining := uint64(99)
	roundNumber := uint64(10)
	amount := initialBill.Value - remaining
	counter := initBillData.Counter
	splitOk, _, _ := createSplit(t, initialBill.ID, fcrID, []*money.TargetUnit{{Amount: amount, OwnerPredicate: templates.AlwaysTrueBytes()}}, counter)

	err := txSystem.BeginBlock(roundNumber)
	require.NoError(t, err)
	unitPart, err := money.HashForNewBillID(splitOk, 0, crypto.SHA256)
	require.NoError(t, err)
	splitBillID := money.NewBillID(nil, unitPart)
	txr, err := txSystem.Execute(splitOk)
	require.NoError(t, err)
	require.NotNil(t, txr)
	require.Equal(t, types.TxStatusSuccessful, txr.ServerMetadata.SuccessIndicator)
	require.Equal(t, []types.UnitID{splitOk.UnitID, splitBillID, fcrID}, txr.TargetUnits())
	require.True(t, txr.ServerMetadata.ActualFee > 0)
	// execute lock transaction to verify swap unlocks locked unit
	counter += 1
	lockTx, _, _ := createLockTx(t, initialBill.ID, fcrID, counter)
	txr, err = txSystem.Execute(lockTx)
	require.NoError(t, err)
	require.NotNil(t, txr)
	require.Equal(t, types.TxStatusSuccessful, txr.ServerMetadata.SuccessIndicator)
	require.Equal(t, []types.UnitID{lockTx.UnitID, fcrID}, txr.TargetUnits())
	require.True(t, txr.ServerMetadata.ActualFee > 0)

	// verify bill got locked
	_, billData := getBill(t, s, initialBill.ID)
	require.EqualValues(t, 1, billData.Locked)

	// and counter was updated
	counter += 1
	require.Equal(t, counter, billData.Counter)

	dcTransferProofs, swapTx := createDCTransferAndSwapTxs(t, []types.UnitID{splitBillID}, fcrID, initialBill.ID, counter, s, signer)
	for _, dcTransferProof := range dcTransferProofs {
		tx, err := dcTransferProof.GetTransactionOrderV1()
		require.NoError(t, err)
		txr, err = txSystem.Execute(tx)
		require.NoError(t, err)
		require.NotNil(t, txr)
		require.Equal(t, types.TxStatusSuccessful, txr.ServerMetadata.SuccessIndicator)
		require.Equal(t, []types.UnitID{tx.UnitID, DustCollectorMoneySupplyID, fcrID}, txr.TargetUnits())
		require.True(t, txr.ServerMetadata.ActualFee > 0)
	}

	// calculate dust bill value + dc money supply before commit
	_, dustBillData := getBill(t, s, splitBillID)
	_, dcBillData := getBill(t, s, DustCollectorMoneySupplyID)
	beforeCommitValue := dustBillData.Value + dcBillData.Value

	// verify DC money supply is correctly preserved at the end of round
	stateSummary, err := txSystem.EndBlock()
	require.NoError(t, err)
	require.NoError(t, txSystem.Commit(createUC(stateSummary, roundNumber)))

	// calculate dust bill value + dc money supply after commit
	_, dustBillData = getBill(t, s, splitBillID)
	_, dcBillData = getBill(t, s, DustCollectorMoneySupplyID)
	afterCommitValue := dustBillData.Value + dcBillData.Value
	require.Equal(t, beforeCommitValue, afterCommitValue)

	require.NoError(t, txSystem.BeginBlock(roundNumber+1))
	txr, err = txSystem.Execute(swapTx)
	require.NoError(t, err)
	require.NotNil(t, txr)
	require.Equal(t, types.TxStatusSuccessful, txr.ServerMetadata.SuccessIndicator)
	require.EqualValues(t, []types.UnitID{swapTx.UnitID, DustCollectorMoneySupplyID, fcrID}, txr.TargetUnits())
	require.True(t, txr.ServerMetadata.ActualFee > 0)

	_, billData = getBill(t, s, swapTx.UnitID)
	require.Equal(t, initialBill.Value, billData.Value) // initial bill value is the same after swap
	counter += 1
	require.EqualValues(t, counter, billData.Counter)
	require.EqualValues(t, 0, billData.Locked) // verify bill got unlocked

	_, dcBillData = getBill(t, s, DustCollectorMoneySupplyID)
	require.Equal(t, initialDustCollectorMoneyAmount, dcBillData.Value) // dust collector money supply is the same after swap

	// verify DC money supply is correctly preserved at the end of round
	beforeCommitValue = dcBillData.Value
	stateSummary, err = txSystem.EndBlock()
	require.NoError(t, err)
	require.NoError(t, txSystem.Commit(createUC(stateSummary, roundNumber)))

	require.NoError(t, txSystem.BeginBlock(roundNumber+2))
	dcBill, dcBillData := getBill(t, s, DustCollectorMoneySupplyID)
	require.Equal(t, beforeCommitValue, dcBillData.Value)
	// Make sure the DC bill logs are pruned
	require.Equal(t, 1, len(dcBill.Logs()))
}

func TestExecute_LockAndUnlockOk(t *testing.T) {
	rmaTree, txSystem, _ := createStateAndTxSystem(t)
	fcrID := testutils.NewFeeCreditRecordIDAlwaysTrue()
	lockTx, _, _ := createLockTx(t, initialBill.ID, fcrID, 0)

	roundNumber := uint64(10)
	err := txSystem.BeginBlock(roundNumber)
	require.NoError(t, err)
	txr, err := txSystem.Execute(lockTx)
	require.NoError(t, err)
	require.NotNil(t, txr)
	require.Equal(t, types.TxStatusSuccessful, txr.ServerMetadata.SuccessIndicator)
	require.Equal(t, []types.UnitID{lockTx.UnitID, fcrID}, txr.TargetUnits())
	require.True(t, txr.ServerMetadata.ActualFee > 0)

	stateSummary, err := txSystem.EndBlock()
	require.NoError(t, err)
	require.NotNil(t, txr)
	require.True(t, txr.ServerMetadata.ActualFee > 0)
	require.Len(t, txr.TargetUnits(), 2)
	require.Equal(t, lockTx.UnitID, txr.ServerMetadata.TargetUnits[0])
	require.NoError(t, txSystem.Commit(createUC(stateSummary, 1)))

	_, bd := getBill(t, rmaTree, initialBill.ID)
	require.EqualValues(t, 1, bd.Locked)                // bill is locked
	require.EqualValues(t, 1, bd.Counter)               // counter updated
	require.EqualValues(t, 110, bd.SummaryValueInput()) // value not changed

	unlockTx, _, _ := createUnlockTx(t, initialBill.ID, fcrID, 1)
	roundNumber += 1
	err = txSystem.BeginBlock(roundNumber)
	require.NoError(t, err)
	txr, err = txSystem.Execute(unlockTx)
	require.NoError(t, err)
	require.NotNil(t, txr)
	require.Equal(t, types.TxStatusSuccessful, txr.ServerMetadata.SuccessIndicator)
	require.Equal(t, []types.UnitID{unlockTx.UnitID, fcrID}, txr.TargetUnits())
	require.True(t, txr.ServerMetadata.ActualFee > 0)

	stateSummary, err = txSystem.EndBlock()
	require.NoError(t, err)
	require.NotNil(t, txr)
	require.True(t, txr.ServerMetadata.ActualFee > 0)
	require.Len(t, txr.TargetUnits(), 2)
	require.Equal(t, unlockTx.UnitID, txr.ServerMetadata.TargetUnits[0])
	require.NoError(t, txSystem.Commit(createUC(stateSummary, 1)))

	_, bd = getBill(t, rmaTree, initialBill.ID)
	require.EqualValues(t, 0, bd.Locked)                // bill is unlocked
	require.EqualValues(t, 110, bd.SummaryValueInput()) // value not changed
	require.EqualValues(t, 2, bd.Counter)               // counter updated
}

func TestBillData_Value(t *testing.T) {
	bd := &money.BillData{
		Value:   10,
		Counter: 0,
	}

	actualSumValue := bd.SummaryValueInput()
	require.Equal(t, uint64(10), actualSumValue)
}

func TestBillData_AddToHasher(t *testing.T) {
	bd := &money.BillData{
		Value:   10,
		Counter: 0,
		Locked:  1,
	}

	hasher := crypto.SHA256.New()
	res, err := types.Cbor.Marshal(bd)
	require.NoError(t, err)
	hasher.Write(res)
	expectedHash := hasher.Sum(nil)
	hasher.Reset()
	require.NoError(t, bd.Write(hasher))
	actualHash := hasher.Sum(nil)
	require.Equal(t, expectedHash, actualHash)
	// make sure all fields where serialized
	var bdFormSerialized money.BillData
	require.NoError(t, types.Cbor.Unmarshal(res, &bdFormSerialized))
	require.Equal(t, bd, &bdFormSerialized)
}

func TestEndBlock_DustBillsAreRemoved(t *testing.T) {
	t.Skip("TODO AB-1133 implement dust bills deletion")
	rmaTree, txSystem, signer := createStateAndTxSystem(t)
	_, initBillData := getBill(t, rmaTree, initialBill.ID)
	remaining := initBillData.Value
	var splitBillIDs = make([]types.UnitID, 10)
	counter := initBillData.Counter
	fcrID := testutils.NewFeeCreditRecordIDAlwaysTrue()
	for i := 0; i < 10; i++ {
		remaining--
		splitOk, _, _ := createSplit(t, initialBill.ID, fcrID, []*money.TargetUnit{{Amount: 1, OwnerPredicate: templates.AlwaysTrueBytes()}}, counter)
		roundNumber := uint64(10)
		err := txSystem.BeginBlock(roundNumber)
		require.NoError(t, err)
		unitPart, err := money.HashForNewBillID(splitOk, uint32(i), crypto.SHA256)
		require.NoError(t, err)
		splitBillIDs[i] = money.NewBillID(splitOk.UnitID, unitPart)
		txr, err := txSystem.Execute(splitOk)
		require.NoError(t, err)
		require.NotNil(t, txr)
		require.Equal(t, types.TxStatusSuccessful, txr.ServerMetadata.SuccessIndicator)
		require.Equal(t, []types.UnitID{splitOk.UnitID, splitBillIDs[i], fcrID}, txr.TargetUnits())
		require.True(t, txr.ServerMetadata.ActualFee > 0)

		_, data := getBill(t, rmaTree, initialBill.ID)
		counter = data.Counter
	}

	sort.Slice(splitBillIDs, func(i, j int) bool {
		return bytes.Compare(splitBillIDs[i], splitBillIDs[j]) == -1
	})

	// use initial bill as target bill
	targetBillID := initialBill.ID
	_, targetBillData := getBill(t, rmaTree, initialBill.ID)

	dcTransferProofs, swapTx := createDCTransferAndSwapTxs(t, splitBillIDs, targetBillID, fcrID, targetBillData.Counter, rmaTree, signer)

	for _, dcTransferProof := range dcTransferProofs {
		tx, err := dcTransferProof.GetTransactionOrderV1()
		require.NoError(t, err)
		_, err = txSystem.Execute(tx)
		require.NoError(t, err)
	}
	_, err := txSystem.Execute(swapTx)
	require.NoError(t, err)
	_, newBillData := getBill(t, rmaTree, swapTx.UnitID)
	require.Equal(t, uint64(10), newBillData.Value)
	_, dustCollectorBill := getBill(t, rmaTree, DustCollectorMoneySupplyID)
	require.Equal(t, initialDustCollectorMoneyAmount, dustCollectorBill.Value)
	stateSummary, err := txSystem.EndBlock()
	require.NoError(t, err)
	err = txSystem.Commit(createUC(stateSummary, 999))
	require.NoError(t, err)

	err = txSystem.BeginBlock(defaultDustBillDeletionTimeout + 10)
	require.NoError(t, err)

	stateSummary, err = txSystem.EndBlock()
	require.NoError(t, err)

	err = txSystem.Commit(createUC(stateSummary, 1))
	require.NoError(t, err)

	_, dustCollectorBill = getBill(t, rmaTree, DustCollectorMoneySupplyID)
	require.Equal(t, initialDustCollectorMoneyAmount, dustCollectorBill.Value)
}

// Test scenario:
// 1) begin block
// 2) process transfer FC (amount=50, fee=1)
// 3) end block (moneyFCB=50+1=51)
// commit
// 1) begin block
// 2) process reclaim FC closeFC(amount=50, fee=1)
// 3) end block (moneyFCB=51-50+1+1=3)
func TestEndBlock_FeesConsolidation(t *testing.T) {
	rmaTree, txSystem, signer := createStateAndTxSystem(t)

	// process transferFC with amount 50 and fees 1
	err := txSystem.BeginBlock(0)
	require.NoError(t, err)
	transferFC := testutils.NewTransferFC(t, signer,
		testutils.NewTransferFCAttr(t, signer,
			testutils.WithCounter(0),
		),
		testtransaction.WithUnitID(initialBill.ID),
	)

	txr, err := txSystem.Execute(transferFC)
	require.NoError(t, err)
	require.NotNil(t, txr)
	require.Equal(t, types.TxStatusSuccessful, txr.ServerMetadata.SuccessIndicator)
	require.Equal(t, []types.UnitID{transferFC.UnitID}, txr.TargetUnits())
	require.True(t, txr.ServerMetadata.ActualFee > 0)

	stateSummary, err := txSystem.EndBlock()
	require.NoError(t, err)
	require.NoError(t, txSystem.Commit(createUC(stateSummary, 2)))

	// verify that money fee credit bill is 50
	moneyFeeCreditBillID := money.NewBillID(nil, []byte{2})
	moneyFeeCreditBill, err := rmaTree.GetUnit(moneyFeeCreditBillID, false)

	require.NoError(t, err)
	require.EqualValues(t, 50, moneyFeeCreditBill.Data().SummaryValueInput())

	// process reclaimFC (with closeFC amount=50 and fee=1)
	err = txSystem.BeginBlock(0)
	require.NoError(t, err)

	closeFC := testutils.NewCloseFC(t, signer,
		testutils.NewCloseFCAttr(
			testutils.WithCloseFCAmount(50),
			testutils.WithCloseFCTargetUnitID(initialBill.ID),
			testutils.WithCloseFCTargetUnitCounter(1),
		),
	)
	closeFCRecord := &types.TransactionRecord{Version: 1,
		TransactionOrder: testtransaction.TxoToBytes(t, closeFC),
		ServerMetadata:   &types.ServerMetadata{ActualFee: 1, SuccessIndicator: types.TxStatusSuccessful},
	}
	closureTxProof := testblock.CreateTxRecordProof(t, closeFCRecord, signer)

	reclaimFC := testutils.NewReclaimFC(t, signer,
		testutils.NewReclaimFCAttr(t, signer,
			testutils.WithReclaimFCClosureProof(closureTxProof),
		),
		testtransaction.WithUnitID(initialBill.ID),
		testtransaction.WithTransactionType(fcsdk.TransactionTypeReclaimFeeCredit),
	)
	txr, err = txSystem.Execute(reclaimFC)
	require.NoError(t, err)
	require.NotNil(t, txr)
	require.Equal(t, types.TxStatusSuccessful, txr.ServerMetadata.SuccessIndicator)
	require.Equal(t, []types.UnitID{reclaimFC.UnitID}, txr.TargetUnits())
	require.True(t, txr.ServerMetadata.ActualFee > 0)

	stateSummary, err = txSystem.EndBlock()
	require.NoError(t, err)
	require.NoError(t, txSystem.Commit(createUC(stateSummary, 3)))

	// verify that moneyFCB=50-50+1+1=2 (moneyFCB - closeAmount + closeFee + reclaimFee)
	moneyFeeCreditBill, err = rmaTree.GetUnit(moneyFeeCreditBillID, false)
	require.NoError(t, err)
	require.EqualValues(t, 2, moneyFeeCreditBill.Data().SummaryValueInput())
}

func TestRegisterData_RevertSplit(t *testing.T) {
	rmaTree, txSystem, _ := createStateAndTxSystem(t)
	_, initBillData := getBill(t, rmaTree, initialBill.ID)
	fcrID := testutils.NewFeeCreditRecordIDAlwaysTrue()

	vdState, err := txSystem.StateSummary()
	require.NoError(t, err)

	var remaining uint64 = 10
	amount := initialBill.Value - remaining
	splitOk, _, _ := createSplit(t, initialBill.ID, fcrID, []*money.TargetUnit{{Amount: amount, OwnerPredicate: templates.AlwaysTrueBytes()}}, initBillData.Counter)
	require.NoError(t, err)
	roundNumber := uint64(10)
	err = txSystem.BeginBlock(roundNumber)
	require.NoError(t, err)
	txr, err := txSystem.Execute(splitOk)
	require.NoError(t, err)
	require.NotNil(t, txr)
	require.Equal(t, types.TxStatusSuccessful, txr.ServerMetadata.SuccessIndicator)
	require.True(t, txr.ServerMetadata.ActualFee > 0)
	_, err = txSystem.StateSummary()
	require.ErrorIs(t, err, txsystem.ErrStateContainsUncommittedChanges)

	txSystem.Revert()
	s, err := txSystem.StateSummary()
	require.NoError(t, err)
	require.Equal(t, vdState, s)
}

func TestRegisterData_RevertTransDC(t *testing.T) {
	rmaTree, txSystem, _ := createStateAndTxSystem(t)
	_, initBillData := getBill(t, rmaTree, initialBill.ID)
	unitBearer := bytes.Clone(initBillData.OwnerPredicate)
	vdState, err := txSystem.StateSummary()
	require.NoError(t, err)
	fcrID := testutils.NewFeeCreditRecordIDAlwaysTrue()

	transDC, _, _ := createDCTransfer(t, initialBill.ID, fcrID, initialBill.Value, initBillData.Counter, test.RandomBytes(32), 0)
	require.NoError(t, err)
	roundNumber := uint64(10)
	err = txSystem.BeginBlock(roundNumber)
	require.NoError(t, err)
	txr, err := txSystem.Execute(transDC)
	require.NoError(t, err)
	require.NotNil(t, txr)
	_, err = txSystem.StateSummary()
	require.ErrorIs(t, err, txsystem.ErrStateContainsUncommittedChanges)
	_, bd := getBill(t, rmaTree, initialBill.ID)
	require.EqualValues(t, DustCollectorPredicate, bd.OwnerPredicate)
	require.EqualValues(t, 1, bd.Counter)

	txSystem.Revert()
	s, err := txSystem.StateSummary()
	require.NoError(t, err)
	require.Equal(t, vdState, s)
	_, bd = getBill(t, rmaTree, initialBill.ID)
	require.EqualValues(t, unitBearer, bd.OwnerPredicate)
	require.NotEqualValues(t, DustCollectorPredicate, bd.OwnerPredicate)
	require.EqualValues(t, 0, bd.Counter)
}

// Test Transfer->Add->Lock->Close->Reclaim sequence OK
func TestExecute_FeeCreditSequence_OK(t *testing.T) {
	rmaTree, txSystem, signer := createStateAndTxSystem(t)
	initialBillID := initialBill.ID
	txAmount := uint64(20)
	fcrID := testutils.NewFeeCreditRecordID(t, signer)

	err := txSystem.BeginBlock(1)
	require.NoError(t, err)

	// transfer 20 Tema to FCB
	transferFC := testutils.NewTransferFC(t, signer,
		testutils.NewTransferFCAttr(t, signer,
			testutils.WithCounter(0),
			testutils.WithAmount(txAmount),
			testutils.WithTargetRecordID(fcrID),
		),
		testtransaction.WithUnitID(initialBillID),
	)
	txr, err := txSystem.Execute(transferFC)
	require.NoError(t, err)
	require.NotNil(t, txr)
	require.True(t, txr.ServerMetadata.ActualFee > 0)
	remainingValue := txAmount - txr.ServerMetadata.ActualFee

	// verify unit value is reduced by 20
	ib, err := rmaTree.GetUnit(initialBill.ID, false)
	require.NoError(t, err)
	require.EqualValues(t, initialBill.Value-txAmount, ib.Data().SummaryValueInput())
	require.True(t, txr.ServerMetadata.ActualFee > 0)

	// send addFC
	transferFCTransactionRecord := &types.TransactionRecord{Version: 1,
		TransactionOrder: testtransaction.TxoToBytes(t, transferFC),
		ServerMetadata:   txr.ServerMetadata,
	}
	transferFCProof := testblock.CreateTxRecordProof(t, transferFCTransactionRecord, signer)
	addFC := testutils.NewAddFC(t, signer,
		testutils.NewAddFCAttr(t, signer,
			testutils.WithTransferFCProof(transferFCProof),
		),
		testtransaction.WithUnitID(fcrID),
	)
	authProof := &fcsdk.AddFeeCreditAuthProof{OwnerProof: testsig.NewAuthProofSignature(t, addFC, signer)}
	require.NoError(t, addFC.SetAuthProof(authProof))

	txr, err = txSystem.Execute(addFC)
	require.NoError(t, err)
	require.NotNil(t, txr)
	require.True(t, txr.ServerMetadata.ActualFee > 0)

	// verify user fee credit is 18 (transfer 20 minus fee 2 * fee)
	remainingValue -= txr.ServerMetadata.ActualFee // 18
	fcrUnit, err := rmaTree.GetUnit(fcrID, false)
	require.NoError(t, err)
	fcrUnitData, ok := fcrUnit.Data().(*fcsdk.FeeCreditRecord)
	require.True(t, ok)
	require.EqualValues(t, remainingValue, fcrUnitData.Balance)

	// lock target unit
	lockTx, _, _ := createLockTx(t, initialBillID, fcrID, 1)
	lockTx.FeeProof = testsig.NewFeeProofSignature(t, lockTx, signer)

	// execute lock transaction
	txr, err = txSystem.Execute(lockTx)
	require.NoError(t, err)
	require.NotNil(t, txr)
	require.Equal(t, types.TxStatusSuccessful, txr.ServerMetadata.SuccessIndicator)
	require.True(t, txr.ServerMetadata.ActualFee > 0)
	remainingValue -= txr.ServerMetadata.ActualFee

	// verify target got locked
	ib, err = rmaTree.GetUnit(initialBill.ID, false)
	require.NoError(t, err)
	bd, ok := ib.Data().(*money.BillData)
	require.True(t, ok)
	require.EqualValues(t, 1, bd.Locked)

	// verify counter was incremented
	require.EqualValues(t, 2, bd.Counter)

	// send closeFC
	closeFC := testutils.NewCloseFC(t, signer,
		testutils.NewCloseFCAttr(
			testutils.WithCloseFCAmount(remainingValue),
			testutils.WithCloseFCTargetUnitID(initialBillID),
			testutils.WithCloseFCTargetUnitCounter(2),
		),
		testtransaction.WithUnitID(fcrID),
	)
	closeFCAuthProof := &fcsdk.CloseFeeCreditAuthProof{OwnerProof: testsig.NewAuthProofSignature(t, closeFC, signer)}
	require.NoError(t, closeFC.SetAuthProof(closeFCAuthProof))

	txr, err = txSystem.Execute(closeFC)
	require.NoError(t, err)
	require.True(t, txr.ServerMetadata.ActualFee > 0)
	remainingValue -= txr.ServerMetadata.ActualFee

	// verify user fee credit is closed (balance 0, unit will be deleted on round completion)
	fcrUnit, err = rmaTree.GetUnit(fcrID, false)
	require.NoError(t, err)
	fcrUnitData, ok = fcrUnit.Data().(*fcsdk.FeeCreditRecord)
	require.True(t, ok)
	require.EqualValues(t, 0, fcrUnitData.Balance)

	// send reclaimFC
	closeFCTransactionRecord := &types.TransactionRecord{Version: 1,
		TransactionOrder: testtransaction.TxoToBytes(t, closeFC),
		ServerMetadata:   txr.ServerMetadata,
	}
	closeFCProof := testblock.CreateTxRecordProof(t, closeFCTransactionRecord, signer)
	reclaimFC := testutils.NewReclaimFC(t, signer,
		testutils.NewReclaimFCAttr(t, signer,
			testutils.WithReclaimFCClosureProof(closeFCProof),
		),
		testtransaction.WithUnitID(initialBillID),
		testtransaction.WithTransactionType(fcsdk.TransactionTypeReclaimFeeCredit),
	)
	txr, err = txSystem.Execute(reclaimFC)
	require.NoError(t, err)
	require.True(t, txr.ServerMetadata.ActualFee > 0)
	remainingValue -= txr.ServerMetadata.ActualFee

	totalFeeCost := txAmount - remainingValue
	// verify reclaimed fee is added back to initial bill (original value minus 5x txfee)
	ib, err = rmaTree.GetUnit(initialBill.ID, false)
	require.NoError(t, err)
	require.True(t, ok)
	require.EqualValues(t, initialBill.Value-totalFeeCost, ib.Data().SummaryValueInput())

	// and initial bill got unlocked
	bd, ok = ib.Data().(*money.BillData)
	require.True(t, ok)
	require.EqualValues(t, 0, bd.Locked)

	// and counter was incremented
	require.EqualValues(t, 3, bd.Counter)
}

// Test LockFC -> UnlockFC
func TestExecute_AddFeeCreditWithLocking_OK(t *testing.T) {
	rmaTree, txSystem, _ := createStateAndTxSystem(t)
	err := txSystem.BeginBlock(1)
	require.NoError(t, err)
	signer, _ := testsig.CreateSignerAndVerifier(t)
	fcrID := testutils.NewFeeCreditRecordIDAlwaysTrue()

	// lock fee credit record
	lockFCAttr := testutils.NewLockFCAttr(testutils.WithLockFCCounter(0))
	lockFC := testutils.NewLockFC(t, signer, lockFCAttr,
		testtransaction.WithUnitID(fcrID),
	)
	txr, err := txSystem.Execute(lockFC)
	require.NoError(t, err)
	require.NotNil(t, txr)
	require.Equal(t, types.TxStatusSuccessful, txr.ServerMetadata.SuccessIndicator)
	require.Equal(t, []types.UnitID{lockFC.UnitID}, txr.TargetUnits())
	require.True(t, txr.ServerMetadata.ActualFee > 0)
	// verify unit was locked
	u, err := rmaTree.GetUnit(fcrID, false)
	require.NoError(t, err)
	fcr, ok := u.Data().(*fcsdk.FeeCreditRecord)
	require.True(t, ok)
	require.True(t, fcr.IsLocked())

	// unlock fee credit record
	unlockFCAttr := testutils.NewUnlockFCAttr(testutils.WithUnlockFCCounter(1))
	unlockFC := testutils.NewUnlockFC(t, signer, unlockFCAttr, testtransaction.WithUnitID(fcrID))
	txr, err = txSystem.Execute(unlockFC)
	require.NoError(t, err)
	require.NotNil(t, txr)
	require.Equal(t, types.TxStatusSuccessful, txr.ServerMetadata.SuccessIndicator)
	require.Equal(t, []types.UnitID{unlockFC.UnitID}, txr.TargetUnits())
	require.True(t, txr.ServerMetadata.ActualFee > 0)
	// verify unit was unlocked
	fcrUnit, err := rmaTree.GetUnit(fcrID, false)
	require.NoError(t, err)
	fcr, ok = fcrUnit.Data().(*fcsdk.FeeCreditRecord)
	require.True(t, ok)
	require.False(t, fcr.IsLocked())
}

func getBill(t *testing.T, s *state.State, billID types.UnitID) (*state.Unit, *money.BillData) {
	t.Helper()
	ib, err := s.GetUnit(billID, false)
	require.NoError(t, err)
	require.IsType(t, &money.BillData{}, ib.Data())
	return ib, ib.Data().(*money.BillData)
}

func createBillTransfer(t *testing.T, fromID types.UnitID, fcrID types.UnitID, value uint64, bearer []byte, counter uint64) (*types.TransactionOrder, *money.TransferAttributes, *money.TransferAuthProof) {
	tx := createTx(fromID, fcrID, money.TransactionTypeTransfer)
	attr := &money.TransferAttributes{
		NewOwnerPredicate: bearer,
		// #nosec G404
		TargetValue: value,
		Counter:     counter,
	}
	require.NoError(t, tx.SetAttributes(attr))

	authProof := &money.TransferAuthProof{OwnerProof: nil}
	require.NoError(t, tx.SetAuthProof(authProof))

	return tx, attr, authProof
}

func createLockTx(t *testing.T, fromID types.UnitID, fcrID types.UnitID, counter uint64) (*types.TransactionOrder, *money.LockAttributes, *money.LockAuthProof) {
	tx := createTx(fromID, fcrID, money.TransactionTypeLock)
	attr := &money.LockAttributes{
		LockStatus: 1,
		Counter:    counter,
	}
	require.NoError(t, tx.SetAttributes(attr))

	authProof := &money.LockAuthProof{OwnerProof: nil}
	require.NoError(t, tx.SetAuthProof(authProof))

	return tx, attr, authProof
}

func createUnlockTx(t *testing.T, fromID types.UnitID, fcrID types.UnitID, counter uint64) (*types.TransactionOrder, *money.UnlockAttributes, *money.UnlockAuthProof) {
	tx := createTx(fromID, fcrID, money.TransactionTypeUnlock)
	attr := &money.UnlockAttributes{
		Counter: counter,
	}
	require.NoError(t, tx.SetAttributes(attr))

	authProof := &money.UnlockAuthProof{OwnerProof: nil}
	require.NoError(t, tx.SetAuthProof(authProof))

	return tx, attr, authProof
}

func createDCTransferAndSwapTxs(
	t *testing.T,
	ids []types.UnitID, // bills to swap
	fcrID types.UnitID,
	targetID []byte,
	targetCounter uint64,
	rmaTree *state.State,
	signer abcrypto.Signer) ([]*types.TxRecordProof, *types.TransactionOrder) {

	t.Helper()

	// create dc transfers
	dustTransferProofs := make([]*types.TxRecordProof, len(ids))

	for i, id := range ids {
		_, billData := getBill(t, rmaTree, id)
		tx, _, _ := createDCTransfer(t, id, fcrID, billData.Value, billData.Counter, targetID, targetCounter)
		txr := &types.TransactionRecord{Version: 1,
			TransactionOrder: testtransaction.TxoToBytes(t, tx),
			ServerMetadata:   &types.ServerMetadata{ActualFee: 1, SuccessIndicator: types.TxStatusSuccessful},
		}
		dustTransferProofs[i] = testblock.CreateTxRecordProof(t, txr, signer)
	}

	tx := &types.TransactionOrder{Version: 1,
		Payload: types.Payload{
			NetworkID:   networkID,
			PartitionID: moneyPartitionID,
			UnitID:      targetID,
			Type:        money.TransactionTypeSwapDC,
			ClientMetadata: &types.ClientMetadata{
				Timeout:           20,
				MaxTransactionFee: 10,
				FeeCreditRecordID: fcrID,
			},
		},
	}

	attr := &money.SwapDCAttributes{
		DustTransferProofs: dustTransferProofs,
	}
	require.NoError(t, tx.SetAttributes(attr))

	authProof := &money.SwapDCAuthProof{OwnerProof: nil}
	require.NoError(t, tx.SetAuthProof(authProof))

	return dustTransferProofs, tx
}

func createDCTransfer(t *testing.T, fromID types.UnitID, fcrID types.UnitID, val uint64, counter uint64, targetID []byte, targetCounter uint64) (*types.TransactionOrder, *money.TransferDCAttributes, *money.TransferDCAuthProof) {
	tx := createTx(fromID, fcrID, money.TransactionTypeTransDC)
	attr := &money.TransferDCAttributes{
		Value:             val,
		TargetUnitID:      targetID,
		TargetUnitCounter: targetCounter,
		Counter:           counter,
	}
	require.NoError(t, tx.SetAttributes(attr))

	authProof := &money.TransferDCAuthProof{OwnerProof: nil}
	require.NoError(t, tx.SetAuthProof(authProof))

	return tx, attr, authProof
}

func createSplit(t *testing.T, fromID types.UnitID, fcrID types.UnitID, targetUnits []*money.TargetUnit, counter uint64) (*types.TransactionOrder, *money.SplitAttributes, *money.SplitAuthProof) {
	tx := createTx(fromID, fcrID, money.TransactionTypeSplit)
	attr := &money.SplitAttributes{
		TargetUnits: targetUnits,
		Counter:     counter,
	}
	require.NoError(t, tx.SetAttributes(attr))

	authProof := &money.SplitAuthProof{OwnerProof: nil}
	require.NoError(t, tx.SetAuthProof(authProof))

	return tx, attr, authProof
}

func createTx(fromID types.UnitID, fcrID types.UnitID, transactionType uint16) *types.TransactionOrder {
	tx := &types.TransactionOrder{Version: 1,
		Payload: types.Payload{
			NetworkID:   networkID,
			PartitionID: moneyPartitionID,
			UnitID:      fromID,
			Type:        transactionType,
			Attributes:  nil,
			ClientMetadata: &types.ClientMetadata{
				Timeout:           20,
				MaxTransactionFee: 10,
				FeeCreditRecordID: fcrID,
			},
		},
		//OwnerProof: templates.EmptyArgument(), // transfers "always true" unit by default
		FeeProof: templates.EmptyArgument(),
	}
	return tx
}

func createStateAndTxSystem(t *testing.T) (*state.State, *txsystem.GenericTxSystem, abcrypto.Signer) {
	sdrs := createSDRs(newBillID(2))
	s := genesisStateWithUC(t, initialBill, sdrs)
	signer, verifier := testsig.CreateSignerAndVerifier(t)
	trustBase := testtb.NewTrustBase(t, verifier)
	fcrID := testutils.NewFeeCreditRecordIDAlwaysTrue()

	mss, err := NewTxSystem(
		*sdrs[0],
		types.ShardID{},
		observability.Default(t),
		WithPartitionDescriptionRecords(sdrs),
		WithState(s),
		WithTrustBase(trustBase),
	)
	require.NoError(t, err)
	summary, err := mss.StateSummary()
	require.NoError(t, err)
	require.NotNil(t, summary.Summary())
	require.NotNil(t, summary.Root())
	require.Len(t, summary.Root(), crypto.SHA256.Size())
	require.True(t, s.IsCommitted())
	// add fee credit record with empty predicate
	fcrData := &fcsdk.FeeCreditRecord{
		Balance:        100,
		Timeout:        100,
		OwnerPredicate: templates.AlwaysTrueBytes(),
	}
	err = s.Apply(unit.AddCredit(fcrID, fcrData))
	require.NoError(t, err)
	summary, err = mss.EndBlock()
	require.NoError(t, err)
	err = mss.Commit(createUC(summary, 2))
	require.NoError(t, err)

	return s, mss, signer
}

// Duplicates txsystem/money/testutils/genesis_state.go
func genesisState(t *testing.T, initialBill *InitialBill, sdrs []*types.PartitionDescriptionRecord) *state.State {
	s := state.NewEmptyState()
	zeroHash := make([]byte, crypto.SHA256.Size())

	// initial bill
	require.NoError(t, s.Apply(state.AddUnit(initialBill.ID, money.NewBillData(initialBill.Value, initialBill.Owner))))
	require.NoError(t, s.AddUnitLog(initialBill.ID, zeroHash))

	// dust collector money supply
	require.NoError(t, s.Apply(state.AddUnit(DustCollectorMoneySupplyID, money.NewBillData(initialDustCollectorMoneyAmount, DustCollectorPredicate))))
	require.NoError(t, s.AddUnitLog(DustCollectorMoneySupplyID, zeroHash))

	// fee credit bills
	for _, pdr := range sdrs {
		fcb := pdr.FeeCreditBill
		require.NoError(t, s.Apply(state.AddUnit(fcb.UnitID, &money.BillData{})))
		require.NoError(t, s.AddUnitLog(fcb.UnitID, zeroHash))
	}

	_, _, err := s.CalculateRoot()
	require.NoError(t, err)

	return s
}

func genesisStateWithUC(t *testing.T, initialBill *InitialBill, sdrs []*types.PartitionDescriptionRecord) *state.State {
	s := genesisState(t, initialBill, sdrs)
	summaryValue, summaryHash, err := s.CalculateRoot()
	require.NoError(t, err)
	require.NoError(t, s.Commit(&types.UnicityCertificate{Version: 1, InputRecord: &types.InputRecord{Version: 1,
		RoundNumber:  1,
		Hash:         summaryHash,
		SummaryValue: util.Uint64ToBytes(summaryValue),
	}}))
	return s
}

func createSDRs(fcbID types.UnitID) []*types.PartitionDescriptionRecord {
	return []*types.PartitionDescriptionRecord{{
<<<<<<< HEAD
		Version:           1,
		NetworkIdentifier: 5,
		SystemIdentifier:  money.DefaultSystemID,
		TypeIdLen:         8,
		UnitIdLen:         256,
		T2Timeout:         2500 * time.Millisecond,
=======
		NetworkIdentifier:   5,
		PartitionIdentifier: money.DefaultPartitionID,
		TypeIdLen:           8,
		UnitIdLen:           256,
		T2Timeout:           2500 * time.Millisecond,
>>>>>>> 4f29cf1e
		FeeCreditBill: &types.FeeCreditBill{
			UnitID:         fcbID,
			OwnerPredicate: templates.AlwaysTrueBytes(),
		},
	}}
}

func createUC(s txsystem.StateSummary, roundNumber uint64) *types.UnicityCertificate {
	return &types.UnicityCertificate{Version: 1, InputRecord: &types.InputRecord{Version: 1,
		RoundNumber:  roundNumber,
		Hash:         s.Root(),
		SummaryValue: s.Summary(),
	}}
}

type moneyModuleOption func(m *Module) error

func withStateUnit(unitID []byte, data types.UnitData) moneyModuleOption {
	return func(m *Module) error {
		return m.state.Apply(state.AddUnit(unitID, data))
	}
}

func newTestMoneyModule(t *testing.T, verifier abcrypto.Verifier, opts ...moneyModuleOption) *Module {
	module := defaultMoneyModule(t, verifier)
	for _, opt := range opts {
		require.NoError(t, opt(module))
	}
	return module
}

func defaultMoneyModule(t *testing.T, verifier abcrypto.Verifier) *Module {
	// NB! using the same pubkey for trust base and unit bearer! TODO: use different keys...
	options, err := defaultOptions()
	require.NoError(t, err)
	options.trustBase = testtb.NewTrustBase(t, verifier)
	options.state = state.NewEmptyState()
	module, err := NewMoneyModule(5, money.DefaultPartitionID, options)
	require.NoError(t, err)
	return module
}<|MERGE_RESOLUTION|>--- conflicted
+++ resolved
@@ -1134,20 +1134,12 @@
 
 func createSDRs(fcbID types.UnitID) []*types.PartitionDescriptionRecord {
 	return []*types.PartitionDescriptionRecord{{
-<<<<<<< HEAD
-		Version:           1,
-		NetworkIdentifier: 5,
-		SystemIdentifier:  money.DefaultSystemID,
-		TypeIdLen:         8,
-		UnitIdLen:         256,
-		T2Timeout:         2500 * time.Millisecond,
-=======
+Version: 1,
 		NetworkIdentifier:   5,
 		PartitionIdentifier: money.DefaultPartitionID,
 		TypeIdLen:           8,
 		UnitIdLen:           256,
 		T2Timeout:           2500 * time.Millisecond,
->>>>>>> 4f29cf1e
 		FeeCreditBill: &types.FeeCreditBill{
 			UnitID:         fcbID,
 			OwnerPredicate: templates.AlwaysTrueBytes(),
