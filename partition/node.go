--- conflicted
+++ resolved
@@ -1423,18 +1423,10 @@
 	n.sumOfEarnedFees = 0
 	// send new input record for certification
 	req := &certification.BlockCertificationRequest{
-<<<<<<< HEAD
-		Partition:       n.configuration.GetPartitionIdentifier(),
-		Shard:           n.configuration.shardID,
-		NodeIdentifier:  n.peer.ID().String(),
-		InputRecord:     ir,
-		RootRoundNumber: luc.GetRootRoundNumber(),
-=======
 		Partition:      n.configuration.GetPartitionIdentifier(),
 		Shard:          n.configuration.shardID,
 		NodeIdentifier: n.peer.ID().String(),
 		InputRecord:    ir,
->>>>>>> 7e48a5c4
 	}
 	if req.BlockSize, err = pendingProposal.Size(); err != nil {
 		return fmt.Errorf("calculating block size: %w", err)
