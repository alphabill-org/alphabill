--- conflicted
+++ resolved
@@ -20,95 +20,6 @@
 	"github.com/alphabill-org/alphabill/util"
 )
 
-<<<<<<< HEAD
-func TestRunEvmNode(t *testing.T) {
-	homeDir := setupTestHomeDir(t, evmDir)
-	keysFileLocation := filepath.Join(homeDir, defaultKeysFileName)
-	nodeGenesisFileLocation := filepath.Join(homeDir, evmGenesisFileName)
-	nodeGenesisStateFileLocation := filepath.Join(homeDir, evmGenesisStateFileName)
-	partitionGenesisFileLocation := filepath.Join(homeDir, "evm-genesis.json")
-	testtime.MustRunInTime(t, 5*time.Second, func() {
-		logF := testobserve.NewFactory(t)
-		appStoppedWg := sync.WaitGroup{}
-		ctx, ctxCancel := context.WithCancel(context.Background())
-
-		// generate node genesis
-		cmd := New(logF)
-		args := "evm-genesis --home " + homeDir +
-			" -o " + nodeGenesisFileLocation +
-			" --output-state " + nodeGenesisStateFileLocation +
-			" -g -k " + keysFileLocation
-		cmd.baseCmd.SetArgs(strings.Split(args, " "))
-		err := cmd.Execute(context.Background())
-		require.NoError(t, err)
-
-		pn, err := util.ReadJsonFile(nodeGenesisFileLocation, &genesis.PartitionNode{})
-		require.NoError(t, err)
-
-		// use same keys for signing and communication encryption.
-		rootSigner, verifier := testsig.CreateSignerAndVerifier(t)
-		rootPubKeyBytes, err := verifier.MarshalPublicKey()
-		require.NoError(t, err)
-		pr, err := rootgenesis.NewPartitionRecordFromNodes([]*genesis.PartitionNode{pn})
-		require.NoError(t, err)
-		_, partitionGenesisFiles, err := rootgenesis.NewRootGenesis("test", rootSigner, rootPubKeyBytes, pr)
-		require.NoError(t, err)
-
-		err = util.WriteJsonFile(partitionGenesisFileLocation, partitionGenesisFiles[0])
-		require.NoError(t, err)
-
-		listenAddr := fmt.Sprintf("localhost:%d", net.GetFreeRandomPort(t))
-		rootEncryptionKey, err := crypto.UnmarshalSecp256k1PublicKey(rootPubKeyBytes)
-		require.NoError(t, err)
-		rootID, err := peer.IDFromPublicKey(rootEncryptionKey)
-		require.NoError(t, err)
-		bootNodeStr := fmt.Sprintf("%s@/ip4/127.0.0.1/tcp/26662", rootID.String())
-		// start the node in background
-		appStoppedWg.Add(1)
-		go func() {
-			dbLocation := homeDir + "/tx.db"
-			cmd = New(logF)
-			args = "evm --home " + evmDir +
-				" --tx-db " + dbLocation +
-				" -g " + partitionGenesisFileLocation +
-				" -s " + nodeGenesisStateFileLocation +
-				" -k " + keysFileLocation +
-				" --bootnodes=" + bootNodeStr +
-				" --rest-server-address " + listenAddr
-			cmd.baseCmd.SetArgs(strings.Split(args, " "))
-
-			err = cmd.Execute(ctx)
-			require.ErrorIs(t, err, context.Canceled)
-			appStoppedWg.Done()
-		}()
-		t.Log("Started evm node")
-		// create rest client
-		addr, err := url.Parse("http://" + listenAddr)
-		require.NoError(t, err)
-		restClient := evmclient.New(*addr)
-		var info *wallet.InfoResponse
-		require.Eventually(t, func() bool {
-			info, err = restClient.GetInfo(ctx)
-			return err == nil
-		}, 2*time.Second, test.WaitTick)
-		// Got a session up, so the node has started
-		require.NoError(t, err)
-		require.Equal(t, hex.EncodeToString(evm.DefaultEvmTxSystemIdentifier), info.SystemID)
-		// get node round, but expect failure, since there is no root node running, node is in init state
-		require.Eventually(t, func() bool {
-			_, err = restClient.GetRoundNumber(ctx)
-			return strings.Contains(err.Error(), "initializing")
-		}, 2*time.Second, test.WaitTick)
-		t.Log("Close evm node")
-		// Close the app
-		ctxCancel()
-		// Wait for test asserts to be completed
-		appStoppedWg.Wait()
-	})
-}
-
-=======
->>>>>>> cdef76fc
 func TestRunEvmNode_StartStop(t *testing.T) {
 	homeDir := setupTestHomeDir(t, evmDir)
 	keysFileLocation := filepath.Join(homeDir, defaultKeysFileName)
