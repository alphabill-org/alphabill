package tokens

import (
	"bytes"
	"errors"
	"fmt"

	"github.com/alphabill-org/alphabill-go-base/txsystem/tokens"
	"github.com/alphabill-org/alphabill-go-base/types"
	"github.com/alphabill-org/alphabill/state"
	"github.com/alphabill-org/alphabill/txsystem"
)

<<<<<<< HEAD
func (m *FungibleTokensModule) handleJoinFungibleTokenTx() txsystem.GenericExecuteFunc[tokens.JoinFungibleTokenAttributes] {
	return func(tx *types.TransactionOrder, attr *tokens.JoinFungibleTokenAttributes, exeCtx *txsystem.TxExecutionContext) (*types.ServerMetadata, error) {
		sum, err := m.validateJoinFungibleToken(tx, attr, exeCtx)
		if err != nil {
			return nil, fmt.Errorf("invalid join fungible token tx: %w", err)
		}
		fee := m.feeCalculator()
		unitID := tx.UnitID()
=======
func (m *FungibleTokensModule) executeJoinFT(tx *types.TransactionOrder, attr *tokens.JoinFungibleTokenAttributes, exeCtx *txsystem.TxExecutionContext) (*types.ServerMetadata, error) {
	fee := m.feeCalculator()
	unitID := tx.UnitID()
	// Todo: maybe instead of count the attributes should have sum value?
	// at this point sum must be computed twice as during conditional execution validation is not done
>>>>>>> ae30379f

	sum := uint64(0)
	for _, btx := range attr.BurnTransactions {
		btxAttr := &tokens.BurnFungibleTokenAttributes{}
		if err := btx.TransactionOrder.UnmarshalAttributes(btxAttr); err != nil {
			return nil, fmt.Errorf("failed to unmarshal burn fungible token attributes")
		}
		sum += btxAttr.Value
	}
	// update state
	if err := m.state.Apply(
		state.UpdateUnitData(unitID,
			func(data types.UnitData) (types.UnitData, error) {
				d, ok := data.(*tokens.FungibleTokenData)
				if !ok {
					return nil, fmt.Errorf("unit %v does not contain fungible token data", unitID)
				}
				return &tokens.FungibleTokenData{
					TokenType: d.TokenType,
					Value:     d.Value + sum,
					T:         exeCtx.CurrentBlockNr,
					Counter:   d.Counter + 1,
					Locked:    0,
				}, nil
			},
		),
	); err != nil {
		return nil, err
	}
	return &types.ServerMetadata{ActualFee: fee, TargetUnits: []types.UnitID{unitID}, SuccessIndicator: types.TxStatusSuccessful}, nil
}

<<<<<<< HEAD
func (m *FungibleTokensModule) validateJoinFungibleToken(tx *types.TransactionOrder, attr *tokens.JoinFungibleTokenAttributes, exeCtx *txsystem.TxExecutionContext) (uint64, error) {
=======
func (m *FungibleTokensModule) validateJoinFT(tx *types.TransactionOrder, attr *tokens.JoinFungibleTokenAttributes, exeCtx *txsystem.TxExecutionContext) error {
>>>>>>> ae30379f
	bearer, d, err := getFungibleTokenData(tx.UnitID(), m.state)
	if err != nil {
		return err
	}
	transactions := attr.BurnTransactions
	proofs := attr.Proofs
	if len(transactions) != len(proofs) {
		return fmt.Errorf("invalid count of proofs: expected %v, got %v", len(transactions), len(proofs))
	}
	sum := d.Value
	for i, btx := range transactions {
		prevSum := sum
		btxAttr := &tokens.BurnFungibleTokenAttributes{}
		if err := btx.TransactionOrder.UnmarshalAttributes(btxAttr); err != nil {
			return fmt.Errorf("failed to unmarshal burn fungible token attributes")
		}

		sum += btxAttr.Value
		if prevSum > sum { // overflow
			return errors.New("invalid sum of tokens: uint64 overflow")
		}
		if i > 0 && btx.TransactionOrder.UnitID().Compare(transactions[i-1].TransactionOrder.UnitID()) != 1 {
			// burning transactions orders are listed in strictly increasing order of token identifiers
			// this ensures that no source token can be included multiple times
			return errors.New("burn tx orders are not listed in strictly increasing order of token identifiers")
		}
		if !bytes.Equal(btxAttr.TypeID, d.TokenType) {
			return fmt.Errorf("the type of the burned source token does not match the type of target token: expected %s, got %s", d.TokenType, btxAttr.TypeID)
		}
		if !bytes.Equal(btxAttr.TargetTokenID, tx.UnitID()) {
			return fmt.Errorf("burn tx target token id does not match with join transaction unit id: burnTx %X, joinTx %X", btxAttr.TargetTokenID, tx.UnitID())
		}
		if btxAttr.TargetTokenCounter != attr.Counter {
			return fmt.Errorf("burn tx target token counter does not match with join transaction counter: burnTx %d, joinTx %d", btxAttr.TargetTokenCounter, attr.Counter)
		}
		if err = types.VerifyTxProof(proofs[i], btx, m.trustBase, m.hashAlgorithm); err != nil {
			return fmt.Errorf("proof is not valid: %w", err)
		}
	}
	if d.Counter != attr.Counter {
		return fmt.Errorf("invalid counter: expected %X, got %X", d.Counter, attr.Counter)
	}

<<<<<<< HEAD
	if err = m.execPredicate(bearer, tx.OwnerProof, tx, exeCtx); err != nil {
		return 0, fmt.Errorf("evaluating bearer predicate: %w", err)
=======
	if err = m.execPredicate(bearer, tx.OwnerProof, tx); err != nil {
		return fmt.Errorf("evaluating bearer predicate: %w", err)
>>>>>>> ae30379f
	}
	err = runChainedPredicates[*tokens.FungibleTokenTypeData](
		exeCtx,
		tx,
		d.TokenType,
		attr.InvariantPredicateSignatures,
		m.execPredicate,
		func(d *tokens.FungibleTokenTypeData) (types.UnitID, []byte) {
			return d.ParentTypeId, d.InvariantPredicate
		},
		m.state.GetUnit,
	)
	if err != nil {
		return fmt.Errorf("token type InvariantPredicate: %w", err)
	}
	return nil
}<|MERGE_RESOLUTION|>--- conflicted
+++ resolved
@@ -11,22 +11,11 @@
 	"github.com/alphabill-org/alphabill/txsystem"
 )
 
-<<<<<<< HEAD
-func (m *FungibleTokensModule) handleJoinFungibleTokenTx() txsystem.GenericExecuteFunc[tokens.JoinFungibleTokenAttributes] {
-	return func(tx *types.TransactionOrder, attr *tokens.JoinFungibleTokenAttributes, exeCtx *txsystem.TxExecutionContext) (*types.ServerMetadata, error) {
-		sum, err := m.validateJoinFungibleToken(tx, attr, exeCtx)
-		if err != nil {
-			return nil, fmt.Errorf("invalid join fungible token tx: %w", err)
-		}
-		fee := m.feeCalculator()
-		unitID := tx.UnitID()
-=======
 func (m *FungibleTokensModule) executeJoinFT(tx *types.TransactionOrder, attr *tokens.JoinFungibleTokenAttributes, exeCtx *txsystem.TxExecutionContext) (*types.ServerMetadata, error) {
 	fee := m.feeCalculator()
 	unitID := tx.UnitID()
 	// Todo: maybe instead of count the attributes should have sum value?
 	// at this point sum must be computed twice as during conditional execution validation is not done
->>>>>>> ae30379f
 
 	sum := uint64(0)
 	for _, btx := range attr.BurnTransactions {
@@ -59,11 +48,7 @@
 	return &types.ServerMetadata{ActualFee: fee, TargetUnits: []types.UnitID{unitID}, SuccessIndicator: types.TxStatusSuccessful}, nil
 }
 
-<<<<<<< HEAD
-func (m *FungibleTokensModule) validateJoinFungibleToken(tx *types.TransactionOrder, attr *tokens.JoinFungibleTokenAttributes, exeCtx *txsystem.TxExecutionContext) (uint64, error) {
-=======
 func (m *FungibleTokensModule) validateJoinFT(tx *types.TransactionOrder, attr *tokens.JoinFungibleTokenAttributes, exeCtx *txsystem.TxExecutionContext) error {
->>>>>>> ae30379f
 	bearer, d, err := getFungibleTokenData(tx.UnitID(), m.state)
 	if err != nil {
 		return err
@@ -107,13 +92,8 @@
 		return fmt.Errorf("invalid counter: expected %X, got %X", d.Counter, attr.Counter)
 	}
 
-<<<<<<< HEAD
 	if err = m.execPredicate(bearer, tx.OwnerProof, tx, exeCtx); err != nil {
-		return 0, fmt.Errorf("evaluating bearer predicate: %w", err)
-=======
-	if err = m.execPredicate(bearer, tx.OwnerProof, tx); err != nil {
 		return fmt.Errorf("evaluating bearer predicate: %w", err)
->>>>>>> ae30379f
 	}
 	err = runChainedPredicates[*tokens.FungibleTokenTypeData](
 		exeCtx,
