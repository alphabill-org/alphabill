package storage

import (
	"bytes"
	gocrypto "crypto"
	"fmt"

	"github.com/alphabill-org/alphabill/network/protocol/abdrc"
	"github.com/alphabill-org/alphabill/network/protocol/genesis"
	drctypes "github.com/alphabill-org/alphabill/rootchain/consensus/abdrc/types"
	"github.com/alphabill-org/alphabill/rootchain/unicitytree"
	"github.com/alphabill-org/alphabill/types"
)

type (
	InputData struct {
		_     struct{}           `cbor:",toarray"`
		SysID types.SystemID     `json:"systemIdentifier"`
		IR    *types.InputRecord `json:"ir"`
		Sdrh  []byte             `json:"sdrh"` // System Description Record Hash
	}

	InputRecords []*InputData
	SysIDList    []types.SystemID

	ExecutedBlock struct {
<<<<<<< HEAD
		BlockData *drctypes.BlockData `json:"block"`         // proposed block
		CurrentIR InputRecords        `json:"inputData"`     // all input records in this block
		Changed   SysIDList           `json:"changed"`       // changed partition system identifiers
		HashAlgo  gocrypto.Hash       `json:"hashAlgorithm"` // hash algorithm for the block
		RootHash  []byte              `json:"rootHash"`      // resulting root hash
=======
		_         struct{}             `cbor:",toarray"`
		BlockData *drctypes.BlockData  `json:"block"`         // proposed block
		CurrentIR InputRecords         `json:"inputData"`     // all input records in this block
		Changed   SysIDList            `json:"changed"`       // changed partition system identifiers
		HashAlgo  gocrypto.Hash        `json:"hashAlgorithm"` // hash algorithm for the block
		RootHash  []byte               `json:"rootHash"`      // resulting root hash
		Qc        *drctypes.QuorumCert `json:"Qc"`            // block's quorum certificate (from next view)
		CommitQc  *drctypes.QuorumCert `json:"commitQc"`      // commit certificate
>>>>>>> b2123f68
	}

	IRChangeReqVerifier interface {
		VerifyIRChangeReq(round uint64, irChReq *drctypes.IRChangeReq) (*InputData, error)
	}
)

func (data InputRecords) Update(newInputData *InputData) error {
	for i, d := range data {
		if d.SysID == newInputData.SysID {
			data[i] = newInputData
			return nil
		}
	}
	return fmt.Errorf("input record with system id %X was not found", newInputData.SysID)
}

func (data InputRecords) Find(sysID types.SystemID) *InputData {
	for _, d := range data {
		if d.SysID == sysID {
			return d
		}
	}
	return nil
}

func QcFromGenesisState(partitionRecords []*genesis.GenesisPartitionRecord) *drctypes.QuorumCert {
	for _, p := range partitionRecords {
		return &drctypes.QuorumCert{
			VoteInfo: &drctypes.RoundInfo{
				RoundNumber:       p.Certificate.UnicitySeal.RootChainRoundNumber,
				Epoch:             0,
				Timestamp:         p.Certificate.UnicitySeal.Timestamp,
				ParentRoundNumber: 0,
				CurrentRootHash:   p.Certificate.UnicitySeal.Hash,
			},
			LedgerCommitInfo: &types.UnicitySeal{
				PreviousHash:         p.Certificate.UnicitySeal.PreviousHash,
				RootChainRoundNumber: p.Certificate.UnicitySeal.RootChainRoundNumber,
				Hash:                 p.Certificate.UnicitySeal.Hash,
				Timestamp:            p.Certificate.UnicitySeal.Timestamp,
			},
			Signatures: p.Certificate.UnicitySeal.Signatures,
		}
	}
	return nil
}

func NewGenesisBlock(hash gocrypto.Hash, pg []*genesis.GenesisPartitionRecord) *ExecutedBlock {
	data := make([]*InputData, len(pg))
	for i, partition := range pg {
		data[i] = &InputData{
			SysID: partition.SystemDescriptionRecord.SystemIdentifier,
			IR:    partition.Certificate.InputRecord,
			Sdrh:  partition.Certificate.UnicityTreeCertificate.SystemDescriptionHash,
		}
	}
	qc := QcFromGenesisState(pg)
	// If not initiated, save genesis file to store
	return &ExecutedBlock{
		BlockData: &drctypes.BlockData{
			Author:    "genesis",
			Round:     genesis.RootRound,
			Epoch:     0,
			Timestamp: genesis.Timestamp,
			Payload:   nil,
			Qc:        qc, // qc to itself
		},
		CurrentIR: data,
		Changed:   make([]types.SystemID, 0),
		HashAlgo:  hash,
		RootHash:  qc.LedgerCommitInfo.Hash,
	}
}

func NewRecoveredBlock(hash gocrypto.Hash, block *abdrc.CommittedBlock) (*ExecutedBlock, error) {
	var changes SysIDList
	if block.Block.Payload != nil {
		changes = make([]types.SystemID, 0, len(block.Block.Payload.Requests))
		// verify requests for IR change and proof of consensus
		for _, irChReq := range block.Block.Payload.Requests {
			changes = append(changes, irChReq.SystemIdentifier)
		}
	}
	// recover input records
	irState := make(InputRecords, len(block.Ir))
	for i, d := range block.Ir {
		irState[i] = &InputData{
			SysID: d.SysID,
			IR:    d.Ir,
			Sdrh:  d.Sdrh,
		}
	}
	// calculate root hash
	utData := make([]*unicitytree.Data, 0, len(irState))
	for _, data := range irState {
		utData = append(utData, &unicitytree.Data{
			SystemIdentifier:            data.SysID,
			InputRecord:                 data.IR,
			SystemDescriptionRecordHash: data.Sdrh,
		})
	}
	ut, err := unicitytree.New(hash.New(), utData)
	if err != nil {
		return nil, err
	}
	return &ExecutedBlock{
		BlockData: block.Block,
		CurrentIR: irState,
		Changed:   changes,
		HashAlgo:  hash,
		RootHash:  bytes.Clone(ut.GetRootHash()),
	}, nil
}

func NewExecutedBlock(hash gocrypto.Hash, newBlock *drctypes.BlockData, parent *ExecutedBlock, verifier IRChangeReqVerifier) (*ExecutedBlock, error) {
	changed := make(InputRecords, 0, len(newBlock.Payload.Requests))
	changes := make([]types.SystemID, 0, len(newBlock.Payload.Requests))
	// verify requests for IR change and proof of consensus
	for _, irChReq := range newBlock.Payload.Requests {
		irData, err := verifier.VerifyIRChangeReq(newBlock.GetRound(), irChReq)
		if err != nil {
			return nil, fmt.Errorf("new block verification in round %v error, %w", newBlock.Round, err)
		}
		changed = append(changed, irData)
		changes = append(changes, irChReq.SystemIdentifier)
	}
	// copy parent input records
	irState := make(InputRecords, len(parent.CurrentIR))
	copy(irState, parent.CurrentIR)
	for _, d := range changed {
		if err := irState.Update(d); err != nil {
			return nil, fmt.Errorf("block execution failed, system id %X was not found in input records", d.SysID)
		}
	}
	// calculate root hash
	utData := make([]*unicitytree.Data, 0, len(irState))
	for _, data := range irState {
		// if it is valid it must have at least one validator with a valid certification request
		// if there is more, all input records are matching
		utData = append(utData, &unicitytree.Data{
			SystemIdentifier:            data.SysID,
			InputRecord:                 data.IR,
			SystemDescriptionRecordHash: data.Sdrh,
		})
	}
	ut, err := unicitytree.New(hash.New(), utData)
	if err != nil {
		return nil, err
	}
	return &ExecutedBlock{
		BlockData: newBlock,
		CurrentIR: irState,
		Changed:   changes,
		HashAlgo:  hash,
		RootHash:  bytes.Clone(ut.GetRootHash()),
	}, nil
}

func (x *ExecutedBlock) generateUnicityTree() (*unicitytree.UnicityTree, error) {
	utData := make([]*unicitytree.Data, 0, len(x.CurrentIR))
	for _, data := range x.CurrentIR {
		// if it is valid it must have at least one validator with a valid certification request
		// if there is more, all input records are matching
		utData = append(utData, &unicitytree.Data{
			SystemIdentifier:            data.SysID,
			InputRecord:                 data.IR,
			SystemDescriptionRecordHash: data.Sdrh,
		})
	}
	return unicitytree.New(x.HashAlgo.New(), utData)
}

func (x *ExecutedBlock) GenerateCertificates(commitQc *drctypes.QuorumCert) (map[types.SystemID]*types.UnicityCertificate, error) {
	ut, err := x.generateUnicityTree()
	if err != nil {
		return nil, fmt.Errorf("failed to generate unicity tree: %w", err)
	}
	rootHash := ut.GetRootHash()
	// sanity check, data must not have changed, hence the root hash must still be the same
	if !bytes.Equal(rootHash, x.RootHash) {
		return nil, fmt.Errorf("root hash does not match previously calculated root hash")
	}
	// sanity check, if root hashes do not match then fall back to recovery
	if !bytes.Equal(rootHash, commitQc.LedgerCommitInfo.Hash) {
		return nil, fmt.Errorf("commit of block round %v failed, root hash mismatch", commitQc.VoteInfo.ParentRoundNumber)
	}
	// Commit pending state if it has the same root hash as committed state
	// create UnicitySeal for pending certificates
	uSeal := &types.UnicitySeal{
		RootChainRoundNumber: commitQc.LedgerCommitInfo.RootChainRoundNumber,
		Hash:                 commitQc.LedgerCommitInfo.Hash,
		Timestamp:            commitQc.LedgerCommitInfo.Timestamp,
		PreviousHash:         commitQc.LedgerCommitInfo.PreviousHash,
		Signatures:           commitQc.Signatures,
	}
	ucs := map[types.SystemID]*types.UnicityCertificate{}
	// copy parent certificates and extract changed certificates from this round
	for _, sysID := range x.Changed {
		utCert, err := ut.GetCertificate(sysID)
		if err != nil {
			// this should never happen. if it does then exit with panic because we cannot generate
			// unicity tree certificates.
			return nil, fmt.Errorf("failed to read certificate of %X: %w", sysID, err)
		}
		ir := x.CurrentIR.Find(sysID)
		if ir == nil {
			return nil, fmt.Errorf("input record for %X not found", sysID)
		}
		certificate := &types.UnicityCertificate{
			InputRecord: ir.IR,
			UnicityTreeCertificate: &types.UnicityTreeCertificate{
				SystemIdentifier:      utCert.SystemIdentifier,
				SiblingHashes:         utCert.SiblingHashes,
				SystemDescriptionHash: utCert.SystemDescriptionHash,
			},
			UnicitySeal: uSeal,
		}
		ucs[sysID] = certificate
	}
	return ucs, nil
}

func (x *ExecutedBlock) GetRound() uint64 {
	if x != nil {
		return x.BlockData.GetRound()
	}
	return 0
}

func (x *ExecutedBlock) GetParentRound() uint64 {
	if x != nil {
		return x.BlockData.GetParentRound()
	}
	return 0
}<|MERGE_RESOLUTION|>--- conflicted
+++ resolved
@@ -24,22 +24,12 @@
 	SysIDList    []types.SystemID
 
 	ExecutedBlock struct {
-<<<<<<< HEAD
+		_         struct{}            `cbor:",toarray"`
 		BlockData *drctypes.BlockData `json:"block"`         // proposed block
 		CurrentIR InputRecords        `json:"inputData"`     // all input records in this block
 		Changed   SysIDList           `json:"changed"`       // changed partition system identifiers
 		HashAlgo  gocrypto.Hash       `json:"hashAlgorithm"` // hash algorithm for the block
 		RootHash  []byte              `json:"rootHash"`      // resulting root hash
-=======
-		_         struct{}             `cbor:",toarray"`
-		BlockData *drctypes.BlockData  `json:"block"`         // proposed block
-		CurrentIR InputRecords         `json:"inputData"`     // all input records in this block
-		Changed   SysIDList            `json:"changed"`       // changed partition system identifiers
-		HashAlgo  gocrypto.Hash        `json:"hashAlgorithm"` // hash algorithm for the block
-		RootHash  []byte               `json:"rootHash"`      // resulting root hash
-		Qc        *drctypes.QuorumCert `json:"Qc"`            // block's quorum certificate (from next view)
-		CommitQc  *drctypes.QuorumCert `json:"commitQc"`      // commit certificate
->>>>>>> b2123f68
 	}
 
 	IRChangeReqVerifier interface {
