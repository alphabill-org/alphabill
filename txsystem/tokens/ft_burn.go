package tokens

import (
	"bytes"
	"errors"
	"fmt"

	"github.com/alphabill-org/alphabill-go-base/predicates/templates"
	"github.com/alphabill-org/alphabill-go-base/txsystem/tokens"
	"github.com/alphabill-org/alphabill-go-base/types"

	"github.com/alphabill-org/alphabill/state"
	"github.com/alphabill-org/alphabill/txsystem"
)

<<<<<<< HEAD
func (m *FungibleTokensModule) handleBurnFungibleTokenTx() txsystem.GenericExecuteFunc[tokens.BurnFungibleTokenAttributes] {
	return func(tx *types.TransactionOrder, attr *tokens.BurnFungibleTokenAttributes, exeCtx *txsystem.TxExecutionContext) (*types.ServerMetadata, error) {
		if err := m.validateBurnFungibleToken(tx, attr, exeCtx); err != nil {
			return nil, fmt.Errorf("invalid burn fungible token transaction: %w", err)
		}
		fee := m.feeCalculator()
		unitID := tx.UnitID()
=======
func (m *FungibleTokensModule) executeBurnFT(tx *types.TransactionOrder, attr *tokens.BurnFungibleTokenAttributes, exeCtx *txsystem.TxExecutionContext) (*types.ServerMetadata, error) {
	fee := m.feeCalculator()
	unitID := tx.UnitID()
>>>>>>> ae30379f

	// 1. SetOwner(ι, DC)
	setOwnerFn := state.SetOwner(unitID, templates.AlwaysFalseBytes())

	// 2. UpdateData(ι, f), where f(D) = (0, S.n, H(P))
	updateUnitFn := state.UpdateUnitData(unitID,
		func(data types.UnitData) (types.UnitData, error) {
			ftData, ok := data.(*tokens.FungibleTokenData)
			if !ok {
				return nil, fmt.Errorf("unit %v does not contain fungible token data", unitID)
			}
			ftData.Value = 0
			ftData.T = exeCtx.CurrentBlockNr
			ftData.Counter += 1
			return ftData, nil
		},
	)

	if err := m.state.Apply(setOwnerFn, updateUnitFn); err != nil {
		return nil, fmt.Errorf("burnFToken: failed to update state: %w", err)
	}
	return &types.ServerMetadata{ActualFee: fee, TargetUnits: []types.UnitID{unitID}, SuccessIndicator: types.TxStatusSuccessful}, nil
}

<<<<<<< HEAD
func (m *FungibleTokensModule) validateBurnFungibleToken(tx *types.TransactionOrder, attr *tokens.BurnFungibleTokenAttributes, exeCtx *txsystem.TxExecutionContext) error {
=======
func (m *FungibleTokensModule) validateBurnFT(tx *types.TransactionOrder, attr *tokens.BurnFungibleTokenAttributes, exeCtx *txsystem.TxExecutionContext) error {
>>>>>>> ae30379f
	bearer, d, err := getFungibleTokenData(tx.UnitID(), m.state)
	if err != nil {
		return err
	}
	if d.Locked != 0 {
		return errors.New("token is locked")
	}
	if !bytes.Equal(d.TokenType, attr.TypeID) {
		return fmt.Errorf("type of token to burn does not matches the actual type of the token: expected %s, got %s", d.TokenType, attr.TypeID)
	}
	if attr.Value != d.Value {
		return fmt.Errorf("invalid token value: expected %v, got %v", d.Value, attr.Value)
	}
	if d.Counter != attr.Counter {
		return fmt.Errorf("invalid counter: expected %d, got %d", d.Counter, attr.Counter)
	}

<<<<<<< HEAD
	if err = m.execPredicate(bearer, tx.OwnerProof, tx, exeCtx); err != nil {
=======
	err = m.execPredicate(bearer, tx.OwnerProof, tx)
	if err != nil {
>>>>>>> ae30379f
		return fmt.Errorf("bearer predicate: %w", err)
	}
	err = runChainedPredicates[*tokens.FungibleTokenTypeData](
		exeCtx,
		tx,
		d.TokenType,
		attr.InvariantPredicateSignatures,
		m.execPredicate,
		func(d *tokens.FungibleTokenTypeData) (types.UnitID, []byte) {
			return d.ParentTypeId, d.InvariantPredicate
		},
		m.state.GetUnit,
	)
	if err != nil {
		return fmt.Errorf("token type InvariantPredicate: %w", err)
	}
	return nil
}<|MERGE_RESOLUTION|>--- conflicted
+++ resolved
@@ -13,19 +13,9 @@
 	"github.com/alphabill-org/alphabill/txsystem"
 )
 
-<<<<<<< HEAD
-func (m *FungibleTokensModule) handleBurnFungibleTokenTx() txsystem.GenericExecuteFunc[tokens.BurnFungibleTokenAttributes] {
-	return func(tx *types.TransactionOrder, attr *tokens.BurnFungibleTokenAttributes, exeCtx *txsystem.TxExecutionContext) (*types.ServerMetadata, error) {
-		if err := m.validateBurnFungibleToken(tx, attr, exeCtx); err != nil {
-			return nil, fmt.Errorf("invalid burn fungible token transaction: %w", err)
-		}
-		fee := m.feeCalculator()
-		unitID := tx.UnitID()
-=======
-func (m *FungibleTokensModule) executeBurnFT(tx *types.TransactionOrder, attr *tokens.BurnFungibleTokenAttributes, exeCtx *txsystem.TxExecutionContext) (*types.ServerMetadata, error) {
+func (m *FungibleTokensModule) executeBurnFT(tx *types.TransactionOrder, _ *tokens.BurnFungibleTokenAttributes, exeCtx *txsystem.TxExecutionContext) (*types.ServerMetadata, error) {
 	fee := m.feeCalculator()
 	unitID := tx.UnitID()
->>>>>>> ae30379f
 
 	// 1. SetOwner(ι, DC)
 	setOwnerFn := state.SetOwner(unitID, templates.AlwaysFalseBytes())
@@ -43,18 +33,13 @@
 			return ftData, nil
 		},
 	)
-
 	if err := m.state.Apply(setOwnerFn, updateUnitFn); err != nil {
 		return nil, fmt.Errorf("burnFToken: failed to update state: %w", err)
 	}
 	return &types.ServerMetadata{ActualFee: fee, TargetUnits: []types.UnitID{unitID}, SuccessIndicator: types.TxStatusSuccessful}, nil
 }
 
-<<<<<<< HEAD
-func (m *FungibleTokensModule) validateBurnFungibleToken(tx *types.TransactionOrder, attr *tokens.BurnFungibleTokenAttributes, exeCtx *txsystem.TxExecutionContext) error {
-=======
 func (m *FungibleTokensModule) validateBurnFT(tx *types.TransactionOrder, attr *tokens.BurnFungibleTokenAttributes, exeCtx *txsystem.TxExecutionContext) error {
->>>>>>> ae30379f
 	bearer, d, err := getFungibleTokenData(tx.UnitID(), m.state)
 	if err != nil {
 		return err
@@ -72,12 +57,8 @@
 		return fmt.Errorf("invalid counter: expected %d, got %d", d.Counter, attr.Counter)
 	}
 
-<<<<<<< HEAD
-	if err = m.execPredicate(bearer, tx.OwnerProof, tx, exeCtx); err != nil {
-=======
-	err = m.execPredicate(bearer, tx.OwnerProof, tx)
+	err = m.execPredicate(bearer, tx.OwnerProof, tx, exeCtx)
 	if err != nil {
->>>>>>> ae30379f
 		return fmt.Errorf("bearer predicate: %w", err)
 	}
 	err = runChainedPredicates[*tokens.FungibleTokenTypeData](
