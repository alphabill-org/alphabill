--- conflicted
+++ resolved
@@ -3,7 +3,6 @@
 import (
 	"context"
 	"fmt"
-	"sync"
 	"time"
 
 	"gitdc.ee.guardtime.com/alphabill/alphabill/internal/domain"
@@ -35,18 +34,9 @@
 
 // TxForwarder sends transactions, as they arrive, to the expected next leader.
 type TxForwarder struct {
-<<<<<<< HEAD
-	leaderSelector LeaderSelector // leader selector
-	txBuffer *txbuffer.TxBuffer
-	self     *network.Peer
-	ctx            context.Context
-	ctxCancel      context.CancelFunc
-=======
 	leaderSelector LeaderSelector
-	txPool         *txpool.TxPool
+	txBuffer       *txbuffer.TxBuffer
 	self           *network.Peer
->>>>>>> 36c0ec80
-	refCount       sync.WaitGroup // track resources that need to be shut down
 }
 
 // New constructs a new *TxForwarder and activates it by attaching its stream handler to the given network.Peer.
