--- conflicted
+++ resolved
@@ -5,11 +5,7 @@
 
 source helper.sh
 
-<<<<<<< HEAD
-usage() { echo "Usage: $0 [-h usage] [-r start root] [-p start partition: money, vd, tokens, evm] [-b start backend: money, tokens]"; exit 0; }
-=======
 usage() { echo "Usage: $0 [-h usage] [-r start root] [-p start partition: money, tokens, evm] [-b start backend: money, tokens, evm]"; exit 0; }
->>>>>>> ee6eb4ec
 
 # stop requires an argument either -a for stop all or -p to stop a specific partition
 [ $# -eq 0 ] && usage
