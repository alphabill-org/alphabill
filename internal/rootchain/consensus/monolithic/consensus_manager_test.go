package monolithic

import (
	"context"
	gocrypto "crypto"
	"fmt"
	"path/filepath"
	"testing"
	"time"

	"github.com/alphabill-org/alphabill/internal/crypto"
	"github.com/alphabill-org/alphabill/internal/keyvaluedb"
	"github.com/alphabill-org/alphabill/internal/keyvaluedb/boltdb"
	"github.com/alphabill-org/alphabill/internal/keyvaluedb/memorydb"
	"github.com/alphabill-org/alphabill/internal/network/protocol"
	"github.com/alphabill-org/alphabill/internal/network/protocol/certification"
	"github.com/alphabill-org/alphabill/internal/network/protocol/genesis"
	"github.com/alphabill-org/alphabill/internal/rootchain/consensus"
	rootgenesis "github.com/alphabill-org/alphabill/internal/rootchain/genesis"
	"github.com/alphabill-org/alphabill/internal/rootchain/partitions"
	"github.com/alphabill-org/alphabill/internal/rootchain/testutils"
	test "github.com/alphabill-org/alphabill/internal/testutils"
	"github.com/alphabill-org/alphabill/internal/types"
	"github.com/stretchr/testify/require"
)

var sysID0 = types.SystemID([]byte{0, 0, 0, 0})
var sysID1 = types.SystemID([]byte{0, 0, 0, 1})
var sysID2 = types.SystemID([]byte{0, 0, 0, 2})
var partitionID = types.SystemID([]byte{0, 0xFF, 0, 1})
var partitionInputRecord = &types.InputRecord{
	PreviousHash: make([]byte, 32),
	Hash:         []byte{0, 0, 0, 1},
	BlockHash:    []byte{0, 0, 1, 2},
	SummaryValue: []byte{0, 0, 1, 3},
	RoundNumber:  1,
}

func readResult(ch <-chan *types.UnicityCertificate, timeout time.Duration) (*types.UnicityCertificate, error) {
	select {
	case result, ok := <-ch:
		if !ok {
			return nil, fmt.Errorf("failed to read from channel")
		}
		return result, nil
	case <-time.After(timeout):
		return nil, fmt.Errorf("timeout")
	}
}

func initConsensusManager(t *testing.T, db keyvaluedb.KeyValueDB) (*ConsensusManager, *testutils.TestNode, []*testutils.TestNode, *genesis.RootGenesis) {
	partitionNodes, partitionRecord := testutils.CreatePartitionNodesAndPartitionRecord(t, partitionInputRecord, partitionID, 3)
	rootNode := testutils.NewTestNode(t)
	verifier := rootNode.Verifier
	rootPubKeyBytes, err := verifier.MarshalPublicKey()
	require.NoError(t, err)
	id := rootNode.Peer.ID()
	rootGenesis, _, err := rootgenesis.NewRootGenesis(id.String(), rootNode.Signer, rootPubKeyBytes, []*genesis.PartitionRecord{partitionRecord})
	require.NoError(t, err)
	partitions, err := partitions.NewPartitionStoreFromGenesis(rootGenesis.Partitions)
	require.NoError(t, err)
	cm, err := NewMonolithicConsensusManager(rootNode.Peer.ID().String(), rootGenesis, partitions, rootNode.Signer, consensus.WithStorage(db))
	require.NoError(t, err)
	return cm, rootNode, partitionNodes, rootGenesis
}

func TestConsensusManager_checkT2Timeout(t *testing.T) {
	partitions, err := partitions.NewPartitionStoreFromGenesis([]*genesis.GenesisPartitionRecord{
		{SystemDescriptionRecord: &genesis.SystemDescriptionRecord{SystemIdentifier: sysID0, T2Timeout: 2500}},
		{SystemDescriptionRecord: &genesis.SystemDescriptionRecord{SystemIdentifier: sysID1, T2Timeout: 2500}},
		{SystemDescriptionRecord: &genesis.SystemDescriptionRecord{SystemIdentifier: sysID2, T2Timeout: 2500}},
	})
	require.NoError(t, err)
	store := NewStateStore(memorydb.New())
	// store mock state
<<<<<<< HEAD
	certs := map[p.SystemIdentifier]*certificates.UnicityCertificate{
		p.SystemIdentifier(sysID0): {
			InputRecord:            &certificates.InputRecord{Hash: []byte{1, 1}, PreviousHash: []byte{1, 1}, BlockHash: []byte{2, 3}, SummaryValue: []byte{3, 4}},
			UnicityTreeCertificate: &certificates.UnicityTreeCertificate{},
			UnicitySeal:            &certificates.UnicitySeal{RootRoundInfo: &certificates.RootRoundInfo{RoundNumber: 3}}}, // no timeout (5 - 3) * 900 = 1800 ms
		p.SystemIdentifier(sysID1): {
			InputRecord:            &certificates.InputRecord{Hash: []byte{1, 2}, PreviousHash: []byte{1, 1}, BlockHash: []byte{2, 3}, SummaryValue: []byte{3, 4}},
			UnicityTreeCertificate: &certificates.UnicityTreeCertificate{},
			UnicitySeal:            &certificates.UnicitySeal{RootRoundInfo: &certificates.RootRoundInfo{RoundNumber: 2}}}, // timeout (5 - 2) * 900 = 2700 ms
		p.SystemIdentifier(sysID2): {
			InputRecord:            &certificates.InputRecord{Hash: []byte{1, 3}, PreviousHash: []byte{1, 1}, BlockHash: []byte{2, 3}, SummaryValue: []byte{3, 4}},
			UnicityTreeCertificate: &certificates.UnicityTreeCertificate{},
			UnicitySeal:            &certificates.UnicitySeal{RootRoundInfo: &certificates.RootRoundInfo{RoundNumber: 4}}}, // no timeout
=======
	certs := map[protocol.SystemIdentifier]*types.UnicityCertificate{
		protocol.SystemIdentifier(sysID0): {
			InputRecord:            &types.InputRecord{Hash: []byte{1, 1}, PreviousHash: []byte{1, 1}, BlockHash: []byte{2, 3}, SummaryValue: []byte{3, 4}},
			UnicityTreeCertificate: &types.UnicityTreeCertificate{},
			UnicitySeal:            &types.UnicitySeal{RootChainRoundNumber: 3}}, // no timeout (5 - 3) * 900 = 1800 ms
		protocol.SystemIdentifier(sysID1): {
			InputRecord:            &types.InputRecord{Hash: []byte{1, 2}, PreviousHash: []byte{1, 1}, BlockHash: []byte{2, 3}, SummaryValue: []byte{3, 4}},
			UnicityTreeCertificate: &types.UnicityTreeCertificate{},
			UnicitySeal:            &types.UnicitySeal{RootChainRoundNumber: 2}}, // timeout (5 - 2) * 900 = 2700 ms
		protocol.SystemIdentifier(sysID2): {
			InputRecord:            &types.InputRecord{Hash: []byte{1, 3}, PreviousHash: []byte{1, 1}, BlockHash: []byte{2, 3}, SummaryValue: []byte{3, 4}},
			UnicityTreeCertificate: &types.UnicityTreeCertificate{},
			UnicitySeal:            &types.UnicitySeal{RootChainRoundNumber: 4}}, // no timeout
>>>>>>> 8d7fc45b
	}
	// shortcut, to avoid generating root genesis file
	require.NoError(t, store.save(4, certs))

	manager := &ConsensusManager{
		selfID: "test",
		params: &consensus.Parameters{
			BlockRate: 900 * time.Millisecond, // also known as T3
		},
		partitions: partitions,
		stateStore: store,
		ir: map[protocol.SystemIdentifier]*types.InputRecord{
			protocol.SystemIdentifier(sysID0): {Hash: []byte{0, 1}, PreviousHash: []byte{0, 0}, BlockHash: []byte{1, 2}, SummaryValue: []byte{2, 3}},
			protocol.SystemIdentifier(sysID1): {Hash: []byte{0, 1}, PreviousHash: []byte{0, 0}, BlockHash: []byte{1, 2}, SummaryValue: []byte{2, 3}},
			protocol.SystemIdentifier(sysID2): {Hash: []byte{0, 1}, PreviousHash: []byte{0, 0}, BlockHash: []byte{1, 2}, SummaryValue: []byte{2, 3}},
		},
		changes: map[protocol.SystemIdentifier]*types.InputRecord{},
	}
	require.NoError(t, manager.checkT2Timeout(5))
	// if round is 900ms then timeout of 2500 is reached in 3 * 900ms rounds, which is 2700ms
	require.Equal(t, 1, len(manager.changes))
	require.Contains(t, manager.changes, protocol.SystemIdentifier(sysID1))
}

func TestConsensusManager_NormalOperation(t *testing.T) {
	db := memorydb.New()
	cm, rootNode, partitionNodes, rg := initConsensusManager(t, db)
	ctx, ctxCancel := context.WithCancel(context.Background())
	defer ctxCancel()
	go func() { require.ErrorIs(t, cm.Run(ctx), context.Canceled) }()

	// make sure that 3 partition nodes where generated, needed for the next steps
	require.Len(t, partitionNodes, 3)
	// mock requests from partition node
	requests := make([]*certification.BlockCertificationRequest, 2)

	ir := rg.Partitions[0].Nodes[0].BlockCertificationRequest.InputRecord
	newIR := &types.InputRecord{
		PreviousHash: ir.Hash,
		Hash:         test.RandomBytes(32),
		BlockHash:    test.RandomBytes(32),
		SummaryValue: ir.SummaryValue,
		RoundNumber:  1,
	}
	requests[0] = testutils.CreateBlockCertificationRequest(t, newIR, partitionID, partitionNodes[0])
	requests[1] = testutils.CreateBlockCertificationRequest(t, newIR, partitionID, partitionNodes[1])
	req := consensus.IRChangeRequest{
		SystemIdentifier: protocol.SystemIdentifier(partitionID),
		Reason:           consensus.Quorum,
		Requests:         requests}
	// submit IR change request from partition with quorum
	cm.RequestCertification() <- req
	// require, that certificates are received for partition ID
	result, err := readResult(cm.CertificationResult(), 1000*time.Millisecond)
	require.NoError(t, err)
	require.Equal(t, partitionInputRecord.Hash, result.InputRecord.PreviousHash)
	require.Equal(t, uint64(2), result.UnicitySeal.RootRoundInfo.RoundNumber)
	require.NotNil(t, result.UnicitySeal.CommitInfo.RootHash)
	trustBase := map[string]crypto.Verifier{rootNode.Peer.ID().String(): rootNode.Verifier}
	sdrh := rg.Partitions[0].GetSystemDescriptionRecord().Hash(gocrypto.SHA256)
	require.NoError(t, result.IsValid(trustBase, gocrypto.SHA256, partitionID, sdrh))
	cert, err := cm.GetLatestUnicityCertificate(protocol.SystemIdentifier(partitionID))
	require.NoError(t, err)
	require.Equal(t, cert, result)

	// ask for non-existing cert
	cert, err = cm.GetLatestUnicityCertificate(protocol.SystemIdentifier([]byte{0, 0, 0, 10}))
	require.ErrorContains(t, err, "find certificate for system id 0000000A failed, id 0000000A not in DB")
	require.Nil(t, cert)
}

func TestConsensusManager_PersistFails(t *testing.T) {
	db := memorydb.New()
	cm, rootNode, partitionNodes, rg := initConsensusManager(t, db)
	// make sure that 3 partition nodes where generated, needed for the next steps
	require.Len(t, partitionNodes, 3)
	// mock requests from partition node
	requests := make([]*certification.BlockCertificationRequest, 2)
	ir := rg.Partitions[0].Nodes[0].BlockCertificationRequest.InputRecord
	newIR := &types.InputRecord{
		PreviousHash: ir.Hash,
		Hash:         test.RandomBytes(32),
		BlockHash:    test.RandomBytes(32),
		SummaryValue: ir.SummaryValue,
		RoundNumber:  1,
	}
	requests[0] = testutils.CreateBlockCertificationRequest(t, newIR, partitionID, partitionNodes[0])
	requests[1] = testutils.CreateBlockCertificationRequest(t, newIR, partitionID, partitionNodes[1])
	req := &consensus.IRChangeRequest{
		SystemIdentifier: protocol.SystemIdentifier(partitionID),
		Reason:           consensus.Quorum,
		Requests:         requests}
	// set db to simulate error
	db.MockWriteError(fmt.Errorf("db write failed"))
	// submit IR change request from partition with quorum
	require.NoError(t, cm.onIRChangeReq(req))
	require.Equal(t, uint64(1), cm.round)
	cert, err := cm.GetLatestUnicityCertificate(protocol.SystemIdentifier(partitionID))
	require.NoError(t, err)
	// simulate T3 timeout
	cm.onT3Timeout()
	// due to DB persist error round is not incremented and will be repeated
	require.Equal(t, uint64(1), cm.round)
	certNow, err := cm.GetLatestUnicityCertificate(protocol.SystemIdentifier(partitionID))
	require.NoError(t, err)

	require.Equal(t, cert, certNow)
	// simulate T3 timeout
	cm.onT3Timeout()
	// same deal no progress
	require.Equal(t, uint64(1), cm.round)
	// set db to simulate error
	db.MockWriteError(nil)
	// start run and make sure rootchain recovers as it is now able to persist
	// new state and hence a certificate should be now received
	ctx, ctxCancel := context.WithCancel(context.Background())
	defer ctxCancel()
	go func() { require.ErrorIs(t, cm.Run(ctx), context.Canceled) }()
	// require, that certificates are received for partition ID
	result, err := readResult(cm.CertificationResult(), 2*cm.params.BlockRate)
	require.NoError(t, err)
	require.Equal(t, partitionInputRecord.Hash, result.InputRecord.PreviousHash)
	require.Equal(t, uint64(2), result.UnicitySeal.RootRoundInfo.RoundNumber)
	trustBase := map[string]crypto.Verifier{rootNode.Peer.ID().String(): rootNode.Verifier}
	sdrh := rg.Partitions[0].GetSystemDescriptionRecord().Hash(gocrypto.SHA256)
	require.NoError(t, result.IsValid(trustBase, gocrypto.SHA256, partitionID, sdrh))
}

// this will run long, cut timeouts or find a way to manipulate timeouts
func TestConsensusManager_PartitionTimeout(t *testing.T) {
	dir := t.TempDir()
	boltDb, err := boltdb.New(filepath.Join(dir, "bolt.db"))
	cm, rootNode, partitionNodes, rg := initConsensusManager(t, boltDb)
	ctx, ctxCancel := context.WithCancel(context.Background())
	defer ctxCancel()
	go func() { require.ErrorIs(t, cm.Run(ctx), context.Canceled) }()

	// make sure that 3 partition nodes where generated, needed for the next steps
	require.Len(t, partitionNodes, 3)
	// require, that repeat UC certificates are received for partition ID in 3 root rounds (partition timeout 2500 < 4 * block rate (900))
	result, err := readResult(cm.CertificationResult(), 4*cm.params.BlockRate)
	require.NoError(t, err)
	require.Equal(t, uint64(2), result.InputRecord.RoundNumber)
	require.Equal(t, []byte{0, 0, 0, 0}, result.InputRecord.BlockHash)
	require.Equal(t, result.InputRecord.Hash, result.InputRecord.PreviousHash)
	require.Equal(t, partitionInputRecord.Hash, result.InputRecord.Hash)
	require.NotNil(t, result.UnicitySeal.CommitInfo.RootHash)
	trustBase := map[string]crypto.Verifier{rootNode.Peer.ID().String(): rootNode.Verifier}
	sdrh := rg.Partitions[0].GetSystemDescriptionRecord().Hash(gocrypto.SHA256)
	require.NoError(t, result.IsValid(trustBase, gocrypto.SHA256, partitionID, sdrh))
}<|MERGE_RESOLUTION|>--- conflicted
+++ resolved
@@ -73,21 +73,6 @@
 	require.NoError(t, err)
 	store := NewStateStore(memorydb.New())
 	// store mock state
-<<<<<<< HEAD
-	certs := map[p.SystemIdentifier]*certificates.UnicityCertificate{
-		p.SystemIdentifier(sysID0): {
-			InputRecord:            &certificates.InputRecord{Hash: []byte{1, 1}, PreviousHash: []byte{1, 1}, BlockHash: []byte{2, 3}, SummaryValue: []byte{3, 4}},
-			UnicityTreeCertificate: &certificates.UnicityTreeCertificate{},
-			UnicitySeal:            &certificates.UnicitySeal{RootRoundInfo: &certificates.RootRoundInfo{RoundNumber: 3}}}, // no timeout (5 - 3) * 900 = 1800 ms
-		p.SystemIdentifier(sysID1): {
-			InputRecord:            &certificates.InputRecord{Hash: []byte{1, 2}, PreviousHash: []byte{1, 1}, BlockHash: []byte{2, 3}, SummaryValue: []byte{3, 4}},
-			UnicityTreeCertificate: &certificates.UnicityTreeCertificate{},
-			UnicitySeal:            &certificates.UnicitySeal{RootRoundInfo: &certificates.RootRoundInfo{RoundNumber: 2}}}, // timeout (5 - 2) * 900 = 2700 ms
-		p.SystemIdentifier(sysID2): {
-			InputRecord:            &certificates.InputRecord{Hash: []byte{1, 3}, PreviousHash: []byte{1, 1}, BlockHash: []byte{2, 3}, SummaryValue: []byte{3, 4}},
-			UnicityTreeCertificate: &certificates.UnicityTreeCertificate{},
-			UnicitySeal:            &certificates.UnicitySeal{RootRoundInfo: &certificates.RootRoundInfo{RoundNumber: 4}}}, // no timeout
-=======
 	certs := map[protocol.SystemIdentifier]*types.UnicityCertificate{
 		protocol.SystemIdentifier(sysID0): {
 			InputRecord:            &types.InputRecord{Hash: []byte{1, 1}, PreviousHash: []byte{1, 1}, BlockHash: []byte{2, 3}, SummaryValue: []byte{3, 4}},
@@ -101,7 +86,6 @@
 			InputRecord:            &types.InputRecord{Hash: []byte{1, 3}, PreviousHash: []byte{1, 1}, BlockHash: []byte{2, 3}, SummaryValue: []byte{3, 4}},
 			UnicityTreeCertificate: &types.UnicityTreeCertificate{},
 			UnicitySeal:            &types.UnicitySeal{RootChainRoundNumber: 4}}, // no timeout
->>>>>>> 8d7fc45b
 	}
 	// shortcut, to avoid generating root genesis file
 	require.NoError(t, store.save(4, certs))
@@ -149,7 +133,7 @@
 	requests[0] = testutils.CreateBlockCertificationRequest(t, newIR, partitionID, partitionNodes[0])
 	requests[1] = testutils.CreateBlockCertificationRequest(t, newIR, partitionID, partitionNodes[1])
 	req := consensus.IRChangeRequest{
-		SystemIdentifier: protocol.SystemIdentifier(partitionID),
+		SystemIdentifier: partitionID,
 		Reason:           consensus.Quorum,
 		Requests:         requests}
 	// submit IR change request from partition with quorum
@@ -158,17 +142,17 @@
 	result, err := readResult(cm.CertificationResult(), 1000*time.Millisecond)
 	require.NoError(t, err)
 	require.Equal(t, partitionInputRecord.Hash, result.InputRecord.PreviousHash)
-	require.Equal(t, uint64(2), result.UnicitySeal.RootRoundInfo.RoundNumber)
-	require.NotNil(t, result.UnicitySeal.CommitInfo.RootHash)
+	require.Equal(t, uint64(2), result.UnicitySeal.RootChainRoundNumber)
+	require.NotNil(t, result.UnicitySeal.Hash)
 	trustBase := map[string]crypto.Verifier{rootNode.Peer.ID().String(): rootNode.Verifier}
 	sdrh := rg.Partitions[0].GetSystemDescriptionRecord().Hash(gocrypto.SHA256)
 	require.NoError(t, result.IsValid(trustBase, gocrypto.SHA256, partitionID, sdrh))
-	cert, err := cm.GetLatestUnicityCertificate(protocol.SystemIdentifier(partitionID))
+	cert, err := cm.GetLatestUnicityCertificate(partitionID)
 	require.NoError(t, err)
 	require.Equal(t, cert, result)
 
 	// ask for non-existing cert
-	cert, err = cm.GetLatestUnicityCertificate(protocol.SystemIdentifier([]byte{0, 0, 0, 10}))
+	cert, err = cm.GetLatestUnicityCertificate([]byte{0, 0, 0, 10})
 	require.ErrorContains(t, err, "find certificate for system id 0000000A failed, id 0000000A not in DB")
 	require.Nil(t, cert)
 }
@@ -191,7 +175,7 @@
 	requests[0] = testutils.CreateBlockCertificationRequest(t, newIR, partitionID, partitionNodes[0])
 	requests[1] = testutils.CreateBlockCertificationRequest(t, newIR, partitionID, partitionNodes[1])
 	req := &consensus.IRChangeRequest{
-		SystemIdentifier: protocol.SystemIdentifier(partitionID),
+		SystemIdentifier: partitionID,
 		Reason:           consensus.Quorum,
 		Requests:         requests}
 	// set db to simulate error
@@ -199,13 +183,13 @@
 	// submit IR change request from partition with quorum
 	require.NoError(t, cm.onIRChangeReq(req))
 	require.Equal(t, uint64(1), cm.round)
-	cert, err := cm.GetLatestUnicityCertificate(protocol.SystemIdentifier(partitionID))
+	cert, err := cm.GetLatestUnicityCertificate(partitionID)
 	require.NoError(t, err)
 	// simulate T3 timeout
 	cm.onT3Timeout()
 	// due to DB persist error round is not incremented and will be repeated
 	require.Equal(t, uint64(1), cm.round)
-	certNow, err := cm.GetLatestUnicityCertificate(protocol.SystemIdentifier(partitionID))
+	certNow, err := cm.GetLatestUnicityCertificate(partitionID)
 	require.NoError(t, err)
 
 	require.Equal(t, cert, certNow)
@@ -224,7 +208,7 @@
 	result, err := readResult(cm.CertificationResult(), 2*cm.params.BlockRate)
 	require.NoError(t, err)
 	require.Equal(t, partitionInputRecord.Hash, result.InputRecord.PreviousHash)
-	require.Equal(t, uint64(2), result.UnicitySeal.RootRoundInfo.RoundNumber)
+	require.Equal(t, uint64(2), result.UnicitySeal.RootChainRoundNumber)
 	trustBase := map[string]crypto.Verifier{rootNode.Peer.ID().String(): rootNode.Verifier}
 	sdrh := rg.Partitions[0].GetSystemDescriptionRecord().Hash(gocrypto.SHA256)
 	require.NoError(t, result.IsValid(trustBase, gocrypto.SHA256, partitionID, sdrh))
@@ -248,7 +232,7 @@
 	require.Equal(t, []byte{0, 0, 0, 0}, result.InputRecord.BlockHash)
 	require.Equal(t, result.InputRecord.Hash, result.InputRecord.PreviousHash)
 	require.Equal(t, partitionInputRecord.Hash, result.InputRecord.Hash)
-	require.NotNil(t, result.UnicitySeal.CommitInfo.RootHash)
+	require.NotNil(t, result.UnicitySeal.Hash)
 	trustBase := map[string]crypto.Verifier{rootNode.Peer.ID().String(): rootNode.Verifier}
 	sdrh := rg.Partitions[0].GetSystemDescriptionRecord().Hash(gocrypto.SHA256)
 	require.NoError(t, result.IsValid(trustBase, gocrypto.SHA256, partitionID, sdrh))
