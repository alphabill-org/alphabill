package cmd

import (
	"context"
	"fmt"
	"path/filepath"
	"strings"
	"sync"
	"testing"
	"time"

	"github.com/alphabill-org/alphabill/internal/network"
	"github.com/alphabill-org/alphabill/internal/network/protocol/handshake"
	test "github.com/alphabill-org/alphabill/internal/testutils"
	"github.com/alphabill-org/alphabill/internal/testutils/logger"
	"github.com/alphabill-org/alphabill/internal/testutils/net"
	testtime "github.com/alphabill-org/alphabill/internal/testutils/time"
	"github.com/alphabill-org/alphabill/internal/txsystem/money"
	"github.com/libp2p/go-libp2p/core/peerstore"
	"github.com/stretchr/testify/require"
)

func TestRootValidator_StorageInitNoDBPath(t *testing.T) {
	db, err := initRootStore("")
	require.Nil(t, db)
	require.ErrorContains(t, err, "persistent storage path not set")
}

func TestRootValidator_DefaultDBPath(t *testing.T) {
	homeDir := t.TempDir()
	conf := &rootNodeConfig{
		Base: &baseConfiguration{
			HomeDir: homeDir,
			CfgFile: filepath.Join(homeDir, defaultConfigFile),
			Logger:  logger.New(t),
		},
		StoragePath: "",
	}
	// if not set it will return a default path
	require.Contains(t, conf.getStoragePath(), filepath.Join(conf.Base.HomeDir, "rootchain"))
}

func generateMonolithicSetup(t *testing.T, homeDir string) (string, string) {
	t.Helper()
	nodeGenesisFileLocation := filepath.Join(homeDir, moneyGenesisDir, moneyGenesisFileName)
	nodeKeysFileLocation := filepath.Join(homeDir, moneyGenesisDir, defaultKeysFileName)
	rootDir := filepath.Join(homeDir, defaultRootChainDir)
	logF := logger.LoggerBuilder(t)
	// prepare
	// generate money node genesis
	cmd := New(logF)
	args := "money-genesis --home " + homeDir + " -o " + nodeGenesisFileLocation + " -g -k " + nodeKeysFileLocation
	cmd.baseCmd.SetArgs(strings.Split(args, " "))
	err := cmd.addAndExecuteCommand(context.Background())
	require.NoError(t, err)
	// create root node genesis with root node
	cmd = New(logF)
	args = "root-genesis new --home " + homeDir +
		" -o " + rootDir +
		" --partition-node-genesis-file=" + nodeGenesisFileLocation +
		" -g"
	cmd.baseCmd.SetArgs(strings.Split(args, " "))
	err = cmd.addAndExecuteCommand(context.Background())
	require.NoError(t, err)
	return rootDir, filepath.Join(homeDir, moneyGenesisDir)
}

func Test_rootNodeConfig_getBootStrapNodes(t *testing.T) {
	t.Run("ok: nil", func(t *testing.T) {
		cfg := &rootNodeConfig{}
		bootNodes, err := cfg.getBootStrapNodes()
		require.NoError(t, err)
		require.NotNil(t, bootNodes)
		require.Empty(t, bootNodes)
	})
	t.Run("err: invalid parameter", func(t *testing.T) {
		cfg := &rootNodeConfig{
			BootStrapAddresses: "blah",
		}
		bootNodes, err := cfg.getBootStrapNodes()
		require.ErrorContains(t, err, "invalid bootstrap node parameter: blah")
		require.Nil(t, bootNodes)
	})
	t.Run("err: invalid node description", func(t *testing.T) {
		cfg := &rootNodeConfig{
			BootStrapAddresses: "blah@someip@someif",
		}
		bootNodes, err := cfg.getBootStrapNodes()
		require.ErrorContains(t, err, "invalid bootstrap node parameter: blah@someip@someif")
		require.Nil(t, bootNodes)
	})
	t.Run("err: invalid node id", func(t *testing.T) {
		cfg := &rootNodeConfig{
			BootStrapAddresses: "blah@someip",
		}
		bootNodes, err := cfg.getBootStrapNodes()
		require.ErrorContains(t, err, "invalid bootstrap node id: blah")
		require.Nil(t, bootNodes)
	})
	t.Run("err: invalid address", func(t *testing.T) {
		cfg := &rootNodeConfig{
			BootStrapAddresses: "16Uiu2HAmLEmba2HMEEMe4NYsKnqKToAgi1FueNJaDiAnLeJpKktz@someip",
		}
		bootNodes, err := cfg.getBootStrapNodes()
		require.ErrorContains(t, err, "invalid bootstrap node address: someip")
		require.Nil(t, bootNodes)
	})
	t.Run("ok", func(t *testing.T) {
		cfg := &rootNodeConfig{
			BootStrapAddresses: "16Uiu2HAmLEmba2HMEEMe4NYsKnqKToAgi1FueNJaDiAnLeJpKktz@/ip4/127.0.0.1/tcp/1366",
		}
		bootNodes, err := cfg.getBootStrapNodes()
		require.NoError(t, err)
		require.Len(t, bootNodes, 1)
		require.Equal(t, bootNodes[0].ID.String(), "16Uiu2HAmLEmba2HMEEMe4NYsKnqKToAgi1FueNJaDiAnLeJpKktz")
		require.Len(t, bootNodes[0].Addrs, 1)
		require.Equal(t, bootNodes[0].Addrs[0].String(), "/ip4/127.0.0.1/tcp/1366")
	})
}

func Test_rootNodeConfig_defaultPath(t *testing.T) {
	t.Run("default keyfile path", func(t *testing.T) {
		cfg := &rootNodeConfig{
			Base: &baseConfiguration{HomeDir: alphabillHomeDir()},
		}
		require.Equal(t, filepath.Join(alphabillHomeDir(), defaultRootChainDir, defaultKeysFileName), cfg.getKeyFilePath())
	})
	t.Run("default genesis path", func(t *testing.T) {
		cfg := &rootNodeConfig{
			Base: &baseConfiguration{HomeDir: alphabillHomeDir()},
		}
		require.Equal(t, filepath.Join(alphabillHomeDir(), defaultRootChainDir, rootGenesisFileName), cfg.getGenesisFilePath())
	})
}

func Test_StartMonolithicNode(t *testing.T) {
	homeDir := t.TempDir()
	rootDir, nodeDir := generateMonolithicSetup(t, homeDir)
	ctx, ctxCancel := context.WithCancel(context.Background())
	testtime.MustRunInTime(t, 500*time.Second, func() {
		partListenddr := fmt.Sprintf("/ip4/127.0.0.1/tcp/%d", net.GetFreeRandomPort(t))
		cmListenAddr := fmt.Sprintf("/ip4/127.0.0.1/tcp/%d", net.GetFreeRandomPort(t))
		appStoppedWg := sync.WaitGroup{}
		// start the node in background
		appStoppedWg.Add(1)
		go func() {
			// start root node
			logF := logger.LoggerBuilder(t)
			cmd := New(logF)
			dbLocation := filepath.Join(rootDir)
			rootKeyPath := filepath.Join(rootDir, defaultKeysFileName)
			rootGenesis := filepath.Join(rootDir, rootGenesisFileName)
			args := "root --home " + homeDir + " --db=" + dbLocation + " --genesis-file " + rootGenesis + " -k " + rootKeyPath + " --partition-listener " + partListenddr + " --root-listener " + cmListenAddr
			cmd.baseCmd.SetArgs(strings.Split(args, " "))
			err := cmd.addAndExecuteCommand(ctx)
			require.ErrorIs(t, err, context.Canceled)
			appStoppedWg.Done()
		}()
		// simulate money partition node sending handshake
		log := logger.New(t)
		cfg := &startNodeConfiguration{
			Address:          "/ip4/127.0.0.1/tcp/26652",
			RootChainAddress: cmListenAddr,
		}
		keys, err := LoadKeys(filepath.Join(nodeDir, defaultKeysFileName), false, false)
		require.NoError(t, err)
		partitionGenesis := filepath.Join(homeDir, defaultRootChainDir, "partition-genesis-0.json")
		pg, err := loadPartitionGenesis(partitionGenesis)
		require.NoError(t, err)
		moneyPeerCfg, err := loadPeerConfiguration(keys, pg, cfg)
		moneyPeer, err := network.NewPeer(ctx, moneyPeerCfg, log)
		require.NoError(t, err)
		n, err := network.NewLibP2PValidatorNetwork(moneyPeer, network.DefaultValidatorNetOptions, log)
		require.NoError(t, err)
		rootValidatorEncryptionKey := pg.RootValidators[0].EncryptionPublicKey
		rootID, rootAddress, err := getRootValidatorIDAndMultiAddress(rootValidatorEncryptionKey, partListenddr)
		require.NoError(t, err)
		moneyPeer.Network().Peerstore().AddAddr(rootID, rootAddress, peerstore.PermanentAddrTTL)
		require.Eventually(t, func() bool {
			// it is enough that send is success
			err := n.Send(ctx, handshake.Handshake{
				SystemIdentifier: money.DefaultSystemIdentifier,
				NodeIdentifier:   moneyPeer.ID().String(),
			}, rootID)
			return err == nil
		}, 2*time.Second, test.WaitTick)
		// Close the app
		ctxCancel()
		// Wait for test asserts to be completed
		appStoppedWg.Wait()
	})
}

func TestRootValidator_CannotBeStartedInvalidKeyFile(t *testing.T) {
	homeDir := t.TempDir()
	rootDir, _ := generateMonolithicSetup(t, homeDir)
	logF := logger.LoggerBuilder(t)
	cmd := New(logF)
	dbLocation := filepath.Join(homeDir, defaultRootChainDir)
	rootGenesis := filepath.Join(rootDir, rootGenesisFileName)
	// generate random key file
	randomKeys := filepath.Join(homeDir, "RandomKey", defaultKeysFileName)
	_, err := LoadKeys(randomKeys, true, true)
	require.NoError(t, err)

<<<<<<< HEAD
	args := "root --home " + homeDir + " --db " + dbLocation + " --genesis-file " + rootGenesis + " -k " + randomKeys
	cmd.baseCmd.SetArgs(strings.Split(args, " "))
	ctx, cancel := context.WithTimeout(context.Background(), time.Millisecond*100)
	defer cancel()
	require.ErrorContains(t, cmd.addAndExecuteCommand(ctx), "root genesis file does not match keys file: node id/encode key not found in genesis")
}

func TestRootValidator_CannotBeStartedInvalidDBDir(t *testing.T) {
	homeDir := t.TempDir()
	rootDir, _ := generateMonolithicSetup(t, homeDir)
	logF := logger.LoggerBuilder(t)
	cmd := New(logF)
	rootGenesis := filepath.Join(rootDir, rootGenesisFileName)
	args := "root --home " + homeDir + " --db=/foobar/doesnotexist3454/" + " --genesis-file " + rootGenesis
	cmd.baseCmd.SetArgs(strings.Split(args, " "))
	ctx, cancel := context.WithTimeout(context.Background(), time.Millisecond*100)
	defer cancel()
	require.ErrorContains(t, cmd.addAndExecuteCommand(ctx), "root store init failed, open /foobar/doesnotexist3454/rootchain.db: no such file or directory")
=======
	err := defaultRootNodeRunFunc(context.Background(), conf)
	require.ErrorContains(t, err, "root node key not found in genesis: invalid root node sign key")
}

func TestRootValidator_CannotBeStartedInvalidDBDir(t *testing.T) {
	conf := validMonolithicRootValidatorConfig(t, "/foobar/doesnotexist3454/")
	err := defaultRootNodeRunFunc(context.Background(), conf)
	require.EqualError(t, err, "root store init failed: open /foobar/doesnotexist3454/rootchain.db: no such file or directory")
}

func TestRootValidator_StorageInitNoDBPath(t *testing.T) {
	db, err := initRootStore("")
	require.Nil(t, db)
	require.ErrorContains(t, err, "persistent storage path not set")
>>>>>>> 16d5e0f0
}

func Test_Start_2_DRCNodes(t *testing.T) {
	homeDir := t.TempDir()
	nodeGenesisFileLocation := filepath.Join(homeDir, moneyGenesisDir, moneyGenesisFileName)
	nodeKeysFileLocation := filepath.Join(homeDir, moneyGenesisDir, defaultKeysFileName)
	ctx, ctxCancel := context.WithCancel(context.Background())
	// prepare genesis files
	// generate money node genesis
	logF := logger.LoggerBuilder(t)
	cmd := New(logF)
	args := "money-genesis --home " + homeDir + " -o " + nodeGenesisFileLocation + " -g -k " + nodeKeysFileLocation
	cmd.baseCmd.SetArgs(strings.Split(args, " "))
	err := cmd.addAndExecuteCommand(context.Background())
	require.NoError(t, err)
	// create root node genesis with root node 1
	genesisFileDirN1 := filepath.Join(homeDir, defaultRootChainDir+"1")
	cmd = New(logF)
	args = "root-genesis new --home " + homeDir +
		" -o " + genesisFileDirN1 +
		" --total-nodes=2" +
		" --partition-node-genesis-file=" + nodeGenesisFileLocation +
		" -g"
	cmd.baseCmd.SetArgs(strings.Split(args, " "))
	err = cmd.addAndExecuteCommand(context.Background())
	require.NoError(t, err)
	// create root node genesis with root node 2
	genesisFileDirN2 := filepath.Join(homeDir, defaultRootChainDir+"2")
	cmd = New(logF)
	args = "root-genesis new --home " + homeDir +
		" -o " + genesisFileDirN2 +
		" --total-nodes=2" +
		" --partition-node-genesis-file=" + nodeGenesisFileLocation +
		" -g"
	cmd.baseCmd.SetArgs(strings.Split(args, " "))
	err = cmd.addAndExecuteCommand(context.Background())
	require.NoError(t, err)
	// combine root genesis files
	cmd = New(logF)
	args = "root-genesis combine --home " + homeDir +
		" -o " + homeDir +
		" --root-genesis=" + filepath.Join(genesisFileDirN1, rootGenesisFileName) +
		" --root-genesis=" + filepath.Join(genesisFileDirN2, rootGenesisFileName)
	cmd.baseCmd.SetArgs(strings.Split(args, " "))
	err = cmd.addAndExecuteCommand(context.Background())
	require.NoError(t, err)
	// start a root node and if it receives handshake, then it must be up and running
	testtime.MustRunInTime(t, 5*time.Second, func() {
		appStoppedWg := sync.WaitGroup{}
		partListenddr := fmt.Sprintf("/ip4/127.0.0.1/tcp/%d", net.GetFreeRandomPort(t))
		cmListenAddr := fmt.Sprintf("/ip4/127.0.0.1/tcp/%d", net.GetFreeRandomPort(t))
		// start the node in background
		appStoppedWg.Add(1)
		go func() {
			// start root node
			cmd = New(logF)
			dbLocation := filepath.Join(homeDir, defaultRootChainDir+"1")
			genesisPath := filepath.Join(homeDir, rootGenesisFileName)
			keyPath := filepath.Join(homeDir, defaultRootChainDir+"1", defaultKeysFileName)
			args = "root --home " + homeDir + " --db " + dbLocation + " --genesis-file " + genesisPath + " -k " + keyPath + " --partition-listener " + partListenddr + " --root-listener " + cmListenAddr
			cmd.baseCmd.SetArgs(strings.Split(args, " "))
			err = cmd.addAndExecuteCommand(ctx)
			require.ErrorIs(t, err, context.Canceled)
			appStoppedWg.Done()
		}()
		// simulate money partition node sending handshake
		log := logger.New(t)
		cfg := &startNodeConfiguration{
			Address:          "/ip4/127.0.0.1/tcp/26652",
			RootChainAddress: cmListenAddr,
		}
		keys, err := LoadKeys(nodeKeysFileLocation, false, false)
		require.NoError(t, err)
		partitionGenesis := filepath.Join(homeDir, defaultRootChainDir+"1", "partition-genesis-0.json")
		pg, err := loadPartitionGenesis(partitionGenesis)
		require.NoError(t, err)
		moneyPeerCfg, err := loadPeerConfiguration(keys, pg, cfg)
		moneyPeer, err := network.NewPeer(ctx, moneyPeerCfg, log)
		require.NoError(t, err)
		n, err := network.NewLibP2PValidatorNetwork(moneyPeer, network.DefaultValidatorNetOptions, log)
		require.NoError(t, err)
		rootValidatorEncryptionKey := pg.RootValidators[0].EncryptionPublicKey
		rootID, rootAddress, err := getRootValidatorIDAndMultiAddress(rootValidatorEncryptionKey, partListenddr)
		require.NoError(t, err)
		moneyPeer.Network().Peerstore().AddAddr(rootID, rootAddress, peerstore.PermanentAddrTTL)
		require.Eventually(t, func() bool {
			// it is enough that send is success
			err := n.Send(ctx, handshake.Handshake{
				SystemIdentifier: money.DefaultSystemIdentifier,
				NodeIdentifier:   moneyPeer.ID().String(),
			}, rootID)
			return err == nil
		}, 4*time.Second, test.WaitTick)
		// Close the app
		ctxCancel()
		// Wait for test asserts to be completed
		appStoppedWg.Wait()
	})
}<|MERGE_RESOLUTION|>--- conflicted
+++ resolved
@@ -203,12 +203,11 @@
 	_, err := LoadKeys(randomKeys, true, true)
 	require.NoError(t, err)
 
-<<<<<<< HEAD
 	args := "root --home " + homeDir + " --db " + dbLocation + " --genesis-file " + rootGenesis + " -k " + randomKeys
 	cmd.baseCmd.SetArgs(strings.Split(args, " "))
 	ctx, cancel := context.WithTimeout(context.Background(), time.Millisecond*100)
 	defer cancel()
-	require.ErrorContains(t, cmd.addAndExecuteCommand(ctx), "root genesis file does not match keys file: node id/encode key not found in genesis")
+	require.ErrorContains(t, cmd.addAndExecuteCommand(ctx), "root node key not found in genesis: node id/encode key not found in genesis")
 }
 
 func TestRootValidator_CannotBeStartedInvalidDBDir(t *testing.T) {
@@ -221,23 +220,7 @@
 	cmd.baseCmd.SetArgs(strings.Split(args, " "))
 	ctx, cancel := context.WithTimeout(context.Background(), time.Millisecond*100)
 	defer cancel()
-	require.ErrorContains(t, cmd.addAndExecuteCommand(ctx), "root store init failed, open /foobar/doesnotexist3454/rootchain.db: no such file or directory")
-=======
-	err := defaultRootNodeRunFunc(context.Background(), conf)
-	require.ErrorContains(t, err, "root node key not found in genesis: invalid root node sign key")
-}
-
-func TestRootValidator_CannotBeStartedInvalidDBDir(t *testing.T) {
-	conf := validMonolithicRootValidatorConfig(t, "/foobar/doesnotexist3454/")
-	err := defaultRootNodeRunFunc(context.Background(), conf)
-	require.EqualError(t, err, "root store init failed: open /foobar/doesnotexist3454/rootchain.db: no such file or directory")
-}
-
-func TestRootValidator_StorageInitNoDBPath(t *testing.T) {
-	db, err := initRootStore("")
-	require.Nil(t, db)
-	require.ErrorContains(t, err, "persistent storage path not set")
->>>>>>> 16d5e0f0
+	require.ErrorContains(t, cmd.addAndExecuteCommand(ctx), "root store init failed: open /foobar/doesnotexist3454/rootchain.db: no such file or directory")
 }
 
 func Test_Start_2_DRCNodes(t *testing.T) {
