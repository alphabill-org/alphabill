--- conflicted
+++ resolved
@@ -15,13 +15,8 @@
 	payload := &types.Payload{
 		SystemID:       defaultSystemID,
 		Type:           "test",
-<<<<<<< HEAD
 		UnitID:         test.RandomBytes(33),
-		ClientMetadata: &types.ClientMetadata{Timeout: 10, MaxTransactionFee: 2},
-=======
-		UnitID:         RandomBytes(32),
 		ClientMetadata: defaultClientMetadata(),
->>>>>>> 38eeba87
 	}
 
 	return &types.TransactionOrder{
