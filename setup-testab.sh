--- conflicted
+++ resolved
@@ -2,32 +2,20 @@
 
 money_nodes=3
 token_nodes=3
-<<<<<<< HEAD
+evm_nodes=3
 root_nodes=3
-=======
-evm_nodes=3
-root_nodes=1
->>>>>>> 7d8c4312
 reset_db_only=false
 # exit on error
 set -e
 
 # print help
 usage() {
-<<<<<<< HEAD
-  echo "Generate 'testab' structure, log configuration and genesis files. Usage: $0 [-h usage] [-m number of money nodes] [-t number of token nodes] [-d number of vd nodes]  [-r number of root nodes] [-c reset all DB files]"
-=======
-  echo "Generate 'testab' structure, log configuration and genesis files. Usage: $0 [-h usage] [-m number of money nodes] [-t number of token nodes] [-e number of evm nodes] [-c reset all DB files]"
->>>>>>> 7d8c4312
+  echo "Generate 'testab' structure, log configuration and genesis files. Usage: $0 [-h usage] [-m number of money nodes] [-t number of token nodes] [-e number of evm nodes]  [-r number of root nodes] [-c reset all DB files]"
   exit 0
 }
 # handle arguments
 # NB! add check to make parameter is numeric
-<<<<<<< HEAD
-while getopts "chd:m:t:r:" o; do
-=======
-while getopts "chd:m:t:e:" o; do
->>>>>>> 7d8c4312
+while getopts "chd:m:t:r:e:" o; do
   case "${o}" in
   c)
     reset_db_only=true
@@ -38,13 +26,11 @@
   t)
     token_nodes=${OPTARG}
     ;;
-<<<<<<< HEAD
   r)
     root_nodes=${OPTARG}
-=======
+    ;;
   e)
     evm_nodes=${OPTARG}
->>>>>>> 7d8c4312
     ;;
   h | *) # help.
     usage
