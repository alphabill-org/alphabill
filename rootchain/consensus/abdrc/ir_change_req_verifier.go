--- conflicted
+++ resolved
@@ -15,13 +15,8 @@
 
 type (
 	State interface {
-<<<<<<< HEAD
-		GetCertificate(id types.SystemID) (*types.UnicityCertificate, error)
-		GetCertificates() (map[types.SystemID]*types.UnicityCertificate, error)
-=======
 		GetCertificate(id types.SystemID, shard types.ShardID) (*certification.CertificationResponse, error)
-		GetCertificates() []*certification.CertificationResponse
->>>>>>> 4ee6d138
+		GetCertificates() ([]*certification.CertificationResponse, error)
 		IsChangeInProgress(id types.SystemID) *types.InputRecord
 	}
 
@@ -127,12 +122,7 @@
 		return []types.SystemID{}, err
 	}
 	timeoutIds := make([]types.SystemID, 0, len(ucs))
-<<<<<<< HEAD
-	for id, cert := range ucs {
-=======
-	var err error
 	for _, cert := range ucs {
->>>>>>> 4ee6d138
 		// do not create T2 timeout requests if partition has a change already in pipeline
 		if ir := x.state.IsChangeInProgress(cert.Partition); ir != nil {
 			continue
