--- conflicted
+++ resolved
@@ -790,21 +790,13 @@
 func createPartitionRecord(t *testing.T, partitionID abtypes.PartitionID, ir *abtypes.InputRecord, nrOfValidators int) *genesis.PartitionRecord {
 	t.Helper()
 	record := &genesis.PartitionRecord{
-<<<<<<< HEAD
-		PartitionDescription: &abtypes.PartitionDescriptionRecord{Version: 1,
-			NetworkIdentifier: 5,
-			SystemIdentifier:  systemID,
-			TypeIdLen:         8,
-			UnitIdLen:         256,
-			T2Timeout:         2500 * time.Millisecond,
-=======
 		PartitionDescription: &abtypes.PartitionDescriptionRecord{
+Version: 1,
 			NetworkIdentifier:   5,
 			PartitionIdentifier: partitionID,
 			TypeIdLen:           8,
 			UnitIdLen:           256,
 			T2Timeout:           2500 * time.Millisecond,
->>>>>>> 4f29cf1e
 		},
 	}
 
