--- conflicted
+++ resolved
@@ -6,15 +6,9 @@
 )
 
 var (
-<<<<<<< HEAD
-	ErrRootValidatorsSize = errors.New("registered root validators do not match consensus total root nodes")
-	ErrGenesisRootIssNil  = errors.New("root genesis record is nil")
-	ErrNoRootValidators   = errors.New("no root validators set")
-=======
 	ErrRootValidatorsSize = errors.New("registered root nodes do not match consensus total root nodes")
 	ErrGenesisRootIssNil  = errors.New("root genesis record is nil")
 	ErrNoRootValidators   = errors.New("root nodes not set")
->>>>>>> 9ce6393b
 	ErrConsensusIsNil     = errors.New("consensus is nil")
 )
 
