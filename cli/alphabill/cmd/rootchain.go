--- conflicted
+++ resolved
@@ -173,12 +173,8 @@
 	if err != nil {
 		return nil, err
 	}
-<<<<<<< HEAD
 
-	return network.NewPeer(ctx, peerConf)
-=======
-	return network.NewPeer(ctx, conf, log)
->>>>>>> ac0dd575
+	return network.NewPeer(ctx, peerConf, log)
 }
 
 func verifyKeyPresentInGenesis(peer *network.Peer, rg *genesis.GenesisRootRecord, ver abcrypto.Verifier) error {
