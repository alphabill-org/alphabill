package money

import (
	"context"
	"crypto"
	"fmt"

	"github.com/alphabill-org/alphabill/internal/block"
	"github.com/alphabill-org/alphabill/internal/txsystem"
	"github.com/alphabill-org/alphabill/internal/txsystem/fc/transactions"
	moneytx "github.com/alphabill-org/alphabill/internal/txsystem/money"
	utiltx "github.com/alphabill-org/alphabill/internal/txsystem/util"
	"github.com/alphabill-org/alphabill/internal/util"
	wlog "github.com/alphabill-org/alphabill/pkg/wallet/log"
)

const DustBillDeletionTimeout = 65536

type BlockProcessor struct {
	store       BillStore
	TxConverter block.TxConverter
}

func NewBlockProcessor(store BillStore, txConverter block.TxConverter) *BlockProcessor {
	return &BlockProcessor{store: store, TxConverter: txConverter}
}

func (p *BlockProcessor) ProcessBlock(_ context.Context, b *block.Block) error {
	roundNumber := b.GetRoundNumber()
	wlog.Info("processing block: ", roundNumber)
	return p.store.WithTransaction(func(dbTx BillStoreTx) error {
		lastBlockNumber, err := dbTx.GetBlockNumber()
		if err != nil {
			return err
		}
		if lastBlockNumber >= roundNumber {
			return fmt.Errorf("invalid block number. Received blockNumber %d current wallet blockNumber %d", roundNumber, lastBlockNumber)
		}
<<<<<<< HEAD
		genericBlock, err := b.ToGenericBlock(p.TxConverter)
		if err != nil {
			return err
		}
		for _, tx := range genericBlock.Transactions {
			err = p.processTx(tx, genericBlock, dbTx)
			if err != nil {
				return err
=======
		for _, tx := range b.Transactions {
			if err := p.processTx(tx, b, dbTx); err != nil {
				return fmt.Errorf("failed to process transaction: %w", err)
>>>>>>> b12a089a
			}
		}
		if err := dbTx.DeleteExpiredBills(roundNumber); err != nil {
			return fmt.Errorf("failed to delete expired bills: %w", err)
		}
		return dbTx.SetBlockNumber(roundNumber)
	})
}

func (p *BlockProcessor) processTx(gtx txsystem.GenericTransaction, b *block.GenericBlock, dbTx BillStoreTx) error {
	txPb := gtx.ToProtoBuf()
	roundNumber := b.GetRoundNumber()
	switch tx := gtx.(type) {
	case moneytx.Transfer:
		wlog.Info(fmt.Sprintf("received transfer order (UnitID=%x)", txPb.UnitId))
		err := p.updateFCB(txPb, roundNumber, dbTx)
		if err != nil {
			return err
		}
		err = p.saveBillWithProof(b, txPb, dbTx, &Bill{
			Id:             txPb.UnitId,
			Value:          tx.TargetValue(),
			TxHash:         tx.Hash(crypto.SHA256),
			OwnerPredicate: tx.NewBearer(),
		})
		if err != nil {
			return err
		}
	case moneytx.TransferDC:
		wlog.Info(fmt.Sprintf("received TransferDC order (UnitID=%x)", txPb.UnitId))
		err := p.updateFCB(txPb, roundNumber, dbTx)
		if err != nil {
			return err
		}
		err = p.saveBillWithProof(b, txPb, dbTx, &Bill{
			Id:             txPb.UnitId,
			Value:          tx.TargetValue(),
			TxHash:         tx.Hash(crypto.SHA256),
			IsDCBill:       true,
			OwnerPredicate: tx.TargetBearer(),
		})
		if err != nil {
			return err
		}
		err = dbTx.SetBillExpirationTime(roundNumber+DustBillDeletionTimeout, txPb.UnitId)
		if err != nil {
			return err
		}
	case moneytx.Split:
		err := p.updateFCB(txPb, roundNumber, dbTx)
		if err != nil {
			return err
		}
		// old bill
		oldBill, err := dbTx.GetBill(txPb.UnitId)
		if err != nil {
			return err
		}
		if oldBill != nil {
			wlog.Info(fmt.Sprintf("received split order (existing UnitID=%x)", txPb.UnitId))
			err = p.saveBillWithProof(b, txPb, dbTx, &Bill{
				Id:             txPb.UnitId,
				Value:          tx.RemainingValue(),
				TxHash:         tx.Hash(crypto.SHA256),
				OwnerPredicate: oldBill.OwnerPredicate,
			})
			if err != nil {
				return err
			}
		} else {
			// we should always have the "previous bill" other than splitting the initial bill or some error condition
			wlog.Warning(fmt.Sprintf("received split order where existing unit was not found, ignoring tx (unitID=%x)", txPb.UnitId))
		}

		// new bill
		newID := utiltx.SameShardID(tx.UnitID(), tx.HashForIdCalculation(crypto.SHA256))
		wlog.Info(fmt.Sprintf("received split order (new UnitID=%x)", newID))
		err = p.saveBillWithProof(b, txPb, dbTx, &Bill{
			Id:             util.Uint256ToBytes(newID),
			Value:          tx.Amount(),
			TxHash:         tx.Hash(crypto.SHA256),
			OwnerPredicate: tx.TargetBearer(),
		})
		if err != nil {
			return err
		}
	case moneytx.SwapDC:
		err := p.updateFCB(txPb, roundNumber, dbTx)
		if err != nil {
			return err
		}
		wlog.Info(fmt.Sprintf("received swap order (UnitID=%x)", txPb.UnitId))
		err = p.saveBillWithProof(b, txPb, dbTx, &Bill{
			Id:             txPb.UnitId,
			Value:          tx.TargetValue(),
			TxHash:         tx.Hash(crypto.SHA256),
			OwnerPredicate: tx.OwnerCondition(),
		})
		if err != nil {
			return err
		}
		for _, dustTransfer := range tx.DCTransfers() {
			err := dbTx.RemoveBill(util.Uint256ToBytes(dustTransfer.UnitID()))
			if err != nil {
				return err
			}
		}
	case *transactions.TransferFeeCreditWrapper:
		wlog.Info(fmt.Sprintf("received transferFC order (UnitID=%x)", txPb.UnitId))
		bill, err := dbTx.GetBill(txPb.UnitId)
		if err != nil {
			return err
		}
		if bill == nil {
			return fmt.Errorf("unit not found for transferFC tx (unitID=%X)", txPb.UnitId)
		}
		bill.Value -= tx.TransferFC.Amount + tx.Transaction.ServerMetadata.Fee
		bill.TxHash = tx.Hash(crypto.SHA256)
		return p.saveBillWithProof(b, txPb, dbTx, bill)
	case *transactions.AddFeeCreditWrapper:
		wlog.Info(fmt.Sprintf("received addFC order (UnitID=%x)", txPb.UnitId))
		fcb, err := dbTx.GetFeeCreditBill(txPb.UnitId)
		if err != nil {
			return err
		}
		return p.saveFCBWithProof(b, txPb, dbTx, &Bill{
			Id:            txPb.UnitId,
			Value:         fcb.getValue() + tx.TransferFC.TransferFC.Amount - tx.Transaction.ServerMetadata.Fee,
			TxHash:        tx.Hash(crypto.SHA256),
			FCBlockNumber: roundNumber,
		})
	case *transactions.CloseFeeCreditWrapper:
		wlog.Info(fmt.Sprintf("received closeFC order (UnitID=%x)", txPb.UnitId))
		fcb, err := dbTx.GetFeeCreditBill(txPb.UnitId)
		if err != nil {
			return err
		}
		return p.saveFCBWithProof(b, txPb, dbTx, &Bill{
			Id:            txPb.UnitId,
			Value:         fcb.getValue() - tx.CloseFC.Amount,
			TxHash:        tx.Hash(crypto.SHA256),
			FCBlockNumber: roundNumber,
		})
	case *transactions.ReclaimFeeCreditWrapper:
		wlog.Info(fmt.Sprintf("received reclaimFC order (UnitID=%x)", txPb.UnitId))
		bill, err := dbTx.GetBill(txPb.UnitId)
		if err != nil {
			return err
		}
		if bill == nil {
			return fmt.Errorf("unit not found for reclaimFC tx (unitID=%X)", txPb.UnitId)
		}
		reclaimedValue := tx.CloseFCTransfer.CloseFC.Amount - tx.CloseFCTransfer.Transaction.ServerMetadata.Fee - tx.Transaction.ServerMetadata.Fee
		bill.Value += reclaimedValue
		bill.TxHash = tx.Hash(crypto.SHA256)
		return p.saveBillWithProof(b, txPb, dbTx, bill)
	default:
		wlog.Warning(fmt.Sprintf("received unknown transaction type, skipping processing: %s", tx))
		return nil
	}
	return nil
}

func (p *BlockProcessor) saveBillWithProof(b *block.GenericBlock, tx *txsystem.Transaction, dbTx BillStoreTx, bill *Bill) error {
	err := bill.addProof(b, tx)
	if err != nil {
		return err
	}
	return dbTx.SetBill(bill)
}

func (p *BlockProcessor) saveFCBWithProof(b *block.GenericBlock, tx *txsystem.Transaction, dbTx BillStoreTx, fcb *Bill) error {
	err := fcb.addProof(b, tx)
	if err != nil {
		return err
	}
	return dbTx.SetFeeCreditBill(fcb)
}

func (p *BlockProcessor) updateFCB(tx *txsystem.Transaction, roundNumber uint64, dbTx BillStoreTx) error {
	fcb, err := dbTx.GetFeeCreditBill(tx.ClientMetadata.FeeCreditRecordId)
	if err != nil {
		return err
	}
	if fcb == nil {
		return fmt.Errorf("fee credit bill not found: %X", tx.ClientMetadata.FeeCreditRecordId)
	}
	if fcb.Value < tx.ServerMetadata.Fee {
		return fmt.Errorf("fee credit bill value cannot go negative; value=%d fee=%d", fcb.Value, tx.ServerMetadata.Fee)
	}
	fcb.Value -= tx.ServerMetadata.Fee
	fcb.FCBlockNumber = roundNumber
	return dbTx.SetFeeCreditBill(fcb)
}<|MERGE_RESOLUTION|>--- conflicted
+++ resolved
@@ -36,20 +36,13 @@
 		if lastBlockNumber >= roundNumber {
 			return fmt.Errorf("invalid block number. Received blockNumber %d current wallet blockNumber %d", roundNumber, lastBlockNumber)
 		}
-<<<<<<< HEAD
 		genericBlock, err := b.ToGenericBlock(p.TxConverter)
 		if err != nil {
-			return err
+			return fmt.Errorf("failed to convert block to generic block: %w", err)
 		}
 		for _, tx := range genericBlock.Transactions {
-			err = p.processTx(tx, genericBlock, dbTx)
-			if err != nil {
-				return err
-=======
-		for _, tx := range b.Transactions {
-			if err := p.processTx(tx, b, dbTx); err != nil {
+			if err := p.processTx(tx, genericBlock, dbTx); err != nil {
 				return fmt.Errorf("failed to process transaction: %w", err)
->>>>>>> b12a089a
 			}
 		}
 		if err := dbTx.DeleteExpiredBills(roundNumber); err != nil {
