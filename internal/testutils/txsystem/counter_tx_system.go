--- conflicted
+++ resolved
@@ -4,10 +4,6 @@
 	"encoding/binary"
 
 	"github.com/alphabill-org/alphabill/internal/state"
-<<<<<<< HEAD
-=======
-
->>>>>>> c1acee96
 	"github.com/alphabill-org/alphabill/internal/txsystem"
 	"github.com/alphabill-org/alphabill/internal/types"
 	"github.com/alphabill-org/alphabill/internal/util"
@@ -48,15 +44,11 @@
 	return s.summary
 }
 
-<<<<<<< HEAD
-func (m *CounterTxSystem) StateSummary() (txsystem.StateSummary, error) {
-=======
 func (m *CounterTxSystem) StateStorage() txsystem.UnitAndProof {
 	return state.NewEmptyState().Clone()
 }
 
-func (m *CounterTxSystem) StateSummary() (txsystem.State, error) {
->>>>>>> c1acee96
+func (m *CounterTxSystem) StateSummary() (txsystem.StateSummary, error) {
 	if m.uncommitted {
 		return nil, txsystem.ErrStateContainsUncommittedChanges
 	}
@@ -72,7 +64,7 @@
 }
 
 func (m *CounterTxSystem) State() *state.State {
-	return nil
+	return state.NewEmptyState().Clone()
 }
 
 func (m *CounterTxSystem) BeginBlock(nr uint64) error {
