--- conflicted
+++ resolved
@@ -64,18 +64,11 @@
 	require.NoError(t, err)
 	genesisPartitions := []*genesis.GenesisPartitionRecord{
 		{
-<<<<<<< HEAD
-			Version: 1,
-			PartitionDescription: &types.PartitionDescriptionRecord{Version: 1,
-				NetworkIdentifier: 5,
-				SystemIdentifier:  1,
-				T2Timeout:         2000 * time.Millisecond,
-=======
 			PartitionDescription: &types.PartitionDescriptionRecord{
+Version: 1,
 				NetworkIdentifier:   5,
 				PartitionIdentifier: 1,
 				T2Timeout:           2000 * time.Millisecond,
->>>>>>> 4f29cf1e
 			},
 			Nodes: []*genesis.PartitionNode{
 				{NodeIdentifier: "node1", SigningPublicKey: pubKeyBytes, PartitionDescription: types.PartitionDescriptionRecord{Version: 1}},
@@ -86,13 +79,8 @@
 			},
 		},
 	}
-<<<<<<< HEAD
 	orchestration := partitions.NewOrchestration(&genesis.RootGenesis{Version: 1, Partitions: genesisPartitions})
-	stateProvider := func(partitions []types.SystemID, irs *types.InputRecord) *MockState {
-=======
-	orchestration := partitions.NewOrchestration(&genesis.RootGenesis{Partitions: genesisPartitions})
 	stateProvider := func(partitions []types.PartitionID, irs *types.InputRecord) *MockState {
->>>>>>> 4f29cf1e
 		return &MockState{
 			inProgress:   partitions,
 			irInProgress: irs,
@@ -277,18 +265,11 @@
 	require.NoError(t, err)
 	genesisPartitions := []*genesis.GenesisPartitionRecord{
 		{
-<<<<<<< HEAD
-			Version: 1,
-			PartitionDescription: &types.PartitionDescriptionRecord{Version: 1,
-				NetworkIdentifier: 5,
-				SystemIdentifier:  1,
-				T2Timeout:         2600 * time.Millisecond,
-=======
 			PartitionDescription: &types.PartitionDescriptionRecord{
+Version: 1,
 				NetworkIdentifier:   5,
 				PartitionIdentifier: 1,
 				T2Timeout:           2600 * time.Millisecond,
->>>>>>> 4f29cf1e
 			},
 			Nodes: []*genesis.PartitionNode{
 				{NodeIdentifier: "node1", SigningPublicKey: pubKeyBytes, PartitionDescription: types.PartitionDescriptionRecord{Version: 1}},
@@ -330,18 +311,11 @@
 	require.NoError(t, err)
 	genesisPartitions := []*genesis.GenesisPartitionRecord{
 		{
-<<<<<<< HEAD
-			Version: 1,
-			PartitionDescription: &types.PartitionDescriptionRecord{Version: 1,
-				NetworkIdentifier: 5,
-				SystemIdentifier:  1,
-				T2Timeout:         2600 * time.Millisecond,
-=======
 			PartitionDescription: &types.PartitionDescriptionRecord{
+Version: 1,
 				NetworkIdentifier:   5,
 				PartitionIdentifier: 1,
 				T2Timeout:           2600 * time.Millisecond,
->>>>>>> 4f29cf1e
 			},
 			Nodes: []*genesis.PartitionNode{
 				{NodeIdentifier: "node1", SigningPublicKey: pubKeyBytes, PartitionDescription: types.PartitionDescriptionRecord{Version: 1}},
@@ -387,16 +361,10 @@
 				UnicitySeal: &types.UnicitySeal{Version: 1, RootChainRoundNumber: 1},
 			},
 			PartitionDescription: &types.PartitionDescriptionRecord{
-<<<<<<< HEAD
-				Version:           1,
-				NetworkIdentifier: 5,
-				SystemIdentifier:  sysID1,
-				T2Timeout:         2500 * time.Millisecond,
-=======
+Version: 1,
 				NetworkIdentifier:   5,
 				PartitionIdentifier: sysID1,
 				T2Timeout:           2500 * time.Millisecond,
->>>>>>> 4f29cf1e
 			},
 			Nodes: []*genesis.PartitionNode{
 				{NodeIdentifier: "node1", SigningPublicKey: pubKeyBytes, PartitionDescription: types.PartitionDescriptionRecord{Version: 1}},
