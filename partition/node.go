package partition

import (
	"bytes"
	"context"
	"errors"
	"fmt"
	"log/slog"
	"slices"
	"sync"
	"sync/atomic"
	"time"

	"github.com/google/uuid"
	"github.com/libp2p/go-libp2p/core/peer"
	"github.com/prometheus/client_golang/prometheus"
	"go.opentelemetry.io/otel/attribute"
	"go.opentelemetry.io/otel/codes"
	"go.opentelemetry.io/otel/metric"
	"go.opentelemetry.io/otel/trace"
	"golang.org/x/sync/errgroup"

	"github.com/alphabill-org/alphabill-go-base/crypto"
	"github.com/alphabill-org/alphabill-go-base/types"
	"github.com/alphabill-org/alphabill-go-base/util"

	"github.com/alphabill-org/alphabill/keyvaluedb"
	"github.com/alphabill-org/alphabill/logger"
	"github.com/alphabill-org/alphabill/network"
	"github.com/alphabill-org/alphabill/network/protocol/blockproposal"
	"github.com/alphabill-org/alphabill/network/protocol/certification"
	"github.com/alphabill-org/alphabill/network/protocol/genesis"
	"github.com/alphabill-org/alphabill/network/protocol/handshake"
	"github.com/alphabill-org/alphabill/network/protocol/replication"
	"github.com/alphabill-org/alphabill/observability"
	"github.com/alphabill-org/alphabill/partition/event"
	"github.com/alphabill-org/alphabill/txsystem"
)

const (
	initializing status = iota
	normal
	recovering
)

func (s status) String() string {
	switch s {
	case initializing:
		return "initializing"
	case normal:
		return "normal"
	case recovering:
		return "recovering"
	default:
		return fmt.Sprintf("status(%d)", int(s))
	}
}

// Key 0 is used for proposal, that way it is still possible to reverse iterate the DB
// and use 4 byte key, make it incompatible with block number
const proposalKey = uint32(0)

var ErrNodeDoesNotHaveLatestBlock = errors.New("recovery needed, node does not have the latest block")

type (
	// ValidatorNetwork provides an interface for sending and receiving validator network messages.
	ValidatorNetwork interface {
		Send(ctx context.Context, msg any, receivers ...peer.ID) error
		ReceivedChannel() <-chan any

		PublishBlock(ctx context.Context, block *types.Block) error
		AddTransaction(ctx context.Context, tx *types.TransactionOrder) ([]byte, error)
		ForwardTransactions(ctx context.Context, receiverFunc network.TxReceiver)
		ProcessTransactions(ctx context.Context, txProcessor network.TxProcessor)
	}

	Observability interface {
		TracerProvider() trace.TracerProvider
		Tracer(name string, options ...trace.TracerOption) trace.Tracer
		Meter(name string, opts ...metric.MeterOption) metric.Meter
		PrometheusRegisterer() prometheus.Registerer
		Logger() *slog.Logger
	}

	// Node represents a member in the partition and implements an instance of a specific TransactionSystem. Partition
	// is a distributed system, it consists of either a set of shards, or one or more partition nodes.
	Node struct {
		status            atomic.Value
		configuration     *configuration
		transactionSystem txsystem.TransactionSystem
		// First UC for this node. The node is guaranteed to have blocks starting at fuc+1.
		fuc *types.UnicityCertificate
		// Latest UC this node has seen. Can be ahead of the committed UC during recovery.
		luc                         atomic.Pointer[types.UnicityCertificate]
		lTR                         atomic.Pointer[certification.TechnicalRecord]
		proposedTransactions        []*types.TransactionRecord
		sumOfEarnedFees             uint64
		pendingBlockProposal        *types.Block
		leader                      Leader
		txValidator                 TxValidator
		unicityCertificateValidator UnicityCertificateValidator
		blockProposalValidator      BlockProposalValidator
		blockStore                  keyvaluedb.KeyValueDB
		proofIndexer                *ProofIndexer
		ownerIndexer                *OwnerIndexer
		stopTxProcessor             atomic.Value
		t1event                     chan struct{}
		peer                        *network.Peer
		rootNodes                   peer.IDSlice
		validatorNodes              peer.IDSlice
		network                     ValidatorNetwork
		eventCh                     chan event.Event
		lastLedgerReqTime           time.Time
		eventHandler                event.Handler
		recoveryLastProp            *blockproposal.BlockProposal
		log                         *slog.Logger
		tracer                      trace.Tracer

		execTxCnt  metric.Int64Counter
		execTxDur  metric.Float64Histogram
		leaderCnt  metric.Int64Counter
		blockSize  metric.Int64Counter
		execMsgCnt metric.Int64Counter
		execMsgDur metric.Float64Histogram
	}

	status int
)

/*
NewNode creates a new instance of the partition node. All parameters expect the nodeOptions are required.
Functions implementing the NodeOption interface can be used to override default configuration values.

The following restrictions apply to the inputs:
  - the network peer and signer must use the same keys that were used to generate node genesis file;
*/
func NewNode(
	ctx context.Context,
	peerConf *network.PeerConfiguration,
	signer crypto.Signer, // used to sign block proposals and block certification requests
	txSystem txsystem.TransactionSystem, // used transaction system
	genesis *genesis.PartitionGenesis, // partition genesis file, created by root chain.
	trustBase types.RootTrustBase, // root trust base file
	network ValidatorNetwork, // network layer of the validator node
	observe Observability,
	nodeOptions ...NodeOption, // additional optional configuration parameters
) (*Node, error) {
	tracer := observe.Tracer("partition.node", trace.WithInstrumentationAttributes(observability.PeerID(observability.NodeIDKey, peerConf.ID)))
	ctx, span := tracer.Start(ctx, "partition.NewNode")
	defer span.End()

	// load and validate node configuration
	conf, err := loadAndValidateConfiguration(signer, genesis, trustBase, txSystem, nodeOptions...)
	if err != nil {
		return nil, fmt.Errorf("invalid node configuration: %w", err)
	}
	rn, err := conf.getRootNodes()
	if err != nil {
		return nil, fmt.Errorf("invalid configuration, root nodes: %w", err)
	}

	// load owner indexer
	if conf.ownerIndexer != nil {
		if err := conf.ownerIndexer.LoadState(txSystem.State()); err != nil {
			return nil, fmt.Errorf("failed to initialize state in proof indexer: %w", err)
		}
	}
	n := &Node{
		configuration:               conf,
		transactionSystem:           txSystem,
		txValidator:                 conf.txValidator,
		unicityCertificateValidator: conf.unicityCertificateValidator,
		blockProposalValidator:      conf.blockProposalValidator,
		blockStore:                  conf.blockStore,
		proofIndexer:                NewProofIndexer(conf.hashAlgorithm, conf.proofIndexConfig.store, conf.proofIndexConfig.historyLen, observe.Logger()),
		ownerIndexer:                conf.ownerIndexer,
		t1event:                     make(chan struct{}), // do not buffer!
		eventHandler:                conf.eventHandler,
		rootNodes:                   rn,
		validatorNodes:              peerConf.Validators,
		network:                     network,
		lastLedgerReqTime:           time.Time{},
		log:                         observe.Logger(),
		tracer:                      tracer,
	}
	n.resetProposal()
	n.stopTxProcessor.Store(func() { /* init to NOP */ })
	n.status.Store(initializing)
	n.lTR.Store(&certification.TechnicalRecord{}) // so we do not have to check for nil

	if err := n.initMetrics(observe); err != nil {
		return nil, fmt.Errorf("initialize metrics: %w", err)
	}

	if n.eventHandler != nil {
		n.eventCh = make(chan event.Event, conf.eventChCapacity)
	}

	if err = n.initState(ctx); err != nil {
		return nil, fmt.Errorf("node state initialization failed: %w", err)
	}

	if err = n.initNetwork(ctx, peerConf, observe); err != nil {
		return nil, fmt.Errorf("node network initialization failed: %w", err)
	}

	return n, nil
}

func (n *Node) initMetrics(observe Observability) (err error) {
	m := observe.Meter("partition.node")

	_, err = m.Int64ObservableCounter("round", metric.WithDescription("current round"),
		metric.WithInt64Callback(func(ctx context.Context, io metric.Int64Observer) error {
			io.Observe(int64(n.currentRoundNumber()))
			return nil
		}))
	if err != nil {
		return fmt.Errorf("creating counter for round number: %w", err)
	}

	n.leaderCnt, err = m.Int64Counter("round.leader", metric.WithDescription("Number of times node has been round leader"))
	if err != nil {
		return fmt.Errorf("creating counter for leader count: %w", err)
	}
	n.blockSize, err = m.Int64Counter("block.size", metric.WithDescription("Number of transactions in the proposal made by the node"), metric.WithUnit("{transaction}"))
	if err != nil {
		return fmt.Errorf("creating counter for block size: %w", err)
	}

	n.execTxCnt, err = m.Int64Counter("exec.tx.count", metric.WithDescription("Number of transactions processed by the node"), metric.WithUnit("{transaction}"))
	if err != nil {
		return fmt.Errorf("creating counter for processed tx: %w", err)
	}
	n.execTxDur, err = m.Float64Histogram("exec.tx.time",
		metric.WithDescription("How long it took to process transaction (validate and execute)"),
		metric.WithUnit("s"),
		metric.WithExplicitBucketBoundaries(200e-6, 400e-6, 800e-6, 0.0016, 0.003, 0.006, 0.015, 0.03))
	if err != nil {
		return fmt.Errorf("creating histogram for processed tx: %w", err)
	}

	n.execMsgCnt, err = m.Int64Counter("exec.msg.count", metric.WithDescription("Number of messages processed by the node"))
	if err != nil {
		return fmt.Errorf("creating counter for processed messages: %w", err)
	}
	n.execMsgDur, err = m.Float64Histogram("exec.msg.time",
		metric.WithDescription("How long it took to process AB network message"),
		metric.WithUnit("s"),
		metric.WithExplicitBucketBoundaries(100e-6, 200e-6, 400e-6, 800e-6, 0.0016, 0.01, 0.05),
	)
	if err != nil {
		return fmt.Errorf("creating histogram for processed messages: %w", err)
	}

	return nil
}

func (n *Node) Run(ctx context.Context) error {
	if n.IsValidatorNode() {
		// Validator nodes query for the latest UC from root. They retain the status
		// 'initializing' until the first UC is received. Then they'll know the leader
		// and can either start a new round or go into recovery.
		n.sendHandshake(ctx)
	} else {
		// Non-validator nodes do not need to wait for the first UC to finish initialization.
		// They can start processing new blocks and forwarding transactions as their normal
		// operation mode immediately.
		n.status.Store(normal)
		go n.network.ForwardTransactions(ctx, n.leader.Get)
	}

	g, ctx := errgroup.WithContext(ctx)

	g.Go(func() error {
		if n.eventHandler == nil {
			return nil // do not cancel the group!
		}
		return n.eventHandlerLoop(ctx)
	})

	// start proof indexer
	g.Go(func() error {
		return n.proofIndexer.loop(ctx)
	})

	g.Go(func() error {
		err := n.loop(ctx)
		n.log.DebugContext(ctx, "node main loop exit", logger.Error(err))
		return err
	})

	return g.Wait()
}

func (n *Node) initState(ctx context.Context) (err error) {
	ctx, span := n.tracer.Start(ctx, "node.initState")
	defer span.End()

	n.fuc = n.committedUC()
	n.luc.Store(n.fuc)

	// Apply transactions from blocks that build on the loaded
	// state. Never look further back from this starting point.
	dbIt := n.blockStore.Find(util.Uint64ToBytes(n.fuc.GetRoundNumber() + 1))
	defer func() { err = errors.Join(err, dbIt.Close()) }()

	for ; dbIt.Valid(); dbIt.Next() {
		var b types.Block
		roundNo := util.BytesToUint64(dbIt.Key())
		if err = dbIt.Value(&b); err != nil {
			return fmt.Errorf("failed to read block %v from db: %w", roundNo, err)
		}
		if err = n.handleBlock(ctx, &b); err != nil {
			return fmt.Errorf("failed to handle block %v: %w", roundNo, err)
		}
	}

	n.log.InfoContext(ctx, fmt.Sprintf("State initialized from persistent store up to round %d", n.committedUC().GetRoundNumber()))
	n.restoreBlockProposal(ctx)

	return err
}

func (n *Node) initNetwork(ctx context.Context, peerConf *network.PeerConfiguration, observe Observability) (err error) {
	ctx, span := n.tracer.Start(ctx, "node.initNetwork")
	defer span.End()

	n.peer, err = network.NewPeer(ctx, peerConf, n.log, observe.PrometheusRegisterer())
	if err != nil {
		return err
	}
	if n.network != nil {
		return nil
	}

	opts := network.DefaultValidatorNetworkOptions
	opts.TxBufferHashAlgorithm = n.configuration.hashAlgorithm

	n.network, err = network.NewLibP2PValidatorNetwork(ctx, n, opts, observe)
	if err != nil {
		return err
	}

	// Open a connection to the bootstrap nodes.
	// This is the only way to discover other peers, so let's do this as soon as possible.
	if err := n.peer.BootstrapConnect(ctx, n.log); err != nil {
		return err
	}
	return nil
}

func (n *Node) committedUC() *types.UnicityCertificate {
	return n.transactionSystem.CommittedUC()
}

func (n *Node) currentRoundNumber() uint64 {
	return n.lTR.Load().Round
}

func (n *Node) sendHandshake(ctx context.Context) {
	n.log.DebugContext(ctx, "sending handshake to root chain")
	// select some random root nodes
	rootIDs, err := randomNodeSelector(n.rootNodes, defaultHandshakeNodes)
	if err != nil {
		// error should only happen in case the root nodes are not initialized
		n.log.WarnContext(ctx, "selecting root nodes for handshake", logger.Error(err))
		return
	}
	if err = n.network.Send(ctx,
		handshake.Handshake{
			Partition:      n.configuration.GetPartitionIdentifier(),
			Shard:          n.configuration.shardID,
			NodeIdentifier: n.peer.ID().String(),
		},
		rootIDs...); err != nil {
		n.log.WarnContext(ctx, "error sending handshake", logger.Error(err))
	}
}

func verifyTxSystemState(state txsystem.StateSummary, sumOfEarnedFees uint64, ucIR *types.InputRecord) error {
	if ucIR == nil {
		return errors.New("unicity certificate input record is nil")
	}
	if !bytes.Equal(ucIR.Hash, state.Root()) {
		return fmt.Errorf("transaction system state does not match unicity certificate, expected '%X', got '%X'", ucIR.Hash, state.Root())
	} else if !bytes.Equal(ucIR.SummaryValue, state.Summary()) {
		return fmt.Errorf("transaction system summary value %X not equal to unicity certificate value %X", ucIR.SummaryValue, state.Summary())
	} else if ucIR.SumOfEarnedFees != sumOfEarnedFees {
		return fmt.Errorf("transaction system sum of earned fees %d not equal to unicity certificate value %d", ucIR.SumOfEarnedFees, sumOfEarnedFees)
	}
	return nil
}

func (n *Node) applyBlockTransactions(ctx context.Context, round uint64, txs []*types.TransactionRecord) (txsystem.StateSummary, uint64, error) {
	ctx, span := n.tracer.Start(ctx, "node.applyBlockTransactions", trace.WithAttributes(attribute.Int64("round", int64(round))))
	defer span.End()

	var sumOfEarnedFees uint64
	if err := n.transactionSystem.BeginBlock(round); err != nil {
		return nil, 0, err
	}
	for _, txr := range txs {
		txo, err := txr.GetTransactionOrderV1()
		if err != nil {
			return nil, 0, fmt.Errorf("failed to get transaction order: %w", err)
		}
		trx, err := n.validateAndExecuteTx(ctx, txo, round)
		if err != nil {
			n.log.WarnContext(ctx, "processing transaction", logger.Error(err), logger.UnitID(txo.UnitID))
			return nil, 0, fmt.Errorf("processing transaction '%v': %w", txo.UnitID, err)
		}
		sumOfEarnedFees += trx.ServerMetadata.ActualFee
	}
	state, err := n.transactionSystem.EndBlock()
	if err != nil {
		return nil, 0, err
	}
	return state, sumOfEarnedFees, nil
}

func getUCv1(b *types.Block) (*types.UnicityCertificate, error) {
	if b == nil {
		return nil, errors.New("block is nil")
	}
	if b.UnicityCertificate == nil {
		return nil, errors.New("block unicity certificate is nil")
	}
	uc := &types.UnicityCertificate{Version: 1}
	return uc, types.Cbor.Unmarshal(b.UnicityCertificate, uc)
}

func (n *Node) restoreBlockProposal(ctx context.Context) {
	ctx, span := n.tracer.Start(ctx, "node.restoreBlockProposal")
	defer span.End()

	pr := &types.Block{}
	found, err := n.blockStore.Read(util.Uint32ToBytes(proposalKey), pr)
	if err != nil {
		n.log.ErrorContext(ctx, "Error fetching block proposal", logger.Error(err))
		return
	}
	if !found {
		n.log.DebugContext(ctx, "No pending block proposal stored")
		return
	}
	uc, err := getUCv1(pr)
	if err != nil {
		n.log.WarnContext(ctx, "Error unmarshalling unicity certificate", logger.Error(err))
		return
	}
	// make sure proposal extends the committed state
	if !bytes.Equal(n.committedUC().GetStateHash(), uc.GetPreviousStateHash()) {
		n.log.DebugContext(ctx, "Stored block proposal does not extend previous state, stale proposal")
		return
	}
	// apply stored proposal to current state
	n.log.DebugContext(ctx, "Stored block proposal extends the previous state")
	roundNo := n.committedUC().GetRoundNumber() + 1
	state, sumOfEarnedFees, err := n.applyBlockTransactions(ctx, roundNo, pr.Transactions)
	if err != nil {
		n.log.WarnContext(ctx, "Block proposal recovery failed", logger.Error(err))
		n.revertState()
		return
	}
	if !bytes.Equal(uc.GetStateHash(), state.Root()) {
		n.log.WarnContext(ctx, fmt.Sprintf("Block proposal transaction failed, state hash mismatch (expected '%X', actual '%X')", uc.InputRecord.Hash, state.Root()))
		n.revertState()
		return
	}
	if !bytes.Equal(uc.GetSummaryValue(), state.Summary()) {
		n.log.WarnContext(ctx, fmt.Sprintf("Block proposal transaction failed, state summary mismatch (expected '%X', actual '%X')", uc.InputRecord.SummaryValue, state.Summary()))
		n.revertState()
		return
	}
	if uc.GetFeeSum() != sumOfEarnedFees {
		n.log.WarnContext(ctx, fmt.Sprintf("Block proposal transaction failed, sum of earned fees mismatch (expected '%d', actual '%d')", uc.GetFeeSum(), sumOfEarnedFees))
		n.revertState()
		return
	}
	// wait for UC to certify the block proposal
	n.pendingBlockProposal = pr
}

/*
loop runs the main loop of validator node.
It handles messages received from other AB network nodes and coordinates
timeout and communication with rootchain.
*/
func (n *Node) loop(ctx context.Context) error {
	ticker := time.NewTicker(time.Second)
	defer ticker.Stop()
	var lastUCReceived = time.Now()
	var lastBlockReceived = time.Now()

	for {
		select {
		case <-ctx.Done():
			return ctx.Err()
		case m, ok := <-n.network.ReceivedChannel():
			if !ok {
				return errors.New("network received channel is closed")
			}
			n.log.Log(ctx, logger.LevelTrace, fmt.Sprintf("received %T", m), logger.Data(m))

			if err := n.handleMessage(ctx, m); err != nil {
				n.log.Warn(fmt.Sprintf("handling %T", m), logger.Error(err), logger.Round(n.currentRoundNumber()))
			} else if _, ok := m.(*types.UnicityCertificate); ok {
				lastUCReceived = time.Now()
			} else if _, ok := m.(*types.Block); ok {
				lastBlockReceived = time.Now()
			}
		case <-n.t1event:
			n.handleT1TimeoutEvent(ctx)
		case <-ticker.C:
			n.handleMonitoring(ctx, lastUCReceived, lastBlockReceived)
		}
	}
}

/*
handleMessage processes message received from AB network (ie from other partition nodes or rootchain).
*/
func (n *Node) handleMessage(ctx context.Context, msg any) (rErr error) {
	msgAttr := attribute.String("msg", fmt.Sprintf("%T", msg))
	ctx, span := n.tracer.Start(ctx, "node.handleMessage", trace.WithNewRoot(), trace.WithAttributes(msgAttr, n.attrRound()), trace.WithSpanKind(trace.SpanKindServer))
	defer func(start time.Time) {
		if rErr != nil {
			span.RecordError(rErr)
			span.SetStatus(codes.Error, rErr.Error())
			n.sendEvent(event.Error, rErr)
		}
		n.execMsgCnt.Add(ctx, 1, metric.WithAttributeSet(attribute.NewSet(msgAttr, observability.ErrStatus(rErr))))
		n.execMsgDur.Record(ctx, time.Since(start).Seconds(), metric.WithAttributes(msgAttr))
		span.End()
	}(time.Now())

	switch mt := msg.(type) {
	case *certification.CertificationResponse:
		return n.handleCertificationResponse(ctx, mt)
	case *blockproposal.BlockProposal:
		return n.handleBlockProposal(ctx, mt)
	case *replication.LedgerReplicationRequest:
		return n.handleLedgerReplicationRequest(ctx, mt)
	case *replication.LedgerReplicationResponse:
		return n.handleLedgerReplicationResponse(ctx, mt)
	case *types.Block:
		return n.handleBlock(ctx, mt)
	default:
		return fmt.Errorf("unknown message: %T", mt)
	}
}

func (n *Node) sendEvent(eventType event.Type, content any) {
	if n.eventHandler != nil {
		n.eventCh <- event.Event{
			EventType: eventType,
			Content:   content,
		}
	}
}

// eventHandlerLoop forwards events produced by a node to the configured eventHandler.
func (n *Node) eventHandlerLoop(ctx context.Context) error {
	for {
		select {
		case <-ctx.Done():
			return ctx.Err()
		case e := <-n.eventCh:
			n.eventHandler(&e)
		}
	}
}

func statusCodeOfTxError(err error) string {
	switch {
	case err == nil:
		return "ok"
	case errors.Is(err, ErrTxTimeout):
		return "tx.timeout"
	case errors.Is(err, errInvalidPartitionIdentifier):
		return "invalid.sysid"
	default:
		return "err"
	}
}

func (n *Node) process(ctx context.Context, tx *types.TransactionOrder) (rErr error) {
<<<<<<< HEAD
	trx, err := n.validateAndExecuteTx(ctx, tx, n.committedUC().GetRoundNumber()+1)
	if err != nil {
=======
	sm, err := n.validateAndExecuteTx(ctx, tx, n.committedUC().GetRoundNumber()+1)
	if err != nil || (n.IsFeelessMode() && sm.TxStatus() != types.TxStatusSuccessful) {
>>>>>>> 4f29cf1e
		n.sendEvent(event.TransactionFailed, tx)
		if err == nil {
			err = sm.ErrDetail()
		}
		return fmt.Errorf("executing transaction %X: %w", tx.Hash(n.configuration.hashAlgorithm), err)
	}
	n.proposedTransactions = append(n.proposedTransactions, trx)
	n.sumOfEarnedFees += trx.GetActualFee()
	n.sendEvent(event.TransactionProcessed, tx)
	n.log.DebugContext(ctx, fmt.Sprintf("transaction processed, proposal size: %d", len(n.proposedTransactions)), logger.UnitID(tx.UnitID))
	return nil
}

func (n *Node) validateAndExecuteTx(ctx context.Context, tx *types.TransactionOrder, round uint64) (_ *types.TransactionRecord, rErr error) {
	defer func(start time.Time) {
		txTypeAttr := attribute.Int("tx", int(tx.Type))
		n.execTxCnt.Add(ctx, 1, metric.WithAttributeSet(attribute.NewSet(txTypeAttr, attribute.String("status", statusCodeOfTxError(rErr)))))
		n.execTxDur.Record(ctx, time.Since(start).Seconds(), metric.WithAttributeSet(attribute.NewSet(txTypeAttr)))
	}(time.Now())

	if err := n.txValidator.Validate(tx, round); err != nil {
		return nil, fmt.Errorf("invalid transaction: %w", err)
	}
	trx, err := n.transactionSystem.Execute(tx)
	if err != nil {
		return nil, fmt.Errorf("executing transaction in transaction system: %w", err)
	}
	return trx, nil
}

// handleBlockProposal processes a block proposals. Performs the following steps:
//  1. Block proposal as a whole is validated:
//     * It must have valid signature, correct transaction partition ID, valid UC;
//     * the UC must be not older than the latest known by current node;
//     * Sender must be the leader for the round started by included UC.
//  2. If included UC is newer than latest UC then the new UC is processed; this rolls back possible pending change in
//     the transaction system. If new UC is ‘repeat UC’ then update is reasonably fast; if recovery is necessary then
//     likely it takes some time and there is no reason to finish the processing of current proposal.
//  3. If the transaction system root is not equal to one extended by the processed proposal then processing is aborted.
//  4. All transaction orders in proposal are validated; on encountering an invalid transaction order the processing is
//     aborted.
//  5. Transaction orders are executed by applying them to the transaction system.
//  6. Pending unicity certificate request data structure is created and persisted.
//  7. Certificate Request query is assembled and sent to the Root Chain.
func (n *Node) handleBlockProposal(ctx context.Context, prop *blockproposal.BlockProposal) error {
	if n.status.Load() == recovering {
		// but remember last block proposal received
		n.recoveryLastProp = prop
		return fmt.Errorf("node is in recovery status")
	}
	if prop == nil {
		return blockproposal.ErrBlockProposalIsNil
	}
	nodeSignatureVerifier, err := n.configuration.GetSigningPublicKey(prop.NodeIdentifier)
	if err != nil {
		return fmt.Errorf("unknown node id, %w", err)
	}
	if err = n.blockProposalValidator.Validate(prop, nodeSignatureVerifier); err != nil {
		return fmt.Errorf("block proposal validation failed, %w", err)
	}
	n.log.DebugContext(ctx, fmt.Sprintf("Handling block proposal, its UC IR Hash %X, Block hash %X", prop.UnicityCertificate.InputRecord.Hash, prop.UnicityCertificate.InputRecord.BlockHash))
	// verify proposal unicity certificate, must not be older than latest UC seen by the node
	uc := prop.UnicityCertificate
	lucRoundNumber := n.luc.Load().GetRoundNumber()
	// UC must be newer than the last one seen
	if uc.GetRoundNumber() < lucRoundNumber {
		return fmt.Errorf("outdated block proposal for round %v, LUC round %v", uc.GetRoundNumber(), lucRoundNumber)
	}
	expectedLeader := n.leader.Get()
	if expectedLeader == UnknownLeader || prop.NodeIdentifier != expectedLeader.String() {
		return fmt.Errorf("expecting leader %v, leader in proposal: %v", expectedLeader, prop.NodeIdentifier)
	}
	if uc.GetRoundNumber() > lucRoundNumber {
		// either the other node received it faster from root or there must be some issue with root communication?
		n.log.DebugContext(ctx, fmt.Sprintf("Received newer UC round nr %d via block proposal, LUC round %d", uc.GetRoundNumber(), lucRoundNumber))
		if err = n.handleUnicityCertificate(ctx, uc); err != nil {
			return fmt.Errorf("block proposal unicity certificate handling failed: %w", err)
		}
	}
	prevHash := uc.InputRecord.Hash
	txState, err := n.transactionSystem.StateSummary()
	if err != nil {
		return fmt.Errorf("transaction system state error, %w", err)
	}
	// check previous state matches before processing transactions
	if !bytes.Equal(prevHash, txState.Root()) {
		return fmt.Errorf("transaction system start state mismatch error, expected: %X, got: %X", txState.Root(), prevHash)
	}
	if err := n.transactionSystem.BeginBlock(n.currentRoundNumber()); err != nil {
		return fmt.Errorf("transaction system BeginBlock error, %w", err)
	}
	for _, tx := range prop.Transactions {
		txo, err := tx.GetTransactionOrderV1()
		if err != nil {
			return fmt.Errorf("failed to get transaction order: %w", err)
		}
		if err = n.process(ctx, txo); err != nil {
			return fmt.Errorf("processing transaction %X: %w", tx.Hash(n.configuration.hashAlgorithm), err)
		}
	}
	if err = n.sendCertificationRequest(ctx, prop.NodeIdentifier); err != nil {
		return fmt.Errorf("certification request send failed, %w", err)
	}
	return nil
}

// Validates the given UC and sets it as the new LUC. Returns an error
// if the UC did not qualify as the new LUC and the node is not in recovery mode.
func (n *Node) updateLUC(ctx context.Context, uc *types.UnicityCertificate) error {
	if uc == nil {
		return fmt.Errorf("unicity certificate is nil")
	}
	// UC is validated cryptographically
	if err := n.unicityCertificateValidator.Validate(uc); err != nil {
		n.sendEvent(event.Error, err)
		return fmt.Errorf("certificate invalid, %w", err)
	}

	luc := n.luc.Load()
	if n.status.Load() == recovering && luc.GetRootRoundNumber() > uc.GetRootRoundNumber() {
		// During recovery, UC from a recovered block is usually older than the LUC.
		// Do not attempt to update LUC in that case.
		return nil
	}

	// Validation must make sure all mandatory fields are present and UC is cryptographically sound.
	// From this point fields that must not be nil can be logged.
	if n.status.Load() != initializing {
		printUC := func(uc *types.UnicityCertificate) string {
			return fmt.Sprintf("H:\t%X\nH':\t%X\nHb:\t%X\nfees:%d, round:%d, root round:%d",
				uc.InputRecord.Hash, uc.InputRecord.PreviousHash, uc.InputRecord.BlockHash,
				uc.InputRecord.SumOfEarnedFees, uc.GetRoundNumber(), uc.GetRootRoundNumber())
		}
		n.log.DebugContext(ctx, fmt.Sprintf("LUC:\n%s\n\nReceived UC:\n%s", printUC(luc), printUC(uc)), logger.Round(n.currentRoundNumber()))
	}

	// check for equivocation
	if err := types.CheckNonEquivocatingCertificates(luc, uc); err != nil {
		// this is not normal, log all info
		n.log.WarnContext(ctx, fmt.Sprintf("equivocating UC for round %d", uc.InputRecord.RoundNumber), logger.Error(err), logger.Data(uc))
		n.log.WarnContext(ctx, "LUC", logger.Data(luc))
		return fmt.Errorf("equivocating certificate: %w", err)
	}

	n.luc.Store(uc)
	n.log.Debug("updated LUC", logger.Round(uc.GetRoundNumber()))
	n.sendEvent(event.LatestUnicityCertificateUpdated, uc)
	return nil
}

func (n *Node) startNewRound(ctx context.Context) error {
	ctx, span := n.tracer.Start(ctx, "node.startNewRound")
	defer span.End()

	n.resetProposal()
	n.sumOfEarnedFees = 0
	// not a fatal issue, but log anyway
	if err := n.blockStore.Delete(util.Uint32ToBytes(proposalKey)); err != nil {
		n.log.DebugContext(ctx, "DB proposal delete failed", logger.Error(err))
	}

	newRoundNumber := n.committedUC().GetRoundNumber() + 1
	if n.leader.IsLeader(n.peer.ID()) {
		// followers will start the block once proposal is received
		if err := n.transactionSystem.BeginBlock(newRoundNumber); err != nil {
			return fmt.Errorf("starting new block for round %d: %w", newRoundNumber, err)
		}
		n.leaderCnt.Add(ctx, 1)
	}
	n.startHandleOrForwardTransactions(ctx)
	n.sendEvent(event.NewRoundStarted, newRoundNumber)
	return nil
}

func (n *Node) startRecovery(ctx context.Context) {
	ctx, span := n.tracer.Start(ctx, "node.startRecovery")
	defer span.End()

	if n.status.Load() == recovering {
		n.log.DebugContext(ctx, "Recovery already in progress")
		return
	}
	// starting recovery
	n.status.Store(recovering)
	n.revertState()
	n.resetProposal()
	if n.IsValidatorNode() {
		n.stopForwardingOrHandlingTransactions()
	}

	fromBlockNr := n.committedUC().GetRoundNumber() + 1
	n.log.DebugContext(ctx, fmt.Sprintf("Entering recovery state, recover node from %d up to round %d",
		fromBlockNr, n.luc.Load().GetRoundNumber()))
	n.sendEvent(event.RecoveryStarted, fromBlockNr)
	n.sendLedgerReplicationRequest(ctx)
}

func (n *Node) handleCertificationResponse(ctx context.Context, cr *certification.CertificationResponse) error {
	if err := cr.IsValid(); err != nil {
		return fmt.Errorf("invalid CertificationResponse: %w", err)
	}
	ctx, span := n.tracer.Start(ctx, "node.handleCertificationResponse", trace.WithAttributes(attribute.Int64("round", int64(cr.Technical.Round))))
	defer span.End()
	n.log.InfoContext(ctx, fmt.Sprintf("handleCertificationResponse: Round %d, Leader %s", cr.Technical.Round, cr.Technical.Leader), logger.Round(n.currentRoundNumber()))

	if cr.Partition != n.PartitionID() || !cr.Shard.Equal(n.configuration.shardID) {
		return fmt.Errorf("got CertificationResponse for a wrong shard %s - %s", cr.Partition, cr.Shard)
	}

	if err := n.leader.Set(cr.Technical.Leader); err != nil {
		return fmt.Errorf("setting leader: %w", err)
	}
	n.lTR.Store(&cr.Technical)
	return n.handleUnicityCertificate(ctx, &cr.UC)
}

// handleUnicityCertificate processes the Unicity Certificate and finalizes a block. Performs the following steps:
//  1. Given UC is validated cryptographically -> checked before this method is called by unicityCertificateValidator
//  2. Given UC has correct partition identifier -> checked before this method is called by unicityCertificateValidator
//  3. TODO: sanity check timestamp
//  4. Given UC is checked for equivocation (for more details see certificates.CheckNonEquivocatingCertificates)
//  5. On unexpected case where there is no pending block proposal, recovery is initiated, unless the state is already
//     up-to-date with the given UC.
//  6. Alternatively, if UC certifies the pending block proposal then block is finalized.
//  7. Alternatively, if UC certifies repeat IR (‘repeat UC’) then
//     state is rolled back to previous state.
//  8. Alternatively, recovery is initiated, after rollback. Note that recovery may end up with
//     newer last known UC than the one being processed.
//  9. New round is started.
//
// See algorithm 5 "Processing a received Unicity Certificate" in Yellowpaper for more details
func (n *Node) handleUnicityCertificate(ctx context.Context, uc *types.UnicityCertificate) error {
	prevLUC := n.luc.Load()
	if err := n.updateLUC(ctx, uc); err != nil {
		return fmt.Errorf("failed to update LUC: %w", err)
	}

	// We have a new luc, let's see what we should do.
	if n.status.Load() == recovering {
		// Doesn't really matter what we got, recovery will handle it.
		n.log.DebugContext(ctx, "Recovery already in progress")
		return nil
	}

	isInitialUC := n.status.Load() == initializing
	if isInitialUC {
		// First UC received after an initial handshake with a root node -> initialization finished.
		n.status.Store(normal)
	}

	if uc.IsDuplicate(prevLUC) {
		// Just ignore duplicates.
		n.log.DebugContext(ctx, "duplicate UC (same root round)", logger.Round(uc.GetRootRoundNumber()))
		if isInitialUC {
			// If this was the first UC received by node, we can start a new round.
			// Otherwise the round is already in progress.
			return n.startNewRound(ctx)
		}
		return nil
	}

	if uc.IsRepeat(prevLUC) {
		// UC certifies the IR before pending block proposal ("repeat UC"). state is rolled back to previous state.
		n.log.WarnContext(ctx, fmt.Sprintf("Reverting state tree on repeat certificate. UC IR hash: %X", uc.GetStateHash()))
		n.revertState()
		return n.startNewRound(ctx)
	}

	committedUC := n.committedUC()
	if !uc.IsSuccessor(committedUC) {
		// Do not allow gaps between blocks, even if state hash does not change.
		n.log.WarnContext(ctx, fmt.Sprintf("Recovery needed, missing blocks. UC round number: %d, current round number: %d",
			uc.GetRoundNumber(), committedUC.GetRoundNumber()+1))
		n.startRecovery(ctx)
		return ErrNodeDoesNotHaveLatestBlock
	}

	// If there is no pending block proposal i.e. no certification request has been sent by the node
	// - leader was down and did not make a block proposal?
	// - node did not receive a block proposal because it was down, it was not sent or there were network issues
	// Note, if for any reason the node misses the proposal and other validators finalize _one_ empty block,
	// this node will start a new round (the one that has been already finalized).
	// Eventually it will start the recovery and catch up.
	if n.pendingBlockProposal == nil {
		// Start recovery unless the state is already up-to-date with UC.
		state, err := n.transactionSystem.StateSummary()
		if err != nil {
			n.startRecovery(ctx)
			return fmt.Errorf("recovery needed, failed to get transaction system state: %w", err)
		}
		// if state hash does not match - start recovery
		if !bytes.Equal(uc.GetStateHash(), state.Root()) {
			n.startRecovery(ctx)
			return ErrNodeDoesNotHaveLatestBlock
		}
		n.log.DebugContext(ctx, "No pending block proposal, UC IR hash is equal to State hash, so are block hashes")
		return n.startNewRound(ctx)
	}
	proposedIR, err := n.pendingBlockProposal.InputRecord()
	if err != nil {
		n.log.WarnContext(ctx, fmt.Sprintf("Invalid block proposal: %v", err))
		n.startRecovery(ctx)
		return ErrNodeDoesNotHaveLatestBlock
	}
	// Check pending block proposal
	n.log.DebugContext(ctx, fmt.Sprintf("Proposed record: %s", proposedIR))
	if err := types.AssertEqualIR(proposedIR, uc.InputRecord); err != nil {
		n.log.WarnContext(ctx, fmt.Sprintf("Recovery needed, received UC does match proposed: %v", err))
		// UC with different IR hash. Node does not have the latest state. Revert changes and start recovery.
		// revertState is called from startRecovery()
		n.startRecovery(ctx)
		return ErrNodeDoesNotHaveLatestBlock
	}
	// replace UC
	n.pendingBlockProposal.UnicityCertificate, err = types.Cbor.Marshal(uc)
	if err != nil {
		return fmt.Errorf("failed to marshal unicity certificate: %w", err)
	}
	// UC certifies pending block proposal
	if err := n.finalizeBlock(ctx, n.pendingBlockProposal, uc); err != nil {
		n.startRecovery(ctx)
		return fmt.Errorf("block %v finalize failed: %w", uc.GetRoundNumber(), err)
	}

	if err = n.network.PublishBlock(ctx, n.pendingBlockProposal); err != nil {
		n.log.WarnContext(ctx, fmt.Sprintf("failed to publish block %d: %v",
			uc.GetRoundNumber(), err))
	}

	return n.startNewRound(ctx)
}

func (n *Node) revertState() {
	n.log.Warn("Reverting state")
	n.sendEvent(event.StateReverted, nil)
	n.transactionSystem.Revert()
	n.sumOfEarnedFees = 0
}

// finalizeBlock creates the block and adds it to the blockStore.
func (n *Node) finalizeBlock(ctx context.Context, b *types.Block, uc *types.UnicityCertificate) error {
	blockNumber := uc.GetRoundNumber()
	_, span := n.tracer.Start(ctx, "Node.finalizeBlock", trace.WithAttributes(attribute.Int64("block.number", int64(blockNumber))))
	defer span.End()

	roundNoInBytes := util.Uint64ToBytes(blockNumber)
	isInitializing := n.status.Load() == initializing

	if !isInitializing {
		// persist the block _before_ committing to tx system
		// if write fails but the round is committed in tx system, there's no way back,
		// but if commit fails, we just remove the block from the store
		if err := n.blockStore.Write(roundNoInBytes, b); err != nil {
			return fmt.Errorf("db write failed, %w", err)
		}
	}

	if err := n.transactionSystem.Commit(uc); err != nil {
		err = fmt.Errorf("unable to finalize block %d: %w", blockNumber, err)

		if !isInitializing {
			if err2 := n.blockStore.Delete(roundNoInBytes); err2 != nil {
				err = errors.Join(err, fmt.Errorf("unable to delete block %d from store: %w", blockNumber, err2))
			}
		}
		return err
	}
	n.sendEvent(event.BlockFinalized, b)

	if isInitializing {
		// ProofIndexer not running yet, index synchronously
		if err := n.proofIndexer.IndexBlock(ctx, b, blockNumber, n.transactionSystem.State()); err != nil {
			return fmt.Errorf("failed to index block: %w", err)
		}
	} else {
		n.proofIndexer.Handle(ctx, b, n.transactionSystem.State())
	}

	if n.ownerIndexer != nil {
		if err := n.ownerIndexer.IndexBlock(b, n.transactionSystem.State()); err != nil {
			return fmt.Errorf("failed to index block: %w", err)
		}
	}
	return nil
}

func (n *Node) handleT1TimeoutEvent(ctx context.Context) {
	ctx, span := n.tracer.Start(ctx, "node.handleT1TimeoutEvent", trace.WithNewRoot(), trace.WithAttributes(n.attrRound()))
	defer span.End()

	n.stopForwardingOrHandlingTransactions()

	if n.status.Load() == recovering {
		n.log.InfoContext(ctx, "T1 timeout: node is recovering")
		return
	}
	n.log.InfoContext(ctx, "Handling T1 timeout")
	// if node is not leader, then do not do anything
	if !n.leader.IsLeader(n.peer.ID()) {
		n.log.DebugContext(ctx, "Current node is not the leader.")
		return
	}
	n.log.DebugContext(ctx, "Current node is the leader.")
	if err := n.sendBlockProposal(ctx); err != nil {
		n.log.WarnContext(ctx, "Failed to send BlockProposal", logger.Error(err))
		return
	}
	if err := n.sendCertificationRequest(ctx, n.peer.ID().String()); err != nil {
		n.log.WarnContext(ctx, "Failed to send certification request", logger.Error(err))
	}
}

// handleMonitoring - monitors root communication, if for no UC is
// received for a long time then try and request one from root
func (n *Node) handleMonitoring(ctx context.Context, lastUCReceived, lastBlockReceived time.Time) {
	ctx, span := n.tracer.Start(ctx, "node.handleMonitoring", trace.WithNewRoot(), trace.WithAttributes(n.attrRound(), attribute.String("last UC", lastUCReceived.String())))
	defer span.End()

	// check if we have not heard from root validator for T2 timeout + 1 sec
	// a new repeat UC must have been made by now (assuming root is fine) try and get it from other root nodes
	if n.IsValidatorNode() && time.Since(lastUCReceived) > n.configuration.GetT2Timeout()+time.Second {
		// query latest UC from root
		n.sendHandshake(ctx)
	}
	// handle ledger replication timeout - no response from node is received
	if n.status.Load() == recovering && time.Since(n.lastLedgerReqTime) > n.configuration.replicationConfig.timeout {
		n.log.WarnContext(ctx, "Ledger replication timeout, repeat request")
		n.sendLedgerReplicationRequest(ctx)
	}
	// handle block timeout - no new blocks received
	if !n.IsValidatorNode() && time.Since(lastBlockReceived) > n.configuration.blockSubscriptionTimeout {
		n.log.WarnContext(ctx, "Block subscription timeout, starting recovery")
		n.startRecovery(ctx)
	}
}

func (n *Node) sendLedgerReplicationResponse(ctx context.Context, msg *replication.LedgerReplicationResponse, toId string) error {
	n.log.DebugContext(ctx, fmt.Sprintf("Sending ledger replication response '%s' to %s: %s", msg.UUID.String(), toId, msg.Pretty()))
	recoveringNodeID, err := peer.Decode(toId)
	if err != nil {
		return fmt.Errorf("decoding peer id %q: %w", toId, err)
	}

	if err = n.network.Send(ctx, msg, recoveringNodeID); err != nil {
		return fmt.Errorf("sending replication response: %w", err)
	}
	n.sendEvent(event.ReplicationResponseSent, msg)
	return nil
}

func (n *Node) handleLedgerReplicationRequest(ctx context.Context, lr *replication.LedgerReplicationRequest) error {
	n.log.DebugContext(ctx, fmt.Sprintf("Handling ledger replication request '%s' from '%s', starting block %d", lr.UUID.String(), lr.NodeIdentifier, lr.BeginBlockNumber))
	if err := lr.IsValid(); err != nil {
		// for now do not respond to obviously invalid requests
		return fmt.Errorf("invalid request, %w", err)
	}
	if lr.PartitionIdentifier != n.configuration.GetPartitionIdentifier() {
		resp := &replication.LedgerReplicationResponse{
			UUID:    lr.UUID,
			Status:  replication.UnknownPartitionIdentifier,
			Message: fmt.Sprintf("Unknown partition identifier: %s", lr.PartitionIdentifier),
		}
		return n.sendLedgerReplicationResponse(ctx, resp, lr.NodeIdentifier)
	}
	startBlock := lr.BeginBlockNumber
	// the node has been started with a later state and does not have the needed data
	if startBlock <= n.fuc.GetRoundNumber() {
		resp := &replication.LedgerReplicationResponse{
			UUID:    lr.UUID,
			Status:  replication.BlocksNotFound,
			Message: fmt.Sprintf("Node does not have block: %v, first block: %v", startBlock, n.fuc.GetRoundNumber()+1),
		}
		return n.sendLedgerReplicationResponse(ctx, resp, lr.NodeIdentifier)
	}
	// the node is behind and does not have the needed data
	latestBlock := n.committedUC().GetRoundNumber()
	if latestBlock < startBlock {
		resp := &replication.LedgerReplicationResponse{
			UUID:    lr.UUID,
			Status:  replication.BlocksNotFound,
			Message: fmt.Sprintf("Node does not have block: %v, latest block: %v", startBlock, latestBlock),
		}
		return n.sendLedgerReplicationResponse(ctx, resp, lr.NodeIdentifier)
	}
	n.log.DebugContext(ctx, fmt.Sprintf("Preparing replication response from block %d", startBlock))
	go func() {
		blocks := make([]*types.Block, 0)
		countTx := uint32(0)
		blockCnt := uint64(0)
		dbIt := n.blockStore.Find(util.Uint64ToBytes(startBlock))
		defer func() {
			if err := dbIt.Close(); err != nil {
				n.log.WarnContext(ctx, "closing DB iterator", logger.Error(err))
			}
		}()
		var firstFetchedBlockNumber uint64
		var lastFetchedBlockNumber uint64
		var lastFetchedBlock *types.Block
		for ; dbIt.Valid(); dbIt.Next() {
			var bl types.Block
			roundNo := util.BytesToUint64(dbIt.Key())
			if err := dbIt.Value(&bl); err != nil {
				n.log.WarnContext(ctx, fmt.Sprintf("Ledger replication reply incomplete, failed to read block %d", roundNo), logger.Error(err))
				break
			}
			lastFetchedBlock = &bl
			if firstFetchedBlockNumber == 0 {
				firstFetchedBlockNumber = roundNo
			}
			lastFetchedBlockNumber = roundNo
			blocks = append(blocks, lastFetchedBlock)
			blockCnt++
			countTx += uint32(len(bl.Transactions))
			if countTx >= n.configuration.replicationConfig.maxTx ||
				blockCnt >= n.configuration.replicationConfig.maxReturnBlocks ||
				(roundNo >= lr.EndBlockNumber && lr.EndBlockNumber > 0) {
				break
			}
		}
		resp := &replication.LedgerReplicationResponse{
			UUID:             lr.UUID,
			Status:           replication.Ok,
			Blocks:           blocks,
			FirstBlockNumber: firstFetchedBlockNumber,
			LastBlockNumber:  lastFetchedBlockNumber,
		}
		if err := n.sendLedgerReplicationResponse(ctx, resp, lr.NodeIdentifier); err != nil {
			n.log.WarnContext(ctx, fmt.Sprintf("Problem sending ledger replication response, %s", resp.Pretty()), logger.Error(err))
		}
	}()
	return nil
}

// handleLedgerReplicationResponse handles ledger replication responses from other partition nodes.
// This method is an approximation of YellowPaper algorithm 10 "Partition Node Recovery" (synchronous algorithm)
func (n *Node) handleLedgerReplicationResponse(ctx context.Context, lr *replication.LedgerReplicationResponse) error {
	if err := lr.IsValid(); err != nil {
		return fmt.Errorf("invalid ledger replication response, %w", err)
	}
	if n.status.Load() != recovering {
		n.log.DebugContext(ctx, fmt.Sprintf("Stale Ledger Replication response, node is not recovering: %s", lr.Pretty()))
		return nil
	}
	n.log.DebugContext(ctx, fmt.Sprintf("Ledger replication response '%s' received: %s, ", lr.UUID.String(), lr.Pretty()))
	if lr.Status != replication.Ok {
		recoverFrom := n.committedUC().GetRoundNumber() + 1
		n.log.DebugContext(ctx, fmt.Sprintf("Resending replication request starting with round %d", recoverFrom))
		n.sendLedgerReplicationRequest(ctx)
		return fmt.Errorf("received error response, status=%s, message='%s'", lr.Status.String(), lr.Message)
	}

	// check for duplicate requests:
	// if we have already seen the first block in the replication response then the replication must have timed out and
	// multiple replication requests must have been performed, discard the last arrived duplicate batch
	lastCommittedRoundNumber := n.committedUC().GetRoundNumber()
	if lr.FirstBlockNumber <= lastCommittedRoundNumber {
		n.log.DebugContext(ctx, fmt.Sprintf("Duplicate Ledger Replication response, received blocks %d to %d but have latest committed block %d (replication timed out and node sent multiple replication requests?): %s", lr.FirstBlockNumber, lr.LastBlockNumber, lastCommittedRoundNumber, lr.Pretty()))
		return nil
	}

	for _, b := range lr.Blocks {
		if err := n.handleBlock(ctx, b); err != nil {
			n.log.ErrorContext(ctx, "Recovery failed", logger.Error(err))
			// ask for the failed block again, what else can we do?
			n.sendLedgerReplicationRequest(ctx)
			return err
		}
	}

	committedUC := n.committedUC()

	// check if recovery is complete
	n.log.DebugContext(ctx, fmt.Sprintf("Checking if recovery is complete, last recovered round: %d", committedUC.GetRoundNumber()))

	// if the state hash is equal to luc state hash then recovery is complete
	luc := n.luc.Load()
	n.log.DebugContext(ctx, fmt.Sprintf("LUC round %d", luc.GetRoundNumber()))

	// Compare round numbers to check if we are still missing (potentially empty) blocks.
	if committedUC.GetRoundNumber() != luc.GetRoundNumber() {
		n.log.DebugContext(ctx, fmt.Sprintf("Not fully recovered yet, latest recovered UC's round %d vs LUC's round %d",
			committedUC.GetRoundNumber(), luc.GetRoundNumber()))
		n.sendLedgerReplicationRequest(ctx)
		return nil
	}

	// node should be recovered now, change status to normal
	n.log.InfoContext(ctx, "node is recovered", logger.Round(committedUC.GetRoundNumber()))
	n.sendEvent(event.RecoveryFinished, committedUC.GetRoundNumber())
	n.status.Store(normal)

	if n.IsValidatorNode() {
		if err := n.startNewRound(ctx); err != nil {
			return err
		}
	}

	// try to apply the last received block proposal received during recovery,
	// it may fail if the block was finalized and is in fact the last block received
	if n.recoveryLastProp != nil {
		// try to apply it to the latest state, may fail
		if err := n.handleBlockProposal(ctx, n.recoveryLastProp); err != nil {
			n.log.DebugContext(ctx, "Recovery completed, failed to apply last received block proposal(stale?)", logger.Error(err))
		}
		n.recoveryLastProp = nil
	}

	return nil
}

func (n *Node) handleBlock(ctx context.Context, b *types.Block) error {
	committedUC := n.committedUC()
	blockUC, err := getUCv1(b)
	if err != nil {
		return fmt.Errorf("failed to extract UC from block: %w", err)
	}
	algo := n.configuration.hashAlgorithm
	if err := b.IsValid(algo, n.configuration.genesis.PartitionDescription.Hash(algo)); err != nil {
		// sends invalid blocks, do not trust the response and try again
		return fmt.Errorf("invalid block for round %v: %w", blockUC.GetRoundNumber(), err)
	}

	// LUC is the latest UC we have seen, it's ok to update it as soon as we see it.
	if err := n.updateLUC(ctx, blockUC); err != nil {
		return fmt.Errorf("failed to update LUC: %w", err)
	}

	// it could be that we receive blocks from earlier time or later time, make sure to extend from what is missing
	if blockUC.GetRoundNumber() <= committedUC.GetRoundNumber() {
		n.log.DebugContext(ctx, fmt.Sprintf("latest committed block %v, skipping block %v", committedUC.GetRoundNumber(), blockUC.GetRoundNumber()))
		return nil
	} else if blockUC.GetRoundNumber() > committedUC.GetRoundNumber()+1 {
		// No point in starting recovery during initialization - node won't start. Perhaps it should?
		if n.status.Load() != initializing {
			n.startRecovery(ctx)
		}
		return fmt.Errorf("missing blocks between rounds %v and %v", committedUC.GetRoundNumber(), blockUC.GetRoundNumber())
	}

	if !bytes.Equal(b.Header.PreviousBlockHash, committedUC.InputRecord.BlockHash) {
		return fmt.Errorf("invalid block %v (expected previous block hash='%X', actual previous block hash='%X', )",
			blockUC.GetRoundNumber(), b.Header.PreviousBlockHash, committedUC.InputRecord.BlockHash)
	}

	n.log.DebugContext(ctx, fmt.Sprintf("Applying block from round %d", blockUC.GetRoundNumber()))

	// make sure it extends current state
	var state txsystem.StateSummary
	state, err = n.transactionSystem.StateSummary()
	if err != nil {
		return fmt.Errorf("error reading current state, %w", err)
	}
	if !bytes.Equal(blockUC.InputRecord.PreviousHash, state.Root()) {
		return fmt.Errorf("block does not extend current state, expected state hash: %X, actual state hash: %X",
			blockUC.InputRecord.PreviousHash, state.Root())
	}

	var sumOfEarnedFees uint64
	state, sumOfEarnedFees, err = n.applyBlockTransactions(ctx, blockUC.GetRoundNumber(), b.Transactions)
	if err != nil {
		n.revertState()
		return fmt.Errorf("failed to apply block %v transactions: %w", blockUC.GetRoundNumber(), err)
	}

	if err = verifyTxSystemState(state, sumOfEarnedFees, blockUC.InputRecord); err != nil {
		n.revertState()
		return fmt.Errorf("failed to verify block %v state: %w", blockUC.GetRoundNumber(), err)
	}

	if err = n.finalizeBlock(ctx, b, blockUC); err != nil {
		// TODO: Should we revert in case only indexing failed?
		n.revertState()
		return fmt.Errorf("failed to finalize block %v: %w", blockUC.GetRoundNumber(), err)
	}

	return nil
}

func (n *Node) sendLedgerReplicationRequest(ctx context.Context) {
	startingBlockNr := n.committedUC().GetRoundNumber() + 1
	ctx, span := n.tracer.Start(ctx, "node.sendLedgerReplicationRequest", trace.WithAttributes(attribute.Int64("starting_block", int64(startingBlockNr))))
	defer span.End()

	req := &replication.LedgerReplicationRequest{
		UUID:                uuid.New(),
		PartitionIdentifier: n.configuration.GetPartitionIdentifier(),
		NodeIdentifier:      n.peer.ID().String(),
		BeginBlockNumber:    startingBlockNr,
		EndBlockNumber:      startingBlockNr + n.configuration.replicationConfig.maxFetchBlocks,
	}
	n.log.Log(ctx, logger.LevelTrace, "sending ledger replication request", logger.Data(req))

	// TODO: should send to non-validators also
	peers := n.validatorNodes
	if len(peers) == 0 {
		n.log.WarnContext(ctx, "Error sending ledger replication request, no peers")
		return
	}

	// send Ledger Replication request to a first alive randomly chosen node
	for _, p := range util.ShuffleSliceCopy(peers) {
		if n.peer.ID() == p {
			continue
		}
		n.log.DebugContext(ctx, fmt.Sprintf("Sending ledger replication request '%s' to %v", req.UUID.String(), p))
		// break loop on successful send, otherwise try again but different node, until all either
		// able to send or all attempts have failed
		if err := n.network.Send(ctx, req, p); err != nil {
			n.log.DebugContext(ctx, "Error sending ledger replication request", logger.Error(err))
			continue
		}
		// remember last request sent for timeout handling - if no response is received
		n.lastLedgerReqTime = time.Now()
		return
	}

	n.log.WarnContext(ctx, "failed to send ledger replication request (no peers, all peers down?)")
}

func (n *Node) sendBlockProposal(ctx context.Context) error {
	ctx, span := n.tracer.Start(ctx, "node.sendBlockProposal")
	defer span.End()

	tr := n.lTR.Load()
	nodeId := n.peer.ID()
	prop := &blockproposal.BlockProposal{
		Partition:          n.configuration.GetPartitionIdentifier(),
		Shard:              n.configuration.shardID,
		NodeIdentifier:     nodeId.String(),
		UnicityCertificate: n.luc.Load(),
		Transactions:       n.proposedTransactions,
		Technical:          *tr,
	}
	n.log.Log(ctx, logger.LevelTrace, "created BlockProposal", logger.Data(prop))
	if err := prop.Sign(n.configuration.hashAlgorithm, n.configuration.signer); err != nil {
		return fmt.Errorf("block proposal sign failed, %w", err)
	}
	n.blockSize.Add(ctx, int64(len(prop.Transactions)))
	return n.network.Send(ctx, prop, n.FilterValidatorNodes(nodeId)...)
}

func (n *Node) persistBlockProposal(pr *types.Block) error {
	if err := n.blockStore.Write(util.Uint32ToBytes(proposalKey), pr); err != nil {
		return fmt.Errorf("persist error, %w", err)
	}
	return nil
}

func (n *Node) sendCertificationRequest(ctx context.Context, blockAuthor string) error {
	ctx, span := n.tracer.Start(ctx, "node.sendCertificationRequest", trace.WithAttributes(attribute.String("author", blockAuthor)))
	defer span.End()

	state, err := n.transactionSystem.EndBlock()
	if err != nil {
		return fmt.Errorf("transaction system failed to end block: %w", err)
	}
	ltr := n.lTR.Load()
	trh, err := ltr.Hash()
	if err != nil {
		return fmt.Errorf("calculating TR hash: %w", err)
	}
	luc := n.luc.Load()
	stateHash := state.Root()
	uc := &types.UnicityCertificate{
		Version: 1,
		TRHash:  trh,
		InputRecord: &types.InputRecord{
			Version:         1,
			Epoch:           ltr.Epoch,
			RoundNumber:     n.currentRoundNumber(),
			PreviousHash:    luc.InputRecord.Hash,
			Hash:            stateHash,
			SummaryValue:    state.Summary(),
			SumOfEarnedFees: n.sumOfEarnedFees,
		},
	}
	ucBytes, err := types.Cbor.Marshal(uc)
	if err != nil {
		return fmt.Errorf("failed to marshal unicity certificate: %w", err)
	}
	pendingProposal := &types.Block{
<<<<<<< HEAD
		Header: &types.Header{Version: 1,
			SystemID:          n.configuration.GetSystemIdentifier(),
=======
		Header: &types.Header{
			PartitionID:       n.configuration.GetPartitionIdentifier(),
>>>>>>> 4f29cf1e
			ShardID:           n.configuration.shardID,
			ProposerID:        blockAuthor,
			PreviousBlockHash: n.committedUC().InputRecord.BlockHash,
		},
		Transactions:       n.proposedTransactions,
		UnicityCertificate: ucBytes,
	}
	ir, err := pendingProposal.CalculateBlockHash(n.configuration.hashAlgorithm)
	if err != nil {
		return fmt.Errorf("calculating block hash: %w", err)
	}
	if err = n.persistBlockProposal(pendingProposal); err != nil {
		n.transactionSystem.Revert()
		return fmt.Errorf("failed to store pending block proposal: %w", err)
	}
	n.pendingBlockProposal = pendingProposal
	n.proposedTransactions = []*types.TransactionRecord{}
	n.sumOfEarnedFees = 0
	// send new input record for certification
	req := &certification.BlockCertificationRequest{
		Partition:       n.configuration.GetPartitionIdentifier(),
		Shard:           n.configuration.shardID,
		NodeIdentifier:  n.peer.ID().String(),
		InputRecord:     ir,
		RootRoundNumber: luc.UnicitySeal.RootChainRoundNumber,
	}
	if req.BlockSize, err = pendingProposal.Size(); err != nil {
		return fmt.Errorf("calculating block size: %w", err)
	}
	if req.StateSize, err = n.transactionSystem.StateSize(); err != nil {
		return fmt.Errorf("calculating state size: %w", err)
	}
	if err = req.Sign(n.configuration.signer); err != nil {
		return fmt.Errorf("failed to sign certification request: %w", err)
	}
	n.log.InfoContext(ctx, fmt.Sprintf("Round %v sending block certification request to root chain, IR hash %X, Block Hash %X, fee sum %d",
		uc.GetRoundNumber(), stateHash, ir.BlockHash, uc.GetFeeSum()))
	n.log.Log(ctx, logger.LevelTrace, "Block Certification req", logger.Data(req))
	rootIDs, err := rootNodesSelector(luc, n.rootNodes, defaultNofRootNodes)
	if err != nil {
		return fmt.Errorf("selecting root nodes: %w", err)
	}
	return n.network.Send(ctx, req, rootIDs...)
}

func (n *Node) resetProposal() {
	n.proposedTransactions = []*types.TransactionRecord{}
	n.pendingBlockProposal = nil
}

func (n *Node) SubmitTx(ctx context.Context, tx *types.TransactionOrder) (txOrderHash []byte, err error) {
	if err = n.txValidator.Validate(tx, n.currentRoundNumber()); err != nil {
		return nil, err
	}

	return n.network.AddTransaction(ctx, tx)
}

func (n *Node) GetBlock(_ context.Context, blockNr uint64) (*types.Block, error) {
	// find and return closest match from db
	if blockNr <= n.fuc.GetRoundNumber() {
		return nil, fmt.Errorf("node does not have block: %v, first block: %v", blockNr, n.fuc.GetRoundNumber()+1)
	}
	var bl types.Block
	found, err := n.blockStore.Read(util.Uint64ToBytes(blockNr), &bl)
	if err != nil {
		return nil, fmt.Errorf("failed to read block from round %v from db, %w", blockNr, err)
	}
	if !found {
		return nil, nil
	}
	return &bl, nil
}

/*
LatestBlockNumber returns the latest committed round number.
It's part of the public API exposed by node.
*/
func (n *Node) LatestBlockNumber() (uint64, error) {
	if status := n.status.Load(); status != normal {
		return 0, fmt.Errorf("node not ready: %s", status)
	}

	return n.committedUC().GetRoundNumber(), nil
}

func (n *Node) GetTransactionRecordProof(ctx context.Context, txoHash []byte) (*types.TxRecordProof, error) {
	proofs := n.proofIndexer.GetDB()
	index, err := ReadTransactionIndex(proofs, txoHash)
	if err != nil {
		return nil, fmt.Errorf("unable to query tx index: %w", err)
	}
	b, err := n.GetBlock(ctx, index.RoundNumber)
	if err != nil {
		return nil, fmt.Errorf("unable to load block: %w", err)
	}
	txRecordProof, err := types.NewTxRecordProof(b, index.TxOrderIndex, n.configuration.hashAlgorithm)
	if err != nil {
		return nil, fmt.Errorf("unable to extract transaction record and execution proof from the block: %w", err)
	}
	txo, err := txRecordProof.GetTransactionOrderV1()
	if err != nil {
		return nil, fmt.Errorf("unable to extract transaction order from the block: %w", err)
	}
	h := txo.Hash(n.configuration.hashAlgorithm)
	if !bytes.Equal(h, txoHash) {
		return nil, errors.New("transaction index is invalid: hash mismatch")
	}
	return txRecordProof, nil
}

/*
GetLatestRoundNumber returns the round number of the latest seen UC.
It's part of the public API exposed by node.
*/
func (n *Node) GetLatestRoundNumber(ctx context.Context) (uint64, error) {
	_, span := n.tracer.Start(ctx, "node.GetLatestRoundNumber")
	defer span.End()
	if status := n.status.Load(); status != normal {
		return 0, fmt.Errorf("node not ready: %s", status)
	}
	return n.luc.Load().GetRoundNumber(), nil
}

func (n *Node) NetworkID() types.NetworkID {
	return n.configuration.GetNetworkIdentifier()
}

func (n *Node) PartitionID() types.PartitionID {
	return n.configuration.GetPartitionIdentifier()
}

func (n *Node) Peer() *network.Peer {
	return n.peer
}

func (n *Node) ValidatorNodes() peer.IDSlice {
	return n.validatorNodes
}

func (n *Node) IsValidatorNode() bool {
	return slices.Contains(n.validatorNodes, n.Peer().ID())
}

func (n *Node) IsPermissionedMode() bool {
	return n.transactionSystem.IsPermissionedMode()
}

func (n *Node) IsFeelessMode() bool {
	return n.transactionSystem.IsFeelessMode()
}

func (n *Node) GetTrustBase(epochNumber uint64) (types.RootTrustBase, error) {
	// TODO verify epoch number after epoch switching is implemented
	// fast-track solution is to restart all partition nodes with new config on epoch change
	trustBase := n.configuration.trustBase
	if trustBase == nil {
		return nil, fmt.Errorf("trust base for epoch %d does not exist", epochNumber)
	}
	return trustBase, nil
}

func (n *Node) FilterValidatorNodes(exclude peer.ID) []peer.ID {
	var result []peer.ID
	for _, v := range n.validatorNodes {
		if v != exclude {
			result = append(result, v)
		}
	}
	return result
}

func (n *Node) TransactionSystemState() txsystem.StateReader {
	return n.transactionSystem.State()
}

func (n *Node) stopForwardingOrHandlingTransactions() {
	n.stopTxProcessor.Load().(func())()
}

func (n *Node) startHandleOrForwardTransactions(ctx context.Context) {
	ctx, span := n.tracer.Start(ctx, "node.startHandleOrForwardTransactions", trace.WithAttributes(n.attrRound()))
	defer span.End()

	n.stopForwardingOrHandlingTransactions()

	leader := n.leader.Get()
	if leader == UnknownLeader {
		n.log.Warn("unknown round leader", logger.Round(n.currentRoundNumber()))
		return
	}

	txCtx, txCancel := context.WithCancel(ctx)
	var wg sync.WaitGroup
	wg.Add(2)

	n.stopTxProcessor.Store(func() {
		txCancel()
		wg.Wait()
	})

	go func() {
		ctx, span := n.tracer.Start(txCtx, "node.processTransactions", trace.WithNewRoot(), trace.WithLinks(trace.LinkFromContext(txCtx)))
		defer func() {
			span.End()
			wg.Done()
		}()

		if leader == n.peer.ID() {
			n.network.ProcessTransactions(ctx, n.process)
		} else {
			n.network.ForwardTransactions(ctx, n.leader.Get)
		}
	}()

	go func() {
		defer wg.Done()
		select {
		case <-time.After(n.configuration.t1Timeout):
			// Rather than call handleT1TimeoutEvent directly send signal to main
			// loop - helps to avoid concurrency issues with (repeat) UC handling.
			select {
			case n.t1event <- struct{}{}:
			case <-txCtx.Done():
			}
		case <-txCtx.Done():
		}
	}()
}

func (n *Node) attrRound() attribute.KeyValue {
	return observability.Round(n.currentRoundNumber())
}<|MERGE_RESOLUTION|>--- conflicted
+++ resolved
@@ -586,13 +586,8 @@
 }
 
 func (n *Node) process(ctx context.Context, tx *types.TransactionOrder) (rErr error) {
-<<<<<<< HEAD
 	trx, err := n.validateAndExecuteTx(ctx, tx, n.committedUC().GetRoundNumber()+1)
-	if err != nil {
-=======
-	sm, err := n.validateAndExecuteTx(ctx, tx, n.committedUC().GetRoundNumber()+1)
-	if err != nil || (n.IsFeelessMode() && sm.TxStatus() != types.TxStatusSuccessful) {
->>>>>>> 4f29cf1e
+	if err != nil || (n.IsFeelessMode() && trx.TxStatus() != types.TxStatusSuccessful) {
 		n.sendEvent(event.TransactionFailed, tx)
 		if err == nil {
 			err = sm.ErrDetail()
@@ -1374,13 +1369,8 @@
 		return fmt.Errorf("failed to marshal unicity certificate: %w", err)
 	}
 	pendingProposal := &types.Block{
-<<<<<<< HEAD
 		Header: &types.Header{Version: 1,
-			SystemID:          n.configuration.GetSystemIdentifier(),
-=======
-		Header: &types.Header{
 			PartitionID:       n.configuration.GetPartitionIdentifier(),
->>>>>>> 4f29cf1e
 			ShardID:           n.configuration.shardID,
 			ProposerID:        blockAuthor,
 			PreviousBlockHash: n.committedUC().InputRecord.BlockHash,
