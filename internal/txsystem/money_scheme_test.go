--- conflicted
+++ resolved
@@ -112,7 +112,7 @@
 				rs.On("GetBlockNumber").Return(blockNumber)
 				rs.On("GetUnit", transferDCOk.UnitId()).Return(&state.Unit{Data: &BillData{V: transferDCOk.targetValue, Backlink: transferDCOk.backlink}}, nil)
 				rs.On("UpdateData", transferDCOk.unitId, mock.Anything, transferDCOk.Hash(crypto.SHA256)).Run(func(args mock.Arguments) {
-					upFunc := args.Get(UpdateDataUpdateFunction).(state.UpdateFunction)
+					upFunc := args.Get(updateDataUpdateFunction).(state.UpdateFunction)
 					oldBillData := &BillData{
 						V:        5,
 						T:        0,
@@ -172,7 +172,6 @@
 			transaction: swapOk,
 			expect: func(rs *mocks.RevertibleState) {
 				rs.On("GetBlockNumber").Return(blockNumber)
-<<<<<<< HEAD
 
 				// there's enough dc money
 				dcBillData := &BillData{V: 100}
@@ -183,7 +182,7 @@
 
 				// dc money supply is decremented
 				rs.On("UpdateData", dustCollectorMoneySupplyID, mock.Anything, mock.Anything).Run(func(args mock.Arguments) {
-					upFunc := args.Get(UpdateDataUpdateFunction).(state.UpdateFunction)
+					upFunc := args.Get(updateDataUpdateFunction).(state.UpdateFunction)
 					newDcBillData := upFunc(dcBillData)
 					newDcBD, ok := newDcBillData.(*BillData)
 					require.True(t, ok)
@@ -197,13 +196,6 @@
 
 					expectedNewItemData := &BillData{
 						V:        swapOk.targetValue,
-=======
-				rs.On("GetUnit", transferDCOk.UnitId()).Return(&state.Unit{Data: &BillData{V: transferDCOk.targetValue, Backlink: transferDCOk.backlink}}, nil)
-				rs.On("UpdateData", transferDCOk.unitId, mock.Anything, transferDCOk.Hash(crypto.SHA256)).Run(func(args mock.Arguments) {
-					upFunc := args.Get(updateDataUpdateFunction).(state.UpdateFunction)
-					oldBillData := &BillData{
-						V:        5,
->>>>>>> 17f3b751
 						T:        0,
 						Backlink: swapOk.Hash(crypto.SHA256),
 					}
