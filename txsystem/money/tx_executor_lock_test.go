package money

import (
	"testing"

	"github.com/alphabill-org/alphabill-go-base/predicates/templates"
	fcsdk "github.com/alphabill-org/alphabill-go-base/txsystem/fc"
	"github.com/alphabill-org/alphabill-go-base/txsystem/money"
	"github.com/alphabill-org/alphabill-go-base/types"
	testsig "github.com/alphabill-org/alphabill/internal/testutils/sig"
<<<<<<< HEAD
	testtx "github.com/alphabill-org/alphabill/internal/testutils/txsystem"
=======
	"github.com/alphabill-org/alphabill/txsystem"
	"github.com/alphabill-org/alphabill/txsystem/fc/testutils"
>>>>>>> cf114455
	"github.com/stretchr/testify/require"
)

func TestModule_validateLockTx(t *testing.T) {
	signer, verifier := testsig.CreateSignerAndVerifier(t)
	fcrID := testutils.NewFeeCreditRecordID(t, signer)

	t.Run("ok", func(t *testing.T) {
		unitID := money.NewBillID(nil, []byte{1, 2, 3})
		module := newTestMoneyModule(t, verifier, withStateUnit(unitID, templates.AlwaysTrueBytes(), &money.BillData{V: 10}))
<<<<<<< HEAD
		lockTx, attr := createLockTx(t, unitID, 0)
		exeCtx := testtx.NewMockExecutionContext(t)
=======
		lockTx, attr := createLockTx(t, unitID, fcrID, 0)
		exeCtx := &txsystem.TxExecutionContext{}
>>>>>>> cf114455
		require.NoError(t, module.validateLockTx(lockTx, attr, exeCtx))
	})
	t.Run("unit not found", func(t *testing.T) {
		unitID := money.NewBillID(nil, []byte{1, 2, 3})
		module := newTestMoneyModule(t, verifier)
<<<<<<< HEAD
		lockTx, _ := createLockTx(t, unitID, 0)
		exeCtx := testtx.NewMockExecutionContext(t)
=======
		lockTx, _ := createLockTx(t, unitID, fcrID, 0)
		exeCtx := &txsystem.TxExecutionContext{}
>>>>>>> cf114455
		require.EqualError(t, module.validateLockTx(lockTx, nil, exeCtx), "lock tx: get unit error: item 000000000000000000000000000000000000000000000000000000000001020300 does not exist: not found")
	})
	t.Run("invalid unit type", func(t *testing.T) {
		unitID := money.NewFeeCreditRecordID(nil, []byte{1, 2, 3})
		module := newTestMoneyModule(t, verifier, withStateUnit(unitID, templates.AlwaysTrueBytes(), &fcsdk.FeeCreditRecord{Balance: 10}))
<<<<<<< HEAD
		lockTx, attr := createLockTx(t, unitID, 0)
		exeCtx := testtx.NewMockExecutionContext(t)
=======
		lockTx, attr := createLockTx(t, unitID, fcrID, 0)
		exeCtx := &txsystem.TxExecutionContext{}
>>>>>>> cf114455
		require.EqualError(t, module.validateLockTx(lockTx, attr, exeCtx), "lock tx: invalid unit type")
	})
	t.Run("bill is already locked", func(t *testing.T) {
		unitID := money.NewBillID(nil, []byte{1, 2, 3})
		module := newTestMoneyModule(t, verifier, withStateUnit(unitID, templates.AlwaysTrueBytes(), &money.BillData{V: 10, Locked: 1}))
<<<<<<< HEAD
		lockTx, attr := createLockTx(t, unitID, 0)
		exeCtx := testtx.NewMockExecutionContext(t)
=======
		lockTx, attr := createLockTx(t, unitID, fcrID, 0)
		exeCtx := &txsystem.TxExecutionContext{}
>>>>>>> cf114455
		require.EqualError(t, module.validateLockTx(lockTx, attr, exeCtx), "bill is already locked")
	})
	t.Run("zero lock value", func(t *testing.T) {
		unitID := money.NewBillID(nil, []byte{1, 2, 3})
		module := newTestMoneyModule(t, verifier, withStateUnit(unitID, templates.AlwaysTrueBytes(), &money.BillData{V: 10, Locked: 0}))
		lockTx := createTx(unitID, fcrID, money.PayloadTypeLock)
		lockTxAttr := &money.LockAttributes{
			LockStatus: 0,
			Counter:    0,
		}
		rawBytes, err := types.Cbor.Marshal(lockTxAttr)
		require.NoError(t, err)
		lockTx.Payload.Attributes = rawBytes
		exeCtx := testtx.NewMockExecutionContext(t)
		require.EqualError(t, module.validateLockTx(lockTx, lockTxAttr, exeCtx), "invalid lock status: expected non-zero value, got zero value")
	})
	t.Run("invalid counter", func(t *testing.T) {
		unitID := money.NewBillID(nil, []byte{1, 2, 3})
		module := newTestMoneyModule(t, verifier, withStateUnit(unitID, templates.AlwaysTrueBytes(), &money.BillData{V: 10, Counter: 1}))
<<<<<<< HEAD
		lockTx, attr := createLockTx(t, unitID, 0)
		exeCtx := testtx.NewMockExecutionContext(t)
=======
		lockTx, attr := createLockTx(t, unitID, fcrID, 0)
		exeCtx := &txsystem.TxExecutionContext{}
>>>>>>> cf114455
		require.EqualError(t, module.validateLockTx(lockTx, attr, exeCtx), "the transaction counter is not equal to the unit counter")
	})
	t.Run("bearer predicate error", func(t *testing.T) {
		unitID := money.NewBillID(nil, []byte{1, 2, 3})
		module := newTestMoneyModule(t, verifier, withStateUnit(unitID, templates.AlwaysFalseBytes(), &money.BillData{V: 10, Counter: 0}))
<<<<<<< HEAD
		lockTx, attr := createLockTx(t, unitID, 0)
		exeCtx := testtx.NewMockExecutionContext(t)
=======
		lockTx, attr := createLockTx(t, unitID, fcrID, 0)
		exeCtx := &txsystem.TxExecutionContext{}
>>>>>>> cf114455
		require.EqualError(t, module.validateLockTx(lockTx, attr, exeCtx), `predicate evaluated to "false"`)
	})
}

func TestModule_executeLockTx(t *testing.T) {
	signer, verifier := testsig.CreateSignerAndVerifier(t)
	fcrID := testutils.NewFeeCreditRecordID(t, signer)
	const value = uint64(10)
	const counter = uint64(0)
	unitID := money.NewBillID(nil, []byte{1, 2, 3})
	module := newTestMoneyModule(t, verifier, withStateUnit(unitID, templates.AlwaysTrueBytes(), &money.BillData{V: value, Counter: counter}))
<<<<<<< HEAD
	lockTx, attr := createLockTx(t, unitID, 0)
	exeCtx := testtx.NewMockExecutionContext(t)
=======
	lockTx, attr := createLockTx(t, unitID, fcrID, 0)
	exeCtx := &txsystem.TxExecutionContext{}
>>>>>>> cf114455
	sm, err := module.executeLockTx(lockTx, attr, exeCtx)
	require.NoError(t, err)
	require.EqualValues(t, types.TxStatusSuccessful, sm.SuccessIndicator)
	require.EqualValues(t, []types.UnitID{unitID}, sm.TargetUnits)
	u, err := module.state.GetUnit(unitID, false)
	require.NoError(t, err)
	require.EqualValues(t, u.Bearer(), templates.AlwaysTrueBytes())
	bill, ok := u.Data().(*money.BillData)
	require.True(t, ok)
	require.EqualValues(t, bill.V, value)
	// counter was 0,
	require.EqualValues(t, bill.Counter, counter+1)
	require.EqualValues(t, bill.T, exeCtx.CurrentRound())
	require.EqualValues(t, bill.Locked, 1)
}<|MERGE_RESOLUTION|>--- conflicted
+++ resolved
@@ -8,12 +8,8 @@
 	"github.com/alphabill-org/alphabill-go-base/txsystem/money"
 	"github.com/alphabill-org/alphabill-go-base/types"
 	testsig "github.com/alphabill-org/alphabill/internal/testutils/sig"
-<<<<<<< HEAD
 	testtx "github.com/alphabill-org/alphabill/internal/testutils/txsystem"
-=======
-	"github.com/alphabill-org/alphabill/txsystem"
 	"github.com/alphabill-org/alphabill/txsystem/fc/testutils"
->>>>>>> cf114455
 	"github.com/stretchr/testify/require"
 )
 
@@ -24,49 +20,29 @@
 	t.Run("ok", func(t *testing.T) {
 		unitID := money.NewBillID(nil, []byte{1, 2, 3})
 		module := newTestMoneyModule(t, verifier, withStateUnit(unitID, templates.AlwaysTrueBytes(), &money.BillData{V: 10}))
-<<<<<<< HEAD
-		lockTx, attr := createLockTx(t, unitID, 0)
+		lockTx, attr := createLockTx(t, unitID, fcrID, 0)
 		exeCtx := testtx.NewMockExecutionContext(t)
-=======
-		lockTx, attr := createLockTx(t, unitID, fcrID, 0)
-		exeCtx := &txsystem.TxExecutionContext{}
->>>>>>> cf114455
 		require.NoError(t, module.validateLockTx(lockTx, attr, exeCtx))
 	})
 	t.Run("unit not found", func(t *testing.T) {
 		unitID := money.NewBillID(nil, []byte{1, 2, 3})
 		module := newTestMoneyModule(t, verifier)
-<<<<<<< HEAD
-		lockTx, _ := createLockTx(t, unitID, 0)
+		lockTx, _ := createLockTx(t, unitID, fcrID, 0)
 		exeCtx := testtx.NewMockExecutionContext(t)
-=======
-		lockTx, _ := createLockTx(t, unitID, fcrID, 0)
-		exeCtx := &txsystem.TxExecutionContext{}
->>>>>>> cf114455
 		require.EqualError(t, module.validateLockTx(lockTx, nil, exeCtx), "lock tx: get unit error: item 000000000000000000000000000000000000000000000000000000000001020300 does not exist: not found")
 	})
 	t.Run("invalid unit type", func(t *testing.T) {
 		unitID := money.NewFeeCreditRecordID(nil, []byte{1, 2, 3})
 		module := newTestMoneyModule(t, verifier, withStateUnit(unitID, templates.AlwaysTrueBytes(), &fcsdk.FeeCreditRecord{Balance: 10}))
-<<<<<<< HEAD
-		lockTx, attr := createLockTx(t, unitID, 0)
+		lockTx, attr := createLockTx(t, unitID, fcrID, 0)
 		exeCtx := testtx.NewMockExecutionContext(t)
-=======
-		lockTx, attr := createLockTx(t, unitID, fcrID, 0)
-		exeCtx := &txsystem.TxExecutionContext{}
->>>>>>> cf114455
 		require.EqualError(t, module.validateLockTx(lockTx, attr, exeCtx), "lock tx: invalid unit type")
 	})
 	t.Run("bill is already locked", func(t *testing.T) {
 		unitID := money.NewBillID(nil, []byte{1, 2, 3})
 		module := newTestMoneyModule(t, verifier, withStateUnit(unitID, templates.AlwaysTrueBytes(), &money.BillData{V: 10, Locked: 1}))
-<<<<<<< HEAD
-		lockTx, attr := createLockTx(t, unitID, 0)
+		lockTx, attr := createLockTx(t, unitID, fcrID, 0)
 		exeCtx := testtx.NewMockExecutionContext(t)
-=======
-		lockTx, attr := createLockTx(t, unitID, fcrID, 0)
-		exeCtx := &txsystem.TxExecutionContext{}
->>>>>>> cf114455
 		require.EqualError(t, module.validateLockTx(lockTx, attr, exeCtx), "bill is already locked")
 	})
 	t.Run("zero lock value", func(t *testing.T) {
@@ -86,25 +62,15 @@
 	t.Run("invalid counter", func(t *testing.T) {
 		unitID := money.NewBillID(nil, []byte{1, 2, 3})
 		module := newTestMoneyModule(t, verifier, withStateUnit(unitID, templates.AlwaysTrueBytes(), &money.BillData{V: 10, Counter: 1}))
-<<<<<<< HEAD
-		lockTx, attr := createLockTx(t, unitID, 0)
+		lockTx, attr := createLockTx(t, unitID, fcrID, 0)
 		exeCtx := testtx.NewMockExecutionContext(t)
-=======
-		lockTx, attr := createLockTx(t, unitID, fcrID, 0)
-		exeCtx := &txsystem.TxExecutionContext{}
->>>>>>> cf114455
 		require.EqualError(t, module.validateLockTx(lockTx, attr, exeCtx), "the transaction counter is not equal to the unit counter")
 	})
 	t.Run("bearer predicate error", func(t *testing.T) {
 		unitID := money.NewBillID(nil, []byte{1, 2, 3})
 		module := newTestMoneyModule(t, verifier, withStateUnit(unitID, templates.AlwaysFalseBytes(), &money.BillData{V: 10, Counter: 0}))
-<<<<<<< HEAD
-		lockTx, attr := createLockTx(t, unitID, 0)
+		lockTx, attr := createLockTx(t, unitID, fcrID, 0)
 		exeCtx := testtx.NewMockExecutionContext(t)
-=======
-		lockTx, attr := createLockTx(t, unitID, fcrID, 0)
-		exeCtx := &txsystem.TxExecutionContext{}
->>>>>>> cf114455
 		require.EqualError(t, module.validateLockTx(lockTx, attr, exeCtx), `predicate evaluated to "false"`)
 	})
 }
@@ -116,13 +82,8 @@
 	const counter = uint64(0)
 	unitID := money.NewBillID(nil, []byte{1, 2, 3})
 	module := newTestMoneyModule(t, verifier, withStateUnit(unitID, templates.AlwaysTrueBytes(), &money.BillData{V: value, Counter: counter}))
-<<<<<<< HEAD
-	lockTx, attr := createLockTx(t, unitID, 0)
+	lockTx, attr := createLockTx(t, unitID, fcrID, 0)
 	exeCtx := testtx.NewMockExecutionContext(t)
-=======
-	lockTx, attr := createLockTx(t, unitID, fcrID, 0)
-	exeCtx := &txsystem.TxExecutionContext{}
->>>>>>> cf114455
 	sm, err := module.executeLockTx(lockTx, attr, exeCtx)
 	require.NoError(t, err)
 	require.EqualValues(t, types.TxStatusSuccessful, sm.SuccessIndicator)
