package types

import (
	"crypto"
	"encoding/hex"
	"errors"
	"fmt"
	"testing"

	"github.com/stretchr/testify/require"
)

type Attributes struct {
	_           struct{} `cbor:",toarray"`
	NewBearer   []byte
	TargetValue uint64
	Counter     uint64
}

var (
	systemID              SystemID = 0x01000001
	payloadAttributesType          = "transfer"
	unitID                         = make([]byte, 32)
	timeout               uint64   = 42
	maxFee                uint64   = 69
	feeCreditRecordID              = []byte{32, 32, 32, 32}
	newBearer                      = []byte{1, 2, 3, 4}
	targetValue           uint64   = 100
<<<<<<< HEAD
	backlink                       = make([]byte, 32)

	// 86                                       # array(6)
	//   1A                                     #   uint32
	//      01000001                            #     "\x01\x00\x00\x01"
	//   68                                     #   text(8)
	//      7472616e73666572                    #     "transfer"
	//   58 20                                  #   bytes(32)
	//      00000000000000000000000000000000    #     "\x00\x00\x00\x00\x00\x00\x00\x00\x00\x00\x00\x00\x00\x00\x00\x00"
	//      00000000000000000000000000000000    #     "\x00\x00\x00\x00\x00\x00\x00\x00\x00\x00\x00\x00\x00\x00\x00\x00"
	//   83                                     #   array(3)
	//      44                                  #     bytes(4)
	//         01020304                         #       "\x01\x02\x03\x04"
	//      18 64                               #     unsigned(100)
	//      58 20                               #     bytes(32)
	//         00000000000000000000000000000000 #       "\x00\x00\x00\x00\x00\x00\x00\x00\x00\x00\x00\x00\x00\x00\x00\x00"
	//         00000000000000000000000000000000 #       "\x00\x00\x00\x00\x00\x00\x00\x00\x00\x00\x00\x00\x00\x00\x00\x00"
	//   83                                     #   array(3)
	//      18 2a                               #     unsigned(42)
	//      18 45                               #     unsigned(69)
	//      44                                  #     bytes(4)
	//         20202020                         #       "    "
	payloadInHEX = "86" +
		"1A01000001" + // SystemID
		"687472616E73666572" + // Type
		"58200000000000000000000000000000000000000000000000000000000000000000" + // UnitID
		"834401020304186458200000000000000000000000000000000000000000000000000000000000000000" + // Attributes
		"f6" + // State lock
		"83182A18454420202020" // Client metadata
=======
	counter               uint64   = 123

	// 85                                     # array(5)
	//   1a 01000001                         #   unsigned(16,777,217)
	//   68                                  #   text(8)
	//      7472616e73666572                 #     "transfer"
	//   58 20                               #   bytes(32)
	//      00000000000000000000000000000000 #     "\x00\x00\x00\x00\x00\x00\x00\x00\x00\x00\x00\x00\x00\x00\x00\x00"
	//      00000000000000000000000000000000 #     "\x00\x00\x00\x00\x00\x00\x00\x00\x00\x00\x00\x00\x00\x00\x00\x00"
	//   83                                  #   array(3)
	//      44                               #     bytes(4)
	//         01020304                      #       "\x01\x02\x03\x04"
	//      18 64                            #     unsigned(100)
	//      18 7b                            #     unsigned(123)
	//   83                                  #   array(3)
	//      18 2a                            #     unsigned(42)
	//      18 45                            #     unsigned(69)
	//      44                               #     bytes(4)
	//         20202020                      #       "    "
	payloadInHEX = "85" +
		"1A01000001" + // SystemID
		"687472616E73666572" + // Type
		"58200000000000000000000000000000000000000000000000000000000000000000" + // UnitID
		"8344010203041864187b" + // Attributes
		"83182a18454420202020" // Client metadata
>>>>>>> bb07beb9
)

func TestMarshalPayload(t *testing.T) {
	payloadBytes, err := createTxOrder(t).PayloadBytes()
	fmt.Printf("payloadBytes: %x\n", payloadBytes)
	require.NoError(t, err)
	require.Equal(t, hexDecode(t, payloadInHEX), payloadBytes)
}

func TestMarshalNilPayload(t *testing.T) {
	order := &TransactionOrder{Payload: nil, OwnerProof: make([]byte, 32)}
	payloadBytes, err := order.PayloadBytes()
	require.NoError(t, err)
	require.Equal(t, cborNil, payloadBytes)
}

func TestMarshalNilValuesInPayload(t *testing.T) {
	order := &TransactionOrder{Payload: &Payload{
		SystemID:       0,
		Type:           "",
		UnitID:         nil,
		Attributes:     nil,
		ClientMetadata: nil,
	}, OwnerProof: make([]byte, 32)}
	payloadBytes, err := order.PayloadBytes()
	require.NoError(t, err)
	// 86    # array(6)
	//   00 #   zero, unsigned int
	//   60 #   text(0)
	//      #     ""
	//   f6 #   null, simple(22)
	//   f6 #   null, simple(22)
	//   f6 #   null, simple(22)
	//   f6 #   null, simple(22)
	require.Equal(t, []byte{0x86, 0x00, 0x60, 0xf6, 0xf6, 0xf6, 0xf6}, payloadBytes)

	payload := &Payload{}
	require.NoError(t, Cbor.Unmarshal(payloadBytes, payload))
	require.EqualValues(t, order.Payload, payload)
}

func TestUnmarshalPayload(t *testing.T) {
	payload := &Payload{}
	require.NoError(t, Cbor.Unmarshal(hexDecode(t, payloadInHEX), payload))

	require.Equal(t, systemID, payload.SystemID)
	require.Equal(t, payloadAttributesType, payload.Type)
	require.Equal(t, UnitID(unitID), payload.UnitID)

	attributes := &Attributes{}
	require.NoError(t, payload.UnmarshalAttributes(attributes))
	require.Equal(t, newBearer, attributes.NewBearer)
	require.Equal(t, targetValue, attributes.TargetValue)
	require.Equal(t, counter, attributes.Counter)

	clientMetadata := payload.ClientMetadata
	require.NotNil(t, clientMetadata)
	require.Equal(t, timeout, clientMetadata.Timeout)
	require.Equal(t, maxFee, clientMetadata.MaxTransactionFee)
	require.Equal(t, feeCreditRecordID, clientMetadata.FeeCreditRecordID)
}

func TestUnmarshalAttributes(t *testing.T) {
	txOrder := createTxOrder(t)
	attributes := &Attributes{}
	require.NoError(t, txOrder.UnmarshalAttributes(attributes))
	require.Equal(t, newBearer, attributes.NewBearer)
	require.Equal(t, targetValue, attributes.TargetValue)
	require.Equal(t, counter, attributes.Counter)
	require.Equal(t, UnitID(unitID), txOrder.UnitID())
	require.Equal(t, systemID, txOrder.SystemID())
	require.Equal(t, timeout, txOrder.Timeout())
	require.Equal(t, payloadAttributesType, txOrder.PayloadType())
	require.Equal(t, feeCreditRecordID, txOrder.GetClientFeeCreditRecordID())
	require.Equal(t, maxFee, txOrder.GetClientMaxTxFee())
	require.NotNil(t, txOrder.Hash(crypto.SHA256))
}

func Test_TransactionOrder_SetOwnerProof(t *testing.T) {
	t.Run("proofer returns error", func(t *testing.T) {
		expErr := errors.New("proofing failed")
		txo := TransactionOrder{}
		err := txo.SetOwnerProof(func(bytesToSign []byte) ([]byte, error) { return nil, expErr })
		require.ErrorIs(t, err, expErr)
	})

	t.Run("success", func(t *testing.T) {
		proof := []byte{1, 2, 3, 4, 5, 6}
		txo := TransactionOrder{}
		err := txo.SetOwnerProof(func(bytesToSign []byte) ([]byte, error) { return proof, nil })
		require.NoError(t, err)
		require.Equal(t, proof, txo.OwnerProof)
	})
}

func Test_Payload_SetAttributes(t *testing.T) {
	attributes := &Attributes{NewBearer: []byte{9, 3, 5, 2, 6}, TargetValue: 59, Counter: 123}
	pl := Payload{}
	require.NoError(t, pl.SetAttributes(attributes))

	attrData := &Attributes{}
	require.NoError(t, pl.UnmarshalAttributes(attrData))
	require.Equal(t, attributes, attrData, "expected to get back the same attributes")
}

func createTxOrder(t *testing.T) *TransactionOrder {
	attributes := &Attributes{NewBearer: newBearer, TargetValue: targetValue, Counter: counter}

	attr, err := Cbor.Marshal(attributes)
	require.NoError(t, err)

	order := &TransactionOrder{Payload: &Payload{
		SystemID:   systemID,
		Type:       payloadAttributesType,
		UnitID:     unitID,
		Attributes: attr,
		ClientMetadata: &ClientMetadata{
			Timeout:           timeout,
			MaxTransactionFee: maxFee,
			FeeCreditRecordID: feeCreditRecordID,
		},
	}}
	return order
}

func hexDecode(t *testing.T, s string) []byte {
	data, err := hex.DecodeString(s)
	if err != nil {
		require.NoError(t, err)
	}
	return data
}<|MERGE_RESOLUTION|>--- conflicted
+++ resolved
@@ -26,8 +26,7 @@
 	feeCreditRecordID              = []byte{32, 32, 32, 32}
 	newBearer                      = []byte{1, 2, 3, 4}
 	targetValue           uint64   = 100
-<<<<<<< HEAD
-	backlink                       = make([]byte, 32)
+	counter               uint64   = 123
 
 	// 86                                       # array(6)
 	//   1A                                     #   uint32
@@ -53,36 +52,9 @@
 		"1A01000001" + // SystemID
 		"687472616E73666572" + // Type
 		"58200000000000000000000000000000000000000000000000000000000000000000" + // UnitID
-		"834401020304186458200000000000000000000000000000000000000000000000000000000000000000" + // Attributes
-		"f6" + // State lock
-		"83182A18454420202020" // Client metadata
-=======
-	counter               uint64   = 123
-
-	// 85                                     # array(5)
-	//   1a 01000001                         #   unsigned(16,777,217)
-	//   68                                  #   text(8)
-	//      7472616e73666572                 #     "transfer"
-	//   58 20                               #   bytes(32)
-	//      00000000000000000000000000000000 #     "\x00\x00\x00\x00\x00\x00\x00\x00\x00\x00\x00\x00\x00\x00\x00\x00"
-	//      00000000000000000000000000000000 #     "\x00\x00\x00\x00\x00\x00\x00\x00\x00\x00\x00\x00\x00\x00\x00\x00"
-	//   83                                  #   array(3)
-	//      44                               #     bytes(4)
-	//         01020304                      #       "\x01\x02\x03\x04"
-	//      18 64                            #     unsigned(100)
-	//      18 7b                            #     unsigned(123)
-	//   83                                  #   array(3)
-	//      18 2a                            #     unsigned(42)
-	//      18 45                            #     unsigned(69)
-	//      44                               #     bytes(4)
-	//         20202020                      #       "    "
-	payloadInHEX = "85" +
-		"1A01000001" + // SystemID
-		"687472616E73666572" + // Type
-		"58200000000000000000000000000000000000000000000000000000000000000000" + // UnitID
 		"8344010203041864187b" + // Attributes
+        "f6" + // State lock
 		"83182a18454420202020" // Client metadata
->>>>>>> bb07beb9
 )
 
 func TestMarshalPayload(t *testing.T) {
