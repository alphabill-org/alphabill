--- conflicted
+++ resolved
@@ -5,11 +5,7 @@
 	"errors"
 	"fmt"
 
-<<<<<<< HEAD
-	"github.com/alphabill-org/alphabill/internal/network/protocol"
-=======
 	"github.com/alphabill-org/alphabill/internal/types"
->>>>>>> 364aeb2f
 )
 
 var (
@@ -70,13 +66,6 @@
 	return x.SystemDescriptionRecord.SystemIdentifier
 }
 
-<<<<<<< HEAD
-func (x *PartitionRecord) GetSystemIdentifierString() protocol.SystemIdentifier {
-	return x.SystemDescriptionRecord.GetSystemIdentifierString()
-}
-
-=======
->>>>>>> 364aeb2f
 func (x *PartitionRecord) GetPartitionNode(id string) *PartitionNode {
 	for _, v := range x.Validators {
 		if v.NodeIdentifier == id {
