package fc

import (
	"bytes"
	"crypto"
	"errors"
	"fmt"

	abcrypto "github.com/alphabill-org/alphabill/internal/crypto"
	"github.com/alphabill-org/alphabill/internal/state"
	"github.com/alphabill-org/alphabill/internal/txsystem/fc/transactions"
	"github.com/alphabill-org/alphabill/internal/txsystem/fc/unit"
	"github.com/alphabill-org/alphabill/internal/types"
)

type (
	// DefaultFeeCreditTxValidator default validator for partition specific
	// "add fee credit" and "close fee credit" transactions
	DefaultFeeCreditTxValidator struct {
		moneySystemID []byte
		systemID      []byte
		hashAlgorithm crypto.Hash
		verifiers     map[string]abcrypto.Verifier
	}

	AddFCValidationContext struct {
		Tx                 *types.TransactionOrder
		Unit               *state.Unit
		CurrentRoundNumber uint64
	}

	CloseFCValidationContext struct {
		Tx   *types.TransactionOrder
		Unit *state.Unit
	}
)

func NewDefaultFeeCreditTxValidator(moneySystemID, systemID []byte, hashAlgorithm crypto.Hash, verifiers map[string]abcrypto.Verifier) *DefaultFeeCreditTxValidator {
	return &DefaultFeeCreditTxValidator{
		moneySystemID: moneySystemID,
		systemID:      systemID,
		hashAlgorithm: hashAlgorithm,
		verifiers:     verifiers,
	}
}

func (v *DefaultFeeCreditTxValidator) ValidateAddFeeCredit(ctx *AddFCValidationContext) error {
	if err := ctx.isValid(); err != nil {
		return err
	}
	tx := ctx.Tx

	// 10. P.MC.ιf = ⊥ ∧ sf = ⊥ – there’s no fee credit reference or separate fee authorization proof
	if tx.GetClientFeeCreditRecordID() != nil {
		return errors.New("fee tx cannot contain fee credit reference")
	}
	if tx.FeeProof != nil {
		return errors.New("fee tx cannot contain fee authorization proof")
	}

	attr := &transactions.AddFeeCreditAttributes{}
	if err := tx.UnmarshalAttributes(attr); err != nil {
		return fmt.Errorf("failed to unmarshal add fee credit attributes: %w", err)
	}
<<<<<<< HEAD
	if attr.FeeCreditOwnerCondition == nil {
		return errors.New("fee credit owner condition is nil")
	}
	if attr.FeeCreditTransfer == nil {
		return errors.New("fee credit transfer is nil")
	}
	if attr.FeeCreditTransferProof == nil {
		return errors.New("fee credit transfer proof is nil")
	}
	// 2. S.N[P.ι] = ⊥ ∨ S.N[P.ι].φ = P.A.φ – if the target exists, the owner condition matches
	u := ctx.Unit
=======
	if attr.FeeCreditTransfer == nil {
		return errors.New("transferFC tx record is nil")
	}
	if attr.FeeCreditTransfer.TransactionOrder == nil {
		return errors.New("transferFC tx order is nil")
	}
	if attr.FeeCreditTransferProof == nil {
		return errors.New("transferFC tx proof is nil")
	}
>>>>>>> fc31c62c
	var fcr *unit.FeeCreditRecord
	if ctx.Unit != nil {
		// 1. ExtrType(P.ι) = fcr – target unit is a fee credit record
		var ok bool
		fcr, ok = u.Data().(*unit.FeeCreditRecord)
		if !ok {
			return errors.New("invalid unit type: unit is not fee credit record")
		}

		// 2. S.N[P.ι] = ⊥ ∨ S.N[P.ι].φ = P.A.φ – if the target exists, the owner condition matches
		if !bytes.Equal(ctx.Unit.Bearer(), attr.FeeCreditOwnerCondition) {
			return fmt.Errorf("invalid owner condition: expected=%X actual=%X", ctx.Unit.Bearer(), attr.FeeCreditOwnerCondition)
		}
	}

	// 4. P.A.P.α = P.αmoney ∧ P.A.P.τ = transFC – bill was transferred to fee credits
	transferTx := attr.FeeCreditTransfer.TransactionOrder
	if !bytes.Equal(transferTx.SystemID(), v.moneySystemID) {
		return errors.New("addFC: invalid transferFC system identifier")
	}

	if transferTx.PayloadType() != transactions.PayloadTypeTransferFeeCredit {
		return fmt.Errorf("invalid transfer fee credit transation payload type: %s", transferTx.PayloadType())
	}

	transferTxAttr := &transactions.TransferFeeCreditAttributes{}
	if err := transferTx.UnmarshalAttributes(transferTxAttr); err != nil {
		return fmt.Errorf("failed to unmarshal transfer fee credit attributes: %w", err)
	}

	// 5. P.A.P.A.α = P.α – bill was transferred to fee credits for this system
	if !bytes.Equal(transferTxAttr.TargetSystemIdentifier, v.systemID) {
		return fmt.Errorf("invalid transferFC target system identifier: expected_target_system_id: %X actual_target_system_id=%X", v.systemID, transferTxAttr.TargetSystemIdentifier)
	}

	// 6. P.A.P.A.ιf = P.ι – bill was transferred to fee credits of the target record
	if !bytes.Equal(transferTxAttr.TargetRecordID, tx.UnitID()) {
		return fmt.Errorf("invalid transferFC target record id: transferFC.TargetRecordId=%X tx.UnitId=%X", transferTxAttr.TargetRecordID, tx.UnitID())
	}

	// 7. (S.N[P.ι] = ⊥ ∧ P.A.P.A.η = ⊥) ∨ (S.N[P.ι] != ⊥ ∧ P.A.P.A.η = S.N[P.ι].λ) – bill transfer order contains correct target unit backlink
	if !bytes.Equal(transferTxAttr.TargetUnitBacklink, fcr.GetHash()) {
		return fmt.Errorf("invalid transferFC target unit backlink: transferFC.targetUnitBacklink=%X unit.backlink=%X", transferTxAttr.TargetUnitBacklink, fcr.GetHash())
	}

	// 8. P.A.P.A.tb ≤ t ≤ P.A.P.A.te, where t is the number of the current block being composed – bill transfer is valid to be used in this block
	tb := transferTxAttr.EarliestAdditionTime
	te := transferTxAttr.LatestAdditionTime
	t := ctx.CurrentRoundNumber
	if t < tb || t > te {
		return fmt.Errorf("invalid transferFC timeout: earliest=%d latest=%d current=%d", tb, te, t)
	}

	// 9. P.MC.fa + P.MC.fm ≤ P.A.P.A.v – the transaction fees can’t exceed the transferred value
	feeLimit := tx.Payload.ClientMetadata.MaxTransactionFee + attr.FeeCreditTransfer.ServerMetadata.ActualFee
	if feeLimit > transferTxAttr.Amount {
		return fmt.Errorf("invalid transferFC fee: max_fee+actual_fee=%d transferFC.Amount=%d", feeLimit, transferTxAttr.Amount)
	}

	// 3. VerifyBlockProof(P.A.Π, P.A.P, S.T, S.SD) – proof of the bill transfer order verifies
	err := types.VerifyTxProof(attr.FeeCreditTransferProof, attr.FeeCreditTransfer, v.verifiers, v.hashAlgorithm)
	if err != nil {
		return fmt.Errorf("proof is not valid: %w", err)
	}
	return nil
}

func (v *DefaultFeeCreditTxValidator) ValidateCloseFC(ctx *CloseFCValidationContext) error {
	if err := ctx.isValid(); err != nil {
		return err
	}
	tx := ctx.Tx

	// P.MC.ιf = ⊥ ∧ sf = ⊥ – there’s no fee credit reference or separate fee authorization proof
	if tx.GetClientFeeCreditRecordID() != nil {
		return errors.New("fee tx cannot contain fee credit reference")
	}
	if tx.FeeProof != nil {
		return errors.New("fee tx cannot contain fee authorization proof")
	}

	// S.N[P.ι] != ⊥ - ι identifies an existing fee credit record
	fcr, ok := ctx.Unit.Data().(*unit.FeeCreditRecord)
	if !ok {
		return errors.New("unit data is not of type fee credit record")
	}

	// P.A.v = S.N[ι].b - the amount is the current balance of the record
	closeFCAttributes := &transactions.CloseFeeCreditAttributes{}
	if err := tx.UnmarshalAttributes(closeFCAttributes); err != nil {
		return fmt.Errorf("failed to unmarshal transaction attributes: %w", err)
	}

	if closeFCAttributes.TargetUnitID == nil {
		return errors.New("close attributes target unit is nil")
	}
	if closeFCAttributes.Nonce == nil {
		return errors.New("close attributes nonce is nil")
	}
	if closeFCAttributes.Amount != fcr.Balance {
		return fmt.Errorf("invalid amount: amount=%d fcr.Balance=%d", closeFCAttributes.Amount, fcr.Balance)
	}

	// P.MC.fm ≤ S.N[ι].b - the transaction fee can’t exceed the current balance of the record
	if tx.GetClientMaxTxFee() > fcr.Balance {
		return fmt.Errorf("invalid fee: max_fee=%d fcr.Balance=%d", tx.GetClientMaxTxFee(), fcr.Balance)
	}
	return nil
}

func (c *AddFCValidationContext) isValid() error {
	if c == nil {
		return errors.New("validation context is nil")
	}
	if c.Tx == nil {
		return errors.New("tx is nil")
	}
	if c.Tx.Payload == nil {
		return errors.New("tx payload is nil")
	}
	if c.Tx.Payload.ClientMetadata == nil {
		return errors.New("tx client metadata is nil")
	}
	return nil
}

func (c *CloseFCValidationContext) isValid() error {
	if c == nil {
		return errors.New("validation context is nil")
	}
	if c.Unit == nil {
		return errors.New("unit is nil")
	}
	if c.Tx == nil {
		return errors.New("tx is nil")
	}
	if c.Tx.Payload == nil {
		return errors.New("tx payload is nil")
	}
	if c.Tx.Payload.ClientMetadata == nil {
		return errors.New("tx client metadata is nil")
	}

	return nil
}<|MERGE_RESOLUTION|>--- conflicted
+++ resolved
@@ -62,19 +62,6 @@
 	if err := tx.UnmarshalAttributes(attr); err != nil {
 		return fmt.Errorf("failed to unmarshal add fee credit attributes: %w", err)
 	}
-<<<<<<< HEAD
-	if attr.FeeCreditOwnerCondition == nil {
-		return errors.New("fee credit owner condition is nil")
-	}
-	if attr.FeeCreditTransfer == nil {
-		return errors.New("fee credit transfer is nil")
-	}
-	if attr.FeeCreditTransferProof == nil {
-		return errors.New("fee credit transfer proof is nil")
-	}
-	// 2. S.N[P.ι] = ⊥ ∨ S.N[P.ι].φ = P.A.φ – if the target exists, the owner condition matches
-	u := ctx.Unit
-=======
 	if attr.FeeCreditTransfer == nil {
 		return errors.New("transferFC tx record is nil")
 	}
@@ -84,12 +71,14 @@
 	if attr.FeeCreditTransferProof == nil {
 		return errors.New("transferFC tx proof is nil")
 	}
->>>>>>> fc31c62c
+	if attr.FeeCreditTransfer.ServerMetadata == nil {
+		return errors.New("transferFC tx order is missing server metadata")
+	}
 	var fcr *unit.FeeCreditRecord
 	if ctx.Unit != nil {
 		// 1. ExtrType(P.ι) = fcr – target unit is a fee credit record
 		var ok bool
-		fcr, ok = u.Data().(*unit.FeeCreditRecord)
+		fcr, ok = ctx.Unit.Data().(*unit.FeeCreditRecord)
 		if !ok {
 			return errors.New("invalid unit type: unit is not fee credit record")
 		}
@@ -177,13 +166,6 @@
 	if err := tx.UnmarshalAttributes(closeFCAttributes); err != nil {
 		return fmt.Errorf("failed to unmarshal transaction attributes: %w", err)
 	}
-
-	if closeFCAttributes.TargetUnitID == nil {
-		return errors.New("close attributes target unit is nil")
-	}
-	if closeFCAttributes.Nonce == nil {
-		return errors.New("close attributes nonce is nil")
-	}
 	if closeFCAttributes.Amount != fcr.Balance {
 		return fmt.Errorf("invalid amount: amount=%d fcr.Balance=%d", closeFCAttributes.Amount, fcr.Balance)
 	}
@@ -227,6 +209,5 @@
 	if c.Tx.Payload.ClientMetadata == nil {
 		return errors.New("tx client metadata is nil")
 	}
-
 	return nil
 }