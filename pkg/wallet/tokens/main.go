package tokens

import (
	"bytes"
	"context"
	"errors"
	"fmt"
	"net/url"
	"strings"

	"github.com/alphabill-org/alphabill/internal/block"
	abcrypto "github.com/alphabill-org/alphabill/internal/crypto"
	"github.com/alphabill-org/alphabill/internal/txsystem"
	"github.com/alphabill-org/alphabill/internal/txsystem/tokens"
	"github.com/alphabill-org/alphabill/internal/util"
	"github.com/alphabill-org/alphabill/pkg/wallet"
	"github.com/alphabill-org/alphabill/pkg/wallet/account"
	"github.com/alphabill-org/alphabill/pkg/wallet/backend/bp"
	"github.com/alphabill-org/alphabill/pkg/wallet/fees"
	"github.com/alphabill-org/alphabill/pkg/wallet/log"
	"github.com/alphabill-org/alphabill/pkg/wallet/money/tx_builder"
	"github.com/alphabill-org/alphabill/pkg/wallet/tokens/backend"
	"github.com/alphabill-org/alphabill/pkg/wallet/tokens/client"
	"github.com/alphabill-org/alphabill/pkg/wallet/txsubmitter"
	"google.golang.org/protobuf/proto"
	"google.golang.org/protobuf/types/known/anypb"
)

const (
<<<<<<< HEAD
	uriMaxSize       = 4 * 1024
	dataMaxSize      = 64 * 1024
	maxBurnBatchSize = 100
=======
	uriMaxSize  = 4 * 1024
	dataMaxSize = 64 * 1024
	nameMaxSize = 256
>>>>>>> d2ee6fb8
)

var (
	errInvalidURILength  = fmt.Errorf("URI exceeds the maximum allowed size of %v bytes", uriMaxSize)
	errInvalidDataLength = fmt.Errorf("data exceeds the maximum allowed size of %v bytes", dataMaxSize)
	errInvalidNameLength = fmt.Errorf("name exceeds the maximum allowed size of %v bytes", nameMaxSize)

	ErrNoFeeCredit           = errors.New("no fee credit in token wallet")
	ErrInsufficientFeeCredit = errors.New("insufficient fee credit balance for transaction(s)")
)

type (
	Wallet struct {
		systemID   []byte
		txs        block.TxConverter
		am         account.Manager
		backend    TokenBackend
		confirmTx  bool
		feeManager *fees.FeeManager
	}

	TokenBackend interface {
		GetToken(ctx context.Context, id backend.TokenID) (*backend.TokenUnit, error)
		GetTokens(ctx context.Context, kind backend.Kind, owner wallet.PubKey, offsetKey string, limit int) ([]backend.TokenUnit, string, error)
		GetTokenTypes(ctx context.Context, kind backend.Kind, creator wallet.PubKey, offsetKey string, limit int) ([]backend.TokenUnitType, string, error)
		GetTypeHierarchy(ctx context.Context, id backend.TokenTypeID) ([]backend.TokenUnitType, error)
		GetRoundNumber(ctx context.Context) (uint64, error)
		PostTransactions(ctx context.Context, pubKey wallet.PubKey, txs *txsystem.Transactions) error
		GetTxProof(ctx context.Context, unitID wallet.UnitID, txHash wallet.TxHash) (*wallet.Proof, error)
		GetFeeCreditBill(ctx context.Context, unitID wallet.UnitID) (*backend.FeeCreditBill, error)
	}

	MoneyDataProvider interface {
		SystemID() []byte
		fees.TxPublisher
	}
)

func New(systemID []byte, backendUrl string, am account.Manager, confirmTx bool, feeManager *fees.FeeManager) (*Wallet, error) {
	if !strings.HasPrefix(backendUrl, "http://") && !strings.HasPrefix(backendUrl, "https://") {
		backendUrl = "http://" + backendUrl
	}
	addr, err := url.Parse(backendUrl)
	if err != nil {
		return nil, err
	}
	txs, err := tokens.New(
		tokens.WithSystemIdentifier(systemID),
		tokens.WithTrustBase(map[string]abcrypto.Verifier{"test": nil}),
	)
	if err != nil {
		return nil, err
	}
	return &Wallet{
		systemID:   systemID,
		am:         am,
		txs:        txs,
		backend:    client.New(*addr),
		confirmTx:  confirmTx,
		feeManager: feeManager,
	}, nil
}

func (w *Wallet) Shutdown() {
	w.am.Close()
}

func (w *Wallet) GetAccountManager() account.Manager {
	return w.am
}

func (w *Wallet) NewFungibleType(ctx context.Context, accNr uint64, attrs CreateFungibleTokenTypeAttributes, typeId backend.TokenTypeID, subtypePredicateArgs []*PredicateInput) (backend.TokenTypeID, error) {
	log.Info("Creating new fungible token type")
	if attrs.ParentTypeId != nil && !bytes.Equal(attrs.ParentTypeId, backend.NoParent) {
		parentType, err := w.GetTokenType(ctx, attrs.ParentTypeId)
		if err != nil {
			return nil, fmt.Errorf("failed to get parent type: %w", err)
		}
		if parentType.DecimalPlaces != attrs.DecimalPlaces {
			return nil, fmt.Errorf("parent type requires %d decimal places, got %d", parentType.DecimalPlaces, attrs.DecimalPlaces)
		}
	}
	return w.newType(ctx, accNr, attrs.toProtobuf(), typeId, subtypePredicateArgs)
}

func (w *Wallet) NewNonFungibleType(ctx context.Context, accNr uint64, attrs CreateNonFungibleTokenTypeAttributes, typeId backend.TokenTypeID, subtypePredicateArgs []*PredicateInput) (backend.TokenTypeID, error) {
	log.Info("Creating new NFT type")
	return w.newType(ctx, accNr, attrs.toProtobuf(), typeId, subtypePredicateArgs)
}

func (w *Wallet) NewFungibleToken(ctx context.Context, accNr uint64, typeId backend.TokenTypeID, amount uint64, bearerPredicate wallet.Predicate, mintPredicateArgs []*PredicateInput) (backend.TokenID, error) {
	log.Info("Creating new fungible token")
	attrs := &tokens.MintFungibleTokenAttributes{
		Bearer:                           bearerPredicate,
		Type:                             typeId,
		Value:                            amount,
		TokenCreationPredicateSignatures: nil,
	}
	return w.newToken(ctx, accNr, attrs, nil, mintPredicateArgs)
}

func (w *Wallet) NewNFT(ctx context.Context, accNr uint64, attrs MintNonFungibleTokenAttributes, tokenId backend.TokenID, mintPredicateArgs []*PredicateInput) (backend.TokenID, error) {
	log.Info("Creating new NFT")
	if len(attrs.Name) > nameMaxSize {
		return nil, errInvalidNameLength
	}
	if len(attrs.Uri) > uriMaxSize {
		return nil, errInvalidURILength
	}
	if attrs.Uri != "" && !util.IsValidURI(attrs.Uri) {
		return nil, fmt.Errorf("URI '%s' is invalid", attrs.Uri)
	}
	if len(attrs.Data) > dataMaxSize {
		return nil, errInvalidDataLength
	}
	return w.newToken(ctx, accNr, attrs.toProtobuf(), tokenId, mintPredicateArgs)
}

func (w *Wallet) ListTokenTypes(ctx context.Context, kind backend.Kind) ([]*backend.TokenUnitType, error) {
	pubKeys, err := w.am.GetPublicKeys()
	if err != nil {
		return nil, err
	}
	allTokenTypes := make([]*backend.TokenUnitType, 0)
	fetchForPubKey := func(pubKey []byte) ([]*backend.TokenUnitType, error) {
		allTokenTypesForKey := make([]*backend.TokenUnitType, 0)
		var types []backend.TokenUnitType
		offsetKey := ""
		var err error
		for {
			types, offsetKey, err = w.backend.GetTokenTypes(ctx, kind, pubKey, offsetKey, 0)
			if err != nil {
				return nil, err
			}
			for i := range types {
				allTokenTypesForKey = append(allTokenTypesForKey, &types[i])
			}
			if offsetKey == "" {
				break
			}
		}
		return allTokenTypesForKey, nil
	}

	for _, pubKey := range pubKeys {
		types, err := fetchForPubKey(pubKey)
		if err != nil {
			return nil, err
		}
		allTokenTypes = append(allTokenTypes, types...)
	}

	return allTokenTypes, nil
}

// GetTokenType returns non-nil TokenUnitType or error if not found or other issues
func (w *Wallet) GetTokenType(ctx context.Context, typeId backend.TokenTypeID) (*backend.TokenUnitType, error) {
	types, err := w.backend.GetTypeHierarchy(ctx, typeId)
	if err != nil {
		return nil, err
	}
	for i := range types {
		if bytes.Equal(types[i].ID, typeId) {
			return &types[i], nil
		}
	}
	return nil, fmt.Errorf("token type %X not found", typeId)
}

// ListTokens specify accountNumber=0 to list tokens from all accounts
func (w *Wallet) ListTokens(ctx context.Context, kind backend.Kind, accountNumber uint64) (map[uint64][]*backend.TokenUnit, error) {
	var pubKeys [][]byte
	var err error
	singleKey := accountNumber > AllAccounts
	accountIdx := accountNumber - 1
	if singleKey {
		key, err := w.am.GetPublicKey(accountIdx)
		if err != nil {
			return nil, err
		}
		pubKeys = append(pubKeys, key)
	} else {
		pubKeys, err = w.am.GetPublicKeys()
		if err != nil {
			return nil, err
		}
	}

	// account number -> list of its tokens
	allTokensByAccountNumber := make(map[uint64][]*backend.TokenUnit, 0)

	if singleKey {
		ts, err := w.getTokens(ctx, kind, pubKeys[0])
		if err != nil {
			return nil, err
		}
		allTokensByAccountNumber[accountNumber] = ts
		return allTokensByAccountNumber, nil
	}

	for idx, pubKey := range pubKeys {
		ts, err := w.getTokens(ctx, kind, pubKey)
		if err != nil {
			return nil, err
		}
		allTokensByAccountNumber[uint64(idx)+1] = ts
	}
	return allTokensByAccountNumber, nil
}

func (w *Wallet) getTokens(ctx context.Context, kind backend.Kind, pubKey wallet.PubKey) ([]*backend.TokenUnit, error) {
	allTokens := make([]*backend.TokenUnit, 0)
	var ts []backend.TokenUnit
	offsetKey := ""
	var err error
	for {
		ts, offsetKey, err = w.backend.GetTokens(ctx, kind, pubKey, offsetKey, 0)
		if err != nil {
			return nil, err
		}
		for i := range ts {
			allTokens = append(allTokens, &ts[i])
		}
		if offsetKey == "" {
			break
		}
	}
	return allTokens, nil
}

func (w *Wallet) GetToken(ctx context.Context, owner wallet.PubKey, kind backend.Kind, tokenId backend.TokenID) (*backend.TokenUnit, error) {
	token, err := w.backend.GetToken(ctx, tokenId)
	if err != nil {
		return nil, fmt.Errorf("error fetching token %X: %w", tokenId, err)
	}
	return token, nil
}

func (w *Wallet) TransferNFT(ctx context.Context, accountNumber uint64, tokenId backend.TokenID, receiverPubKey wallet.PubKey, invariantPredicateArgs []*PredicateInput) error {
	key, err := w.am.GetAccountKey(accountNumber - 1)
	if err != nil {
		return err
	}
	err = w.ensureFeeCredit(ctx, key, 1)
	if err != nil {
		return err
	}
	token, err := w.GetToken(ctx, key.PubKey, backend.NonFungible, tokenId)
	if err != nil {
		return err
	}
	attrs := newNonFungibleTransferTxAttrs(token, receiverPubKey)
	sub, err := w.prepareTxSubmission(ctx, wallet.UnitID(tokenId), attrs, key, func(tx *txsystem.Transaction, gtx txsystem.GenericTransaction) error {
		signatures, err := preparePredicateSignatures(w.am, invariantPredicateArgs, gtx)
		if err != nil {
			return err
		}
		attrs.InvariantPredicateSignatures = signatures
		return anypb.MarshalFrom(tx.TransactionAttributes, attrs, proto.MarshalOptions{})
	})
	if err != nil {
		return err
	}
	return sub.ToBatch(w.backend, key.PubKey).SendTx(ctx, w.confirmTx)
}

func (w *Wallet) SendFungible(ctx context.Context, accountNumber uint64, typeId backend.TokenTypeID, targetAmount uint64, receiverPubKey []byte, invariantPredicateArgs []*PredicateInput) error {
	if accountNumber < 1 {
		return fmt.Errorf("invalid account number: %d", accountNumber)
	}
	acc, err := w.am.GetAccountKey(accountNumber - 1)
	if err != nil {
		return err
	}
	err = w.ensureFeeCredit(ctx, acc, 1)
	if err != nil {
		return err
	}
	tokensByAcc, err := w.ListTokens(ctx, backend.Fungible, accountNumber)
	if err != nil {
		return err
	}
	tokens, found := tokensByAcc[accountNumber]
	if !found {
		return fmt.Errorf("account %d has no tokens", accountNumber)
	}
	var matchingTokens []*backend.TokenUnit
	var totalBalance uint64
	// find the best unit candidate for transfer or split, value must be equal or larger than the target amount
	var closestMatch *backend.TokenUnit
	for _, token := range tokens {
		if token.Kind != backend.Fungible {
			return fmt.Errorf("expected fungible token, got %v, token %X", token.Kind.String(), token.ID)
		}
		if typeId.Equal(token.TypeID) {
			matchingTokens = append(matchingTokens, token)
			totalBalance += token.Amount
			if closestMatch == nil {
				closestMatch = token
			} else {
				prevDiff := closestMatch.Amount - targetAmount
				currDiff := token.Amount - targetAmount
				// this should work with overflow nicely
				if prevDiff > currDiff {
					closestMatch = token
				}
			}
		}
	}
	if targetAmount > totalBalance {
		return fmt.Errorf("insufficient value: got %v, need %v", totalBalance, targetAmount)
	}
	// optimization: first try to make a single operation instead of iterating through all tokens in doSendMultiple
	if closestMatch.Amount >= targetAmount {
		sub, err := w.prepareSplitOrTransferTx(ctx, acc, targetAmount, closestMatch, receiverPubKey, invariantPredicateArgs)
		if err != nil {
			return err
		}
		return sub.ToBatch(w.backend, acc.PubKey).SendTx(ctx, w.confirmTx)
	} else {
		return w.doSendMultiple(ctx, targetAmount, matchingTokens, acc, receiverPubKey, invariantPredicateArgs)
	}
}

func (w *Wallet) UpdateNFTData(ctx context.Context, accountNumber uint64, tokenId []byte, data []byte, updatePredicateArgs []*PredicateInput) error {
	if accountNumber < 1 {
		return fmt.Errorf("invalid account number: %d", accountNumber)
	}
	acc, err := w.am.GetAccountKey(accountNumber - 1)
	if err != nil {
		return err
	}
	err = w.ensureFeeCredit(ctx, acc, 1)
	if err != nil {
		return err
	}
	t, err := w.GetToken(ctx, acc.PubKey, backend.NonFungible, tokenId)
	if err != nil {
		return err
	}
	if t == nil {
		return fmt.Errorf("token with id=%X not found under account #%v", tokenId, accountNumber)
	}

	attrs := &tokens.UpdateNonFungibleTokenAttributes{
		Data:                 data,
		Backlink:             t.TxHash,
		DataUpdateSignatures: nil,
	}

	sub, err := w.prepareTxSubmission(ctx, tokenId, attrs, acc, func(tx *txsystem.Transaction, gtx txsystem.GenericTransaction) error {
		signatures, err := preparePredicateSignatures(w.am, updatePredicateArgs, gtx)
		if err != nil {
			return err
		}
		attrs.DataUpdateSignatures = signatures
		return anypb.MarshalFrom(tx.TransactionAttributes, attrs, proto.MarshalOptions{})
	})
	if err != nil {
		return err
	}
	return sub.ToBatch(w.backend, acc.PubKey).SendTx(ctx, w.confirmTx)
}

<<<<<<< HEAD
func (w *Wallet) getRoundNumber(ctx context.Context) (uint64, error) {
=======
func (w *Wallet) CollectDust(ctx context.Context, accountNumber uint64, tokenTypes []backend.TokenTypeID, invariantPredicateArgs []*PredicateInput) error {
	var keys []*account.AccountKey
	var err error
	if accountNumber > AllAccounts {
		key, err := w.am.GetAccountKey(accountNumber - 1)
		if err != nil {
			return err
		}
		keys = append(keys, key)
	} else {
		keys, err = w.am.GetAccountKeys()
		if err != nil {
			return err
		}
	}
	// TODO: rewrite with goroutines?
	for _, key := range keys {
		err := w.collectDust(ctx, key, tokenTypes, invariantPredicateArgs)
		if err != nil {
			return err
		}
	}
	return nil
}

func (w *Wallet) collectDust(ctx context.Context, acc *account.AccountKey, allowedTokenTypes []backend.TokenTypeID, invariantPredicateArgs []*PredicateInput) error {
	tokensByTypes, err := w.getTokensForDC(ctx, acc.PubKey, allowedTokenTypes)
	if err != nil {
		return err
	}

	for _, v := range tokensByTypes {
		err = w.ensureFeeCredit(ctx, acc, len(tokensByTypes))
		if err != nil {
			return err
		}
		// first token to be joined into
		targetToken := v[0]
		burnBatch := txsubmitter.NewBatch(acc.PubKey, w.backend)
		// burn the rest
		for i := 1; i < len(v); i++ {
			token := v[i]
			attrs := newBurnTxAttrs(token, targetToken.TxHash)
			sub, err := w.prepareTxSubmission(ctx, wallet.UnitID(token.ID), attrs, acc, func(tx *txsystem.Transaction, gtx txsystem.GenericTransaction) error {
				signatures, err := preparePredicateSignatures(w.GetAccountManager(), invariantPredicateArgs, gtx)
				if err != nil {
					return err
				}
				attrs.SetInvariantPredicateSignatures(signatures)
				return anypb.MarshalFrom(tx.TransactionAttributes, attrs, proto.MarshalOptions{})
			})
			if err != nil {
				return err
			}
			burnBatch.Add(sub)
		}
		if err = burnBatch.SendTx(ctx, true); err != nil {
			return err
		}
		subs := burnBatch.Submissions()
		burnTxs := make([]*txsystem.Transaction, 0, len(subs))
		proofs := make([]*block.BlockProof, 0, len(subs))
		for _, sub := range subs {
			burnTxs = append(burnTxs, sub.Transaction)
			proofs = append(proofs, sub.Proof.Proof)
		}

		joinAttrs := &tokens.JoinFungibleTokenAttributes{
			BurnTransactions:             burnTxs,
			Proofs:                       proofs,
			Backlink:                     targetToken.TxHash,
			InvariantPredicateSignatures: nil,
		}

		sub, err := w.prepareTxSubmission(ctx, wallet.UnitID(targetToken.ID), joinAttrs, acc, func(tx *txsystem.Transaction, gtx txsystem.GenericTransaction) error {
			signatures, err := preparePredicateSignatures(w.GetAccountManager(), invariantPredicateArgs, gtx)
			if err != nil {
				return err
			}
			joinAttrs.SetInvariantPredicateSignatures(signatures)
			return anypb.MarshalFrom(tx.TransactionAttributes, joinAttrs, proto.MarshalOptions{})
		})
		if err != nil {
			return err
		}
		if err = sub.ToBatch(w.backend, acc.PubKey).SendTx(ctx, true); err != nil {
			return err
		}
	}
	return nil
}

func (w *Wallet) getTokensForDC(ctx context.Context, key wallet.PubKey, allowedTokenTypes []backend.TokenTypeID) (map[string][]*backend.TokenUnit, error) {
	// find tokens to join
	allTokens, err := w.getTokens(ctx, backend.Fungible, key)
	if err != nil {
		return nil, err
	}
	// group tokens by type
	var tokensByTypes = make(map[string][]*backend.TokenUnit, len(allowedTokenTypes))
	for _, tokenType := range allowedTokenTypes {
		tokensByTypes[string(tokenType)] = make([]*backend.TokenUnit, 0)
	}
	for _, tok := range allTokens {
		tokenTypeStr := string(tok.TypeID)
		tokenz, found := tokensByTypes[tokenTypeStr]
		if !found {
			if len(allowedTokenTypes) == 0 {
				tokenz = make([]*backend.TokenUnit, 0, 1)
			} else {
				continue
			}
		}
		tokensByTypes[tokenTypeStr] = append(tokenz, tok)
	}
	for k, v := range tokensByTypes {
		if len(v) < 2 { // not interested if tokens count is less than two
			delete(tokensByTypes, k)
		}
	}
	return tokensByTypes, nil
}

// GetFeeCreditBill returns fee credit bill for given account,
// can return nil if fee credit bill has not been created yet.
func (w *Wallet) GetFeeCreditBill(ctx context.Context, cmd fees.GetFeeCreditCmd) (*bp.Bill, error) {
	accountKey, err := w.am.GetAccountKey(cmd.AccountIndex)
	if err != nil {
		return nil, err
	}
	return w.FetchFeeCreditBill(ctx, accountKey.PrivKeyHash)
}

// FetchFeeCreditBill returns fee credit bill for given unitID
// can return nil if fee credit bill has not been created yet.
func (w *Wallet) FetchFeeCreditBill(ctx context.Context, unitID []byte) (*bp.Bill, error) {
	fcb, err := w.backend.GetFeeCreditBill(ctx, unitID)
	if err != nil {
		return nil, err
	}
	if fcb == nil {
		return nil, nil
	}
	return &bp.Bill{
		Id:            fcb.Id,
		Value:         fcb.Value,
		TxHash:        fcb.TxHash,
		FcBlockNumber: fcb.FCBlockNumber,
	}, nil
}

func (w *Wallet) GetRoundNumber(ctx context.Context) (uint64, error) {
>>>>>>> d2ee6fb8
	return w.backend.GetRoundNumber(ctx)
}

func (w *Wallet) AddFeeCredit(ctx context.Context, cmd fees.AddFeeCmd) ([]*block.TxProof, error) {
	return w.feeManager.AddFeeCredit(ctx, cmd)
}

func (w *Wallet) ReclaimFeeCredit(ctx context.Context, cmd fees.ReclaimFeeCmd) ([]*block.TxProof, error) {
	return w.feeManager.ReclaimFeeCredit(ctx, cmd)
}

func (w *Wallet) ensureFeeCredit(ctx context.Context, accountKey *account.AccountKey, txCount int) error {
	fcb, err := w.FetchFeeCreditBill(ctx, accountKey.PrivKeyHash)
	if err != nil {
		return err
	}
	if fcb == nil {
		return ErrNoFeeCredit
	}
	maxFee := uint64(txCount) * tx_builder.MaxFee
	if fcb.GetValue() < maxFee {
		return ErrInsufficientFeeCredit
	}
	return nil
}<|MERGE_RESOLUTION|>--- conflicted
+++ resolved
@@ -21,21 +21,14 @@
 	"github.com/alphabill-org/alphabill/pkg/wallet/money/tx_builder"
 	"github.com/alphabill-org/alphabill/pkg/wallet/tokens/backend"
 	"github.com/alphabill-org/alphabill/pkg/wallet/tokens/client"
-	"github.com/alphabill-org/alphabill/pkg/wallet/txsubmitter"
 	"google.golang.org/protobuf/proto"
 	"google.golang.org/protobuf/types/known/anypb"
 )
 
 const (
-<<<<<<< HEAD
-	uriMaxSize       = 4 * 1024
-	dataMaxSize      = 64 * 1024
-	maxBurnBatchSize = 100
-=======
 	uriMaxSize  = 4 * 1024
 	dataMaxSize = 64 * 1024
 	nameMaxSize = 256
->>>>>>> d2ee6fb8
 )
 
 var (
@@ -400,132 +393,6 @@
 	return sub.ToBatch(w.backend, acc.PubKey).SendTx(ctx, w.confirmTx)
 }
 
-<<<<<<< HEAD
-func (w *Wallet) getRoundNumber(ctx context.Context) (uint64, error) {
-=======
-func (w *Wallet) CollectDust(ctx context.Context, accountNumber uint64, tokenTypes []backend.TokenTypeID, invariantPredicateArgs []*PredicateInput) error {
-	var keys []*account.AccountKey
-	var err error
-	if accountNumber > AllAccounts {
-		key, err := w.am.GetAccountKey(accountNumber - 1)
-		if err != nil {
-			return err
-		}
-		keys = append(keys, key)
-	} else {
-		keys, err = w.am.GetAccountKeys()
-		if err != nil {
-			return err
-		}
-	}
-	// TODO: rewrite with goroutines?
-	for _, key := range keys {
-		err := w.collectDust(ctx, key, tokenTypes, invariantPredicateArgs)
-		if err != nil {
-			return err
-		}
-	}
-	return nil
-}
-
-func (w *Wallet) collectDust(ctx context.Context, acc *account.AccountKey, allowedTokenTypes []backend.TokenTypeID, invariantPredicateArgs []*PredicateInput) error {
-	tokensByTypes, err := w.getTokensForDC(ctx, acc.PubKey, allowedTokenTypes)
-	if err != nil {
-		return err
-	}
-
-	for _, v := range tokensByTypes {
-		err = w.ensureFeeCredit(ctx, acc, len(tokensByTypes))
-		if err != nil {
-			return err
-		}
-		// first token to be joined into
-		targetToken := v[0]
-		burnBatch := txsubmitter.NewBatch(acc.PubKey, w.backend)
-		// burn the rest
-		for i := 1; i < len(v); i++ {
-			token := v[i]
-			attrs := newBurnTxAttrs(token, targetToken.TxHash)
-			sub, err := w.prepareTxSubmission(ctx, wallet.UnitID(token.ID), attrs, acc, func(tx *txsystem.Transaction, gtx txsystem.GenericTransaction) error {
-				signatures, err := preparePredicateSignatures(w.GetAccountManager(), invariantPredicateArgs, gtx)
-				if err != nil {
-					return err
-				}
-				attrs.SetInvariantPredicateSignatures(signatures)
-				return anypb.MarshalFrom(tx.TransactionAttributes, attrs, proto.MarshalOptions{})
-			})
-			if err != nil {
-				return err
-			}
-			burnBatch.Add(sub)
-		}
-		if err = burnBatch.SendTx(ctx, true); err != nil {
-			return err
-		}
-		subs := burnBatch.Submissions()
-		burnTxs := make([]*txsystem.Transaction, 0, len(subs))
-		proofs := make([]*block.BlockProof, 0, len(subs))
-		for _, sub := range subs {
-			burnTxs = append(burnTxs, sub.Transaction)
-			proofs = append(proofs, sub.Proof.Proof)
-		}
-
-		joinAttrs := &tokens.JoinFungibleTokenAttributes{
-			BurnTransactions:             burnTxs,
-			Proofs:                       proofs,
-			Backlink:                     targetToken.TxHash,
-			InvariantPredicateSignatures: nil,
-		}
-
-		sub, err := w.prepareTxSubmission(ctx, wallet.UnitID(targetToken.ID), joinAttrs, acc, func(tx *txsystem.Transaction, gtx txsystem.GenericTransaction) error {
-			signatures, err := preparePredicateSignatures(w.GetAccountManager(), invariantPredicateArgs, gtx)
-			if err != nil {
-				return err
-			}
-			joinAttrs.SetInvariantPredicateSignatures(signatures)
-			return anypb.MarshalFrom(tx.TransactionAttributes, joinAttrs, proto.MarshalOptions{})
-		})
-		if err != nil {
-			return err
-		}
-		if err = sub.ToBatch(w.backend, acc.PubKey).SendTx(ctx, true); err != nil {
-			return err
-		}
-	}
-	return nil
-}
-
-func (w *Wallet) getTokensForDC(ctx context.Context, key wallet.PubKey, allowedTokenTypes []backend.TokenTypeID) (map[string][]*backend.TokenUnit, error) {
-	// find tokens to join
-	allTokens, err := w.getTokens(ctx, backend.Fungible, key)
-	if err != nil {
-		return nil, err
-	}
-	// group tokens by type
-	var tokensByTypes = make(map[string][]*backend.TokenUnit, len(allowedTokenTypes))
-	for _, tokenType := range allowedTokenTypes {
-		tokensByTypes[string(tokenType)] = make([]*backend.TokenUnit, 0)
-	}
-	for _, tok := range allTokens {
-		tokenTypeStr := string(tok.TypeID)
-		tokenz, found := tokensByTypes[tokenTypeStr]
-		if !found {
-			if len(allowedTokenTypes) == 0 {
-				tokenz = make([]*backend.TokenUnit, 0, 1)
-			} else {
-				continue
-			}
-		}
-		tokensByTypes[tokenTypeStr] = append(tokenz, tok)
-	}
-	for k, v := range tokensByTypes {
-		if len(v) < 2 { // not interested if tokens count is less than two
-			delete(tokensByTypes, k)
-		}
-	}
-	return tokensByTypes, nil
-}
-
 // GetFeeCreditBill returns fee credit bill for given account,
 // can return nil if fee credit bill has not been created yet.
 func (w *Wallet) GetFeeCreditBill(ctx context.Context, cmd fees.GetFeeCreditCmd) (*bp.Bill, error) {
@@ -555,7 +422,6 @@
 }
 
 func (w *Wallet) GetRoundNumber(ctx context.Context) (uint64, error) {
->>>>>>> d2ee6fb8
 	return w.backend.GetRoundNumber(ctx)
 }
 
