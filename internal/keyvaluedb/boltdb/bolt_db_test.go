package boltdb

import (
	"encoding/json"
	"path/filepath"
	"testing"

	"github.com/alphabill-org/alphabill/internal/keyvaluedb"
	p "github.com/alphabill-org/alphabill/internal/network/protocol"
	"github.com/alphabill-org/alphabill/internal/types"
	"github.com/stretchr/testify/require"
)

type testStruct struct {
	Name   string
	Data   []byte
	Params struct{ Value []byte }
}

<<<<<<< HEAD
var sysID = types.SystemID{0, 0, 0, 1}
var unicityMap = map[p.SystemIdentifier]*types.UnicityCertificate{
	p.SystemIdentifier(sysID): {
		UnicityTreeCertificate: &types.UnicityTreeCertificate{
			SystemIdentifier:      sysID,
			SiblingHashes:         nil,
			SystemDescriptionHash: nil,
		},
		UnicitySeal: &types.UnicitySeal{
			RootChainRoundNumber: round,
			Hash:                 make([]byte, gocrypto.SHA256.Size()),
=======
var testDataStruct = map[uint32]*testStruct{
	1: {
		Name: "test",
		Data: []byte{1, 2, 3},
		Params: struct {
			Value []byte
		}{
			Value: []byte{9, 1, 1},
>>>>>>> 364aeb2f
		},
	},
}

func isEmpty(t *testing.T, db *BoltDB) bool {
	empty, err := keyvaluedb.IsEmpty(db)
	require.NoError(t, err)
	return empty
}

func initBoltDB(t *testing.T) *BoltDB {
	t.Helper()
	dbDir := t.TempDir()
	boltDB, err := New(filepath.Join(dbDir, "bolt.db"))
	require.NoError(t, err)
	require.NotNil(t, boltDB)
	return boltDB
}

func TestMemDB_TestIsEmpty(t *testing.T) {
	db := initBoltDB(t)
	require.NotNil(t, db)
	empty, err := keyvaluedb.IsEmpty(db)
	require.NoError(t, err)
	require.True(t, empty)
	require.NoError(t, db.Write([]byte("foo"), "test"))
	empty, err = keyvaluedb.IsEmpty(db)
	require.NoError(t, err)
	require.False(t, empty)
	empty, err = keyvaluedb.IsEmpty(nil)
	require.ErrorContains(t, err, "db is nil")
	require.True(t, empty)
}

func TestBoltDB_InvalidPath(t *testing.T) {
	// provide a file that is not a DB file
	store, err := New("testdata/invalid-root-key.json")
	require.Error(t, err)
	require.Nil(t, store)
}

func TestBoltDB_TestEmptyValue(t *testing.T) {
	db := initBoltDB(t)
	var data testStruct
	found, err := db.Read([]byte("data"), &data)
	require.NoError(t, err)
	require.False(t, found)
	require.NoError(t, db.Write([]byte("data"), &testDataStruct))
	var back map[uint32]*testStruct
	found, err = db.Read([]byte("data"), &back)
	require.NoError(t, err)
	require.True(t, found)
	require.Equal(t, testDataStruct, back)
}

func TestBoltDB_TestInvalidReadWrite(t *testing.T) {
	db := initBoltDB(t)
	require.NotNil(t, db)
	var data *testStruct = nil
	require.Error(t, db.Write([]byte("data"), data))
	require.Error(t, db.Write([]byte(""), nil))
	var value uint64 = 1
	require.Error(t, db.Write(nil, value))
	found, err := db.Read(nil, data)
	require.Error(t, err)
	require.False(t, found)
	found, err = db.Read(nil, &value)
	require.Error(t, err)
	require.False(t, found)
	found, err = db.Read([]byte{}, &value)
	require.Error(t, err)
	require.False(t, found)
	// check key presents
	found, err = db.Read([]byte("test"), nil)
	require.NoError(t, err)
	require.False(t, found)
	require.True(t, isEmpty(t, db))
}

func TestBoltDB_TestReadAndWrite(t *testing.T) {
	db := initBoltDB(t)
	require.NotNil(t, db)
	require.True(t, isEmpty(t, db))
	var value uint64 = 1
	require.NoError(t, db.Write([]byte("integer"), value))
	// set empty slice
	require.NoError(t, db.Write([]byte("slice"), []byte{}))
	require.False(t, isEmpty(t, db))
	var some []byte
	found, err := db.Read([]byte("slice"), &some)
	require.NoError(t, err)
	require.True(t, found)
	require.Empty(t, some)
	var back uint64
	found, err = db.Read([]byte("integer"), &back)
	require.NoError(t, err)
	require.True(t, found)
	require.Equal(t, uint64(1), back)
	// wrong type slice
	found, err = db.Read([]byte("slice"), &back)
	require.ErrorContains(t, err, "json: cannot unmarshal string into Go value of type uint64")
	require.True(t, found)
}

func TestBoltDB_TestSerializeError(t *testing.T) {
	db := initBoltDB(t)
	require.NotNil(t, db)
	// use custom type that has got marshal implementation
	c := make(chan int)
	require.Error(t, db.Write([]byte("channel"), c))
}

func TestBoltDB_Delete(t *testing.T) {
	db := initBoltDB(t)
	require.NotNil(t, db)
	require.True(t, isEmpty(t, db))
	var value uint64 = 1
	require.NoError(t, db.Write([]byte("integer"), value))
	require.False(t, isEmpty(t, db))
	require.NoError(t, db.Delete([]byte("integer")))
	require.True(t, isEmpty(t, db))
	// delete non-existing key
	require.NoError(t, db.Delete([]byte("integer")))
	// delete invalid key
	require.Error(t, db.Delete(nil))
}

func TestBoltDB_WriteReadComplexStruct(t *testing.T) {
	db := initBoltDB(t)
	require.NotNil(t, db)
	require.True(t, isEmpty(t, db))
	// write a complex struct
<<<<<<< HEAD
	require.NoError(t, db.Write([]byte("certificates"), unicityMap))
	ucs := make(map[p.SystemIdentifier]*types.UnicityCertificate)
	present, err := db.Read([]byte("certificates"), &ucs)
	require.NoError(t, err)
	require.True(t, present)
	// check that initial state was saved as intended
	require.Len(t, ucs, 1)
	require.Contains(t, ucs, p.SystemIdentifier(sysID))
	uc, _ := ucs[p.SystemIdentifier(sysID)]
	original, _ := unicityMap[p.SystemIdentifier(sysID)]
	require.Equal(t, original, uc)
	// update
	uc.UnicitySeal.Hash = []byte{1}
	newUC := map[p.SystemIdentifier]*types.UnicityCertificate{p.SystemIdentifier(sysID): uc}
	err = db.Write([]byte("certificates"), newUC)
=======
	require.NoError(t, db.Write([]byte("data"), testDataStruct))
	readData := make(map[uint32]*testStruct)
	present, err := db.Read([]byte("data"), &readData)
	require.NoError(t, err)
	require.True(t, present)
	// check that initial state was saved as intended
	require.Len(t, testDataStruct, 1)
	require.Contains(t, readData, uint32(1))
	value, _ := readData[1]
	original, _ := testDataStruct[1]
	require.Equal(t, original, value)
	// update
	value.Data = []byte{1}
	newData := map[uint32]*testStruct{1: value}
	err = db.Write([]byte("data"), newData)
>>>>>>> 364aeb2f
	require.NoError(t, err)
	present, err = db.Read([]byte("data"), &readData)
	require.NoError(t, err)
	require.True(t, present)
<<<<<<< HEAD
	require.Len(t, ucs, 1)
	require.Contains(t, ucs, p.SystemIdentifier(sysID))
	uc, _ = ucs[p.SystemIdentifier(sysID)]
	require.Equal(t, []byte{1}, uc.UnicitySeal.Hash)
=======
	require.Len(t, readData, 1)
	require.Contains(t, readData, uint32(1))
	value, _ = readData[1]
	require.Equal(t, []byte{1}, value.Data)
>>>>>>> 364aeb2f
}

func TestBoltDB_StartTxNil(t *testing.T) {
	db := &BoltDB{
		db:      nil,
		bucket:  []byte("test"),
		encoder: json.Marshal,
		decoder: json.Unmarshal,
	}
	tx, err := db.StartTx()
	require.Error(t, err)
	require.Nil(t, tx)
}

func TestBoltDB_TestReadAndWriteIterate(t *testing.T) {
	db := initBoltDB(t)
	require.NotNil(t, db)
	require.True(t, isEmpty(t, db))
	var value uint64 = 1
	require.NoError(t, db.Write([]byte("integer"), value))
	require.NoError(t, db.Write([]byte("test"), "d1"))
	require.NoError(t, db.Write([]byte("test2"), "d2"))
	require.False(t, isEmpty(t, db))
	var back uint64
	found, err := db.Read([]byte("integer"), &back)
	require.NoError(t, err)
	require.True(t, found)
	itr := db.First()
	require.True(t, itr.Valid())
	require.Equal(t, []byte("integer"), itr.Key())
	require.NoError(t, itr.Close())
	require.NoError(t, db.Write([]byte("test3"), "d3"))
	var data string
	found, err = db.Read([]byte("test3"), &data)
	require.NoError(t, err)
	require.True(t, found)
}<|MERGE_RESOLUTION|>--- conflicted
+++ resolved
@@ -6,8 +6,6 @@
 	"testing"
 
 	"github.com/alphabill-org/alphabill/internal/keyvaluedb"
-	p "github.com/alphabill-org/alphabill/internal/network/protocol"
-	"github.com/alphabill-org/alphabill/internal/types"
 	"github.com/stretchr/testify/require"
 )
 
@@ -17,19 +15,6 @@
 	Params struct{ Value []byte }
 }
 
-<<<<<<< HEAD
-var sysID = types.SystemID{0, 0, 0, 1}
-var unicityMap = map[p.SystemIdentifier]*types.UnicityCertificate{
-	p.SystemIdentifier(sysID): {
-		UnicityTreeCertificate: &types.UnicityTreeCertificate{
-			SystemIdentifier:      sysID,
-			SiblingHashes:         nil,
-			SystemDescriptionHash: nil,
-		},
-		UnicitySeal: &types.UnicitySeal{
-			RootChainRoundNumber: round,
-			Hash:                 make([]byte, gocrypto.SHA256.Size()),
-=======
 var testDataStruct = map[uint32]*testStruct{
 	1: {
 		Name: "test",
@@ -38,7 +23,6 @@
 			Value []byte
 		}{
 			Value: []byte{9, 1, 1},
->>>>>>> 364aeb2f
 		},
 	},
 }
@@ -171,23 +155,6 @@
 	require.NotNil(t, db)
 	require.True(t, isEmpty(t, db))
 	// write a complex struct
-<<<<<<< HEAD
-	require.NoError(t, db.Write([]byte("certificates"), unicityMap))
-	ucs := make(map[p.SystemIdentifier]*types.UnicityCertificate)
-	present, err := db.Read([]byte("certificates"), &ucs)
-	require.NoError(t, err)
-	require.True(t, present)
-	// check that initial state was saved as intended
-	require.Len(t, ucs, 1)
-	require.Contains(t, ucs, p.SystemIdentifier(sysID))
-	uc, _ := ucs[p.SystemIdentifier(sysID)]
-	original, _ := unicityMap[p.SystemIdentifier(sysID)]
-	require.Equal(t, original, uc)
-	// update
-	uc.UnicitySeal.Hash = []byte{1}
-	newUC := map[p.SystemIdentifier]*types.UnicityCertificate{p.SystemIdentifier(sysID): uc}
-	err = db.Write([]byte("certificates"), newUC)
-=======
 	require.NoError(t, db.Write([]byte("data"), testDataStruct))
 	readData := make(map[uint32]*testStruct)
 	present, err := db.Read([]byte("data"), &readData)
@@ -203,22 +170,14 @@
 	value.Data = []byte{1}
 	newData := map[uint32]*testStruct{1: value}
 	err = db.Write([]byte("data"), newData)
->>>>>>> 364aeb2f
 	require.NoError(t, err)
 	present, err = db.Read([]byte("data"), &readData)
 	require.NoError(t, err)
 	require.True(t, present)
-<<<<<<< HEAD
-	require.Len(t, ucs, 1)
-	require.Contains(t, ucs, p.SystemIdentifier(sysID))
-	uc, _ = ucs[p.SystemIdentifier(sysID)]
-	require.Equal(t, []byte{1}, uc.UnicitySeal.Hash)
-=======
 	require.Len(t, readData, 1)
 	require.Contains(t, readData, uint32(1))
 	value, _ = readData[1]
 	require.Equal(t, []byte{1}, value.Data)
->>>>>>> 364aeb2f
 }
 
 func TestBoltDB_StartTxNil(t *testing.T) {
