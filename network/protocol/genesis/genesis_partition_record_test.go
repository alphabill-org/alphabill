--- conflicted
+++ resolved
@@ -29,19 +29,6 @@
 	require.NoError(t, err)
 	signingKey2, err := abcrypto.NewInMemorySecp256K1Signer()
 	require.NoError(t, err)
-<<<<<<< HEAD
-=======
-	_, authVerifier1 := testsig.CreateSignerAndVerifier(t)
-	_, authVerifier2 := testsig.CreateSignerAndVerifier(t)
-	validPDR := &types.PartitionDescriptionRecord{
-		Version:     1,
-		NetworkID:   5,
-		PartitionID: 1,
-		TypeIDLen:   8,
-		UnitIDLen:   256,
-		T2Timeout:   1 * time.Second,
-	}
->>>>>>> 3884838b
 
 	type fields struct {
 		Nodes                []*PartitionNode
