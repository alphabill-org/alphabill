--- conflicted
+++ resolved
@@ -6,15 +6,10 @@
 	"io"
 	"net/http"
 	"net/url"
-	"strconv"
 	"strings"
 	"time"
 
-<<<<<<< HEAD
 	moneytx "github.com/alphabill-org/alphabill/internal/txsystem/money"
-=======
-	"github.com/alphabill-org/alphabill/internal/block"
->>>>>>> d3e6f1a8
 	"github.com/alphabill-org/alphabill/pkg/wallet/backend/money"
 	"github.com/ethereum/go-ethereum/common/hexutil"
 	"google.golang.org/protobuf/encoding/protojson"
@@ -77,7 +72,7 @@
 	if err != nil {
 		return 0, fmt.Errorf("failed to unmarshall GetBalance response data: %w", err)
 	}
-	return strconv.ParseUint(responseObject.Balance, 10, 64)
+	return responseObject.Balance, nil
 }
 
 func (c *MoneyBackendClient) ListBills(pubKey []byte) (*money.ListBillsResponse, error) {
@@ -99,16 +94,11 @@
 	return finalResponse, nil
 }
 
-<<<<<<< HEAD
 func (c *MoneyBackendClient) GetProof(billId []byte) (*moneytx.Bills, error) {
-	req, err := http.NewRequest(http.MethodGet, fmt.Sprintf(proofUrlFormat, c.baseUrl, proofPath, hexutil.Encode(billId)), nil)
-=======
-func (c *MoneyBackendClient) GetProof(billId []byte) (*block.Bills, error) {
 	req, err := http.NewRequest(http.MethodGet, fmt.Sprintf(proofUrlFormat, c.BaseUrl, ProofPath, hexutil.Encode(billId)), nil)
 	if err != nil {
 		return nil, fmt.Errorf("failed to build get proof request: %w", err)
 	}
->>>>>>> d3e6f1a8
 	req.Header.Set(contentType, applicationJson)
 	response, err := c.HttpClient.Do(req)
 	if err != nil {
@@ -156,7 +146,7 @@
 	if err != nil {
 		return 0, fmt.Errorf("failed to unmarshall GetBlockHeight response data: %w", err)
 	}
-	return strconv.ParseUint(responseObject.BlockHeight, 10, 64)
+	return responseObject.BlockHeight, nil
 }
 
 func (c *MoneyBackendClient) retrieveBills(pubKey []byte, offset int) (*money.ListBillsResponse, error) {
