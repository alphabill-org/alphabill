package genesis

import (
	"bytes"
	"crypto"
	"errors"
	"fmt"
	"sort"

	abcrypto "github.com/alphabill-org/alphabill-go-base/crypto"
	abhash "github.com/alphabill-org/alphabill-go-base/hash"
	"github.com/alphabill-org/alphabill-go-base/types"
	"github.com/alphabill-org/alphabill-go-base/types/hex"
	"github.com/alphabill-org/alphabill-go-base/util"
	"github.com/alphabill-org/alphabill/network/protocol/certification"
	"github.com/alphabill-org/alphabill/network/protocol/genesis"
	rctypes "github.com/alphabill-org/alphabill/rootchain/consensus/types"
)

var ErrEncryptionPubKeyIsNil = errors.New("encryption public key is nil")
var ErrSignerIsNil = errors.New("signer is nil")

type (
	rootGenesisConf struct {
		peerID                string
		encryptionPubKeyBytes []byte
		signer                abcrypto.Signer
		totalValidators       uint32
		blockRateMs           uint32
		consensusTimeoutMs    uint32
		hashAlgorithm         crypto.Hash
	}

	Option func(c *rootGenesisConf)

	UnicitySealFunc func(rootHash []byte) (*types.UnicitySeal, error)
)

func (c *rootGenesisConf) isValid() error {
	if c.peerID == "" {
		return genesis.ErrNodeIdentifierIsEmpty
	}
	if c.signer == nil {
		return ErrSignerIsNil
	}
	if len(c.encryptionPubKeyBytes) == 0 {
		return ErrEncryptionPubKeyIsNil
	}
	if c.totalValidators < 1 {
		return genesis.ErrInvalidNumberOfRootValidators
	}
	if c.consensusTimeoutMs < genesis.MinConsensusTimeout {
		return fmt.Errorf("invalid consensus timeout, must be at least %v", genesis.MinConsensusTimeout)
	}
	if c.blockRateMs < genesis.MinBlockRateMs {
		return fmt.Errorf("invalid block rate, must be at least %v", genesis.MinBlockRateMs)
	}
	// Timeout must be bigger than round min block-rate+2s
	if c.blockRateMs+genesis.MinConsensusTimeout > c.consensusTimeoutMs {
		return fmt.Errorf("invalid timeout for block rate, must be at least %d", c.blockRateMs+genesis.MinConsensusTimeout)
	}
	return nil
}

func WithTotalNodes(rootValidators uint32) Option {
	return func(c *rootGenesisConf) {
		c.totalValidators = rootValidators
	}
}

func WithBlockRate(rate uint32) Option {
	return func(c *rootGenesisConf) {
		c.blockRateMs = rate
	}
}

func WithConsensusTimeout(timeoutMs uint32) Option {
	return func(c *rootGenesisConf) {
		c.consensusTimeoutMs = timeoutMs
	}
}

// WithHashAlgorithm set custom hash algorithm (unused for now, remove?)
func WithHashAlgorithm(hashAlgorithm crypto.Hash) Option {
	return func(c *rootGenesisConf) {
		c.hashAlgorithm = hashAlgorithm
	}
}

func createUnicityCertificates(certs map[types.PartitionID]*types.UnicityCertificate, utData []*types.UnicityTreeData, hash crypto.Hash, sealFn UnicitySealFunc) ([]byte, error) {
	// calculate unicity tree
	ut, err := types.NewUnicityTree(hash, utData)
	if err != nil {
		return nil, fmt.Errorf("unicity tree calculation failed: %w", err)
	}
	// create seal
	rootHash := ut.RootHash()
	seal, err := sealFn(rootHash)
	if err != nil {
		return nil, fmt.Errorf("unicity seal generation failed: %w", err)
	}

	for _, d := range utData {
<<<<<<< HEAD
		utCert, err := ut.GetCertificate(d.Partition)
=======
		utCert, err := ut.Certificate(d.Partition)
>>>>>>> 836e75da
		if err != nil {
			return nil, fmt.Errorf("get unicity tree certificate error: %w", err)
		}
<<<<<<< HEAD
		uc := &types.UnicityCertificate{Version: 1,
			InputRecord: d.InputRecord,
			UnicityTreeCertificate: &types.UnicityTreeCertificate{
				Version:   1,
				Partition: utCert.Partition,
				HashSteps: utCert.HashSteps,
				PDRHash:   utCert.PDRHash,
			},
			UnicitySeal: seal,
		}
		certs[d.Partition] = uc
=======
		uc := certs[d.Partition]
		uc.UnicityTreeCertificate = utCert
		uc.UnicitySeal = seal
>>>>>>> 836e75da
	}

	return rootHash, nil
}

func NewPartitionRecordFromNodes(nodes []*genesis.PartitionNode) ([]*genesis.PartitionRecord, error) {
	var partitionNodesMap = make(map[types.PartitionID][]*genesis.PartitionNode)
	for _, n := range nodes {
		if err := n.IsValid(); err != nil {
			return nil, fmt.Errorf("partition node %s validation failed: %w", n.NodeIdentifier, err)
		}
		si := n.BlockCertificationRequest.Partition
		partitionNodesMap[si] = append(partitionNodesMap[si], n)
	}

	var partitionRecords []*genesis.PartitionRecord
	for _, partitionNodes := range partitionNodesMap {
		pr, err := newPartitionRecord(partitionNodes)
		if err != nil {
			return nil, fmt.Errorf("partition record generation error: %w", err)
		}
		partitionRecords = append(partitionRecords, pr)
	}
	return partitionRecords, nil
}

func NewRootGenesis(
	nodeID string,
	s abcrypto.Signer,
	encPubKey []byte,
	partitions []*genesis.PartitionRecord,
	opts ...Option,
) (*genesis.RootGenesis, []*genesis.PartitionGenesis, error) {
	c := &rootGenesisConf{
		peerID:                nodeID,
		signer:                s,
		encryptionPubKeyBytes: encPubKey,
		totalValidators:       1,
		blockRateMs:           genesis.DefaultBlockRateMs,
		consensusTimeoutMs:    genesis.DefaultConsensusTimeout,
		hashAlgorithm:         crypto.SHA256,
	}
	for _, option := range opts {
		option(c)
	}
	if err := c.isValid(); err != nil {
		return nil, nil, fmt.Errorf("consensus parameters validation failed: %w", err)
	}
	verifier, err := s.Verifier()
	if err != nil {
		return nil, nil, fmt.Errorf("verifier error, %w", err)
	}
	// make sure that there are no duplicate partition id's in provided partition records
	if err = genesis.CheckPartitionPartitionsUnique(partitions); err != nil {
		return nil, nil, fmt.Errorf("partition genesis records not unique: %w", err)
	}
	// iterate over all partitions and make sure that all requests are matching and every node is represented
	ucData := make([]*types.UnicityTreeData, len(partitions))
	// remember partition description records hashes and partition id for verification
	sdrhs := make(map[types.PartitionID][]byte, len(partitions))
	certs := make(map[types.PartitionID]*types.UnicityCertificate)
	for i, partition := range partitions {
		partitionID := partition.PartitionDescription.PartitionIdentifier
		// Check that partition is valid: required fields sent and no duplicate node, all requests with same partition id
		if err = partition.IsValid(); err != nil {
			return nil, nil, fmt.Errorf("invalid partition record: %w", err)
		}
		sdrh := partition.PartitionDescription.Hash(c.hashAlgorithm)
		// if partition is valid then conversion cannot fail
<<<<<<< HEAD
		sdrhs[partition.PartitionDescription.Partition] = sdrh
		// if it is valid it must have at least one validator with a valid certification request
		// if there is more, all input records are matching
		ucData[i] = &types.UnicityTreeData{
			Partition:   partition.PartitionDescription.Partition,
			InputRecord: partition.Validators[0].BlockCertificationRequest.InputRecord,
			PDRHash:     sdrh,
=======
		sdrhs[partition.PartitionDescription.PartitionIdentifier] = sdrh

		ir := partition.Validators[0].BlockCertificationRequest.InputRecord
		nodeIDs := util.TransformSlice(partition.Validators, func(pn *genesis.PartitionNode) string { return pn.NodeIdentifier })
		tr, err := TechnicalRecord(ir, nodeIDs)
		if err != nil {
			return nil, nil, fmt.Errorf("creating TR: %w", err)
		}
		trHash, err := tr.Hash()
		if err != nil {
			return nil, nil, fmt.Errorf("calculating partition %s TR hash: %w", partitionID, err)
>>>>>>> 836e75da
		}

		// single shard partitions so we can create shard tree and cert
		sTree, err := types.CreateShardTree(partition.PartitionDescription.Shards, []types.ShardTreeInput{{IR: ir, TRHash: trHash}}, c.hashAlgorithm)
		if err != nil {
			return nil, nil, fmt.Errorf("creating shard tree: %w", err)
		}
		stCert, err := sTree.Certificate(types.ShardID{})
		if err != nil {
			return nil, nil, fmt.Errorf("creating shard tree certificate: %w", err)
		}
		certs[partitionID] = &types.UnicityCertificate{
			Version:              1,
			InputRecord:          ir,
			TRHash:               trHash,
			ShardTreeCertificate: stCert,
		}
<<<<<<< HEAD
		if trHash[partition.PartitionDescription.Partition], err = tr.Hash(); err != nil {
			return nil, nil, fmt.Errorf("calculating partition %s TR hash: %w", partition.PartitionDescription.Partition, err)
=======
		// if it is valid it must have at least one validator with a valid certification request
		// if there is more, all input records are matching
		ucData[i] = &types.UnicityTreeData{
			Partition:     partitionID,
			ShardTreeRoot: sTree.RootHash(),
			PDRHash:       sdrh,
>>>>>>> 836e75da
		}
	}
	// if all requests match then consensus is present
	sealFn := func(rootHash []byte) (*types.UnicitySeal, error) {
		roundMeta := &rctypes.RoundInfo{
			RoundNumber:       genesis.RootRound,
			Epoch:             0,
			Timestamp:         types.GenesisTime,
			ParentRoundNumber: 0,
			CurrentRootHash:   rootHash,
		}
		uSeal := &types.UnicitySeal{
			Version:              1,
			RootChainRoundNumber: genesis.RootRound,
			Timestamp:            types.GenesisTime,
			PreviousHash:         roundMeta.Hash(crypto.SHA256),
			Hash:                 rootHash,
		}
		return uSeal, uSeal.Sign(c.peerID, c.signer)
	}
	// calculate unicity tree
	rootHash, err := createUnicityCertificates(certs, ucData, c.hashAlgorithm, sealFn)
	if err != nil {
		return nil, nil, fmt.Errorf("unicity certificate generation failed: %w", err)
	}
	// create "temporary" trust base to verify self signature
	tb, err := types.NewTrustBaseGenesis(
		[]*types.NodeInfo{types.NewNodeInfo(nodeID, 1, verifier)},
		rootHash,
	)
	if err != nil {
		return nil, nil, fmt.Errorf("failed to create trust base: %w", err)
	}
	for sysId, uc := range certs {
		// ignore "not found" cases, we just put it there and if not, then verify will fail anyway
		srdh := sdrhs[sysId]
		if err = uc.Verify(tb, c.hashAlgorithm, sysId, srdh); err != nil {
			return nil, nil, fmt.Errorf("generated unicity certificate validation failed: %w", err)
		}
	}

	genesisPartitions := make([]*genesis.GenesisPartitionRecord, len(partitions))
	rootPublicKey, err := verifier.MarshalPublicKey()
	if err != nil {
		return nil, nil, fmt.Errorf("root public key marshal error: %w", err)
	}

	// Add local root node info to partition record
	var rootValidatorInfo = make([]*genesis.PublicKeyInfo, 1)
	rootValidatorInfo[0] = &genesis.PublicKeyInfo{
		NodeIdentifier:      c.peerID,
		SigningPublicKey:    rootPublicKey,
		EncryptionPublicKey: c.encryptionPubKeyBytes,
	}
	// generate genesis structs
	for i, partition := range partitions {
		certificate, f := certs[partition.PartitionDescription.Partition]
		if !f {
			return nil, nil, fmt.Errorf("missing UnicityCertificate for partition %s", partition.PartitionDescription.Partition)
		}
		genesisPartitions[i] = &genesis.GenesisPartitionRecord{
			Version:              1,
			Nodes:                partition.Validators,
			Certificate:          certificate,
			PartitionDescription: partition.PartitionDescription,
		}
	}
	// sort genesis partition by partition id
	sort.Slice(genesisPartitions, func(i, j int) bool {
		return genesisPartitions[i].PartitionDescription.Partition < genesisPartitions[j].PartitionDescription.Partition
	})
	// Sign the consensus and append signature
	consensusParams := &genesis.ConsensusParams{
		Version:             1,
		TotalRootValidators: c.totalValidators,
		BlockRateMs:         c.blockRateMs,
		ConsensusTimeoutMs:  c.consensusTimeoutMs,
		HashAlgorithm:       uint32(c.hashAlgorithm),
		Signatures:          make(map[string]hex.Bytes),
	}
	if err = consensusParams.Sign(c.peerID, c.signer); err != nil {
		return nil, nil, fmt.Errorf("consensus parameter sign error: %w", err)
	}
	genesisRoot := &genesis.GenesisRootRecord{
		Version:        1,
		RootValidators: rootValidatorInfo,
		Consensus:      consensusParams,
	}
	rootGenesis := &genesis.RootGenesis{
		Version:    1,
		Root:       genesisRoot,
		Partitions: genesisPartitions,
	}
	if err = rootGenesis.IsValid(); err != nil {
		return nil, nil, fmt.Errorf("root genesis validation failed: %w", err)
	}
	partitionGenesis := partitionGenesisFromRoot(rootGenesis)
	return rootGenesis, partitionGenesis, nil
}

func TechnicalRecord(ir *types.InputRecord, nodes []string) (tr certification.TechnicalRecord, err error) {
	tr = certification.TechnicalRecord{
		Round:  ir.RoundNumber + 1,
		Epoch:  ir.Epoch,
		Leader: nodes[0],
		// precalculated hash of CBOR(certification.StatisticalRecord{})
		StatHash: []uint8{0x24, 0xee, 0x26, 0xf4, 0xaa, 0x45, 0x48, 0x5f, 0x53, 0xaa, 0xb4, 0x77, 0x57, 0xd0, 0xb9, 0x71, 0x99, 0xa3, 0xd9, 0x5f, 0x50, 0xcb, 0x97, 0x9c, 0x38, 0x3b, 0x7e, 0x50, 0x24, 0xf9, 0x21, 0xff},
	}

	fees := map[string]uint64{}
	for _, v := range nodes {
		fees[v] = 0
	}
	h := abhash.New(crypto.SHA256.New())
	h.WriteRaw(types.RawCBOR{0xA0}) // empty map
	h.Write(fees)
	if tr.FeeHash, err = h.Sum(); err != nil {
		return tr, fmt.Errorf("calculating fee hash: %w", err)
	}

	return tr, nil
}

func partitionGenesisFromRoot(rg *genesis.RootGenesis) []*genesis.PartitionGenesis {
	partitionGenesis := make([]*genesis.PartitionGenesis, len(rg.Partitions))
	for i, partition := range rg.Partitions {
		var keys = make([]*genesis.PublicKeyInfo, len(partition.Nodes))
		for j, v := range partition.Nodes {
			keys[j] = &genesis.PublicKeyInfo{
				NodeIdentifier:      v.NodeIdentifier,
				SigningPublicKey:    v.SigningPublicKey,
				EncryptionPublicKey: v.EncryptionPublicKey,
			}
		}
		partitionGenesis[i] = &genesis.PartitionGenesis{
			PartitionDescription: partition.PartitionDescription,
			Certificate:          partition.Certificate,
			RootValidators:       rg.Root.RootValidators,
			Keys:                 keys,
			Params:               partition.Nodes[0].Params,
		}
	}
	return partitionGenesis
}

func newPartitionRecord(nodes []*genesis.PartitionNode) (*genesis.PartitionRecord, error) {
	// validate nodes
	for _, n := range nodes {
		if err := n.IsValid(); err != nil {
			return nil, fmt.Errorf("partition node %s genesis validation failed %w", n.NodeIdentifier, err)
		}
	}
	// all nodes expected to have the same PDR so we just take the first
	pr := &genesis.PartitionRecord{
		PartitionDescription: &nodes[0].PartitionDescriptionRecord,
		Validators:           nodes,
	}

	// validate partition record
	if err := pr.IsValid(); err != nil {
		return nil, fmt.Errorf("genesis partition record validation failed: %w", err)
	}
	return pr, nil
}

func MergeRootGenesisFiles(rootGenesis []*genesis.RootGenesis) (*genesis.RootGenesis, []*genesis.PartitionGenesis, error) {
	// Take the first and start appending to it from the rest
	rg, rest := rootGenesis[0], rootGenesis[1:]
	if err := rg.IsValid(); err != nil {
		return nil, nil, fmt.Errorf("invalid root genesis input: %w", err)
	}
	consensusBytes := rg.Root.Consensus.Bytes()
	nodeIds := map[string]struct{}{}
	for _, v := range rg.Root.RootValidators {
		nodeIds[v.NodeIdentifier] = struct{}{}
	}
	// Check and append
	for _, appendGen := range rest {
		if err := appendGen.IsValid(); err != nil {
			return nil, nil, fmt.Errorf("invalid root genesis input: %w", err)
		}
		// Check consensus parameters are same by comparing serialized bytes
		// Should probably write a compare method instead of comparing serialized struct
		if !bytes.Equal(consensusBytes, appendGen.Root.Consensus.Bytes()) {
			return nil, nil, errors.New("not compatible root genesis files, consensus is different")
		}
		// append consensus signatures
		for k, v := range appendGen.Root.Consensus.Signatures {
			// skip, already present
			if _, found := rg.Root.Consensus.Signatures[k]; found {
				continue
			}
			rg.Root.Consensus.Signatures[k] = v
		}
		// Take a naive approach for start: append first, validate later
		// append root info
		for _, v := range appendGen.Root.RootValidators {
			if _, found := nodeIds[v.NodeIdentifier]; found {
				continue
			}
			rg.Root.RootValidators = append(rg.Root.RootValidators, v)
			nodeIds[v.NodeIdentifier] = struct{}{}
		}
		// Make sure that they have same the number of partitions
		if len(rg.Partitions) != len(appendGen.Partitions) {
			return nil, nil, errors.New("not compatible root genesis files, different number of partitions")
		}
		// Append to UC Seal signatures, assume partitions are in the same order
		for i, rgPart := range rg.Partitions {
			rgPartSdh := rgPart.Certificate.UnicityTreeCertificate.PDRHash
			appendPart := appendGen.Partitions[i]
			if !bytes.Equal(rgPartSdh, appendPart.Certificate.UnicityTreeCertificate.PDRHash) {
				return nil, nil, errors.New("not compatible genesis files, partitions are different")
			}
			// copy partition UC Seal signatures
			for k, v := range appendPart.Certificate.UnicitySeal.Signatures {
				rgPart.Certificate.UnicitySeal.Signatures[k] = v
			}
		}
	}
	// verify result
	if err := rg.IsValid(); err != nil {
		return nil, nil, fmt.Errorf("root genesis combine failed: %w", err)
	}
	// extract new partition genesis files
	partitionGenesis := partitionGenesisFromRoot(rg)
	return rg, partitionGenesis, nil
}

func RootGenesisAddSignature(rootGenesis *genesis.RootGenesis, id string, s abcrypto.Signer, encPubKey []byte) (*genesis.RootGenesis, error) {
	if rootGenesis == nil {
		return nil, fmt.Errorf("error, root genesis is nil")
	}
	if err := rootGenesis.IsValid(); err != nil {
		return nil, fmt.Errorf("invalid root genesis: %w", err)
	}
	if uint32(len(rootGenesis.Root.Consensus.Signatures)) >= rootGenesis.Root.Consensus.TotalRootValidators {
		return nil, fmt.Errorf("genesis is already signed by maximum number of root nodes")
	}
	// check already signed by node
	if _, found := rootGenesis.Root.Consensus.Signatures[id]; found {
		return nil, fmt.Errorf("genesis is already signed by node id %v", id)
	}
	if err := rootGenesis.Root.Consensus.Sign(id, s); err != nil {
		return nil, fmt.Errorf("add signature failed: %w", err)
	}
	ver, err := s.Verifier()
	if err != nil {
		return nil, fmt.Errorf("get verifier failed: %w", err)
	}
	rootPublicKey, err := ver.MarshalPublicKey()
	if err != nil {
		return nil, fmt.Errorf("marshal public key failed: %w", err)
	}
	node := &genesis.PublicKeyInfo{
		NodeIdentifier:      id,
		SigningPublicKey:    rootPublicKey,
		EncryptionPublicKey: encPubKey,
	}
	rootGenesis.Root.RootValidators = append(rootGenesis.Root.RootValidators, node)
	// Update partition records
	for _, pr := range rootGenesis.Partitions {
		if err = pr.Certificate.UnicitySeal.Sign(id, s); err != nil {
			return nil, fmt.Errorf("failed to sign partition %X seal: %w", pr.PartitionDescription.Partition, err)
		}
	}
	// make sure it what we signed is also valid
	if err = rootGenesis.IsValid(); err != nil {
		return nil, fmt.Errorf("root genesis validation failed: %w", err)
	}
	return rootGenesis, nil
}<|MERGE_RESOLUTION|>--- conflicted
+++ resolved
@@ -101,31 +101,13 @@
 	}
 
 	for _, d := range utData {
-<<<<<<< HEAD
-		utCert, err := ut.GetCertificate(d.Partition)
-=======
 		utCert, err := ut.Certificate(d.Partition)
->>>>>>> 836e75da
 		if err != nil {
 			return nil, fmt.Errorf("get unicity tree certificate error: %w", err)
 		}
-<<<<<<< HEAD
-		uc := &types.UnicityCertificate{Version: 1,
-			InputRecord: d.InputRecord,
-			UnicityTreeCertificate: &types.UnicityTreeCertificate{
-				Version:   1,
-				Partition: utCert.Partition,
-				HashSteps: utCert.HashSteps,
-				PDRHash:   utCert.PDRHash,
-			},
-			UnicitySeal: seal,
-		}
-		certs[d.Partition] = uc
-=======
 		uc := certs[d.Partition]
 		uc.UnicityTreeCertificate = utCert
 		uc.UnicitySeal = seal
->>>>>>> 836e75da
 	}
 
 	return rootHash, nil
@@ -179,7 +161,7 @@
 		return nil, nil, fmt.Errorf("verifier error, %w", err)
 	}
 	// make sure that there are no duplicate partition id's in provided partition records
-	if err = genesis.CheckPartitionPartitionsUnique(partitions); err != nil {
+	if err = genesis.CheckPartitionPartitionIdentifiersUnique(partitions); err != nil {
 		return nil, nil, fmt.Errorf("partition genesis records not unique: %w", err)
 	}
 	// iterate over all partitions and make sure that all requests are matching and every node is represented
@@ -195,15 +177,6 @@
 		}
 		sdrh := partition.PartitionDescription.Hash(c.hashAlgorithm)
 		// if partition is valid then conversion cannot fail
-<<<<<<< HEAD
-		sdrhs[partition.PartitionDescription.Partition] = sdrh
-		// if it is valid it must have at least one validator with a valid certification request
-		// if there is more, all input records are matching
-		ucData[i] = &types.UnicityTreeData{
-			Partition:   partition.PartitionDescription.Partition,
-			InputRecord: partition.Validators[0].BlockCertificationRequest.InputRecord,
-			PDRHash:     sdrh,
-=======
 		sdrhs[partition.PartitionDescription.PartitionIdentifier] = sdrh
 
 		ir := partition.Validators[0].BlockCertificationRequest.InputRecord
@@ -215,7 +188,6 @@
 		trHash, err := tr.Hash()
 		if err != nil {
 			return nil, nil, fmt.Errorf("calculating partition %s TR hash: %w", partitionID, err)
->>>>>>> 836e75da
 		}
 
 		// single shard partitions so we can create shard tree and cert
@@ -233,17 +205,12 @@
 			TRHash:               trHash,
 			ShardTreeCertificate: stCert,
 		}
-<<<<<<< HEAD
-		if trHash[partition.PartitionDescription.Partition], err = tr.Hash(); err != nil {
-			return nil, nil, fmt.Errorf("calculating partition %s TR hash: %w", partition.PartitionDescription.Partition, err)
-=======
 		// if it is valid it must have at least one validator with a valid certification request
 		// if there is more, all input records are matching
 		ucData[i] = &types.UnicityTreeData{
 			Partition:     partitionID,
 			ShardTreeRoot: sTree.RootHash(),
 			PDRHash:       sdrh,
->>>>>>> 836e75da
 		}
 	}
 	// if all requests match then consensus is present
@@ -300,9 +267,9 @@
 	}
 	// generate genesis structs
 	for i, partition := range partitions {
-		certificate, f := certs[partition.PartitionDescription.Partition]
+		certificate, f := certs[partition.PartitionDescription.PartitionIdentifier]
 		if !f {
-			return nil, nil, fmt.Errorf("missing UnicityCertificate for partition %s", partition.PartitionDescription.Partition)
+			return nil, nil, fmt.Errorf("missing UnicityCertificate for partition %s", partition.PartitionDescription.PartitionIdentifier)
 		}
 		genesisPartitions[i] = &genesis.GenesisPartitionRecord{
 			Version:              1,
@@ -313,7 +280,7 @@
 	}
 	// sort genesis partition by partition id
 	sort.Slice(genesisPartitions, func(i, j int) bool {
-		return genesisPartitions[i].PartitionDescription.Partition < genesisPartitions[j].PartitionDescription.Partition
+		return genesisPartitions[i].PartitionDescription.PartitionIdentifier < genesisPartitions[j].PartitionDescription.PartitionIdentifier
 	})
 	// Sign the consensus and append signature
 	consensusParams := &genesis.ConsensusParams{
@@ -507,7 +474,7 @@
 	// Update partition records
 	for _, pr := range rootGenesis.Partitions {
 		if err = pr.Certificate.UnicitySeal.Sign(id, s); err != nil {
-			return nil, fmt.Errorf("failed to sign partition %X seal: %w", pr.PartitionDescription.Partition, err)
+			return nil, fmt.Errorf("failed to sign partition %X seal: %w", pr.PartitionDescription.PartitionIdentifier, err)
 		}
 	}
 	// make sure it what we signed is also valid
