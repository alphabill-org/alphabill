package txsystem

import (
	"crypto"
	"fmt"
	"hash"

	abHasher "gitdc.ee.guardtime.com/alphabill/alphabill/internal/hash"
	"gitdc.ee.guardtime.com/alphabill/alphabill/internal/script"

	"gitdc.ee.guardtime.com/alphabill/alphabill/internal/errors"
	"gitdc.ee.guardtime.com/alphabill/alphabill/internal/logger"
	"gitdc.ee.guardtime.com/alphabill/alphabill/internal/txsystem/state"
	"gitdc.ee.guardtime.com/alphabill/alphabill/internal/util"

	"github.com/holiman/uint256"
)

// TODO move to the genesis file?
const dustBillDeletionTimeout uint64 = 300

type (
	GenericTransaction interface {
		UnitId() *uint256.Int
		Timeout() uint64
		OwnerProof() []byte
		Hash(hashFunc crypto.Hash) []byte
	}

	Transfer interface {
		GenericTransaction
		NewBearer() []byte
		TargetValue() uint64
		Backlink() []byte
	}

	TransferDC interface {
		GenericTransaction
		Nonce() []byte
		TargetBearer() []byte
		TargetValue() uint64
		Backlink() []byte
	}

	Split interface {
		GenericTransaction
		Amount() uint64
		TargetBearer() []byte
		RemainingValue() uint64
		Backlink() []byte
		HashForIdCalculation(hashFunc crypto.Hash) []byte // Returns hash value for the sameShardId function
	}

	Swap interface {
		GenericTransaction
		OwnerCondition() []byte
		BillIdentifiers() []*uint256.Int
		DCTransfers() []TransferDC
		Proofs() [][]byte
		TargetValue() uint64
	}

	InitialBill struct {
		ID    *uint256.Int
		Value uint64
		Owner state.Predicate
	}

	BillData struct {
		V        uint64 // The monetary value of this bill
		T        uint64 // The round number of the last transaction with the bill
		Backlink []byte // Backlink (256-bit hash)
	}

	BillSummary struct {
		v uint64 // The uint64 value of summary
	}

	RevertibleState interface {
		AddItem(id *uint256.Int, owner state.Predicate, data state.UnitData, stateHash []byte) error
		DeleteItem(id *uint256.Int) error
		SetOwner(id *uint256.Int, owner state.Predicate, stateHash []byte) error
		UpdateData(id *uint256.Int, f state.UpdateFunction, stateHash []byte) error
<<<<<<< HEAD
		ValidateData(id *uint256.Int, f state.ValidateFunction) error
=======
		GetUnit(id *uint256.Int) (*state.Unit, error)
>>>>>>> 208b2582
		Revert()
		Commit()
		GetRootHash() []byte
		TotalValue() state.SummaryValue
		GetBlockNumber() uint64
	}

	moneySchemeState struct {
		revertibleState RevertibleState
		hashAlgorithm   crypto.Hash // hash function algorithm

		// Contains the bill identifiers transferred to the dust collector. The key of the map is the block number when the
		// bill is deleted and its value is transferred to the dust collector.
		dustCollectorBills map[uint64][]*uint256.Int
	}
)

var (
	log = logger.CreateForPackage()

	// The ID of the dust collector money supply
	dustCollectorMoneySupplyID = uint256.NewInt(0)

	// Dust collector predicate
	dustCollectorPredicate = script.PredicatePayToPublicKeyHash(script.HashAlgSha256, abHasher.Sum256([]byte("dust collector")), script.SigSchemeSecp256k1)

	ErrInitialBillIsNil     = errors.New("initial bill may not be nil")
	ErrInvalidInitialBillID = errors.New("initial bill ID may not be equal to the DC money supply ID")
)

func NewMoneySchemeState(hashAlgorithm crypto.Hash, initialBill *InitialBill, dcMoneyAmount uint64, customOpts ...MoneySchemeOption) (*moneySchemeState, error) {
	if initialBill == nil {
		return nil, ErrInitialBillIsNil
	}
	if dustCollectorMoneySupplyID.Eq(initialBill.ID) {
		return nil, ErrInvalidInitialBillID
	}
	defaultTree, err := state.New(&state.Config{HashAlgorithm: hashAlgorithm})
	if err != nil {
		return nil, err
	}
	options := MoneySchemeOptions{
		revertibleState: defaultTree,
	}
	for _, o := range customOpts {
		o(&options)
	}

	msState := &moneySchemeState{
		hashAlgorithm:      hashAlgorithm,
		revertibleState:    options.revertibleState,
		dustCollectorBills: make(map[uint64][]*uint256.Int),
	}

	err = msState.revertibleState.AddItem(initialBill.ID, initialBill.Owner, &BillData{
		V:        initialBill.Value,
		T:        0,
		Backlink: nil,
	}, nil)
	if err != nil {
		return nil, errors.Wrap(err, "could not set initial bill")
	}

	err = msState.revertibleState.AddItem(dustCollectorMoneySupplyID, dustCollectorPredicate, &BillData{
		V:        dcMoneyAmount,
		T:        0,
		Backlink: nil,
	}, nil)
	if err != nil {
		return nil, errors.Wrap(err, "could not set DC monet supply")
	}
	return msState, nil
}

func (m *moneySchemeState) Process(gtx GenericTransaction) error {
	err := validateGenericTransaction(gtx, m.revertibleState.GetBlockNumber())
	if err != nil {
		return err
	}
	switch tx := gtx.(type) {
	case Transfer:
		log.Debug("Processing transfer %v", tx)
		err := m.validateTransfer(tx)
		if err != nil {
			return err
		}
		return m.revertibleState.SetOwner(tx.UnitId(), tx.NewBearer(), tx.Hash(m.hashAlgorithm))
	case Split:
		log.Debug("Processing split %v", tx)
		err := m.validateSplit(tx)
		if err != nil {
			return err
		}
		err = m.revertibleState.UpdateData(tx.UnitId(), func(data state.UnitData) (newData state.UnitData) {
			bd, ok := data.(*BillData)
			if !ok {
				// No change in case of incorrect data type.
				return data
			}
			return &BillData{
				V:        bd.V - tx.Amount(),
				T:        0,
				Backlink: nil,
			}
		}, tx.Hash(m.hashAlgorithm))
		if err != nil {
			return errors.Wrap(err, "could not update data")
		}

		newItemId := sameShardId(tx.UnitId(), tx.HashForIdCalculation(m.hashAlgorithm))
		err = m.revertibleState.AddItem(newItemId, tx.TargetBearer(), &BillData{
			V:        tx.Amount(),
			T:        0,
			Backlink: nil,
		}, nil)
		if err != nil {
			return errors.Wrapf(err, "could not add item")
		}
	case TransferDC:
		log.Debug("Processing transferDC %v", tx)
		err := m.validateTransferDC(tx)
		if err != nil {
			return err
		}
		err = m.revertibleState.SetOwner(tx.UnitId(), dustCollectorPredicate, tx.Hash(m.hashAlgorithm))
		if err != nil {
			return err
		}
		delBlockNr := m.revertibleState.GetBlockNumber() + dustBillDeletionTimeout
		dustBillsArray := m.dustCollectorBills[delBlockNr]
		m.dustCollectorBills[delBlockNr] = append(dustBillsArray, tx.UnitId())
		return nil
	case Swap:
		// TODO add swap: https://guardtime.atlassian.net/browse/AB-46
		return errors.ErrNotImplemented
	default:
		return errors.New(fmt.Sprintf("Unknown type %T", gtx))
	}
	return nil
}

<<<<<<< HEAD
func (m *moneySchemeState) validateTransfer(tx Transfer) error {
	return m.revertibleState.ValidateData(tx.UnitId(), func(data state.UnitData) error {
		return validateTransfer(data, tx)
	})
}

func (m *moneySchemeState) validateTransferDC(tx TransferDC) error {
	return m.revertibleState.ValidateData(tx.UnitId(), func(data state.UnitData) error {
		return validateTransferDC(data, tx)
	})
}

func (m *moneySchemeState) validateSplit(tx Split) error {
	return m.revertibleState.ValidateData(tx.UnitId(), func(data state.UnitData) error {
		return validateSplit(data, tx)
	})
=======
// EndBlock deletes dust bills from the state tree.
// TODO this function must be called by the "blockchain" component: AB-62 (block finalization)
func (m *moneySchemeState) EndBlock(blockNr uint64) error {
	dustBills := m.dustCollectorBills[blockNr]
	var valueToTransfer uint64
	for _, billID := range dustBills {
		u, err := m.revertibleState.GetUnit(billID)
		if err != nil {
			return err
		}
		bd, ok := u.Data.(*BillData)
		if !ok {
			// it is safe to ignore the data because it is not a bill
			continue
		}
		valueToTransfer += bd.V
		err = m.revertibleState.DeleteItem(billID)
		if err != nil {
			return err
		}
	}
	if valueToTransfer > 0 {
		err := m.revertibleState.UpdateData(dustCollectorMoneySupplyID, func(data state.UnitData) (newData state.UnitData) {
			bd, ok := data.(*BillData)
			if !ok {
				return bd
			}
			bd.V += valueToTransfer
			return bd
		}, []byte{})
		if err != nil {
			return err
		}
	}
	delete(m.dustCollectorBills, blockNr)
	return nil
>>>>>>> 208b2582
}

// GetRootHash starts root hash value computation and returns it.
func (m *moneySchemeState) GetRootHash() []byte {
	return m.revertibleState.GetRootHash()
}

// TotalValue starts tree calculation and returns the root node monetary value.
// It must remain constant during the lifetime of the state.
func (m *moneySchemeState) TotalValue() (uint64, error) {
	sum := m.revertibleState.TotalValue()
	bs, ok := sum.(*BillSummary)
	if !ok {
		return 0, errors.New("summary was not *BillSummary")
	}
	return bs.v, nil
}

func (b *BillSummary) AddToHasher(hasher hash.Hash) {
	hasher.Write(util.Uint64ToBytes(b.v))
}

func (b *BillSummary) Concatenate(left, right state.SummaryValue) state.SummaryValue {
	var out uint64
	out += b.v
	if left != nil {
		if ls, ok := left.(*BillSummary); ok {
			out += ls.v
		}
	}
	if right != nil {
		if rs, ok := right.(*BillSummary); ok {
			out += rs.v
		}
	}
	return &BillSummary{v: out}
}

func (b *BillData) AddToHasher(hasher hash.Hash) {
	hasher.Write(util.Uint64ToBytes(b.V))
	hasher.Write(util.Uint64ToBytes(b.T))
	hasher.Write(b.Backlink)
}

func (b *BillData) Value() state.SummaryValue {
	return &BillSummary{v: b.V}
}<|MERGE_RESOLUTION|>--- conflicted
+++ resolved
@@ -81,11 +81,8 @@
 		DeleteItem(id *uint256.Int) error
 		SetOwner(id *uint256.Int, owner state.Predicate, stateHash []byte) error
 		UpdateData(id *uint256.Int, f state.UpdateFunction, stateHash []byte) error
-<<<<<<< HEAD
 		ValidateData(id *uint256.Int, f state.ValidateFunction) error
-=======
 		GetUnit(id *uint256.Int) (*state.Unit, error)
->>>>>>> 208b2582
 		Revert()
 		Commit()
 		GetRootHash() []byte
@@ -227,24 +224,6 @@
 	return nil
 }
 
-<<<<<<< HEAD
-func (m *moneySchemeState) validateTransfer(tx Transfer) error {
-	return m.revertibleState.ValidateData(tx.UnitId(), func(data state.UnitData) error {
-		return validateTransfer(data, tx)
-	})
-}
-
-func (m *moneySchemeState) validateTransferDC(tx TransferDC) error {
-	return m.revertibleState.ValidateData(tx.UnitId(), func(data state.UnitData) error {
-		return validateTransferDC(data, tx)
-	})
-}
-
-func (m *moneySchemeState) validateSplit(tx Split) error {
-	return m.revertibleState.ValidateData(tx.UnitId(), func(data state.UnitData) error {
-		return validateSplit(data, tx)
-	})
-=======
 // EndBlock deletes dust bills from the state tree.
 // TODO this function must be called by the "blockchain" component: AB-62 (block finalization)
 func (m *moneySchemeState) EndBlock(blockNr uint64) error {
@@ -281,7 +260,24 @@
 	}
 	delete(m.dustCollectorBills, blockNr)
 	return nil
->>>>>>> 208b2582
+}
+
+func (m *moneySchemeState) validateTransfer(tx Transfer) error {
+	return m.revertibleState.ValidateData(tx.UnitId(), func(data state.UnitData) error {
+		return validateTransfer(data, tx)
+	})
+}
+
+func (m *moneySchemeState) validateTransferDC(tx TransferDC) error {
+	return m.revertibleState.ValidateData(tx.UnitId(), func(data state.UnitData) error {
+		return validateTransferDC(data, tx)
+	})
+}
+
+func (m *moneySchemeState) validateSplit(tx Split) error {
+	return m.revertibleState.ValidateData(tx.UnitId(), func(data state.UnitData) error {
+		return validateSplit(data, tx)
+	})
 }
 
 // GetRootHash starts root hash value computation and returns it.
