--- conflicted
+++ resolved
@@ -74,7 +74,7 @@
 	// transfer initial bill to pubKey1
 	transferInitialBillTx, _ := createBillTransfer(t, initialBill.ID, total-fcrAmount, script.PredicatePayToPublicKeyHashDefault(decodeAndHashHex(pubKey1)), transferFC.Hash(crypto.SHA256))
 	require.NoError(t, moneyPrt.SubmitTx(transferInitialBillTx))
-	txRecord, txProof, err := testpartition.WaitTxProof(t, moneyPrt, 2, transferInitialBillTx)
+	txRecord, _, err := testpartition.WaitTxProof(t, moneyPrt, 2, transferInitialBillTx)
 	require.NoError(t, err, "transfer initial bill failed")
 	transferInitialBillTxRecord := txRecord
 	feeCredit, err = s.GetUnit(fcrID, true)
@@ -83,38 +83,20 @@
 
 	// split initial bill from pubKey1 to pubKey2
 	amountPK2 := uint64(1000)
-<<<<<<< HEAD
-	splitTx := createSplitTx(t, initialBill.ID, transferInitialBillTxRecord, amountPK2, total-fcrAmount-amountPK2)
-	require.NoError(t, moneyPrt.SubmitTx(splitTx))
-	txRecord, txProof, err = testpartition.WaitTxProof(t, moneyPrt, 2, splitTx)
-	require.NoError(t, err, "money split tx failed")
-	require.NotNil(t, txProof)
-=======
 	targetUnit := &TargetUnit{Amount: amountPK2, OwnerCondition: script.PredicatePayToPublicKeyHashDefault(decodeAndHashHex(pubKey2))}
 	remainingValue := total - fcrAmount - amountPK2
 	tx := createSplitTx(t, initialBill.ID, transferInitialBillTxRecord, []*TargetUnit{targetUnit}, remainingValue)
-	err = moneyPrt.SubmitTx(tx)
-	require.NoError(t, err)
-	require.Eventually(t, testpartition.BlockchainContainsTx(moneyPrt, tx), test.WaitDuration, test.WaitTick)
->>>>>>> 49043375
+	require.NoError(t, moneyPrt.SubmitTx(tx))
+	txRecord, _, err = testpartition.WaitTxProof(t, moneyPrt, 2, tx)
+	require.NoError(t, err, "money split tx failed")
 	feeCredit, err = s.GetUnit(fcrID, true)
 	require.NoError(t, err)
 	require.Equal(t, fcrAmount-4, feeCredit.Data().(*unit.FeeCreditRecord).Balance)
 
 	// wrong partition tx
-<<<<<<< HEAD
-	splitTx2 := createSplitTx(t, initialBill.ID, transferInitialBillTxRecord, amountPK2, total-fcrAmount-amountPK2)
-	splitTx2.Payload.SystemID = []byte{1, 1, 1, 1}
-	require.ErrorContains(t, moneyPrt.SubmitTx(splitTx2), "invalid transaction system identifier")
-	// send was error, so expect no proof or confirmation - expensive check as it is expected to timeout!
-	// should this even be tested if submit failed?
-	_, _, err = testpartition.WaitTxProof(t, moneyPrt, 2, splitTx2)
-=======
 	tx = createSplitTx(t, initialBill.ID, transferInitialBillTxRecord, []*TargetUnit{targetUnit}, remainingValue)
 	tx.Payload.SystemID = []byte{1, 1, 1, 1}
-	err = moneyPrt.SubmitTx(tx)
->>>>>>> 49043375
-	require.Error(t, err)
+	require.ErrorContains(t, moneyPrt.SubmitTx(tx), "invalid transaction system identifier")
 	// and unit is not changed
 	feeCredit, err = s.GetUnit(fcrID, true)
 	require.NoError(t, err)
@@ -169,28 +151,9 @@
 	// transfer initial bill to pubKey1
 	transferInitialBillTx, _ := createBillTransfer(t, initialBill.ID, total-fcrAmount, script.PredicatePayToPublicKeyHashDefault(decodeAndHashHex(pubKey1)), transferFC.Hash(hashAlgorithm))
 	require.NoError(t, moneyPrt.SubmitTx(transferInitialBillTx))
-<<<<<<< HEAD
-	txRecord, _, err := testpartition.WaitTxProof(t, moneyPrt, 2, transferInitialBillTx)
-	require.NoError(t, err, "transfer initial bill failed")
-	require.EqualValues(t, transferInitialBillTx, txRecord.TransactionOrder)
-	// split initial bill, create small payments from which to make dust payments
-	splitTxs := make([]*types.TransactionRecord, nofDustToSwap)
-	amount := uint64(1)
-	_, _, transferRecord, err := moneyPrt.GetTxProof(transferInitialBillTx)
-	require.NoError(t, err)
-	var prev = transferRecord
-	total = total - fcrAmount
-	for i := range splitTxs {
-		total = total - amount
-		splitTx := createSplitTx(t, initialBill.ID, prev, amount, total)
-		require.NoError(t, moneyPrt.SubmitTx(splitTx))
-		// wait for transaction to be added to block
-		txRecord, _, err = testpartition.WaitTxProof(t, moneyPrt, 2, splitTx)
-		require.NoError(t, err, "money split tx failed")
-		prev = txRecord
-		splitTxs[i] = txRecord
-=======
-	require.Eventually(t, testpartition.BlockchainContainsTx(moneyPrt, transferInitialBillTx), test.WaitDuration, test.WaitTick)
+	// wait for transaction to be added to block
+	_, _, err = testpartition.WaitTxProof(t, moneyPrt, 2, transferInitialBillTx)
+	require.NoError(t, err, "money split tx failed")
 
 	// split initial bill using N-way split where N=nofDustToSwap
 	amount := uint64(1)
@@ -203,22 +166,15 @@
 	for i := 0; i < nofDustToSwap; i++ {
 		targetUnits = append(targetUnits, &TargetUnit{Amount: amount, OwnerCondition: script.PredicatePayToPublicKeyHashDefault(decodeAndHashHex(pubKey2))})
 		total -= amount
->>>>>>> 49043375
 		amount++
 	}
 	splitTx := createSplitTx(t, initialBill.ID, prev, targetUnits, total)
 	require.NoError(t, moneyPrt.SubmitTx(splitTx))
 
 	// wait for transaction to be added to block
-<<<<<<< HEAD
-	txRecord, _, err = testpartition.WaitTxProof(t, moneyPrt, 2, targetUnitTx)
+	txRecord, _, err := testpartition.WaitTxProof(t, moneyPrt, testpartition.ANY_VALIDATOR, splitTx)
 	require.NoError(t, err, "money split tx failed")
-	require.EqualValues(t, targetUnitTx, txRecord.TransactionOrder)
-=======
-	require.Eventually(t, testpartition.BlockchainContainsTx(moneyPrt, splitTx), test.WaitDuration, test.WaitTick)
-	_, _, _, err = moneyPrt.GetTxProof(splitTx)
-	require.NoError(t, err)
->>>>>>> 49043375
+	require.EqualValues(t, splitTx, txRecord.TransactionOrder)
 
 	// create dust payments from splits
 	dcBillIds := make([]types.UnitID, nofDustToSwap)
@@ -234,7 +190,7 @@
 	dcRecordsProofs := make([]*types.TxProof, len(dcTxs))
 	for i, dcTx := range dcTxs {
 		require.NoError(t, moneyPrt.SubmitTx(dcTx))
-		dcRecords[i], dcRecordsProofs[i], err = testpartition.WaitTxProof(t, moneyPrt, 2, dcTx)
+		dcRecords[i], dcRecordsProofs[i], err = testpartition.WaitTxProof(t, moneyPrt, testpartition.ANY_VALIDATOR, dcTx)
 		require.NoError(t, err, "dc tx failed")
 	}
 
