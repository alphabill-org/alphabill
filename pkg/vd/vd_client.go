--- conflicted
+++ resolved
@@ -102,11 +102,7 @@
 func (v *VDClient) ListAllBlocksWithTx() error {
 	defer v.shutdown()
 	log.Info("Fetching blocks...")
-<<<<<<< HEAD
-	maxBlockNumber, _, err := v.abClient.GetMaxBlockNumber()
-=======
-	maxBlockNumber, err := v.abClient.GetMaxBlockNumber(context.Background())
->>>>>>> d3e6f1a8
+	maxBlockNumber, _, err := v.abClient.GetMaxBlockNumber(context.Background())
 	if err != nil {
 		return err
 	}
@@ -126,11 +122,7 @@
 		return err
 	}
 
-<<<<<<< HEAD
-	_, currentRoundNumber, err := v.abClient.GetMaxBlockNumber()
-=======
-	currentBlockNumber, err := v.abClient.GetMaxBlockNumber(ctx)
->>>>>>> d3e6f1a8
+	_, currentRoundNumber, err := v.abClient.GetMaxBlockNumber(ctx)
 	if err != nil {
 		return err
 	}
