package money

import (
	"context"
	"encoding/base64"
	"encoding/json"
	"errors"
	"fmt"
	"net/http"
	"net/http/httptest"
	"net/url"
	"testing"

<<<<<<< HEAD
	"github.com/alphabill-org/alphabill/internal/types"

	"github.com/alphabill-org/alphabill/pkg/wallet/backend/bp"
	"github.com/holiman/uint256"
	"github.com/stretchr/testify/require"
	"google.golang.org/protobuf/encoding/protojson"

=======
>>>>>>> b88133b8
	"github.com/alphabill-org/alphabill/internal/block"
	"github.com/alphabill-org/alphabill/internal/hash"
	"github.com/alphabill-org/alphabill/internal/txsystem"
	"github.com/alphabill-org/alphabill/internal/util"
	abclient "github.com/alphabill-org/alphabill/pkg/client"
	"github.com/alphabill-org/alphabill/pkg/client/clientmock"
	"github.com/alphabill-org/alphabill/pkg/wallet/account"
	"github.com/alphabill-org/alphabill/pkg/wallet/backend/bp"
	"github.com/alphabill-org/alphabill/pkg/wallet/money/backend"
	beclient "github.com/alphabill-org/alphabill/pkg/wallet/money/backend/client"
	txbuilder "github.com/alphabill-org/alphabill/pkg/wallet/money/tx_builder"
	"github.com/holiman/uint256"
	"github.com/stretchr/testify/require"
	"google.golang.org/protobuf/encoding/protojson"
)

type (
	backendMockReturnConf struct {
		balance        uint64
		blockHeight    uint64
		billId         *uint256.Int
		billValue      uint64
		billTxHash     string
		proofList      []string
		customBillList string
		customPath     string
		customFullPath string
		customResponse string
		feeCreditBill  *bp.Bill
	}
)

func CreateTestWallet(t *testing.T, backend BackendAPI) (*Wallet, *clientmock.MockAlphabillClient) {
	dir := t.TempDir()
	am, err := account.NewManager(dir, "", true)
	require.NoError(t, err)

	return CreateTestWalletWithManager(t, backend, am)
}

func CreateTestWalletWithManager(t *testing.T, backend BackendAPI, am account.Manager) (*Wallet, *clientmock.MockAlphabillClient) {
	err := CreateNewWallet(am, "")
	require.NoError(t, err)

	mockClient := clientmock.NewMockAlphabillClient(clientmock.WithMaxBlockNumber(0), clientmock.WithBlocks(map[uint64]*block.Block{}))
	w, err := LoadExistingWallet(abclient.AlphabillClientConfig{}, am, backend)
	require.NoError(t, err)
	w.AlphabillClient = mockClient
	return w, mockClient
}

func withBackendMock(t *testing.T, br *backendMockReturnConf) BackendAPI {
	_, serverAddr := mockBackendCalls(br)
	restClient, err := beclient.New(serverAddr.Host)
	require.NoError(t, err)
	return restClient
}

func CreateTestWalletFromSeed(t *testing.T, br *backendMockReturnConf) (*Wallet, *clientmock.MockAlphabillClient) {
	dir := t.TempDir()
	am, err := account.NewManager(dir, "", true)
	require.NoError(t, err)
	err = CreateNewWallet(am, testMnemonic)
	require.NoError(t, err)

	mockClient := &clientmock.MockAlphabillClient{}
	_, serverAddr := mockBackendCalls(br)
	restClient, err := beclient.New(serverAddr.Host)
	require.NoError(t, err)
	w, err := LoadExistingWallet(abclient.AlphabillClientConfig{}, am, restClient)
	require.NoError(t, err)
	w.AlphabillClient = mockClient
	return w, mockClient
}

func mockBackendCalls(br *backendMockReturnConf) (*httptest.Server, *url.URL) {
	proofCount := 0
	server := httptest.NewServer(http.HandlerFunc(func(w http.ResponseWriter, r *http.Request) {
		if r.URL.Path == br.customPath || r.URL.RequestURI() == br.customFullPath {
			w.WriteHeader(http.StatusOK)
			w.Write([]byte(br.customResponse))
		} else {
			switch r.URL.Path {
			case "/" + beclient.BalancePath:
				w.WriteHeader(http.StatusOK)
				w.Write([]byte(fmt.Sprintf(`{"balance": "%d"}`, br.balance)))
			case "/" + beclient.RoundNumberPath:
				w.WriteHeader(http.StatusOK)
				w.Write([]byte(fmt.Sprintf(`{"blockHeight": "%d"}`, br.blockHeight)))
			case "/" + beclient.ProofPath:
				w.WriteHeader(http.StatusOK)
				w.Write([]byte(br.proofList[proofCount%len(br.proofList)]))
				proofCount++
			case "/" + beclient.ListBillsPath:
				w.WriteHeader(http.StatusOK)
				if br.customBillList != "" {
					w.Write([]byte(br.customBillList))
				} else {
					w.Write([]byte(fmt.Sprintf(`{"total": 1, "bills": [{"id":"%s","value":"%d","txHash":"%s","isDcBill":false}]}`, toBillId(br.billId), br.billValue, br.billTxHash)))
				}
			case "/" + beclient.FeeCreditPath:
				w.WriteHeader(http.StatusOK)
				fcb, _ := protojson.Marshal(br.feeCreditBill)
				w.Write(fcb)
			default:
				w.WriteHeader(http.StatusNotFound)
			}
		}
	}))

	serverAddress, _ := url.Parse(server.URL)
	return server, serverAddress
}

func toBillId(i *uint256.Int) string {
	return base64.StdEncoding.EncodeToString(util.Uint256ToBytes(i))
}

func createBlockProofResponse(t *testing.T, b *Bill, overrideNonce []byte, blockNumber, timeout uint64, k *account.AccountKey) *bp.Bills {
	w, mockClient := CreateTestWallet(t, nil)
	if k == nil {
		k, _ = w.am.GetAccountKey(0)
	}
	var dcTx *txsystem.Transaction
	if overrideNonce != nil {
		dcTx, _ = txbuilder.CreateDustTx(k, w.SystemID(), b.ToProto(), overrideNonce, timeout)
	} else {
		dcTx, _ = txbuilder.CreateDustTx(k, w.SystemID(), b.ToProto(), calculateDcNonce([]*Bill{b}), timeout)
	}
	mockClient.SetBlock(&block.Block{
		SystemIdentifier:   w.SystemID(),
		PreviousBlockHash:  hash.Sum256([]byte{}),
		Transactions:       []*txsystem.Transaction{dcTx},
		UnicityCertificate: &certificates.UnicityCertificate{InputRecord: &certificates.InputRecord{RoundNumber: timeout}},
	})
	tp := &block.TxProof{
		BlockNumber: blockNumber,
		Tx:          dcTx,
		Proof: &block.BlockProof{
			BlockHeaderHash: []byte{0},
			BlockTreeHashChain: &block.BlockTreeHashChain{
				Items: []*block.ChainItem{{Val: []byte{0}, Hash: []byte{0}}},
			},
		},
	}
	return &bp.Bills{Bills: []*bp.Bill{{Id: util.Uint256ToBytes(b.Id), Value: b.Value, IsDcBill: b.IsDcBill, TxProof: tp, TxHash: b.TxHash}}}
}

func createBlockProofJsonResponse(t *testing.T, bills []*Bill, overrideNonce []byte, blockNumber, timeout uint64, k *account.AccountKey) []string {
	var jsonList []string
	for _, b := range bills {
<<<<<<< HEAD
		w, mockClient := CreateTestWallet(t, nil)
		if k == nil {
			k, _ = w.am.GetAccountKey(0)
		}
		var dcTx *txsystem.Transaction
		if overrideNonce != nil {
			dcTx, _ = createDustTx(k, w.SystemID(), b, overrideNonce, timeout)
		} else {
			dcTx, _ = createDustTx(k, w.SystemID(), b, calculateDcNonce([]*Bill{b}), timeout)
		}
		mockClient.SetBlock(&block.Block{
			SystemIdentifier:   w.SystemID(),
			PreviousBlockHash:  hash.Sum256([]byte{}),
			Transactions:       []*txsystem.Transaction{dcTx},
			UnicityCertificate: &types.UnicityCertificate{InputRecord: &types.InputRecord{RoundNumber: timeout}},
		})
		tp := &block.TxProof{
			BlockNumber: blockNumber,
			Tx:          dcTx,
			Proof: &block.BlockProof{
				BlockHeaderHash: []byte{0},
				BlockTreeHashChain: &block.BlockTreeHashChain{
					Items: []*block.ChainItem{{Val: []byte{0}, Hash: []byte{0}}},
				},
			},
		}
		b := &bp.Bill{Id: util.Uint256ToBytes(b.Id), Value: b.Value, IsDcBill: b.IsDcBill, TxProof: tp, TxHash: b.TxHash}
		bills := &bp.Bills{Bills: []*bp.Bill{b}}
=======
		bills := createBlockProofResponse(t, b, overrideNonce, blockNumber, timeout, k)
>>>>>>> b88133b8
		res, _ := protojson.MarshalOptions{EmitUnpopulated: true}.Marshal(bills)
		jsonList = append(jsonList, string(res))
	}
	return jsonList
}

func createBillListResponse(bills []*Bill) *backend.ListBillsResponse {
	billVMs := make([]*backend.ListBillVM, len(bills))
	for i, b := range bills {
		billVMs[i] = &backend.ListBillVM{
			Id:       b.GetID(),
			Value:    b.Value,
			TxHash:   b.TxHash,
			IsDCBill: b.IsDcBill,
		}
	}
	return &backend.ListBillsResponse{Bills: billVMs, Total: len(bills)}
}

func createBillListJsonResponse(bills []*Bill) string {
	billsResponse := createBillListResponse(bills)
	res, _ := json.Marshal(billsResponse)
	return string(res)
}

type backendAPIMock struct {
	getBalance         func(pubKey []byte, includeDCBills bool) (uint64, error)
	listBills          func(pubKey []byte, includeDCBills bool) (*backend.ListBillsResponse, error)
	getBills           func(pubKey []byte) ([]*bp.Bill, error)
	getProof           func(billId []byte) (*bp.Bills, error)
	getRoundNumber     func() (uint64, error)
	fetchFeeCreditBill func(ctx context.Context, unitID []byte) (*bp.Bill, error)
}

func (b *backendAPIMock) GetBills(pubKey []byte) ([]*bp.Bill, error) {
	if b.getBills != nil {
		return b.getBills(pubKey)
	}
	return nil, errors.New("getBills not implemented")
}

func (b *backendAPIMock) GetRoundNumber(ctx context.Context) (uint64, error) {
	if b.getRoundNumber != nil {
		return b.getRoundNumber()
	}
	return 0, errors.New("getRoundNumber not implemented")
}

func (b *backendAPIMock) FetchFeeCreditBill(ctx context.Context, unitID []byte) (*bp.Bill, error) {
	if b.fetchFeeCreditBill != nil {
		return b.fetchFeeCreditBill(ctx, unitID)
	}
	return nil, errors.New("fetchFeeCreditBill not implemented")
}

func (b *backendAPIMock) GetBalance(pubKey []byte, includeDCBills bool) (uint64, error) {
	if b.getBalance != nil {
		return b.getBalance(pubKey, includeDCBills)
	}
	return 0, errors.New("getBalance not implemented")
}

func (b *backendAPIMock) ListBills(pubKey []byte, includeDCBills bool) (*backend.ListBillsResponse, error) {
	if b.listBills != nil {
		return b.listBills(pubKey, includeDCBills)
	}
	return nil, errors.New("listBills not implemented")
}

func (b *backendAPIMock) GetProof(billId []byte) (*bp.Bills, error) {
	if b.getProof != nil {
		return b.getProof(billId)
	}
	return nil, errors.New("getProof not implemented")
}<|MERGE_RESOLUTION|>--- conflicted
+++ resolved
@@ -11,17 +11,8 @@
 	"net/url"
 	"testing"
 
-<<<<<<< HEAD
-	"github.com/alphabill-org/alphabill/internal/types"
-
-	"github.com/alphabill-org/alphabill/pkg/wallet/backend/bp"
-	"github.com/holiman/uint256"
-	"github.com/stretchr/testify/require"
-	"google.golang.org/protobuf/encoding/protojson"
-
-=======
->>>>>>> b88133b8
 	"github.com/alphabill-org/alphabill/internal/block"
+	"github.com/alphabill-org/alphabill/internal/certificates"
 	"github.com/alphabill-org/alphabill/internal/hash"
 	"github.com/alphabill-org/alphabill/internal/txsystem"
 	"github.com/alphabill-org/alphabill/internal/util"
@@ -172,38 +163,7 @@
 func createBlockProofJsonResponse(t *testing.T, bills []*Bill, overrideNonce []byte, blockNumber, timeout uint64, k *account.AccountKey) []string {
 	var jsonList []string
 	for _, b := range bills {
-<<<<<<< HEAD
-		w, mockClient := CreateTestWallet(t, nil)
-		if k == nil {
-			k, _ = w.am.GetAccountKey(0)
-		}
-		var dcTx *txsystem.Transaction
-		if overrideNonce != nil {
-			dcTx, _ = createDustTx(k, w.SystemID(), b, overrideNonce, timeout)
-		} else {
-			dcTx, _ = createDustTx(k, w.SystemID(), b, calculateDcNonce([]*Bill{b}), timeout)
-		}
-		mockClient.SetBlock(&block.Block{
-			SystemIdentifier:   w.SystemID(),
-			PreviousBlockHash:  hash.Sum256([]byte{}),
-			Transactions:       []*txsystem.Transaction{dcTx},
-			UnicityCertificate: &types.UnicityCertificate{InputRecord: &types.InputRecord{RoundNumber: timeout}},
-		})
-		tp := &block.TxProof{
-			BlockNumber: blockNumber,
-			Tx:          dcTx,
-			Proof: &block.BlockProof{
-				BlockHeaderHash: []byte{0},
-				BlockTreeHashChain: &block.BlockTreeHashChain{
-					Items: []*block.ChainItem{{Val: []byte{0}, Hash: []byte{0}}},
-				},
-			},
-		}
-		b := &bp.Bill{Id: util.Uint256ToBytes(b.Id), Value: b.Value, IsDcBill: b.IsDcBill, TxProof: tp, TxHash: b.TxHash}
-		bills := &bp.Bills{Bills: []*bp.Bill{b}}
-=======
 		bills := createBlockProofResponse(t, b, overrideNonce, blockNumber, timeout, k)
->>>>>>> b88133b8
 		res, _ := protojson.MarshalOptions{EmitUnpopulated: true}.Marshal(bills)
 		jsonList = append(jsonList, string(res))
 	}
