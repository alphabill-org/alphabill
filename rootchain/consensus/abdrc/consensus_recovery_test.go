package abdrc

import (
	"context"
	"errors"
	"fmt"
	"sync"
	"sync/atomic"
	"testing"
	"time"

	abcrypto "github.com/alphabill-org/alphabill/crypto"
	testobservability "github.com/alphabill-org/alphabill/internal/testutils/observability"
	"github.com/alphabill-org/alphabill/logger"
	"github.com/alphabill-org/alphabill/network"
	"github.com/alphabill-org/alphabill/network/protocol/abdrc"
	"github.com/alphabill-org/alphabill/network/protocol/certification"
	"github.com/alphabill-org/alphabill/network/protocol/genesis"
	"github.com/alphabill-org/alphabill/observability"
	"github.com/alphabill-org/alphabill/rootchain/consensus/abdrc/leader"
	drctypes "github.com/alphabill-org/alphabill/rootchain/consensus/abdrc/types"
	rootgenesis "github.com/alphabill-org/alphabill/rootchain/genesis"
	"github.com/alphabill-org/alphabill/rootchain/partitions"
	abtypes "github.com/alphabill-org/alphabill/types"
	"github.com/libp2p/go-libp2p/core/peer"
	"github.com/stretchr/testify/require"
)

func Test_ConsensusManager_sendRecoveryRequests(t *testing.T) {
	t.Parallel()

	// the sendRecoveryRequests method depends only on "id", "net", "tracer" and "recovery" fields
	// so we can use "shortcut" when creating the ConsensusManager for test (and init
	// only required fields)

	// NOP tracer can be shared between tests (most fail within method so no point tracing?)
	observe := testobservability.NOPMetrics()
	tracer := observe.Tracer("")

	t.Run("invalid input msg type", func(t *testing.T) {
		cm := &ConsensusManager{tracer: tracer}
		err := cm.sendRecoveryRequests(context.Background(), "foobar")
		require.EqualError(t, err, `failed to extract recovery info: unknown message type, cannot be used for recovery: string`)
	})

	t.Run("already in recovery status", func(t *testing.T) {
		cm := &ConsensusManager{recovery: &recoveryInfo{toRound: 42, sent: time.Now()}, tracer: tracer}

		toMsg := &abdrc.TimeoutMsg{
			Author: "16Uiu2HAm2qoNCweXVbxXPHAQxdJnEXEYYQ1bRfBwEi6nUhZMhWxD",
			Timeout: &drctypes.Timeout{
				HighQc: &drctypes.QuorumCert{
					Signatures: map[string][]byte{"16Uiu2HAm4r9uRwS67kwJEFuZWByM2YUNjW9j179n9Di9z58NTBEj": {4, 3, 2, 1}},
					// very old message, 10 rounds behind current recovery status
					VoteInfo: &drctypes.RoundInfo{RoundNumber: cm.recovery.toRound - 10}},
			},
		}

		err := cm.sendRecoveryRequests(context.Background(), toMsg)
		require.EqualError(t, err, `already in recovery to round 42, ignoring request to recover to round 32`)

		// just one round behind current recovery status
		toMsg.Timeout.HighQc.VoteInfo.RoundNumber = cm.recovery.toRound - 1
		err = cm.sendRecoveryRequests(context.Background(), toMsg)
		require.EqualError(t, err, `already in recovery to round 42, ignoring request to recover to round 41`)

		// should not send recovery request for the same recovery round again, ie we expect to get error
		toMsg.Timeout.HighQc.VoteInfo.RoundNumber = cm.recovery.toRound
		err = cm.sendRecoveryRequests(context.Background(), toMsg)
		require.EqualError(t, err, `already in recovery to round 42, ignoring request to recover to round 42`)
	})

	t.Run("previous request has timed out, repeat", func(t *testing.T) {
		// scenario: already in recovery but haven't got the status response or
		// failed to recover from it so the status request should be sent again
		nodeID, _, _, _ := generatePeerData(t)
		authID, _, _, _ := generatePeerData(t)
		toMsg := &abdrc.TimeoutMsg{
			Author: authID.String(),
			Timeout: &drctypes.Timeout{
				HighQc: &drctypes.QuorumCert{
					// add node itself into signatures too - shouldn't happen in real life that
					// node sends recovery request to itself but we just need valid ID here...
					Signatures: map[string][]byte{
						authID.String(): {4, 3, 2, 1},
						nodeID.String(): {5, 6, 7, 8},
					},
					VoteInfo: &drctypes.RoundInfo{RoundNumber: 66}},
			},
		}

		nw := newMockNetwork(t)
		cm := &ConsensusManager{
			id:  nodeID,
			net: nw.Connect(nodeID),
			// init the sent time so is is older than limit
			recovery: &recoveryInfo{toRound: toMsg.Timeout.GetHqcRound(), sent: time.Now().Add(-statusReqShelfLife)},
			tracer:   tracer,
		}

		// call Connect to "register" the ID with mock network...
		require.NotNil(t, nw.Connect(authID))
		//...but use firewall to check that all expected messages are sent
		// we have two signatures in QC, status request should be sent to both
		var sawM sync.Mutex
		sawMsg := map[peer.ID]struct{}{}
		nw.SetFirewall(func(from, to peer.ID, msg any) bool {
			if _, ok := msg.(*abdrc.GetStateMsg); !ok || from != nodeID {
				return false
			}

			sawM.Lock()
			defer sawM.Unlock()

			if _, ok := sawMsg[to]; ok {
				t.Errorf("request is already sent to %s", to)
			} else {
				sawMsg[to] = struct{}{}
			}
			return false
		})
		// trigger recovery request
		require.NoError(t, cm.sendRecoveryRequests(context.Background(), toMsg))
		require.Eventually(t,
			func() bool {
				sawM.Lock()
				defer sawM.Unlock()
				return len(sawMsg) == 2
			},
			2*time.Second, 200*time.Millisecond)
	})

	t.Run("state request is sent to the author", func(t *testing.T) {
		nodeID, _, _, _ := generatePeerData(t)
		authID, _, _, _ := generatePeerData(t)
		nw := newMockNetwork(t)
		cm := &ConsensusManager{id: nodeID, net: nw.Connect(nodeID), tracer: tracer}

		// single signature by the author so only that node should receive the request
		toMsg := &abdrc.TimeoutMsg{
			Author: authID.String(),
			Timeout: &drctypes.Timeout{
				HighQc: &drctypes.QuorumCert{
					Signatures: map[string][]byte{authID.String(): {4, 3, 2, 1}},
					VoteInfo:   &drctypes.RoundInfo{RoundNumber: 66}},
			},
		}

		// author should receive "get state" request
		authorCon := nw.Connect(authID)
		authorErr := make(chan error, 1)
		go func() {
			select {
			case msg := <-authorCon.ReceivedChannel():
				var err error
				if m, ok := msg.(*abdrc.GetStateMsg); ok {
					if m.NodeId != nodeID.String() {
						err = errors.Join(err, fmt.Errorf("expected receiver %s got %s", nodeID.String(), m.NodeId))
					}
				} else {
					err = errors.Join(err, fmt.Errorf("unexpected message payload type %T", msg))
				}
				authorErr <- err
			case <-time.After(time.Second):
				authorErr <- fmt.Errorf("author didn't receive get status request within timeout")
			}
		}()
		err := cm.sendRecoveryRequests(context.Background(), toMsg)
		require.NoError(t, err)

		err = <-authorErr
		require.NoError(t, err)

		require.NotNil(t, cm.recovery)
		require.Equal(t, toMsg.Timeout.HighQc.VoteInfo.RoundNumber, cm.recovery.toRound)
		require.Empty(t, nw.errs)
	})

	// nice to have tests (to increase coverage):
	// - invalid author id in the msg (decoding string to peer.ID fails)
	// - upgrade recovery round (ie already in recovery but new msg has higher round)
	// - author + one additional signer should receive status request
	// - sending msg to network fails (a: to one receiver; b: to all receivers)
}

func Test_msgToRecoveryInfo(t *testing.T) {
	t.Parallel()

	t.Run("invalid input", func(t *testing.T) {
		info, sig, err := msgToRecoveryInfo(nil)
		require.Empty(t, info)
		require.Empty(t, sig)
		require.EqualError(t, err, `unknown message type, cannot be used for recovery: <nil>`)

		info, sig, err = msgToRecoveryInfo(42)
		require.Empty(t, info)
		require.Empty(t, sig)
		require.EqualError(t, err, `unknown message type, cannot be used for recovery: int`)

		var msg = struct{ s string }{""}
		info, sig, err = msgToRecoveryInfo(msg)
		require.Empty(t, info)
		require.Empty(t, sig)
		require.EqualError(t, err, `unknown message type, cannot be used for recovery: struct { s string }`)
	})

	t.Run("valid input", func(t *testing.T) {
		nodeID := "16Uiu2HAm2qoNCweXVbxXPHAQxdJnEXEYYQ1bRfBwEi6nUhZMhWxD"
		signatures := map[string][]byte{"16Uiu2HAm4r9uRwS67kwJEFuZWByM2YUNjW9j179n9Di9z58NTBEj": {4, 3, 2, 1}}
		quorumCert := &drctypes.QuorumCert{Signatures: signatures, VoteInfo: &drctypes.RoundInfo{RoundNumber: 7, ParentRoundNumber: 6}}

		proposalMsg := &abdrc.ProposalMsg{Block: &drctypes.BlockData{Round: 5, Author: nodeID, Qc: quorumCert}}
		voteMsg := &abdrc.VoteMsg{Author: nodeID, VoteInfo: &drctypes.RoundInfo{RoundNumber: 8}, HighQc: quorumCert}
		toMsg := &abdrc.TimeoutMsg{Author: nodeID, Timeout: &drctypes.Timeout{HighQc: quorumCert}}

		var tests = []struct {
			name       string
			input      any
			info       *recoveryInfo
			signatures map[string][]byte
		}{
			{
				name:       "proposal message",
				input:      proposalMsg,
				info:       &recoveryInfo{toRound: proposalMsg.Block.Qc.GetRound(), triggerMsg: proposalMsg},
				signatures: signatures,
			},
			{
				name:       "vote message",
				input:      voteMsg,
				info:       &recoveryInfo{toRound: voteMsg.HighQc.GetRound(), triggerMsg: voteMsg},
				signatures: signatures,
			},
			{
				name:       "timeout message",
				input:      toMsg,
				info:       &recoveryInfo{toRound: toMsg.Timeout.GetHqcRound(), triggerMsg: toMsg},
				signatures: signatures,
			},
			{
				name:       "quorum certificate",
				input:      quorumCert,
				info:       &recoveryInfo{toRound: quorumCert.GetParentRound(), triggerMsg: quorumCert},
				signatures: signatures,
			},
		}

		for _, tc := range tests {
			t.Run(tc.name, func(t *testing.T) {
				info, sig, err := msgToRecoveryInfo(tc.input)
				require.NoError(t, err)
				// check that the info created by func has sent time assigned
				// but then zero it so that the equality check would not fail
				require.False(t, info.sent.IsZero())
				info.sent = time.Time{}
				require.Equal(t, tc.info, info)
				require.Equal(t, tc.signatures, sig)
			})
		}
	})
}

func Test_recoverState(t *testing.T) {
	t.Parallel()

	// consumeUC acts as a validator node consuming the UC-s generated by CM (until ctx is cancelled).
	// strictly speaking not needed as current implementation should continue working even when there
	// is no-one consuming UCs.
	consumeUC := func(ctx context.Context, cm *ConsensusManager) {
		for {
			select {
			case <-ctx.Done():
				return
			case <-cm.certResultCh:
			}
		}
	}

	partitionRecs := []*genesis.PartitionRecord{
		createPartitionRecord(t, partitionID.ToSystemID(), partitionInputRecord, 2),
	}

	t.Run("late joiner catches up", func(t *testing.T) {
		t.Parallel()
		// test scenario requires to be able to have quorum while "stopping" exactly one manager
		// for quorum we need ⅔+1 validators to be healthy thus with 4 nodes one can be unhealthy
		var cmCount atomic.Int32
		cmCount.Store(4)
		cms, rootNet, rootG := createConsensusManagers(t, int(cmCount.Load()), partitionRecs)
		require.EqualValues(t, rootG.Root.Consensus.QuorumThreshold, len(cms)-1, `there must be "quorum + 1" consensus managers`)

		// tweak configurations - use "constant leader" to take leader selection out of test
		cmLeader := cms[0]
		allNodes := cmLeader.leaderSelector.GetNodes()
		for _, v := range cms {
			v.leaderSelector = constLeader{leader: cmLeader.id, nodes: allNodes}
		}
		// launch the managers (except last one; we still have quorum)
		ctx, cancel := context.WithCancel(context.Background())
		for _, v := range cms[:len(cms)-1] {
			go func(cm *ConsensusManager) { require.ErrorIs(t, cm.Run(ctx), context.Canceled); cmCount.Add(-1) }(v)
			go func(cm *ConsensusManager) { consumeUC(ctx, cm) }(v)
		}
		// wait few rounds so some history is created
		require.Eventually(t, func() bool { return cmLeader.pacemaker.GetCurrentRound() >= 6 }, 5*time.Second, 20*time.Millisecond, "waiting for rounds to be processed")

		// start the manager that was skipped in the beginning, it is behind other nodes but
		// should receive (usually proposal) message which will trigger recovery
		cmLate := cms[len(cms)-1]
		go func() { require.ErrorIs(t, cmLate.Run(ctx), context.Canceled); cmCount.Add(-1) }()
		go consumeUC(ctx, cmLate)

		// late starter should catch up with peer(s)
		cmPeer := cms[1]
		require.Eventually(t,
			func() bool {
				return cmPeer.pacemaker.GetCurrentRound() == cmLate.pacemaker.GetCurrentRound()
			},
			2*time.Second, 25*time.Millisecond, "waiting for sleepy consensus manager to catch up with the peers")

		// now cut off one of the other peers from the network - this means that in order to make progress
		// the late CM we wake up must participate in the consensus now. keep track of number of proposals
		// made as these indicate was the recovery success or not (ie we do not advance because of timeouts)
		var proposalCnt atomic.Int32
		rootNet.SetFirewall(func(from, to peer.ID, msg any) bool {
			if _, ok := msg.(*abdrc.ProposalMsg); ok {
				proposalCnt.Add(1)
			}
			return from == cmPeer.id || to == cmPeer.id
		})

		destRound := cmLeader.pacemaker.GetCurrentRound() + 8
		require.Eventually(t,
			func() bool {
				return cmLeader.pacemaker.GetCurrentRound() >= destRound
			}, 6*time.Second, 100*time.Millisecond, "waiting for round %d to be processed", destRound)
		cancel()
		// we have 4 nodes and we expect at least 6 successful rounds (proposal for the first round might be
		// already sent and for the last round we might not see all messages as test ends as soon as the node
		// we check reaches that round).
		require.GreaterOrEqual(t, proposalCnt.Load(), int32(4*6), "didn't see expected number of proposals")
		require.Eventually(t, func() bool { return cmCount.Load() == 0 }, 3*time.Second, 200*time.Millisecond, "waiting for the CMs to quit")
	})

	t.Run("peer drops out of network", func(t *testing.T) {
		t.Parallel()
		// test scenario requires to be able to have quorum while "stopping" exactly one manager
		// for quorum we need ⅔+1 validators to be healthy thus with 4 nodes one can be unhealthy
		var cmCount atomic.Int32
		cmCount.Store(4)
		cms, rootNet, rootG := createConsensusManagers(t, int(cmCount.Load()), partitionRecs)
		require.EqualValues(t, rootG.Root.Consensus.QuorumThreshold, len(cms)-1, `there must be "quorum + 1" consensus managers`)

		ctx, cancel := context.WithCancel(context.Background())
		defer func() {
			cancel() // kill CMs
			require.Eventually(t, func() bool { return cmCount.Load() == 0 }, 3*time.Second, 200*time.Millisecond, "waiting for the CMs to quit")
		}()

		cmLeader := cms[0]
		allNodes := cmLeader.leaderSelector.GetNodes()
		for _, v := range cms {
			v.leaderSelector = constLeader{leader: cmLeader.id, nodes: allNodes}
			go func(cm *ConsensusManager) { require.ErrorIs(t, cm.Run(ctx), context.Canceled); cmCount.Add(-1) }(v)
			go func(cm *ConsensusManager) { consumeUC(ctx, cm) }(v)
		}
		// wait few rounds so some history is created
		require.Eventually(t, func() bool { return cmLeader.pacemaker.GetCurrentRound() >= 6 }, 6*time.Second, 20*time.Millisecond, "waiting for rounds to be processed")

		// block traffic to one peer and wait it to fall few rounds behind
		cmBlocked := cms[1]
		rootNet.SetFirewall(func(from, to peer.ID, msg any) bool { return to == cmBlocked.id })
		require.Eventually(t, func() bool { return cmLeader.pacemaker.GetCurrentRound() >= cmBlocked.pacemaker.GetCurrentRound()+5 }, 3*time.Second, 20*time.Millisecond, "waiting for blocked CM to fall behind")

		// now block different peer - the one which fell behind should recover and system should
		// still make progress (have quorum of healthy nodes)
		blockedID := cms[2].id
		rootNet.SetFirewall(func(from, to peer.ID, msg any) bool { return from == blockedID || to == blockedID })

		destRound := cmLeader.pacemaker.GetCurrentRound() + 8
		require.Eventually(t,
			func() bool {
				return cmLeader.pacemaker.GetCurrentRound() >= destRound
			}, 9*time.Second, 300*time.Millisecond, "waiting for round %d to be processed", destRound)
	})

	t.Run("less than quorum nodes are live for a period", func(t *testing.T) {
		t.Parallel()
		// test scenario requires to be able to have quorum while "stopping" exactly one manager
		// for quorum we need ⅔+1 validators to be healthy thus with 4 nodes one can be unhealthy
		var cmCount atomic.Int32
		cmCount.Store(4)
		cms, rootNet, rootG := createConsensusManagers(t, int(cmCount.Load()), partitionRecs)
		require.EqualValues(t, rootG.Root.Consensus.QuorumThreshold, len(cms)-1, `there must be "quorum + 1" consensus managers`)

		ctx, cancel := context.WithCancel(context.Background())
		defer func() {
			cancel() // kill CMs
			require.Eventually(t, func() bool { return cmCount.Load() == 0 }, 3*time.Second, 200*time.Millisecond, "waiting for the CMs to quit")
		}()

		allNodes := cms[0].leaderSelector.GetNodes()
		for _, v := range cms {
			v.leaderSelector = constLeader{leader: cms[0].id, nodes: allNodes} // to take leader selection out of test
			go func(cm *ConsensusManager) { require.ErrorIs(t, cm.Run(ctx), context.Canceled); cmCount.Add(-1) }(v)
			go func(cm *ConsensusManager) { consumeUC(ctx, cm) }(v)
		}
		// wait few rounds so some history is created
		require.Eventually(t, func() bool { return cms[0].pacemaker.GetCurrentRound() >= 6 }, 6*time.Second, 20*time.Millisecond, "waiting for rounds to be processed")

		// block traffic from two nodes - this means there should be no progress possible
		// as not enough nodes participate in voting
		blockedID1 := cms[1].id
		blockedID2 := cms[2].id
		rootNet.SetFirewall(func(from, to peer.ID, msg any) bool {
			return from == blockedID1 || from == blockedID2
		})
		round := cms[0].pacemaker.GetCurrentRound()
		time.Sleep(3 * cms[0].params.LocalTimeout)
		// instead of equal check use "LessOrEqual round+1" as there is a race - sometimes quorum votes
		// is already sent (and system advances to next round) before firewall takes effect
		require.LessOrEqual(t, cms[0].pacemaker.GetCurrentRound(), round+1, "round should not have been advanced as there is not enough nodes for a quorum")
		destRound := cms[0].pacemaker.GetCurrentRound() + 8

		// allow traffic from all nodes again - system should recover and make progress again
		var proposalCnt atomic.Int32
		rootNet.SetFirewall(func(from, to peer.ID, msg any) bool {
			if _, ok := msg.(*abdrc.ProposalMsg); ok {
				proposalCnt.Add(1)
			}
			return false
		})
		require.Eventually(t,
			func() bool {
				return cms[0].pacemaker.GetCurrentRound() >= destRound
			}, 10*time.Second, 300*time.Millisecond, "waiting for round %d to be processed", destRound)
		// we have 4 nodes and we expect at least 6 successful rounds (proposal for the first round might be
		// already sent and for the last round we might not see all messages as test ends as soon as one the
		// node we check reaches that round).
		require.GreaterOrEqual(t, proposalCnt.Load(), int32(4*6), "didn't see expected number of proposals")
	})

	t.Run("dead leader", func(t *testing.T) {
		t.Parallel()
		// testing what happens when leader "goes dark". easiest to simulate is using
		// round-robin leader selector where one node is not responsive.
		// test scenario requires to be able to have quorum while "stopping" exactly one manager
		// for quorum we need ⅔+1 validators to be healthy thus with 4 nodes one can be unhealthy
		var cmCount atomic.Int32
		cmCount.Store(4)
		cms, rootNet, rootG := createConsensusManagers(t, int(cmCount.Load()), partitionRecs)
		require.EqualValues(t, rootG.Root.Consensus.QuorumThreshold, len(cms)-1, `there must be "quorum + 1" consensus managers`)
		deadID := cms[1].id
		rootNet.SetFirewall(func(from, to peer.ID, msg any) bool {
			return from == deadID || to == deadID
		})

		// round-robin leader in the order nodes are in the cms slice. system is starting
		// with round 2 so leader will be: 2, 3, 0, 1, 2, 3...
		rootNodes := make([]peer.ID, 0, len(cms))
		for _, v := range cms {
			rootNodes = append(rootNodes, v.id)
		}
		ls, err := leader.NewRoundRobin(rootNodes, 1)
		require.NoError(t, err)

		ctx, cancel := context.WithCancel(context.Background())
		defer func() {
			cancel() // kill CMs
			require.Eventually(t, func() bool { return cmCount.Load() == 0 }, 3*time.Second, 200*time.Millisecond, "waiting for the CMs to quit")
		}()

		for _, v := range cms {
			v.leaderSelector = ls
			go func(cm *ConsensusManager) { require.ErrorIs(t, cm.Run(ctx), context.Canceled); cmCount.Add(-1) }(v)
			go func(cm *ConsensusManager) { consumeUC(ctx, cm) }(v)
		}

		// we start with round 2 so going till the round 8 we deal with dead leader at least once:
		// round 4 should TO as next leader is dead one (index 1) so votes sent to it "disappear".
		// round 5 should TO as the dead leader doesn't send proposal.
		// NB! the total time this will take heavily depends on consensus timeout parameter!
		cmLive := cms[0]
		require.Eventually(t, func() bool {
			return cmLive.pacemaker.GetCurrentRound() >= 8
		}, 30*time.Second, 500*time.Millisecond, "waiting for rounds to be processed")
	})

	t.Run("recovery triggered by timeout", func(t *testing.T) {
		t.Parallel()
		// test scenario requires to be able to have quorum while "stopping" exactly one manager
		// for quorum we need ⅔+1 validators to be healthy thus with 4 nodes one can be unhealthy
		var cmCount atomic.Int32
		cmCount.Store(4)
		cms, rootNet, rootG := createConsensusManagers(t, int(cmCount.Load()), partitionRecs)
		require.EqualValues(t, rootG.Root.Consensus.QuorumThreshold, len(cms)-1, `there must be "quorum + 1" consensus managers`)

		ctx, cancel := context.WithCancel(context.Background())
		defer func() {
			cancel() // kill CMs
			require.Eventually(t, func() bool { return cmCount.Load() == 0 }, 3*time.Second, 200*time.Millisecond, "waiting for the CMs to quit")
		}()

		cmLeader := cms[0]
		allNodes := cmLeader.leaderSelector.GetNodes()
		for _, v := range cms {
			v.leaderSelector = constLeader{leader: cmLeader.id, nodes: allNodes} // use "const leader" to take leader selection out of test
			go func(cm *ConsensusManager) { require.ErrorIs(t, cm.Run(ctx), context.Canceled); cmCount.Add(-1) }(v)
			go func(cm *ConsensusManager) { consumeUC(ctx, cm) }(v)
		}
		// wait few rounds so some history is created
		require.Eventually(t, func() bool { return cmLeader.pacemaker.GetCurrentRound() >= 4 }, 3*time.Second, 20*time.Millisecond, "waiting for rounds to be processed")

		// drop node 1 out of network so it falls behind
		node1 := cms[1]
		rootNet.SetFirewall(func(from, to peer.ID, msg any) bool { return from == node1.id || to == node1.id })
		require.Eventually(t, func() bool { return cmLeader.pacemaker.GetCurrentRound() >= node1.pacemaker.GetCurrentRound()+2 }, 3*time.Second, 20*time.Millisecond, "waiting for node 1 to fall behind")

		// drop node2 out of network so it doesn't participate anymore, this should trigger timeout
		// round at the same time allow only TO message to the node1 so it can start recovery (once
		// we see that TO message has been sent to node1 allow all traffic to it again)
		node2 := cms[2]
		var tomSent atomic.Bool  // has the TO message been sent to node1?
		var propCnt atomic.Int32 // number of proposals made after recovery
		rootNet.SetFirewall(func(from, to peer.ID, msg any) bool {
			block := from == node2.id || to == node2.id // always block all node2 traffic
			if !block && (from == node1.id || to == node1.id) {
				block = !tomSent.Load()
				if block {
					// TO message hasn't been sent yet, is this message it?
					if _, ok := msg.(*abdrc.TimeoutMsg); ok && to == node1.id && from != node1.id {
						tomSent.Store(true)
						block = false
					}
				}
			}
			if tomSent.Load() {
				if _, ok := msg.(*abdrc.ProposalMsg); ok {
					propCnt.Add(1)
				}
			}
			return block
		})

		destRound := cmLeader.pacemaker.GetCurrentRound() + 5
		require.Eventually(t, func() bool { return cmLeader.pacemaker.GetCurrentRound() >= destRound }, 10*time.Second, 20*time.Millisecond, "waiting for progress to be made again")
		// we have 4 nodes and we expect at least 3 successful rounds (the network should see proposal messages).
		// if we do not see these then the progress was probably made by timeouts and thus recovery wasn't success?
		require.GreaterOrEqual(t, propCnt.Load(), int32(4*3), "didn't see expected number of proposals")
	})

	t.Run("recovery triggered by vote", func(t *testing.T) {
		t.Parallel()
		// test scenario requires to be able to have quorum while "stopping" exactly one manager
		// for quorum we need ⅔+1 validators to be healthy thus with 4 nodes one can be unhealthy
		var cmCount atomic.Int32
		cmCount.Store(4)
		cms, rootNet, rootG := createConsensusManagers(t, int(cmCount.Load()), partitionRecs)
		require.EqualValues(t, rootG.Root.Consensus.QuorumThreshold, len(cms)-1, `there must be "quorum + 1" consensus managers`)
		// round-robin leader in the order nodes are in the cms slice. system is starting
		// with round 2 and leader will be: 2, 3, 0, 1, 2, 3, 0, 1,...
		rootNodes := make([]peer.ID, 0, len(cms))
		for _, v := range cms {
			rootNodes = append(rootNodes, v.id)
		}
		rrLeader, err := leader.NewRoundRobin(rootNodes, 1)
		require.NoError(t, err)

		// for the first three rounds we block node 1 (causing it to go out of sync), for round 4 we
		// allow vote messages so thats what triggers recovery (node 1 will be leader of round 5
		// so round 4 votes are sent to it).
		// starting from round 5 we block node 0 but unblock node 1 so if it has recovered we still
		// have quorum and progress must be made
		node_0_id := cms[0].id // round leader: 4, 8
		node_1_id := cms[1].id // round leader: 5, 9
		rootNet.SetFirewall(func(from, to peer.ID, msg any) bool {
			var round uint64
			switch mt := msg.(type) {
			case *abdrc.VoteMsg:
				round = mt.VoteInfo.RoundNumber
			case *abdrc.ProposalMsg:
				round = mt.Block.Round
			case *abdrc.TimeoutMsg:
				round = mt.GetRound()
			case *abdrc.GetStateMsg, *abdrc.StateMsg:
				return false
			}

			block := false
			switch {
			case round < 4:
				block = (from == node_1_id || to == node_1_id)
			case round == 4:
				// allow vote msg only for node 1 so that's what triggers recovery
				_, isVote := msg.(*abdrc.VoteMsg)
				block = (from == node_1_id || to == node_1_id) && !isVote
			case round >= 5:
				// block another peer
				block = from == node_0_id || to == node_0_id
			}

			//t.Logf("%t: %s -> %s : (%d) %T", block, from.ShortString(), to.ShortString(), round, msg.Message)
			return block
		})

		ctx, cancel := context.WithCancel(context.Background())
		defer func() {
			cancel() // kill CMs
			require.Eventually(t, func() bool { return cmCount.Load() == 0 }, 3*time.Second, 200*time.Millisecond, "waiting for the CMs to quit")
		}()

		for _, v := range cms {
			v.leaderSelector = rrLeader
			go func(cm *ConsensusManager) { require.ErrorIs(t, cm.Run(ctx), context.Canceled); cmCount.Add(-1) }(v)
			go func(cm *ConsensusManager) { consumeUC(ctx, cm) }(v)
		}

		// note that rounds 7 and 8 will go into timeout as the leader of the round 8 will be node_0
		// which we have blocked in the firewall after round 4 (thus no QC for R7 and no proposal for R8).
		node_2 := cms[2]
		require.Eventually(t, func() bool { return node_2.pacemaker.GetCurrentRound() >= 10 }, 15*time.Second, 100*time.Millisecond, "waiting for progress to be made")
	})

<<<<<<< HEAD
	t.Run("recovery triggered by missing proposal", func(t *testing.T) {
		t.Parallel()
		// test scenario requires to be able to have quorum while "stopping" exactly one manager
		// for quorum we need ⅔+1 validators to be healthy thus with 4 nodes one can be unhealthy
		var cmCount atomic.Int32
		cmCount.Store(4)
		cms, rootNet, rootG := createConsensusManagers(t, int(cmCount.Load()), partitionRecs)
		require.EqualValues(t, rootG.Root.Consensus.QuorumThreshold, len(cms)-1, `there must be "quorum + 1" consensus managers`)

		ctx, cancel := context.WithCancel(context.Background())
		defer func() {
			cancel() // kill CMs
			require.Eventually(t, func() bool { return cmCount.Load() == 0 }, 2*time.Second, 200*time.Millisecond, "waiting for the CMs to quit")
		}()

		cmLeader := cms[0]
		voteCnt := 0
		allNodes := cmLeader.leaderSelector.GetNodes()
		for _, v := range cms {
			rrLeader, err := leader.NewRoundRobin(allNodes, 1)
			require.NoError(t, err)
			v.leaderSelector = rrLeader // use "const leader" to take leader selection out of test
			go func(cm *ConsensusManager) { require.ErrorIs(t, cm.Run(ctx), context.Canceled); cmCount.Add(-1) }(v)
			go func(cm *ConsensusManager) { consumeUC(ctx, cm) }(v)
		}
		// make sure leader will not receive it's own proposal for round 4
		rootNet.SetFirewall(func(from, to peer.ID, msg any) bool {
			prop, isProposal := msg.(*abdrc.ProposalMsg)
			leaderInRound := cmLeader.leaderSelector.GetLeaderForRound(5)
			if to == leaderInRound && isProposal && prop.Block.Round == 4 {
				return true
			}
			vote, isVote := msg.(*abdrc.VoteMsg)
			if isVote && vote.VoteInfo.RoundNumber == 4 {
				if voteCnt >= 7 {
					return true
				}
				voteCnt++
			}

			return false
		})
		// make sure leader still issues a proposal after recovery
		require.Eventually(t, func() bool { return cmLeader.pacemaker.GetCurrentRound() >= 5 }, 3*time.Second, 20*time.Millisecond, "make progress")
	})

	t.Run("recovery triggered by missing proposal - delay proposal", func(t *testing.T) {
		t.Parallel()
		// test scenario requires to be able to have quorum while "stopping" exactly one manager
		// for quorum we need ⅔+1 validators to be healthy thus with 4 nodes one can be unhealthy
		var cmCount atomic.Int32
		cmCount.Store(4)
		cms, rootNet, rootG := createConsensusManagers(t, int(cmCount.Load()), partitionRecs)
		require.EqualValues(t, rootG.Root.Consensus.QuorumThreshold, len(cms)-1, `there must be "quorum + 1" consensus managers`)

		ctx, cancel := context.WithCancel(context.Background())
		defer func() {
			cancel() // kill CMs
			require.Eventually(t, func() bool { return cmCount.Load() == 0 }, 2*time.Second, 200*time.Millisecond, "waiting for the CMs to quit")
		}()

		cmLeader := cms[0]
		allNodes := cmLeader.leaderSelector.GetNodes()
		for _, v := range cms {
			rrLeader, err := leader.NewRoundRobin(allNodes, 1)
			require.NoError(t, err)
			v.leaderSelector = rrLeader // use "const leader" to take leader selection out of test
			go func(cm *ConsensusManager) { require.ErrorIs(t, cm.Run(ctx), context.Canceled); cmCount.Add(-1) }(v)
			go func(cm *ConsensusManager) { consumeUC(ctx, cm) }(v)
		}
		// make sure leader will not receive it's own proposal for round 4
		rootNet.SetFirewall(func(from, to peer.ID, msg any) bool {
			prop, isProposal := msg.(*abdrc.ProposalMsg)
			leaderInRound := cmLeader.leaderSelector.GetLeaderForRound(5)
			if to == leaderInRound && isProposal && prop.Block.Round == 4 {
				time.Sleep(1 * time.Millisecond)
			}
			return false
		})
		// make sure leader still issues a proposal after recovery
		require.Eventually(t, func() bool { return cmLeader.pacemaker.GetCurrentRound() >= 5 }, 3*time.Second, 20*time.Millisecond, "make progress")
	})

=======
>>>>>>> 87ac2d15
	roundOfMsg := func(msg any) uint64 {
		switch mt := msg.(type) {
		case *abdrc.VoteMsg:
			return mt.VoteInfo.RoundNumber
		case *abdrc.ProposalMsg:
			return mt.Block.Round
		case *abdrc.TimeoutMsg:
			return mt.GetRound()
		}
		return 0
	}

	t.Run("recover from different timeout rounds", func(t *testing.T) {
		t.Parallel()
		// system must be able to recover when consecutive rounds time out and nodes are in different
		// timeout rounds (ie node doesn't get quorum for latest round so stays in previous TO round)
		var cmCount atomic.Int32
		cmCount.Store(3)
		cms, rootNet, rootG := createConsensusManagers(t, int(cmCount.Load()), partitionRecs)
		require.EqualValues(t, rootG.Root.Consensus.QuorumThreshold, len(cms), `there must be exactly quorum consensus managers`)

		// set filter so that one node (slowID) does not see any messages and only sends TO votes
		slowID := cms[0].id
		rootNet.SetFirewall(func(from, to peer.ID, msg any) bool {
			block := to == slowID || from == slowID
			if _, tom := msg.(*abdrc.TimeoutMsg); tom {
				block = to == slowID
			}
			t.Logf("%t: %s -> %s : (%d) %T", block, from.ShortString(), to.ShortString(), roundOfMsg(msg), msg)
			return block
		})

		ctx, cancel := context.WithCancel(context.Background())
		defer func() {
			cancel() // kill CMs
			require.Eventually(t, func() bool { return cmCount.Load() == 0 }, 3*time.Second, 200*time.Millisecond, "waiting for the CMs to quit")
		}()

		allNodes := cms[0].leaderSelector.GetNodes()
		for _, v := range cms {
			v.leaderSelector = constLeader{leader: cms[1].id, nodes: allNodes} // use "const leader" to take leader selection out of test
			go func(cm *ConsensusManager) { require.ErrorIs(t, cm.Run(ctx), context.Canceled); cmCount.Add(-1) }(v)
		}
		// what we expect to happen:
		// round 1 is genesis, round 2 proposal is sent without votes after round matures.
		// as slowID doesn't receive any messages it stays in round 2 and broadcast timeout vote for it.
		// other CMs get quorum for round 2 timeout and go to round 3 but after that they are unable to
		// make progress as slowID is still in round 2 and sends stale votes.
		require.Eventually(t, func() bool { return cms[1].pacemaker.GetCurrentRound() == 3 && cms[2].pacemaker.GetCurrentRound() == 3 }, 8*time.Second, 20*time.Millisecond, "waiting for rounds to be processed")
		require.EqualValues(t, 2, cms[0].pacemaker.GetCurrentRound())
		require.EqualValues(t, 3, cms[1].pacemaker.GetCurrentRound())
		require.EqualValues(t, 3, cms[2].pacemaker.GetCurrentRound())

		// allow all traffic again - slowID node should receive TO vote for round 3 with TC for round 2
		// which should allow it to go to round 3 and vote for it's timeout. this means that quorum for
		// round 3 TO is achieved and progress is made again
		rootNet.SetFirewall(func(from, to peer.ID, msg any) bool {
			t.Logf("%t: %s -> %s : (%d) %T", false, from.ShortString(), to.ShortString(), roundOfMsg(msg), msg)
			return false
		})
		require.Eventually(t, func() bool { return cms[0].pacemaker.GetCurrentRound() >= 4 }, 2*cms[0].pacemaker.maxRoundLen, 100*time.Millisecond, "waiting for progress to be made")
	})
}

func createConsensusManagers(t *testing.T, count int, partitionRecs []*genesis.PartitionRecord) ([]*ConsensusManager, *mockNetwork, *genesis.RootGenesis) {
	t.Helper()

	observe := testobservability.Default(t)
	signers := map[string]abcrypto.Signer{}
	var rgr []*genesis.RootGenesis
	for i := 0; i < count; i++ {
		nodeID, signer, _, pubkey := generatePeerData(t)
		rootG, _, err := rootgenesis.NewRootGenesis(nodeID.String(), signer, pubkey, partitionRecs, rootgenesis.WithTotalNodes(uint32(count)), rootgenesis.WithBlockRate(500), rootgenesis.WithConsensusTimeout(2500))
		require.NoError(t, err, "failed to create root genesis")
		require.NotNil(t, rootG)
		rgr = append(rgr, rootG)
		signers[nodeID.String()] = signer
	}

	rootG, partG, err := rootgenesis.MergeRootGenesisFiles(rgr)
	require.NoError(t, err, "failed to merge root genesis records")
	require.NotNil(t, partG)
	require.NotNil(t, rootG)

	nw := newMockNetwork(t)
	cms := make([]*ConsensusManager, 0, len(rootG.Root.RootValidators))
	for _, v := range rootG.Root.RootValidators {
		nodeID, err := peer.Decode(v.NodeIdentifier)
		require.NoError(t, err)
		pStore, err := partitions.NewPartitionStoreFromGenesis(rootG.Partitions)
		require.NoError(t, err)

		cm, err := NewDistributedAbConsensusManager(nodeID, rootG, pStore, nw.Connect(nodeID), signers[v.NodeIdentifier], observability.WithLogger(observe, observe.Logger().With(logger.NodeID(nodeID))))
		require.NoError(t, err)
		cms = append(cms, cm)
	}

	return cms, nw, rootG
}

func createPartitionRecord(t *testing.T, systemID []byte, ir *abtypes.InputRecord, nrOfValidators int) *genesis.PartitionRecord {
	t.Helper()
	record := &genesis.PartitionRecord{
		SystemDescriptionRecord: &genesis.SystemDescriptionRecord{
			SystemIdentifier: systemID,
			T2Timeout:        2500,
		},
	}

	for i := 0; i < nrOfValidators; i++ {
		nodeID, signer, _, pubKey := generatePeerData(t)

		req := &certification.BlockCertificationRequest{
			SystemIdentifier: systemID,
			NodeIdentifier:   nodeID.String(),
			InputRecord:      ir,
		}
		require.NoError(t, req.Sign(signer))

		record.Validators = append(record.Validators, &genesis.PartitionNode{
			NodeIdentifier:            nodeID.String(),
			SigningPublicKey:          pubKey,
			EncryptionPublicKey:       pubKey,
			BlockCertificationRequest: req,
		})
	}

	return record
}

func generatePeerData(t *testing.T) (peer.ID, abcrypto.Signer, abcrypto.Verifier, []byte) {
	t.Helper()

	signer, err := abcrypto.NewInMemorySecp256K1Signer()
	require.NoError(t, err)

	verifier, err := signer.Verifier()
	require.NoError(t, err)

	pubKey, err := verifier.MarshalPublicKey()
	require.NoError(t, err)

	nodeID, err := network.NodeIDFromPublicKeyBytes(pubKey)
	require.NoError(t, err)

	return nodeID, signer, verifier, pubKey
}

/*
constLeader is leader selection algorithm which always returns the same leader.
*/
type constLeader struct {
	leader peer.ID
	nodes  []peer.ID
}

func (cl constLeader) GetLeaderForRound(round uint64) peer.ID { return cl.leader }

func (cl constLeader) GetNodes() []peer.ID { return cl.nodes }

func (cl constLeader) Update(qc *drctypes.QuorumCert, currentRound uint64, b leader.BlockLoader) error {
	return nil
}<|MERGE_RESOLUTION|>--- conflicted
+++ resolved
@@ -620,8 +620,6 @@
 		node_2 := cms[2]
 		require.Eventually(t, func() bool { return node_2.pacemaker.GetCurrentRound() >= 10 }, 15*time.Second, 100*time.Millisecond, "waiting for progress to be made")
 	})
-
-<<<<<<< HEAD
 	t.Run("recovery triggered by missing proposal", func(t *testing.T) {
 		t.Parallel()
 		// test scenario requires to be able to have quorum while "stopping" exactly one manager
@@ -704,9 +702,6 @@
 		// make sure leader still issues a proposal after recovery
 		require.Eventually(t, func() bool { return cmLeader.pacemaker.GetCurrentRound() >= 5 }, 3*time.Second, 20*time.Millisecond, "make progress")
 	})
-
-=======
->>>>>>> 87ac2d15
 	roundOfMsg := func(msg any) uint64 {
 		switch mt := msg.(type) {
 		case *abdrc.VoteMsg:
