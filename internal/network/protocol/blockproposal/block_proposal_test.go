package blockproposal

import (
	gocrypto "crypto"
	"testing"

	"github.com/alphabill-org/alphabill/internal/crypto"
	test "github.com/alphabill-org/alphabill/internal/testutils"
	testsig "github.com/alphabill-org/alphabill/internal/testutils/sig"
	"github.com/alphabill-org/alphabill/internal/types"
	"github.com/stretchr/testify/require"
)

const dummyTimeStamp = 10000

var systemIdentifier = []byte{0, 0, 0, 1}

func TestBlockProposal_IsValid_NotOk(t *testing.T) {
	_, nodeVerifier := testsig.CreateSignerAndVerifier(t)
	_, trustBase := testsig.CreateSignerAndVerifier(t)
	type fields struct {
		SystemIdentifier   []byte
		NodeIdentifier     string
		UnicityCertificate *types.UnicityCertificate
		Transactions       []*types.TransactionRecord
	}
	type args struct {
		nodeSignatureVerifier crypto.Verifier
		ucTrustBase           map[string]crypto.Verifier
		algorithm             gocrypto.Hash
		systemIdentifier      []byte
		systemDescriptionHash []byte
	}

	tests := []struct {
		name    string
		fields  fields
		args    args
		wantErr error
	}{
		{
			name: "node signature verifier is nil",
			fields: fields{
				SystemIdentifier: systemIdentifier,
				NodeIdentifier:   "1",
				Transactions:     []*types.TransactionRecord{},
			},
			args: args{
				nodeSignatureVerifier: nil,
				ucTrustBase:           map[string]crypto.Verifier{"1": trustBase},
				algorithm:             gocrypto.SHA256,
				systemIdentifier:      systemIdentifier,
				systemDescriptionHash: test.RandomBytes(32),
			},
			wantErr: ErrNodeVerifierIsNil,
		},
		{
			name: "uc trust base verifier is nil",
			fields: fields{
				SystemIdentifier: systemIdentifier,
				NodeIdentifier:   "1",
				Transactions:     []*types.TransactionRecord{},
			},
			args: args{
				nodeSignatureVerifier: nodeVerifier,
				ucTrustBase:           nil,
				algorithm:             gocrypto.SHA256,
				systemIdentifier:      systemIdentifier,
				systemDescriptionHash: test.RandomBytes(32),
			},
			wantErr: ErrTrustBaseIsNil,
		},
		{
			name: "invalid system identifier",
			fields: fields{
				SystemIdentifier: systemIdentifier,
				NodeIdentifier:   "1",
				Transactions:     []*types.TransactionRecord{},
			},
			args: args{
				nodeSignatureVerifier: nodeVerifier,
				ucTrustBase:           map[string]crypto.Verifier{"1": trustBase},
				algorithm:             gocrypto.SHA256,
				systemIdentifier:      []byte{0, 0, 0, 2},
				systemDescriptionHash: test.RandomBytes(32),
			},
			wantErr: ErrInvalidSystemIdentifier,
		},
		{
			name: "block proposer id is missing",
			fields: fields{
				SystemIdentifier: systemIdentifier,
				Transactions:     []*types.TransactionRecord{},
			},
			args: args{
				nodeSignatureVerifier: nodeVerifier,
				ucTrustBase:           map[string]crypto.Verifier{"1": trustBase},
				algorithm:             gocrypto.SHA256,
				systemIdentifier:      systemIdentifier,
				systemDescriptionHash: test.RandomBytes(32),
			},
			wantErr: errBlockProposerIDMissing,
		},
		{
			name: "uc is nil",
			fields: fields{
				SystemIdentifier:   systemIdentifier,
				NodeIdentifier:     "1",
				UnicityCertificate: nil,
				Transactions:       []*types.TransactionRecord{},
			},
			args: args{
				nodeSignatureVerifier: nodeVerifier,
				ucTrustBase:           map[string]crypto.Verifier{"1": trustBase},
				algorithm:             gocrypto.SHA256,
				systemIdentifier:      systemIdentifier,
				systemDescriptionHash: test.RandomBytes(32),
			},
			wantErr: types.ErrUnicityCertificateIsNil,
		},
	}
	for _, tt := range tests {
		t.Run(tt.name, func(t *testing.T) {
			bp := &BlockProposal{
				SystemIdentifier:   tt.fields.SystemIdentifier,
				NodeIdentifier:     tt.fields.NodeIdentifier,
				UnicityCertificate: tt.fields.UnicityCertificate,
				Transactions:       tt.fields.Transactions,
			}
			err := bp.IsValid(tt.args.nodeSignatureVerifier, tt.args.ucTrustBase, tt.args.algorithm, tt.args.systemIdentifier, tt.args.systemDescriptionHash)
			require.ErrorIs(t, err, tt.wantErr)
		})
	}
}

func TestBlockProposal_IsValid_BlockProposalIsNil(t *testing.T) {
	var bp *BlockProposal
	_, verifier := testsig.CreateSignerAndVerifier(t)
	ucTrustBase := map[string]crypto.Verifier{"1": verifier}
	err := bp.IsValid(verifier, ucTrustBase, gocrypto.SHA256, systemIdentifier, test.RandomBytes(32))
	require.ErrorIs(t, err, ErrBlockProposalIsNil)
}

func TestBlockProposal_SignAndVerify(t *testing.T) {
	signer, verifier := testsig.CreateSignerAndVerifier(t)
	sdrHash := test.RandomBytes(32)
<<<<<<< HEAD
	seal := &certificates.UnicitySeal{
		RootRoundInfo: &certificates.RootRoundInfo{
			RoundNumber:     1,
			Timestamp:       dummyTimeStamp,
			CurrentRootHash: test.RandomBytes(32),
		},
		CommitInfo: &certificates.CommitInfo{
			RootRoundInfoHash: test.RandomBytes(32),
			RootHash:          test.RandomBytes(32),
		},
		Signatures: map[string][]byte{"1": test.RandomBytes(32)},
=======
	seal := &types.UnicitySeal{
		RootChainRoundNumber: 1,
		PreviousHash:         test.RandomBytes(32),
		Hash:                 test.RandomBytes(32),
		Signatures:           map[string][]byte{"1": test.RandomBytes(32)},
>>>>>>> 8d7fc45b
	}
	bp := &BlockProposal{
		SystemIdentifier: systemIdentifier,
		NodeIdentifier:   "1",
		UnicityCertificate: &types.UnicityCertificate{
			InputRecord: &types.InputRecord{
				PreviousHash: test.RandomBytes(32),
				Hash:         test.RandomBytes(32),
				BlockHash:    test.RandomBytes(32),
				SummaryValue: test.RandomBytes(32),
			},
			UnicityTreeCertificate: &types.UnicityTreeCertificate{
				SystemIdentifier:      systemIdentifier,
				SiblingHashes:         [][]byte{test.RandomBytes(32)},
				SystemDescriptionHash: sdrHash,
			},
			UnicitySeal: seal,
		},
		Transactions: []*types.TransactionRecord{{
			TransactionOrder: &types.TransactionOrder{
				Payload: &types.Payload{
					SystemID:       nil,
					Type:           "test",
					UnitID:         nil,
					Attributes:     nil,
					ClientMetadata: nil,
				},
				OwnerProof: nil,
				FeeProof:   nil,
			},
			ServerMetadata: &types.ServerMetadata{
				ActualFee: 10,
			},
		}},
	}
	err := bp.Sign(gocrypto.SHA256, signer)
	require.NoError(t, err)

	err = bp.Verify(gocrypto.SHA256, verifier)
	require.NoError(t, err)
}

func TestBlockProposal_InvalidSignature(t *testing.T) {
	signer, verifier := testsig.CreateSignerAndVerifier(t)
	sdrHash := test.RandomBytes(32)
<<<<<<< HEAD
	seal := &certificates.UnicitySeal{
		RootRoundInfo: &certificates.RootRoundInfo{
			RoundNumber:     1,
			Timestamp:       dummyTimeStamp,
			CurrentRootHash: test.RandomBytes(32),
		},
		CommitInfo: &certificates.CommitInfo{
			RootRoundInfoHash: test.RandomBytes(32),
			RootHash:          test.RandomBytes(32),
		},
		Signatures: map[string][]byte{"1": test.RandomBytes(32)},
=======
	seal := &types.UnicitySeal{
		RootChainRoundNumber: 1,
		PreviousHash:         test.RandomBytes(32),
		Hash:                 test.RandomBytes(32),
		Signatures:           map[string][]byte{"1": test.RandomBytes(32)},
>>>>>>> 8d7fc45b
	}
	bp := &BlockProposal{
		SystemIdentifier: systemIdentifier,
		NodeIdentifier:   "1",
		UnicityCertificate: &types.UnicityCertificate{
			InputRecord: &types.InputRecord{
				PreviousHash: test.RandomBytes(32),
				Hash:         test.RandomBytes(32),
				BlockHash:    test.RandomBytes(32),
				SummaryValue: test.RandomBytes(32),
			},
			UnicityTreeCertificate: &types.UnicityTreeCertificate{
				SystemIdentifier:      systemIdentifier,
				SiblingHashes:         [][]byte{test.RandomBytes(32)},
				SystemDescriptionHash: sdrHash,
			},
			UnicitySeal: seal,
		},
		Transactions: []*types.TransactionRecord{{TransactionOrder: &types.TransactionOrder{
			Payload: &types.Payload{
				SystemID:       nil,
				Type:           "test",
				UnitID:         nil,
				Attributes:     nil,
				ClientMetadata: nil,
			},
			OwnerProof: nil,
			FeeProof:   nil,
		},
			ServerMetadata: &types.ServerMetadata{
				ActualFee: 10,
			}}},
	}
	err := bp.Sign(gocrypto.SHA256, signer)
	require.NoError(t, err)
	bp.Signature = test.RandomBytes(64)

	err = bp.Verify(gocrypto.SHA256, verifier)
	require.ErrorContains(t, err, "verification failed")
}<|MERGE_RESOLUTION|>--- conflicted
+++ resolved
@@ -10,8 +10,6 @@
 	"github.com/alphabill-org/alphabill/internal/types"
 	"github.com/stretchr/testify/require"
 )
-
-const dummyTimeStamp = 10000
 
 var systemIdentifier = []byte{0, 0, 0, 1}
 
@@ -144,25 +142,13 @@
 func TestBlockProposal_SignAndVerify(t *testing.T) {
 	signer, verifier := testsig.CreateSignerAndVerifier(t)
 	sdrHash := test.RandomBytes(32)
-<<<<<<< HEAD
-	seal := &certificates.UnicitySeal{
-		RootRoundInfo: &certificates.RootRoundInfo{
-			RoundNumber:     1,
-			Timestamp:       dummyTimeStamp,
-			CurrentRootHash: test.RandomBytes(32),
-		},
-		CommitInfo: &certificates.CommitInfo{
-			RootRoundInfoHash: test.RandomBytes(32),
-			RootHash:          test.RandomBytes(32),
-		},
-		Signatures: map[string][]byte{"1": test.RandomBytes(32)},
-=======
 	seal := &types.UnicitySeal{
+		RootInternalInfo:     make([]byte, 32),
 		RootChainRoundNumber: 1,
-		PreviousHash:         test.RandomBytes(32),
-		Hash:                 test.RandomBytes(32),
+		Timestamp:            10000,
+		Hash:                 make([]byte, 32),
+		Epoch:                0,
 		Signatures:           map[string][]byte{"1": test.RandomBytes(32)},
->>>>>>> 8d7fc45b
 	}
 	bp := &BlockProposal{
 		SystemIdentifier: systemIdentifier,
@@ -208,25 +194,13 @@
 func TestBlockProposal_InvalidSignature(t *testing.T) {
 	signer, verifier := testsig.CreateSignerAndVerifier(t)
 	sdrHash := test.RandomBytes(32)
-<<<<<<< HEAD
-	seal := &certificates.UnicitySeal{
-		RootRoundInfo: &certificates.RootRoundInfo{
-			RoundNumber:     1,
-			Timestamp:       dummyTimeStamp,
-			CurrentRootHash: test.RandomBytes(32),
-		},
-		CommitInfo: &certificates.CommitInfo{
-			RootRoundInfoHash: test.RandomBytes(32),
-			RootHash:          test.RandomBytes(32),
-		},
-		Signatures: map[string][]byte{"1": test.RandomBytes(32)},
-=======
 	seal := &types.UnicitySeal{
 		RootChainRoundNumber: 1,
-		PreviousHash:         test.RandomBytes(32),
+		RootInternalInfo:     test.RandomBytes(32),
 		Hash:                 test.RandomBytes(32),
+		Timestamp:            10000,
+		Epoch:                0,
 		Signatures:           map[string][]byte{"1": test.RandomBytes(32)},
->>>>>>> 8d7fc45b
 	}
 	bp := &BlockProposal{
 		SystemIdentifier: systemIdentifier,
