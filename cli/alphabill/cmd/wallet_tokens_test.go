package cmd

import (
	"context"
<<<<<<< HEAD
=======
	gocrypto "crypto"
	"path/filepath"
>>>>>>> 16052cf6
	"strings"
	"testing"

	abcrypto "github.com/alphabill-org/alphabill/internal/crypto"
	"github.com/alphabill-org/alphabill/internal/rma"
	"github.com/alphabill-org/alphabill/internal/script"
	testpartition "github.com/alphabill-org/alphabill/internal/testutils/partition"
	"github.com/alphabill-org/alphabill/internal/txsystem"
	"github.com/alphabill-org/alphabill/internal/txsystem/tokens"
	"github.com/alphabill-org/alphabill/pkg/client"
	"github.com/alphabill-org/alphabill/pkg/wallet/account"
	"github.com/alphabill-org/alphabill/pkg/wallet/tokens/legacywallet"
	"github.com/holiman/uint256"
	"github.com/spf13/cobra"
	"github.com/stretchr/testify/require"
)

type accountManagerMock struct {
	keyHash       []byte
	recordedIndex uint64
}

func (a *accountManagerMock) GetAccountKey(accountIndex uint64) (*account.AccountKey, error) {
	a.recordedIndex = accountIndex
	return &account.AccountKey{PubKeyHash: &account.KeyHashes{Sha256: a.keyHash}}, nil
}

func (a *accountManagerMock) GetAll() []account.Account {
	return nil
}

func (a *accountManagerMock) CreateKeys(mnemonic string) error {
	return nil
}

func (a *accountManagerMock) AddAccount() (uint64, []byte, error) {
	return 0, nil, nil
}

func (a *accountManagerMock) GetMnemonic() (string, error) {
	return "", nil
}

func (a *accountManagerMock) GetAccountKeys() ([]*account.AccountKey, error) {
	return nil, nil
}

func (a *accountManagerMock) GetMaxAccountIndex() (uint64, error) {
	return 0, nil
}

func (a *accountManagerMock) GetPublicKey(accountIndex uint64) ([]byte, error) {
	return nil, nil
}

func (a *accountManagerMock) GetPublicKeys() ([][]byte, error) {
	return nil, nil
}

func (a *accountManagerMock) IsEncrypted() (bool, error) {
	return false, nil
}

func (a *accountManagerMock) Close() {
}

func TestParsePredicateClause(t *testing.T) {
	mock := &accountManagerMock{keyHash: []byte{0x1, 0x2}}
	tests := []struct {
		clause    string
		predicate []byte
		index     uint64
		err       string
	}{
		{
			clause:    "",
			predicate: script.PredicateAlwaysTrue(),
		}, {
			clause: "foo",
			err:    "invalid predicate clause",
		},
		{
			clause:    "0x53510087",
			predicate: []byte{0x53, 0x51, 0x00, 0x87},
		},
		{
			clause:    "true",
			predicate: script.PredicateAlwaysTrue(),
		},
		{
			clause:    "false",
			predicate: script.PredicateAlwaysFalse(),
		},
		{
			clause: "ptpkh:",
			err:    "invalid predicate clause",
		},
		{
			clause:    "ptpkh",
			index:     uint64(0),
			predicate: script.PredicatePayToPublicKeyHashDefault(mock.keyHash),
		},
		{
			clause: "ptpkh:0",
			err:    "invalid key number: 0",
		},
		{
			clause:    "ptpkh:2",
			index:     uint64(1),
			predicate: script.PredicatePayToPublicKeyHashDefault(mock.keyHash),
		},
		{
			clause:    "ptpkh:0x0102",
			predicate: script.PredicatePayToPublicKeyHashDefault(mock.keyHash),
		},
		{
			clause: "ptpkh:0X",
			err:    "invalid predicate clause",
		},
	}

	for _, tt := range tests {
		t.Run(tt.clause, func(t *testing.T) {
			mock.recordedIndex = 0
			predicate, err := parsePredicateClause(tt.clause, mock)
			if tt.err != "" {
				require.ErrorContains(t, err, tt.err)
			} else {
				require.NoError(t, err)
			}
			require.Equal(t, tt.predicate, predicate)
			require.Equal(t, tt.index, mock.recordedIndex)
		})
	}
}

func TestParsePredicateArgument(t *testing.T) {
	mock := &accountManagerMock{keyHash: []byte{0x1, 0x2}}
	tests := []struct {
		input string
		// expectations:
		result tokens.Predicate
		accKey uint64
		err    string
	}{
		{
			input:  "",
			result: script.PredicateArgumentEmpty(),
		},
		{
			input:  "empty",
			result: script.PredicateArgumentEmpty(),
		},
		{
			input:  "true",
			result: script.PredicateArgumentEmpty(),
		},
		{
			input:  "false",
			result: script.PredicateArgumentEmpty(),
		},
		{
			input:  "0x",
			result: script.PredicateArgumentEmpty(),
		},
		{
			input:  "0x5301",
			result: []byte{0x53, 0x01},
		},
		{
			input: "ptpkh:0",
			err:   "invalid key number: 0",
		},
		{
			input:  "ptpkh",
			accKey: uint64(1),
		},
		{
			input:  "ptpkh:1",
			accKey: uint64(1),
		},
		{
			input:  "ptpkh:10",
			accKey: uint64(10),
		},
	}
	for _, tt := range tests {
		t.Run(tt.input, func(t *testing.T) {
			argument, err := parsePredicateArgument(tt.input, mock)
			if tt.err != "" {
				require.ErrorContains(t, err, tt.err)
			} else {
				require.NoError(t, err)
				if tt.accKey > 0 {
					require.Equal(t, tt.accKey, argument.AccountNumber)
				} else {
					require.Equal(t, tt.result, argument.Argument)
				}
			}
		})
	}
}

func TestDecodeHexOrEmpty(t *testing.T) {
	empty := []byte{}
	tests := []struct {
		input  string
		result []byte
		err    string
	}{
		{
			input:  "",
			result: empty,
		},
		{
			input:  "empty",
			result: empty,
		},
		{
			input:  "0x",
			result: empty,
		},
		{
			input: "0x534",
			err:   "odd length hex string",
		},
		{
			input: "0x53q",
			err:   "invalid byte",
		},
		{
			input:  "53",
			result: []byte{0x53},
		},
		{
			input:  "0x5354",
			result: []byte{0x53, 0x54},
		},
		{
			input:  "5354",
			result: []byte{0x53, 0x54},
		},
	}

	for _, tt := range tests {
		t.Run(tt.input, func(t *testing.T) {
			res, err := decodeHexOrEmpty(tt.input)
			if tt.err != "" {
				require.ErrorContains(t, err, tt.err)
			} else {
				require.NoError(t, err)
				require.Equal(t, tt.result, res)
			}
		})
	}
}

func Test_amountToString(t *testing.T) {
	type args struct {
		amount    uint64
		decPlaces uint32
	}
	tests := []struct {
		name string
		args args
		want string
	}{
		{
			name: "Conversion ok - decimals 2",
			args: args{amount: 12345, decPlaces: 2},
			want: "123.45",
		},
		{
			name: "Conversion ok - decimals 1",
			args: args{amount: 12345, decPlaces: 1},
			want: "1234.5",
		},
		{
			name: "Conversion ok - decimals 0",
			args: args{amount: 12345, decPlaces: 0},
			want: "12345",
		},
		{
			name: "Conversion ok - decimals 7",
			args: args{amount: 12345, decPlaces: 5},
			want: "0.12345",
		},
		{
			name: "Conversion ok - decimals 9",
			args: args{amount: 12345, decPlaces: 9},
			want: "0.000012345",
		},
		{
			name: "Conversion ok - 99999 ",
			args: args{amount: 99999, decPlaces: 7},
			want: "0.0099999",
		},
		{
			name: "Conversion ok - 9000 ",
			args: args{amount: 9000, decPlaces: 5},
			want: "0.09000",
		},
		{
			name: "Conversion ok - 3 ",
			args: args{amount: 3, decPlaces: 2},
			want: "0.03",
		},
		{
			name: "Conversion ok - 3 ",
			args: args{amount: 3, decPlaces: 2},
			want: "0.03",
		},
		{
			name: "Conversion of max - 18446744073709551615 ",
			args: args{amount: 18446744073709551615, decPlaces: 8},
			want: "184467440737.09551615",
		},
		{
			name: "decimals out of bounds - 18446744073709551615 ",
			args: args{amount: 18446744073709551615, decPlaces: 32},
			want: "0.00000000000018446744073709551615",
		},
		{
			name: "Conversion ok - 2.30",
			args: args{amount: 230, decPlaces: 2},
			want: "2.30",
		},
		{
			name: "Conversion ok - 0.300",
			args: args{amount: 3, decPlaces: 3},
			want: "0.003",
		},
		{
			name: "Conversion ok - 100230, decimals 3 - ok",
			args: args{amount: 100230, decPlaces: 3},
			want: "100.230",
		},
	}
	for _, tt := range tests {
		t.Run(tt.name, func(t *testing.T) {
			got := amountToString(tt.args.amount, tt.args.decPlaces)
			if got != tt.want {
				t.Errorf("amountToString() got = %v, want %v", got, tt.want)
			}
		})
	}
}

func Test_stringToAmount(t *testing.T) {
	type args struct {
		amount   string
		decimals uint32
	}
	tests := []struct {
		name       string
		args       args
		want       uint64
		wantErrStr string
	}{
		{
			name:       "empty",
			args:       args{amount: "", decimals: 2},
			want:       0,
			wantErrStr: "invalid empty amount string",
		},
		{
			name: "100.23, decimals 2 - ok",
			args: args{amount: "100.23", decimals: 2},
			want: 10023,
		},
		{
			name:       "100.2.3 error - too many commas",
			args:       args{amount: "100.2.3", decimals: 2},
			want:       0,
			wantErrStr: "more than one comma",
		},
		{
			name:       ".30 error - no whole number",
			args:       args{amount: ".3", decimals: 2},
			want:       0,
			wantErrStr: "missing integer part",
		},
		{
			name:       "30. error - no fraction",
			args:       args{amount: "30.", decimals: 2},
			want:       0,
			wantErrStr: "missing fraction part",
		},
		{
			name:       "1.000, decimals 2 - error invalid precision",
			args:       args{amount: "1.000", decimals: 2},
			want:       0,
			wantErrStr: "invalid precision",
		},
		{
			name:       "in.300, decimals 3 - error not number",
			args:       args{amount: "in.300", decimals: 3},
			want:       0,
			wantErrStr: "invalid amount string \"in.300\": error conversion to uint64 failed",
		},
		{
			name:       "12.3c0, decimals 3 - error not number",
			args:       args{amount: "12.3c0", decimals: 3},
			want:       0,
			wantErrStr: "invalid amount string \"12.3c0\": error conversion to uint64 failed",
		},
		{
			name: "2.30, decimals 2 - ok",
			args: args{amount: "2.30", decimals: 2},
			want: 230,
		},
		{
			name: "0000000.3, decimals 2 - ok",
			args: args{amount: "0000000.3", decimals: 2},
			want: 30,
		},
		{
			name: "0.300, decimals 3 - ok",
			args: args{amount: "0.300", decimals: 3},
			want: 300,
		},
		{
			name: "100.23, decimals 3 - ok",
			args: args{amount: "100.23", decimals: 3},
			want: 100230,
		},
		{
			name:       "18446744073709551615.2 out of range - error",
			args:       args{amount: "18446744073709551615.2", decimals: 1},
			want:       0,
			wantErrStr: "value out of range",
		},
		{
			name:       "18446744073709551616 out of range - error",
			args:       args{amount: "18446744073709551616", decimals: 0},
			want:       0,
			wantErrStr: "value out of range",
		},
		{
			name:       "18446744073709551615 out of range - error",
			args:       args{amount: "18446744073709551615", decimals: 1},
			want:       0,
			wantErrStr: "value out of range",
		},
		{
			name: "18446744073709551615 max - ok",
			args: args{amount: "18446744073709551615", decimals: 0},
			want: 18446744073709551615,
		},
		{
			name: "184467440737.09551615 max with decimals - ok",
			args: args{amount: "184467440737.09551615", decimals: 8},
			want: 18446744073709551615,
		},
	}
	for _, tt := range tests {
		t.Run(tt.name, func(t *testing.T) {
			got, err := stringToAmount(tt.args.amount, tt.args.decimals)
			if len(tt.wantErrStr) > 0 {
				require.ErrorContains(t, err, tt.wantErrStr)
				require.Equal(t, uint64(0), got)
				return
			}
			require.NoError(t, err)
			require.Equal(t, tt.want, got)
		})
	}
}

func TestListTokensCommandInputs(t *testing.T) {
	tests := []struct {
		name          string
		args          []string
		accountNumber int
		expectedKind  legacywallet.TokenKind
		expectedPass  string
	}{
		{
			name:          "list all tokens",
			args:          []string{},
			accountNumber: -1, // all tokens
			expectedKind:  legacywallet.Any,
		},
		{
			name:          "list all tokens, encrypted wallet",
			args:          []string{"--pn", "some pass phrase"},
			accountNumber: -1, // all tokens
			expectedKind:  legacywallet.Any,
			expectedPass:  "some pass phrase",
		},
		{
			name:          "list account tokens",
			args:          []string{"--key", "3"},
			accountNumber: 3,
			expectedKind:  legacywallet.Any,
		},
		{
			name:          "list all fungible tokens",
			args:          []string{"fungible"},
			accountNumber: -1,
			expectedKind:  legacywallet.FungibleToken,
		},
		{
			name:          "list account fungible tokens",
			args:          []string{"fungible", "--key", "4"},
			accountNumber: 4,
			expectedKind:  legacywallet.FungibleToken,
		},
		{
			name:          "list account fungible tokens, encrypted wallet",
			args:          []string{"fungible", "--key", "4", "--pn", "some pass phrase"},
			accountNumber: 4,
			expectedKind:  legacywallet.FungibleToken,
			expectedPass:  "some pass phrase",
		},
		{
			name:          "list all non-fungible tokens",
			args:          []string{"non-fungible"},
			accountNumber: -1,
			expectedKind:  legacywallet.NonFungibleToken,
		},
		{
			name:          "list account non-fungible tokens",
			args:          []string{"non-fungible", "--key", "5"},
			accountNumber: 5,
			expectedKind:  legacywallet.NonFungibleToken,
		},
		{
			name:          "list account non-fungible tokens, encrypted walled",
			args:          []string{"non-fungible", "--key", "5", "--pn", "some pass phrase"},
			accountNumber: 5,
			expectedKind:  legacywallet.NonFungibleToken,
			expectedPass:  "some pass phrase",
		},
	}
	for _, tt := range tests {
		t.Run(tt.name, func(t *testing.T) {
			exec := false
			cmd := tokenCmdList(&walletConfig{}, func(cmd *cobra.Command, config *walletConfig, kind legacywallet.TokenKind, accountNumber *int) error {
				require.Equal(t, tt.accountNumber, *accountNumber)
				require.Equal(t, tt.expectedKind, kind)
				if len(tt.expectedPass) > 0 {
					passwordFromArg, err := cmd.Flags().GetString(passwordArgCmdName)
					require.NoError(t, err)
					require.Equal(t, tt.expectedPass, passwordFromArg)
				}
				exec = true
				return nil
			})
			cmd.SetArgs(tt.args)
			err := cmd.Execute()
			require.NoError(t, err)
			require.True(t, exec)
		})
	}
}

func ensureUnitBytes(t *testing.T, state *rma.Tree, id []byte) *rma.Unit {
	return ensureUnit(t, state, uint256.NewInt(0).SetBytes(id))
}

func ensureUnit(t *testing.T, state *rma.Tree, id *uint256.Int) *rma.Unit {
	unit, err := state.GetUnit(id)
	require.NoError(t, err)
	require.NotNil(t, unit)
	return unit
}

func startTokensPartition(t *testing.T) (*testpartition.AlphabillPartition, *rma.Tree) {
	tokensState := rma.NewWithSHA256()
	network, err := testpartition.NewNetwork(1,
		func(tb map[string]abcrypto.Verifier) txsystem.TransactionSystem {
			system, err := tokens.New(tokens.WithState(tokensState), tokens.WithTrustBase(tb))
			require.NoError(t, err)
			return system
		}, tokens.DefaultTokenTxSystemIdentifier)
	require.NoError(t, err)
	t.Cleanup(func() {
		_ = network.Close()
	})
	startRPCServer(t, network, listenAddr)
	return network, tokensState
}

func createNewTokenWallet(t *testing.T, addr string) (*legacywallet.Wallet, string) {
	homeDir := t.TempDir()
	walletDir := filepath.Join(homeDir, "wallet")
	am, err := account.NewManager(walletDir, "", true)
	require.NoError(t, err)
	require.NoError(t, am.CreateKeys(""))
	w, err := legacywallet.Load(walletDir, client.AlphabillClientConfig{
		Uri:          addr,
		WaitForReady: false,
	}, am, false)
	require.NoError(t, err)
	require.NotNil(t, w)

	return w, homeDir
}

func execTokensCmdWithError(t *testing.T, homedir string, command string, expectedError string) {
	_, err := doExecTokensCmd(homedir, command)
	require.ErrorContains(t, err, expectedError)
}

func execTokensCmd(t *testing.T, homedir string, command string) *testConsoleWriter {
	outputWriter, err := doExecTokensCmd(homedir, command)
	require.NoError(t, err)

	return outputWriter
}

func doExecTokensCmd(homedir string, command string) (*testConsoleWriter, error) {
	outputWriter := &testConsoleWriter{}
	consoleWriter = outputWriter

	cmd := New()
	args := "wallet token-legacy --log-level DEBUG --home " + homedir + " " + command // + " -l " + homedir + " "
	cmd.baseCmd.SetArgs(strings.Split(args, " "))

	return outputWriter, cmd.addAndExecuteCommand(context.Background())
}

func randomID(t *testing.T) legacywallet.TokenID {
	id, err := legacywallet.RandomID()
	require.NoError(t, err)
	return id
}

func TestListTokensTypesCommandInputs(t *testing.T) {
	tests := []struct {
		name         string
		args         []string
		expectedKind legacywallet.TokenKind
		expectedPass string
	}{
		{
			name:         "list all tokens",
			args:         []string{},
			expectedKind: legacywallet.Any,
		},
		{
			name:         "list all tokens, encrypted wallet",
			args:         []string{"--pn", "test pass phrase"},
			expectedKind: legacywallet.Any,
			expectedPass: "test pass phrase",
		},
		{
			name:         "list all fungible tokens",
			args:         []string{"fungible"},
			expectedKind: legacywallet.FungibleTokenType,
		},
		{
			name:         "list all fungible tokens, encrypted wallet",
			args:         []string{"fungible", "--pn", "test pass phrase"},
			expectedKind: legacywallet.FungibleTokenType,
			expectedPass: "test pass phrase",
		},
		{
			name:         "list all non-fungible tokens",
			args:         []string{"non-fungible"},
			expectedKind: legacywallet.NonFungibleTokenType,
		},
		{
			name:         "list all non-fungible tokens, encrypted wallet",
			args:         []string{"non-fungible", "--pn", "test pass phrase"},
			expectedKind: legacywallet.NonFungibleTokenType,
			expectedPass: "test pass phrase",
		},
	}
	for _, tt := range tests {
		t.Run(tt.name, func(t *testing.T) {
			exec := false
			cmd := tokenCmdListTypes(&walletConfig{}, func(cmd *cobra.Command, config *walletConfig, kind legacywallet.TokenKind) error {
				require.Equal(t, tt.expectedKind, kind)
				if len(tt.expectedPass) != 0 {
					passwordFromArg, err := cmd.Flags().GetString(passwordArgCmdName)
					require.NoError(t, err)
					require.Equal(t, tt.expectedPass, passwordFromArg)
				}
				exec = true
				return nil
			})
			cmd.SetArgs(tt.args)
			err := cmd.Execute()
			require.NoError(t, err)
			require.True(t, exec)
		})
	}
}<|MERGE_RESOLUTION|>--- conflicted
+++ resolved
@@ -2,11 +2,7 @@
 
 import (
 	"context"
-<<<<<<< HEAD
-=======
-	gocrypto "crypto"
 	"path/filepath"
->>>>>>> 16052cf6
 	"strings"
 	"testing"
 
