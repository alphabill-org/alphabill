--- conflicted
+++ resolved
@@ -7,21 +7,11 @@
 	"errors"
 	"fmt"
 	"sort"
-	"time"
-
-<<<<<<< HEAD
-	"github.com/alphabill-org/alphabill/internal/util"
-	"github.com/alphabill-org/alphabill/pkg/wallet/txsubmitter"
-	"github.com/ethereum/go-ethereum/common/hexutil"
-
-	"github.com/alphabill-org/alphabill/internal/block"
-=======
->>>>>>> 069fd0b8
+
 	abcrypto "github.com/alphabill-org/alphabill/internal/crypto"
 	"github.com/alphabill-org/alphabill/internal/txsystem/money"
 	"github.com/alphabill-org/alphabill/internal/types"
 	"github.com/alphabill-org/alphabill/internal/util"
-	abclient "github.com/alphabill-org/alphabill/pkg/client"
 	"github.com/alphabill-org/alphabill/pkg/wallet"
 	"github.com/alphabill-org/alphabill/pkg/wallet/account"
 	"github.com/alphabill-org/alphabill/pkg/wallet/fees"
@@ -31,8 +21,6 @@
 	"github.com/alphabill-org/alphabill/pkg/wallet/money/tx_builder"
 	"github.com/alphabill-org/alphabill/pkg/wallet/txsubmitter"
 	"github.com/ethereum/go-ethereum/common/hexutil"
-	"github.com/fxamacker/cbor/v2"
-	"golang.org/x/sync/errgroup"
 )
 
 const (
@@ -52,23 +40,12 @@
 	ErrInvalidCreateFeeCreditAmount = errors.New("fee credit amount must be positive")
 )
 
-var (
-	txBufferFullErrMsg = "tx buffer is full"
-	maxTxFailedTries   = 3
-)
-
 type (
 	Wallet struct {
-		// TODO refactor dust collection tx broadcasting and confirmation to use backend instead of node
-		// and remove generic wallet from money wallet dependency
-		*wallet.Wallet
-
-		dcWg        *dcWaitGroup
 		am          account.Manager
 		backend     BackendAPI
 		feeManager  *fees.FeeManager
 		TxPublisher *TxPublisher
-		txBackend   txsubmitter.BackendAPI
 	}
 
 	BackendAPI interface {
@@ -102,6 +79,13 @@
 	ReclaimFeeCmd struct {
 		AccountIndex uint64
 	}
+
+	dcBillGroup struct {
+		dcBills   []*Bill
+		valueSum  uint64
+		dcNonce   []byte
+		dcTimeout uint64
+	}
 )
 
 // CreateNewWallet creates a new wallet. To synchronize wallet with a node call Sync.
@@ -111,23 +95,16 @@
 	return createMoneyWallet(mnemonic, am)
 }
 
-func LoadExistingWallet(config abclient.AlphabillClientConfig, am account.Manager, backend BackendAPI) (*Wallet, error) {
-	genericWallet := wallet.New().
-		SetABClientConf(config).
-		Build()
+func LoadExistingWallet(am account.Manager, backend BackendAPI) (*Wallet, error) {
 	moneySystemID := []byte{0, 0, 0, 0}
 	moneyTxPublisher := NewTxPublisher(backend)
 	feeManager := fees.NewFeeManager(am, moneySystemID, moneyTxPublisher, backend, moneySystemID, moneyTxPublisher, backend)
-	w := &Wallet{
-		Wallet:      genericWallet,
+	return &Wallet{
 		am:          am,
 		backend:     backend,
-		dcWg:        newDcWaitGroup(),
 		TxPublisher: moneyTxPublisher,
 		feeManager:  feeManager,
-	}
-	w.txBackend = &backendAPIWrapper{wallet: w}
-	return w, nil
+	}, nil
 }
 
 func (w *Wallet) GetAccountManager() account.Manager {
@@ -142,11 +119,7 @@
 
 // Shutdown terminates connection to alphabill node, closes account manager and cancels any background goroutines.
 func (w *Wallet) Shutdown() {
-	w.Wallet.Shutdown()
 	w.am.Close()
-	if w.dcWg != nil {
-		w.dcWg.ResetWaitGroup()
-	}
 }
 
 // CollectDust starts the dust collector process for the requested accounts in the wallet.
@@ -235,15 +208,8 @@
 	}
 
 	timeout := roundNumber + txTimeoutBlockCount
-<<<<<<< HEAD
-	batch := txsubmitter.NewBatch(k.PubKey, w.txBackend)
-
-	txc := NewTxConverter(w.SystemID())
-	txs, err := tx_builder.CreateTransactions(cmd.ReceiverPubKey, cmd.Amount, w.SystemID(), bills, k, timeout, fcb.GetId())
-=======
 	batch := txsubmitter.NewBatch(k.PubKey, w.backend)
 	txs, err := tx_builder.CreateTransactions(cmd.ReceiverPubKey, cmd.Amount, w.SystemID(), bills, k, timeout, fcb.Id)
->>>>>>> 069fd0b8
 	if err != nil {
 		return nil, fmt.Errorf("failed to create transactions: %w", err)
 	}
@@ -263,12 +229,6 @@
 	if err = batch.SendTx(ctx, cmd.WaitForConfirmation); err != nil {
 		return nil, err
 	}
-<<<<<<< HEAD
-
-	return w.txBackend.(*backendAPIWrapper).txProofs, nil
-}
-=======
->>>>>>> 069fd0b8
 
 	var proofs []*wallet.Proof
 	for _, txSub := range batch.Submissions() {
@@ -353,7 +313,7 @@
 	if err != nil {
 		return err
 	}
-	bills, err := w.getBillsList(pubKey)
+	bills, err := w.getDetailedBillsList(pubKey)
 	if err != nil {
 		return err
 	}
@@ -361,26 +321,6 @@
 		log.Info("Account ", accountIndex, " has less than 2 bills, skipping dust collection")
 		return nil
 	}
-<<<<<<< HEAD
-	txc := NewTxConverter(w.SystemID())
-=======
-	if len(billResponse.Bills) > maxBillsForDustCollection {
-		log.Info("Account ", accountIndex, " has more than ", maxBillsForDustCollection, " bills, dust collection will take only the first ", maxBillsForDustCollection, " bills")
-		billResponse.Bills = billResponse.Bills[0:maxBillsForDustCollection]
-	}
-	var bills []*Bill
-	for _, b := range billResponse.Bills {
-		proof, err := w.backend.GetProof(b.Id)
-		if err != nil {
-			return err
-		}
-		if proof == nil {
-			return fmt.Errorf("proof not found for bill 0x%X", b.Id)
-		}
-		bills = append(bills, convertBill(proof.Bills[0]))
-	}
->>>>>>> 069fd0b8
-	var expectedSwaps []expectedSwap
 	dcBillGroups := groupDcBills(bills)
 	if len(dcBillGroups) > 0 {
 		for _, v := range dcBillGroups {
@@ -391,13 +331,16 @@
 					return err
 				}
 			} else {
+				// TODO: implement solution for this edge case that does not depend on AB client
 				// expecting to receive swap during dcTimeout
-				expectedSwaps = append(expectedSwaps, expectedSwap{dcNonce: v.dcNonce, timeout: v.dcTimeout, dcSum: v.valueSum})
-				w.dcWg.AddExpectedSwaps(expectedSwaps)
-				err = w.doSwap(ctx, accountIndex, v.dcTimeout)
-				if err != nil {
-					return err
-				}
+				//expectedSwaps = append(expectedSwaps, expectedSwap{dcNonce: v.dcNonce, timeout: v.dcTimeout, dcSum: v.valueSum})
+				//w.dcWg.AddExpectedSwaps(expectedSwaps)
+				//err = w.doSwap(ctx, accountIndex, v.dcTimeout)
+				//if err != nil {
+				//	return err
+				//}
+				log.Info("Account ", accountIndex, " has bills still waiting for dust collection timeout. Please try again shortly")
+				return nil
 			}
 		}
 	} else {
@@ -405,27 +348,17 @@
 		if err != nil {
 			return err
 		}
-<<<<<<< HEAD
 		billCount := len(bills)
 		for billCount > 1 {
 			offset := maxBillsForDustCollection
 			if offset > billCount {
 				offset = billCount
 			}
-			err = w.submitDCBatch(ctx, k, bills[:offset], txc, blocking, roundNr, accountIndex)
-=======
-
-		dcTimeout := roundNr + dcTimeoutBlockCount
-		dcNonce := calculateDcNonce(bills)
-		var dcValueSum uint64
-		for _, b := range bills {
-			dcValueSum += b.Value
-			tx, err := tx_builder.NewDustTx(k, w.SystemID(), &wallet.Bill{Id: b.GetID(), Value: b.Value, TxHash: b.TxHash}, dcNonce, dcTimeout)
->>>>>>> 069fd0b8
+			err = w.submitDCBatch(ctx, k, bills[:offset], blocking, roundNr, accountIndex)
 			if err != nil {
 				return err
 			}
-			bills, err = w.getBillsList(pubKey)
+			bills, err = w.getDetailedBillsList(pubKey)
 			if err != nil {
 				return err
 			}
@@ -438,149 +371,44 @@
 	return nil
 }
 
-func (w *Wallet) submitDCBatch(ctx context.Context, k *account.AccountKey, bills []*Bill, txc *TxConverter, blocking bool, roundNr, accountIndex uint64) error {
-	dcBatch := txsubmitter.NewBatch(k.PubKey, w.txBackend)
+func (w *Wallet) submitDCBatch(ctx context.Context, k *account.AccountKey, bills []*Bill, blocking bool, roundNr, accountIndex uint64) error {
+	dcBatch := txsubmitter.NewBatch(k.PubKey, w.backend)
 	dcTimeout := roundNr + dcTimeoutBlockCount
 	dcNonce := calculateDcNonce(bills)
 	var dcValueSum uint64
 	for _, b := range bills {
 		dcValueSum += b.Value
-		tx, err := tx_builder.CreateDustTx(k, w.SystemID(), &bp.Bill{Id: b.GetID(), Value: b.Value, TxHash: b.TxHash}, dcNonce, dcTimeout)
+		tx, err := tx_builder.NewDustTx(k, w.SystemID(), &wallet.Bill{Id: b.GetID(), Value: b.Value, TxHash: b.TxHash}, dcNonce, dcTimeout)
 		if err != nil {
 			return err
 		}
-		gtx, err := txc.ConvertTx(tx)
-		if err != nil {
-			return err
-		}
-		gtx.SetServerMetadata(&txsystem.ServerMetadata{Fee: 1})
 		dcBatch.Add(&txsubmitter.TxSubmission{
-			UnitID:      tx.UnitId,
-			TxHash:      gtx.Hash(crypto.SHA256),
+			UnitID:      tx.UnitID(),
+			TxHash:      tx.Hash(crypto.SHA256),
 			Transaction: tx,
 		})
 	}
 	if err := dcBatch.SendTx(ctx, blocking); err != nil {
 		return err
 	}
-	var expectedSwaps []expectedSwap
-	expectedSwaps = append(expectedSwaps, expectedSwap{dcNonce: dcNonce, timeout: dcTimeout, dcSum: dcValueSum})
-	w.dcWg.AddExpectedSwaps(expectedSwaps)
 
 	swapTimeout := roundNr + swapTimeoutBlockCount
 	billIds := getBillIds(bills)
-	if err := w.swapDcBills(ctx, bills, dcNonce, billIds, blocking, swapTimeout, accountIndex); err != nil {
-		return err
-	}
-
-	return nil
-}
-
-func (w *Wallet) doSwap(ctx context.Context, accountIndex, timeout uint64) error {
-	roundNr, err := w.backend.GetRoundNumber(ctx)
-	if err != nil {
-		return err
-	}
-	pubKey, err := w.am.GetPublicKey(accountIndex)
-	if err != nil {
-		return err
-	}
-	log.Info("waiting for swap confirmation(s)...")
-	for roundNr <= timeout+1 {
-		billResponse, err := w.backend.ListBills(pubKey, true)
-		if err != nil {
-			return err
-		}
-		var bills []*Bill
-		for _, b := range billResponse.Bills {
-			proof, err := w.backend.GetProof(b.Id)
-			if err != nil {
-				return err
-			}
-			if proof == nil {
-				return fmt.Errorf("proof not found for bill 0x%X", b.Id)
-			}
-			bills = append(bills, convertBill(proof.Bills[0]))
-		}
-		dcBillGroups := groupDcBills(bills)
-		if len(dcBillGroups) > 0 {
-			for k, v := range dcBillGroups {
-				s := w.dcWg.getExpectedSwap(k)
-				if s.dcNonce != nil && roundNr >= v.dcTimeout || v.valueSum >= s.dcSum {
-					swapTimeout := roundNr + swapTimeoutBlockCount
-					billIds := getBillIds(v.dcBills)
-					err = w.swapDcBills(ctx, v.dcBills, v.dcNonce, billIds, true, swapTimeout, accountIndex)
-					if err != nil {
-						return err
-					}
-					w.dcWg.UpdateTimeout(v.dcNonce, swapTimeout)
-					return nil
+	if blocking {
+		for _, sub := range dcBatch.Submissions() {
+			for i, b := range bills {
+				if bytes.Equal(util.Uint256ToBytes(b.Id), sub.UnitID) {
+					bills[i].TxProof = sub.Proof
+					break
 				}
 			}
 		}
-		select {
-		case <-time.After(500 * time.Millisecond):
-			roundNr, err = w.GetRoundNumber(ctx)
-			if err != nil {
-				return err
-			}
-			continue
-		case <-ctx.Done():
-			return nil
-		}
-	}
-	return nil
-}
-
-<<<<<<< HEAD
+	}
+
+	return w.swapDcBills(ctx, bills, dcNonce, billIds, blocking, swapTimeout, accountIndex)
+}
+
 func (w *Wallet) swapDcBills(ctx context.Context, dcBills []*Bill, dcNonce []byte, billIds [][]byte, blocking bool, timeout, accountIndex uint64) error {
-=======
-func (w *Wallet) confirmSwap(ctx context.Context) error {
-	roundNr, err := w.GetRoundNumber(ctx)
-	if err != nil {
-		return err
-	}
-	log.Info("waiting for swap confirmation(s)...")
-	swapTimeout := roundNr + swapTimeoutBlockCount
-	for roundNr <= swapTimeout {
-		if len(w.dcWg.swaps) == 0 {
-			return nil
-		}
-		blockBytes, err := w.AlphabillClient.GetBlock(ctx, roundNr)
-		if err != nil {
-			return fmt.Errorf("failed to download block: %w", err)
-		}
-		block := &types.Block{}
-		if err := cbor.Unmarshal(blockBytes, block); err != nil {
-			return fmt.Errorf("failed to unmarshal block: %w", err)
-		}
-		for _, tx := range block.Transactions {
-			if err := w.dcWg.DecrementSwaps(string(tx.TransactionOrder.UnitID())); err != nil {
-				return err
-			}
-		}
-		if len(w.dcWg.swaps) == 0 {
-			return nil
-		}
-		select {
-		// wait for some time before retrying to fetch new block
-		case <-time.After(500 * time.Millisecond):
-			roundNr, err = w.GetRoundNumber(ctx)
-			if err != nil {
-				return err
-			}
-			continue
-		case <-ctx.Done():
-			return nil
-		}
-	}
-	w.dcWg.ResetWaitGroup()
-
-	return nil
-}
-
-func (w *Wallet) swapDcBills(ctx context.Context, dcBills []*Bill, dcNonce []byte, billIds [][]byte, timeout uint64, accountIndex uint64) error {
->>>>>>> 069fd0b8
 	k, err := w.am.GetAccountKey(accountIndex)
 	if err != nil {
 		return err
@@ -597,44 +425,19 @@
 	for _, b := range dcBills {
 		bpBills = append(bpBills, &wallet.Bill{Id: b.GetID(), Value: b.Value, TxProof: b.TxProof})
 	}
-
 	swapTx, err := tx_builder.NewSwapTx(k, w.SystemID(), bpBills, dcNonce, billIds, timeout)
 	if err != nil {
 		return err
 	}
 	log.Info(fmt.Sprintf("sending swap tx: nonce=%s timeout=%d", hexutil.Encode(dcNonce), timeout))
-<<<<<<< HEAD
-
-	batch := txsubmitter.NewBatch(k.PubKey, w.txBackend)
-	txc := NewTxConverter(w.SystemID())
-
-	gtx, err := txc.ConvertTx(swap)
-=======
-	err = w.SendTransaction(context.Background(), swapTx, &wallet.SendOpts{RetryOnFullTxBuffer: true})
->>>>>>> 069fd0b8
-	if err != nil {
-		return err
-	}
-
-	gtx.SetServerMetadata(&txsystem.ServerMetadata{Fee: 1})
-	batch.Add(&txsubmitter.TxSubmission{
-		UnitID:      swap.UnitId,
-		TxHash:      gtx.Hash(crypto.SHA256),
-		Transaction: swap,
+	dcBatch := txsubmitter.NewBatch(k.PubKey, w.backend)
+	dcBatch.Add(&txsubmitter.TxSubmission{
+		UnitID:      swapTx.UnitID(),
+		TxHash:      swapTx.Hash(crypto.SHA256),
+		Transaction: swapTx,
 	})
 
-	if err := batch.SendTx(ctx, blocking); err != nil {
-		return err
-	}
-
-	if blocking {
-		err = w.dcWg.DecrementSwaps(string(dcNonce))
-		if err != nil {
-			return err
-		}
-	}
-
-	return nil
+	return dcBatch.SendTx(ctx, blocking)
 }
 
 // SendTx sends tx and waits for confirmation, returns tx proof
@@ -642,8 +445,7 @@
 	return w.TxPublisher.SendTx(ctx, tx, senderPubKey)
 }
 
-<<<<<<< HEAD
-func (w *Wallet) getBillsList(pubKey []byte) ([]*Bill, error) {
+func (w *Wallet) getDetailedBillsList(pubKey []byte) ([]*Bill, error) {
 	billResponse, err := w.backend.ListBills(pubKey, true)
 	if err != nil {
 		return nil, err
@@ -663,8 +465,6 @@
 	return bills, nil
 }
 
-=======
->>>>>>> 069fd0b8
 func (c *SendCmd) isValid() error {
 	if len(c.ReceiverPubKey) != abcrypto.CompressedSecp256K1PublicKeySize {
 		return ErrInvalidPubKey
