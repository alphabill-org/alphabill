package money

import (
	"crypto"
	"errors"
	"testing"

	"github.com/stretchr/testify/require"

	abcrypto "github.com/alphabill-org/alphabill/internal/crypto"
	"github.com/alphabill-org/alphabill/internal/script"
	"github.com/alphabill-org/alphabill/internal/state"
	test "github.com/alphabill-org/alphabill/internal/testutils"
	testblock "github.com/alphabill-org/alphabill/internal/testutils/block"
	testsig "github.com/alphabill-org/alphabill/internal/testutils/sig"
	testtransaction "github.com/alphabill-org/alphabill/internal/testutils/transaction"
	testfc "github.com/alphabill-org/alphabill/internal/txsystem/fc/testutils"
	"github.com/alphabill-org/alphabill/internal/txsystem/fc/transactions"
	"github.com/alphabill-org/alphabill/internal/types"
)

func TestTransfer(t *testing.T) {
	tests := []struct {
		name string
		bd   *BillData
		attr *TransferAttributes
		res  error
	}{
		{
			name: "Ok",
			bd:   newBillData(100, []byte{6}),
			attr: &TransferAttributes{TargetValue: 100, Backlink: []byte{6}},
			res:  nil,
		},
		{
			name: "InvalidBalance",
			bd:   newBillData(100, []byte{6}),
			attr: &TransferAttributes{TargetValue: 101, Backlink: []byte{6}},
			res:  ErrInvalidBillValue,
		},
		{
			name: "InvalidBacklink",
			bd:   newBillData(100, []byte{6}),
			attr: &TransferAttributes{TargetValue: 100, Backlink: []byte{5}},
			res:  ErrInvalidBacklink,
		},
	}
	for _, tt := range tests {
		t.Run(tt.name, func(t *testing.T) {
			err := validateTransfer(tt.bd, tt.attr)
			if tt.res == nil {
				require.NoError(t, err)
			} else {
				require.ErrorIs(t, err, tt.res)
			}
		})
	}
}

func TestTransferDC(t *testing.T) {
	tests := []struct {
		name string
		bd   *BillData
		attr *TransferDCAttributes
		res  error
	}{
		{
			name: "Ok",
			bd:   newBillData(100, []byte{6}),
			attr: &TransferDCAttributes{
				TargetUnitID: test.RandomBytes(32),
				Value:        100,
				Backlink:     []byte{6},
			},
			res: nil,
		},
		{
			name: "InvalidBalance",
			bd:   newBillData(100, []byte{6}),
			attr: &TransferDCAttributes{
				TargetUnitID: test.RandomBytes(32),
				Value:        101,
				Backlink:     []byte{6},
			},
			res: ErrInvalidBillValue,
		},
		{
			name: "InvalidBacklink",
			bd:   newBillData(100, []byte{6}),
			attr: &TransferDCAttributes{
				TargetUnitID: test.RandomBytes(32),
				Value:        100,
				Backlink:     test.RandomBytes(32),
			},
			res: ErrInvalidBacklink,
		},
	}
	for _, tt := range tests {
		t.Run(tt.name, func(t *testing.T) {
			err := validateTransferDC(tt.bd, tt.attr)
			if tt.res == nil {
				require.NoError(t, err)
			} else {
				require.ErrorIs(t, err, tt.res)
			}
		})
	}
}

func TestSplit(t *testing.T) {
	tests := []struct {
		name string
		bd   *BillData
		attr *SplitAttributes
		res  error
	}{
		{
			name: "Ok",
			bd:   newBillData(100, []byte{6}),
			attr: &SplitAttributes{
				Amount:         50,
				RemainingValue: 50,
				Backlink:       []byte{6},
			},
			res: nil,
		},
		{
			name: "AmountExceedsBillValue",
			bd:   newBillData(100, []byte{6}),
			attr: &SplitAttributes{
				Amount:         101,
				RemainingValue: 100,
				Backlink:       []byte{6},
			},
			res: ErrInvalidBillValue,
		},
		{
			name: "AmountEqualsBillValue",
			bd:   newBillData(100, []byte{6}),
			attr: &SplitAttributes{
				Amount:         100,
				RemainingValue: 0,
				Backlink:       []byte{6},
			},
			res: ErrSplitBillZeroRemainder,
		},
		{
			name: "Amount is zero (0:100)",
			bd:   newBillData(100, []byte{6}),
			attr: &SplitAttributes{
				Amount:         0,
				RemainingValue: 100,
				Backlink:       []byte{6},
			},
			res: ErrSplitBillZeroAmount,
		},
		{
			name: "Amount is zero (0:30)",
			bd:   newBillData(100, []byte{6}),
			attr: &SplitAttributes{
				Amount:         0,
				RemainingValue: 30,
				Backlink:       []byte{6},
			},
			res: ErrSplitBillZeroAmount,
		},
		{
			name: "InvalidRemainingValue - zero remaining (50:0)",
			bd:   newBillData(100, []byte{6}),
			attr: &SplitAttributes{
				Amount:         50,
				RemainingValue: 0,
				Backlink:       []byte{6},
			},
			res: ErrSplitBillZeroRemainder,
		},
		{
			name: "InvalidRemainingValue - smaller than amount",
			bd:   newBillData(100, []byte{6}),
			attr: &SplitAttributes{
				Amount:         50,
				RemainingValue: 49,
				Backlink:       []byte{6},
			},
			res: ErrInvalidBillValue,
		},
		{
			name: "InvalidRemainingValue - greater than amount",
			bd:   newBillData(100, []byte{6}),
			attr: &SplitAttributes{
				Amount:         50,
				RemainingValue: 51,
				Backlink:       []byte{6},
			},
			res: ErrInvalidBillValue,
		},
		{
			name: "InvalidBacklink",
			bd:   newBillData(100, []byte{6}),
			attr: &SplitAttributes{
				Amount:         50,
				RemainingValue: 50,
				Backlink:       []byte{5},
			},
			res: ErrInvalidBacklink,
		},
	}

	for _, tt := range tests {
		t.Run(tt.name, func(t *testing.T) {
			err := validateSplit(tt.bd, tt.attr)
			if tt.res == nil {
				require.NoError(t, err)
			} else {
				require.ErrorIs(t, err, tt.res)
			}
		})
	}
}

func TestSwap(t *testing.T) {
	signer, verifier := testsig.CreateSignerAndVerifier(t)

	tests := []struct {
		name string
		ctx  *swapValidationContext
		err  string
	}{
		{
			name: "Ok",
			ctx:  newSwapValidationContext(t, verifier, newSwapDC(t, signer)),
		},
		{
			name: "DC money supply < tx target value",
			ctx: newSwapValidationContext(t, verifier, newSwapDC(t, signer),
				withSwapStateUnit(string(dustCollectorMoneySupplyID), state.NewUnit(nil, &BillData{
					V: 99,
				}))),
			err: "insufficient DC-money supply",
		},
		{
			name: "target unit does not exist",
			ctx:  newSwapValidationContext(t, verifier, newSwapDC(t, signer), withSwapStateUnit(string([]byte{255}), nil)),
			err:  "target unit does not exist",
		},
		{
			name: "InvalidTargetValue",
			ctx:  newSwapValidationContext(t, verifier, newInvalidTargetValueSwap(t)),
			err:  "target value must be equal to the sum of dust transfer values",
		},
		{
			name: "DustTransfersInDescBillIdOrder",
			ctx:  newSwapValidationContext(t, verifier, newDescBillOrderSwap(t, signer)),
			err:  "transfer orders are not listed in strictly increasing order of bill identifiers",
		},
		{
			name: "DustTransfersInEqualBillIdOrder",
			ctx:  newSwapValidationContext(t, verifier, newEqualBillIdsSwap(t, signer)),
			err:  "transfer orders are not listed in strictly increasing order of bill identifiers",
		},
		{
			name: "DustTransfersInvalidTargetSystemID",
			ctx:  newSwapValidationContext(t, verifier, newSwapOrderWithInvalidTargetSystemID(t, signer)),
			err:  "dust transfer system id is not money partition system id",
		},
		{
			name: "invalid target unit id",
			ctx:  newSwapValidationContext(t, verifier, newInvalidTargetUnitIDSwap(t, signer)),
			err:  "dust transfer order target unit id is not equal to swap tx unit id",
		},
		{
			name: "invalid target backlink",
			ctx:  newSwapValidationContext(t, verifier, newInvalidTargetBacklinkSwap(t, signer)),
			err:  "dust transfer target backlink is not equal to target unit backlink",
		},
		{
			name: "InvalidProofsNil",
			ctx:  newSwapValidationContext(t, verifier, newDcProofsNilSwap(t)),
			err:  "invalid count of proofs",
		},
		{
<<<<<<< HEAD
			name:    "InvalidDcProofInvalid",
			tx:      newInvalidDcProofsSwap(t),
			blockNo: 10,
			err:     "unicity seal validation failed, signature verification error",
=======
			name: "InvalidEmptyDcProof",
			ctx:  newSwapValidationContext(t, verifier, newEmptyDcProofsSwap(t)),
			err:  "unicity certificate is nil",
>>>>>>> 7d8c4312
		},
		{
			name: "InvalidDcProofInvalid",
			ctx:  newSwapValidationContext(t, verifier, newInvalidDcProofsSwap(t)),
			err:  "invalid unicity seal signature",
		},
	}
	for _, tt := range tests {
		t.Run(tt.name, func(t *testing.T) {
			err := tt.ctx.validateSwapTx()
			if tt.err == "" {
				require.NoError(t, err)
			} else {
				require.ErrorContains(t, err, tt.err)
			}
		})
	}
}

func TestTransferFC(t *testing.T) {
	backlink := []byte{4}
	tests := []struct {
		name    string
		bd      *BillData
		tx      *types.TransactionOrder
		wantErr error
	}{
		{
			name:    "Ok",
			bd:      newBillData(101, backlink),
			tx:      testfc.NewTransferFC(t, nil),
			wantErr: nil,
		},
		{
			name:    "BillData is nil",
			bd:      nil,
			tx:      testfc.NewTransferFC(t, nil),
			wantErr: ErrBillNil,
		},
		{
			name:    "TargetSystemIdentifier is nil",
			bd:      newBillData(101, backlink),
			tx:      testfc.NewTransferFC(t, testfc.NewTransferFCAttr(testfc.WithTargetSystemID(nil))),
			wantErr: ErrTargetSystemIdentifierEmpty,
		},
		{
			name:    "TargetSystemIdentifier is empty",
			bd:      newBillData(101, backlink),
			tx:      testfc.NewTransferFC(t, testfc.NewTransferFCAttr(testfc.WithTargetSystemID([]byte{}))),
			wantErr: ErrTargetSystemIdentifierEmpty,
		},
		{
			name:    "TargetRecordID is nil",
			bd:      newBillData(101, backlink),
			tx:      testfc.NewTransferFC(t, testfc.NewTransferFCAttr(testfc.WithTargetRecordID(nil))),
			wantErr: ErrTargetRecordIDEmpty,
		},
		{
			name:    "TargetRecordID is empty",
			bd:      newBillData(101, backlink),
			tx:      testfc.NewTransferFC(t, testfc.NewTransferFCAttr(testfc.WithTargetRecordID([]byte{}))),
			wantErr: ErrTargetRecordIDEmpty,
		},
		{
			name: "AdditionTime invalid",
			bd:   newBillData(101, backlink),
			tx: testfc.NewTransferFC(t, testfc.NewTransferFCAttr(
				testfc.WithEarliestAdditionTime(2),
				testfc.WithLatestAdditionTime(1),
			)),
			wantErr: ErrAdditionTimeInvalid,
		},
		{
			name:    "Invalid amount",
			bd:      newBillData(101, backlink),
			tx:      testfc.NewTransferFC(t, testfc.NewTransferFCAttr(testfc.WithAmount(102))),
			wantErr: ErrInvalidFCValue,
		},
		{
			name:    "Invalid fee",
			bd:      newBillData(101, backlink),
			tx:      testfc.NewTransferFC(t, testfc.NewTransferFCAttr(testfc.WithAmount(1))),
			wantErr: ErrInvalidFeeValue,
		},
		{
			name:    "Invalid backlink",
			bd:      newBillData(101, backlink),
			tx:      testfc.NewTransferFC(t, testfc.NewTransferFCAttr(testfc.WithBacklink([]byte("not backlink")))),
			wantErr: ErrInvalidBacklink,
		},
		{
			name: "RecordID exists",
			bd:   newBillData(101, backlink),
			tx: testfc.NewTransferFC(t, nil,
				testtransaction.WithClientMetadata(&types.ClientMetadata{FeeCreditRecordID: []byte{0}}),
			),
			wantErr: ErrRecordIDExists,
		},
		{
			name: "Fee proof exists",
			bd:   newBillData(101, backlink),
			tx: testfc.NewTransferFC(t, nil,
				testtransaction.WithFeeProof([]byte{0, 0, 0, 0}),
			),
			wantErr: ErrFeeProofExists,
		},
	}
	for _, tt := range tests {
		t.Run(tt.name, func(t *testing.T) {

			attr := &transactions.TransferFeeCreditAttributes{}
			require.NoError(t, tt.tx.UnmarshalAttributes(attr))

			err := validateTransferFC(tt.tx, attr, tt.bd)
			if tt.wantErr == nil {
				require.NoError(t, err)
			} else {
				require.ErrorIs(t, err, tt.wantErr)
			}
		})
	}
}

func TestReclaimFC(t *testing.T) {
	signer, verifier := testsig.CreateSignerAndVerifier(t)
	verifiers := map[string]abcrypto.Verifier{"test": verifier}

	var (
		amount   = uint64(100)
		backlink = []byte{4}
	)

	tests := []struct {
		name       string
		bd         *BillData
		tx         *types.TransactionOrder
		wantErr    error
		wantErrMsg string
	}{
		{
			name:    "Ok",
			bd:      newBillData(amount, backlink),
			tx:      testfc.NewReclaimFC(t, signer, nil),
			wantErr: nil,
		},
		{
			name:    "BillData is nil",
			bd:      nil,
			tx:      testfc.NewReclaimFC(t, signer, nil),
			wantErr: ErrBillNil,
		},
		{
			name: "Fee credit record exists",
			bd:   newBillData(amount, backlink),
			tx: testfc.NewReclaimFC(t, signer, nil,
				testtransaction.WithClientMetadata(&types.ClientMetadata{FeeCreditRecordID: []byte{0}}),
			),
			wantErr: ErrRecordIDExists,
		},
		{
			name: "Fee proof exists",
			bd:   newBillData(amount, backlink),
			tx: testfc.NewReclaimFC(t, signer, nil,
				testtransaction.WithFeeProof([]byte{0, 0, 0, 0}),
			),
			wantErr: ErrFeeProofExists,
		},
		{
			name: "Invalid target unit",
			bd:   newBillData(amount, backlink),
			tx: testfc.NewReclaimFC(t, signer, nil,
				testtransaction.WithUnitId(NewFeeCreditRecordID(nil, []byte{2})),
			),
			wantErr: ErrReclaimFCInvalidTargetUnit,
		},
		{
			name: "Invalid tx fee",
			bd:   newBillData(amount, backlink),
			tx: testfc.NewReclaimFC(t, signer,
				testfc.NewReclaimFCAttr(t, signer,
					testfc.WithReclaimFCClosureTx(
						&types.TransactionRecord{
							TransactionOrder: testfc.NewCloseFC(t,
								testfc.NewCloseFCAttr(
									testfc.WithCloseFCAmount(2),
									testfc.WithCloseFCTargetUnitBacklink(backlink),
								),
							),
							ServerMetadata: &types.ServerMetadata{ActualFee: 10},
						},
					),
				),
			),
			wantErr: ErrReclaimFCInvalidTxFee,
		},
		{
			name:    "Invalid target unit backlink",
			bd:      newBillData(amount, []byte("target unit backlink not equal to bill backlink")),
			tx:      testfc.NewReclaimFC(t, signer, nil),
			wantErr: ErrReclaimFCInvalidTargetUnitBacklink,
		},
		{
			name:    "Invalid backlink",
			bd:      newBillData(amount, backlink),
			tx:      testfc.NewReclaimFC(t, signer, testfc.NewReclaimFCAttr(t, signer, testfc.WithReclaimFCBacklink([]byte("backlink not equal")))),
			wantErr: ErrInvalidBacklink,
		},
		{
			name: "Invalid proof",
			bd:   newBillData(amount, backlink),
			tx: testfc.NewReclaimFC(t, signer, testfc.NewReclaimFCAttr(t, signer,
				testfc.WithReclaimFCClosureProof(newInvalidProof(t, signer)),
			)),
			wantErrMsg: "invalid proof",
		},
	}
	for _, tt := range tests {
		t.Run(tt.name, func(t *testing.T) {
			attr := &transactions.ReclaimFeeCreditAttributes{}
			require.NoError(t, tt.tx.UnmarshalAttributes(attr))
			err := validateReclaimFC(tt.tx, attr, tt.bd, verifiers, crypto.SHA256)
			if tt.wantErr == nil && tt.wantErrMsg == "" {
				require.NoError(t, err)
			}
			if tt.wantErr != nil {
				require.ErrorIs(t, err, tt.wantErr)
			}
			if tt.wantErrMsg != "" {
				require.ErrorContains(t, err, tt.wantErrMsg)
			}
		})
	}
}

func newInvalidTargetValueSwap(t *testing.T) *types.TransactionOrder {
	transferId := newBillID(1)
	swapId := newBillID(255)

	transferDCRecord := createTransferDCTransactionRecord(t, transferId, &TransferDCAttributes{
		TargetUnitID: swapId,
		Value:        90,
		Backlink:     []byte{6},
	})
	return testtransaction.NewTransactionOrder(
		t,
		testtransaction.WithSystemID(systemIdentifier),
		testtransaction.WithPayloadType(PayloadTypeSwapDC),
		testtransaction.WithUnitId(swapId),
		testtransaction.WithAttributes(&SwapDCAttributes{
			OwnerCondition:   script.PredicateAlwaysTrue(),
			DcTransfers:      []*types.TransactionRecord{transferDCRecord},
			DcTransferProofs: []*types.TxProof{nil},
			TargetValue:      100,
		}),
		testtransaction.WithClientMetadata(&types.ClientMetadata{
			Timeout:           100,
			MaxTransactionFee: 10,
			FeeCreditRecordID: []byte{0},
		}),
		testtransaction.WithOwnerProof(script.PredicateArgumentEmpty()),
	)
}

func newInvalidTargetUnitIDSwap(t *testing.T, signer abcrypto.Signer) *types.TransactionOrder {
	transferId := newBillID(1)
	swapId := newBillID(255)

	transferDCRecord := createTransferDCTransactionRecord(t, transferId, &TransferDCAttributes{
		TargetUnitID: []byte{0},
		Value:        100,
		Backlink:     []byte{6},
	})
	return testtransaction.NewTransactionOrder(
		t,
		testtransaction.WithSystemID(systemIdentifier),
		testtransaction.WithPayloadType(PayloadTypeSwapDC),
		testtransaction.WithUnitId(swapId),
		testtransaction.WithAttributes(&SwapDCAttributes{
			OwnerCondition:   script.PredicateAlwaysTrue(),
			DcTransfers:      []*types.TransactionRecord{transferDCRecord},
			DcTransferProofs: []*types.TxProof{testblock.CreateProof(t, transferDCRecord, signer)},
			TargetValue:      100,
		}),
		testtransaction.WithClientMetadata(&types.ClientMetadata{
			Timeout:           100,
			MaxTransactionFee: 10,
			FeeCreditRecordID: []byte{0},
		}),
		testtransaction.WithOwnerProof(script.PredicateArgumentEmpty()),
	)
}

func newInvalidTargetBacklinkSwap(t *testing.T, signer abcrypto.Signer) *types.TransactionOrder {
	transferId := newBillID(1)
	swapId := newBillID(255)
	return createSwapDCTransactionOrder(t, signer, swapId, createTransferDCTransactionRecord(t, transferId, &TransferDCAttributes{
		TargetUnitID:       swapId,
		Value:              100,
		Backlink:           []byte{6},
		TargetUnitBacklink: []byte{7},
	}))
}

func newDescBillOrderSwap(t *testing.T, signer abcrypto.Signer) *types.TransactionOrder {
	// create swap tx with two dust transfers in descending order of bill ids
	billIds := []types.UnitID{newBillID(2), newBillID(1)}
	swapId := newBillID(255)
	dcTransfers := make([]*types.TransactionRecord, len(billIds))
	transferIds := make([][]byte, len(billIds))
	proofs := make([]*types.TxProof, len(billIds))
	for i := 0; i < len(billIds); i++ {
		transferIds[i] = billIds[i]
		dcTransfers[i] = createTransferDCTransactionRecord(t, billIds[i], &TransferDCAttributes{
			TargetUnitID: swapId,
			Value:        100,
			Backlink:     []byte{6},
		})
		proofs[i] = testblock.CreateProof(t, dcTransfers[i], signer)
	}

	return testtransaction.NewTransactionOrder(
		t,
		testtransaction.WithSystemID(systemIdentifier),
		testtransaction.WithPayloadType(PayloadTypeSwapDC),
		testtransaction.WithUnitId(swapId),
		testtransaction.WithAttributes(&SwapDCAttributes{
			OwnerCondition:   script.PredicateAlwaysTrue(),
			DcTransfers:      dcTransfers,
			DcTransferProofs: proofs,
			TargetValue:      200,
		}),
		testtransaction.WithClientMetadata(&types.ClientMetadata{
			Timeout:           100,
			MaxTransactionFee: 10,
			FeeCreditRecordID: []byte{0},
		}),
		testtransaction.WithOwnerProof(script.PredicateArgumentEmpty()),
	)
}

func newEqualBillIdsSwap(t *testing.T, signer abcrypto.Signer) *types.TransactionOrder {
	// create swap tx with two dust transfers with equal bill ids
	billIds := []types.UnitID{newBillID(1), newBillID(1)}
	swapId := newBillID(255)
	dcTransfers := make([]*types.TransactionRecord, len(billIds))
	transferIds := make([][]byte, len(billIds))
	proofs := make([]*types.TxProof, len(billIds))
	for i := 0; i < len(billIds); i++ {
		transferIds[i] = billIds[i]
		dcTransfers[i] = createTransferDCTransactionRecord(t, billIds[i], &TransferDCAttributes{
			TargetUnitID: swapId,
			Value:        100,
			Backlink:     []byte{6},
		})
		proofs[i] = testblock.CreateProof(t, dcTransfers[i], signer)
	}
	return testtransaction.NewTransactionOrder(
		t,
		testtransaction.WithSystemID(systemIdentifier),
		testtransaction.WithPayloadType(PayloadTypeSwapDC),
		testtransaction.WithUnitId(swapId),
		testtransaction.WithAttributes(&SwapDCAttributes{
			OwnerCondition:   script.PredicateAlwaysTrue(),
			DcTransfers:      dcTransfers,
			DcTransferProofs: proofs,
			TargetValue:      200,
		}),
		testtransaction.WithClientMetadata(&types.ClientMetadata{
			Timeout:           100,
			MaxTransactionFee: 10,
			FeeCreditRecordID: []byte{0},
		}),
		testtransaction.WithOwnerProof(script.PredicateArgumentEmpty()),
	)
}

func newSwapOrderWithInvalidTargetSystemID(t *testing.T, signer abcrypto.Signer) *types.TransactionOrder {
	transferId := newBillID(1)
	swapId := newBillID(255)
	transferDCRecord := testtransaction.NewTransactionRecord(
		t,
		testtransaction.WithSystemID([]byte{0, 0, 0, 1}),
		testtransaction.WithPayloadType(PayloadTypeTransDC),
		testtransaction.WithUnitId(transferId),
		testtransaction.WithAttributes(&TransferDCAttributes{
			TargetUnitID: swapId,
			Value:        100,
			Backlink:     []byte{6},
		}),
		testtransaction.WithClientMetadata(&types.ClientMetadata{
			Timeout:           100,
			MaxTransactionFee: 10,
			FeeCreditRecordID: []byte{0},
		}),
	)
	return createSwapDCTransactionOrder(t, signer, swapId, transferDCRecord)
}

func newDcProofsNilSwap(t *testing.T) *types.TransactionOrder {
	transferId := newBillID(1)
	swapId := newBillID(255)

	transferDCRecord := createTransferDCTransactionRecord(t, transferId, &TransferDCAttributes{
		TargetUnitID: swapId,

		Value:    100,
		Backlink: []byte{6},
	})
	return testtransaction.NewTransactionOrder(
		t,
		testtransaction.WithSystemID(systemIdentifier),
		testtransaction.WithPayloadType(PayloadTypeSwapDC),
		testtransaction.WithUnitId(swapId),
		testtransaction.WithAttributes(&SwapDCAttributes{
			OwnerCondition:   script.PredicateAlwaysTrue(),
			DcTransfers:      []*types.TransactionRecord{transferDCRecord},
			DcTransferProofs: nil,
			TargetValue:      100,
		}),
		testtransaction.WithClientMetadata(&types.ClientMetadata{
			Timeout:           100,
			MaxTransactionFee: 10,
			FeeCreditRecordID: []byte{0},
		}),
		testtransaction.WithOwnerProof(script.PredicateArgumentEmpty()),
	)
}

func newEmptyDcProofsSwap(t *testing.T) *types.TransactionOrder {
	transferId := newBillID(1)
	swapId := newBillID(255)
	transferDCRecord := createTransferDCTransactionRecord(t, transferId, &TransferDCAttributes{
		TargetUnitID: swapId,
		Value:        100,
		Backlink:     []byte{6},
	})
	return testtransaction.NewTransactionOrder(
		t,
		testtransaction.WithSystemID(systemIdentifier),
		testtransaction.WithPayloadType(PayloadTypeSwapDC),
		testtransaction.WithUnitId(swapId),
		testtransaction.WithAttributes(&SwapDCAttributes{
			OwnerCondition:   script.PredicateAlwaysTrue(),
			DcTransfers:      []*types.TransactionRecord{transferDCRecord},
			DcTransferProofs: []*types.TxProof{{BlockHeaderHash: []byte{0}}},
			TargetValue:      100,
		}),
		testtransaction.WithClientMetadata(&types.ClientMetadata{
			Timeout:           100,
			MaxTransactionFee: 10,
			FeeCreditRecordID: []byte{0},
		}),
		testtransaction.WithOwnerProof(script.PredicateArgumentEmpty()),
	)
}

func newInvalidDcProofsSwap(t *testing.T) *types.TransactionOrder {
	signer, _ := testsig.CreateSignerAndVerifier(t)
	return newSwapDC(t, signer)
}

func newSwapDC(t *testing.T, signer abcrypto.Signer) *types.TransactionOrder {
	transferId := newBillID(1)
	swapId := []byte{255}

	return createSwapDCTransactionOrder(t, signer, swapId, createTransferDCTransactionRecord(t, transferId, &TransferDCAttributes{
		TargetUnitID: swapId,
		Value:        100,
		Backlink:     []byte{6},
	}))
}

func createSwapDCTransactionOrder(t *testing.T, signer abcrypto.Signer, swapId []byte, transferDCRecords ...*types.TransactionRecord) *types.TransactionOrder {
	var proofs []*types.TxProof
	for _, dcTx := range transferDCRecords {
		proofs = append(proofs, testblock.CreateProof(t, dcTx, signer))
	}
	return testtransaction.NewTransactionOrder(
		t,
		testtransaction.WithSystemID(systemIdentifier),
		testtransaction.WithPayloadType(PayloadTypeSwapDC),
		testtransaction.WithUnitId(swapId),
		testtransaction.WithAttributes(&SwapDCAttributes{
			OwnerCondition:   script.PredicateAlwaysTrue(),
			DcTransfers:      transferDCRecords,
			DcTransferProofs: proofs,
			TargetValue:      100,
		}),
		testtransaction.WithClientMetadata(&types.ClientMetadata{
			Timeout:           100,
			MaxTransactionFee: 10,
			FeeCreditRecordID: []byte{0},
		}),
		testtransaction.WithOwnerProof(script.PredicateArgumentEmpty()),
	)
}

func createTransferDCTransactionRecord(t *testing.T, transferID []byte, attr *TransferDCAttributes) *types.TransactionRecord {
	transferDCRecord := testtransaction.NewTransactionRecord(
		t,
		testtransaction.WithSystemID(systemIdentifier),
		testtransaction.WithPayloadType(PayloadTypeTransDC),
		testtransaction.WithUnitId(transferID),
		testtransaction.WithAttributes(attr),
		testtransaction.WithClientMetadata(&types.ClientMetadata{
			Timeout:           100,
			MaxTransactionFee: 10,
			FeeCreditRecordID: []byte{0},
		}),
	)
	return transferDCRecord
}

func newBillData(v uint64, backlink []byte) *BillData {
	return &BillData{V: v, Backlink: backlink}
}

func newInvalidProof(t *testing.T, signer abcrypto.Signer) *types.TxProof {
	attr := testfc.NewDefaultReclaimFCAttr(t, signer)
	attr.CloseFeeCreditProof.BlockHeaderHash = []byte("invalid hash")
	return attr.CloseFeeCreditProof
}

type (
	stateMock struct {
		units map[string]*state.Unit
	}
	swapValidationOption func(c *swapValidationContext)
)

func withSwapStateUnit(unitID string, unit *state.Unit) swapValidationOption {
	return func(c *swapValidationContext) {
		s := c.state.(*stateMock)
		s.units[unitID] = unit
		if unit == nil {
			delete(s.units, unitID)
		}
	}
}

func newSwapValidationContext(t *testing.T, verifier abcrypto.Verifier, tx *types.TransactionOrder, opts ...swapValidationOption) *swapValidationContext {
	c := defaultSwapValidationContext(t, verifier, tx)
	for _, opt := range opts {
		opt(c)
	}
	return c
}

func defaultSwapValidationContext(t *testing.T, verifier abcrypto.Verifier, tx *types.TransactionOrder) *swapValidationContext {
	trustBase := map[string]abcrypto.Verifier{"test": verifier}
	attr := &SwapDCAttributes{}
	require.NoError(t, tx.UnmarshalAttributes(attr))

	unit := state.NewUnit(nil, &BillData{
		V:        0,
		T:        0,
		Backlink: nil,
	})
	dcMoneySupplyUnit := state.NewUnit(nil, &BillData{
		V:        1e8,
		T:        0,
		Backlink: nil,
	})
	s := &stateMock{units: map[string]*state.Unit{
		string(tx.UnitID()):                unit,
		string(dustCollectorMoneySupplyID): dcMoneySupplyUnit,
	}}
	return &swapValidationContext{
		tx:            tx,
		attr:          attr,
		state:         s,
		systemID:      []byte{0, 0, 0, 0},
		hashAlgorithm: crypto.SHA256,
		trustBase:     trustBase,
	}
}

func (s *stateMock) GetUnit(id types.UnitID, _ bool) (*state.Unit, error) {
	if s.units == nil {
		return nil, nil
	}
	unit, ok := s.units[string(id)]
	if !ok {
		return nil, errors.New("unit does not exist")
	}
	return unit, nil
}<|MERGE_RESOLUTION|>--- conflicted
+++ resolved
@@ -279,21 +279,14 @@
 			err:  "invalid count of proofs",
 		},
 		{
-<<<<<<< HEAD
-			name:    "InvalidDcProofInvalid",
-			tx:      newInvalidDcProofsSwap(t),
-			blockNo: 10,
-			err:     "unicity seal validation failed, signature verification error",
-=======
 			name: "InvalidEmptyDcProof",
 			ctx:  newSwapValidationContext(t, verifier, newEmptyDcProofsSwap(t)),
 			err:  "unicity certificate is nil",
->>>>>>> 7d8c4312
 		},
 		{
 			name: "InvalidDcProofInvalid",
 			ctx:  newSwapValidationContext(t, verifier, newInvalidDcProofsSwap(t)),
-			err:  "invalid unicity seal signature",
+			err:  "unicity seal validation failed, signature verification error",
 		},
 	}
 	for _, tt := range tests {
