--- conflicted
+++ resolved
@@ -133,11 +133,7 @@
 		testtransaction.WithPayloadType(tokens.PayloadTypeDefineNFT),
 		testtransaction.WithClientMetadata(createClientMetadata()),
 		testtransaction.WithFeeProof(nil),
-<<<<<<< HEAD
-		testtransaction.WithAuthProof(&tokens.DefineNonFungibleTokenAuthProof{SubTypeCreationPredicateSignatures: [][]byte{nil}}),
-=======
 		testtransaction.WithAuthProof(&tokens.DefineNonFungibleTokenAuthProof{SubTypeCreationProofs: [][]byte{nil}}),
->>>>>>> 2df770cb
 	)
 	sm, err = txs.Execute(tx)
 	require.NoError(t, err)
@@ -208,17 +204,10 @@
 				Symbol:                   symbol,
 				ParentTypeID:             parent1Identifier,
 				SubTypeCreationPredicate: parent2SubTypeCreationPredicate,
-<<<<<<< HEAD
-				//SubTypeCreationPredicateSignatures: [][]byte{p2pkhPredicateSig},
-			},
-		),
-		testtransaction.WithAuthProof(&tokens.DefineNonFungibleTokenAuthProof{SubTypeCreationPredicateSignatures: [][]byte{p2pkhPredicateSig}}),
-=======
 				//SubTypeCreationProofs: [][]byte{p2pkhPredicateSig},
 			},
 		),
 		testtransaction.WithAuthProof(&tokens.DefineNonFungibleTokenAuthProof{SubTypeCreationProofs: [][]byte{p2pkhPredicateSig}}),
->>>>>>> 2df770cb
 		testtransaction.WithPayloadType(tokens.PayloadTypeDefineNFT),
 		testtransaction.WithClientMetadata(createClientMetadata()),
 		testtransaction.WithFeeProof(nil),
@@ -264,11 +253,7 @@
 			unsignedChildTxAttributes,
 		),
 		testtransaction.WithAuthProof(&tokens.DefineNonFungibleTokenAuthProof{
-<<<<<<< HEAD
-			SubTypeCreationPredicateSignatures: [][]byte{
-=======
 			SubTypeCreationProofs: [][]byte{
->>>>>>> 2df770cb
 				templates.NewP2pkh256SignatureBytes(signature, childPublicKey), // parent2 p2pkhPredicate argument
 				templates.NewP2pkh256SignatureBytes(signature2, parent2PubKey), // parent1 p2pkhPredicate argument
 			},
@@ -393,17 +378,10 @@
 			ParentTypeID:             parent1Identifier,
 			SubTypeCreationPredicate: subTypeCreationPredicate,
 		}),
-<<<<<<< HEAD
-		testtransaction.WithAuthProof(&tokens.DefineNonFungibleTokenAuthProof{SubTypeCreationPredicateSignatures: [][]byte{templates.EmptyArgument()}}),
-		testtransaction.WithClientMetadata(createClientMetadata()),
-		testtransaction.WithFeeProof(nil),
-		testtransaction.WithAuthProof(&tokens.DefineNonFungibleTokenAuthProof{SubTypeCreationPredicateSignatures: [][]byte{templates.EmptyArgument()}}),
-=======
 		testtransaction.WithAuthProof(&tokens.DefineNonFungibleTokenAuthProof{SubTypeCreationProofs: [][]byte{templates.EmptyArgument()}}),
 		testtransaction.WithClientMetadata(createClientMetadata()),
 		testtransaction.WithFeeProof(nil),
 		testtransaction.WithAuthProof(&tokens.DefineNonFungibleTokenAuthProof{SubTypeCreationProofs: [][]byte{templates.EmptyArgument()}}),
->>>>>>> 2df770cb
 	)
 	sm, err := txs.Execute(tx)
 	require.NoError(t, err)
@@ -429,11 +407,7 @@
 		}),
 		testtransaction.WithClientMetadata(createClientMetadata()),
 		testtransaction.WithFeeProof(nil),
-<<<<<<< HEAD
-		testtransaction.WithAuthProof(&tokens.DefineNonFungibleTokenAuthProof{SubTypeCreationPredicateSignatures: [][]byte{{0}}}),
-=======
 		testtransaction.WithAuthProof(&tokens.DefineNonFungibleTokenAuthProof{SubTypeCreationProofs: [][]byte{{0}}}),
->>>>>>> 2df770cb
 	)
 	sm, err := txs.Execute(tx)
 	require.NoError(t, err)
@@ -647,11 +621,7 @@
 
 	// set minting predicate
 	ownerProof := testsig.NewOwnerProof(t, tx, mintingSigner)
-<<<<<<< HEAD
-	authProof := tokens.MintNonFungibleTokenAuthProof{TokenMintingPredicateSignature: ownerProof}
-=======
 	authProof := tokens.MintNonFungibleTokenAuthProof{TokenMintingProof: ownerProof}
->>>>>>> 2df770cb
 	require.NoError(t, tx.SetAuthProof(authProof))
 
 	sm, err = txs.Execute(tx)
@@ -753,11 +723,7 @@
 			Data:                []byte{10},
 			DataUpdatePredicate: templates.AlwaysTrueBytes(),
 		}),
-<<<<<<< HEAD
-		testtransaction.WithAuthProof(&tokens.MintNonFungibleTokenAuthProof{TokenMintingPredicateSignature: templates.EmptyArgument()}),
-=======
 		testtransaction.WithAuthProof(&tokens.MintNonFungibleTokenAuthProof{TokenMintingProof: templates.EmptyArgument()}),
->>>>>>> 2df770cb
 		testtransaction.WithClientMetadata(createClientMetadata()),
 		testtransaction.WithFeeProof(nil),
 	)
@@ -878,11 +844,7 @@
 			TypeID: typeID,
 		}),
 		testtransaction.WithAuthProof(&tokens.MintNonFungibleTokenAuthProof{
-<<<<<<< HEAD
-			TokenMintingPredicateSignature: []byte{0}},
-=======
 			TokenMintingProof: []byte{0}},
->>>>>>> 2df770cb
 		),
 		testtransaction.WithClientMetadata(createClientMetadata()),
 		testtransaction.WithFeeProof(nil),
@@ -906,18 +868,10 @@
 		testtransaction.WithSystemID(tokens.DefaultSystemID),
 		testtransaction.WithAttributes(&tokens.TransferNonFungibleTokenAttributes{
 			NewOwnerPredicate: templates.AlwaysTrueBytes(),
-<<<<<<< HEAD
-			Nonce:             test.RandomBytes(32),
-			Counter:           0,
-		}),
-		testtransaction.WithAuthProof(&tokens.TransferNonFungibleTokenAuthProof{
-			OwnerPredicateSignature: templates.AlwaysTrueBytes(),
-=======
 			Counter:           0,
 		}),
 		testtransaction.WithAuthProof(&tokens.TransferNonFungibleTokenAuthProof{
 			OwnerProof: templates.AlwaysTrueBytes(),
->>>>>>> 2df770cb
 		}),
 		testtransaction.WithClientMetadata(createClientMetadata()),
 		testtransaction.WithFeeProof(nil),
@@ -960,18 +914,10 @@
 		testtransaction.WithSystemID(tokens.DefaultSystemID),
 		testtransaction.WithAttributes(&tokens.TransferNonFungibleTokenAttributes{
 			NewOwnerPredicate: templates.AlwaysTrueBytes(),
-<<<<<<< HEAD
-			Nonce:             test.RandomBytes(32),
-			Counter:           0,
-		}),
-		testtransaction.WithAuthProof(&tokens.TransferNonFungibleTokenAuthProof{
-			OwnerPredicateSignature: templates.AlwaysTrueBytes(),
-=======
 			Counter:           0,
 		}),
 		testtransaction.WithAuthProof(&tokens.TransferNonFungibleTokenAuthProof{
 			OwnerProof: templates.AlwaysTrueBytes(),
->>>>>>> 2df770cb
 		}),
 		testtransaction.WithClientMetadata(createClientMetadata()),
 		testtransaction.WithFeeProof(nil),
@@ -995,17 +941,9 @@
 		testtransaction.WithSystemID(tokens.DefaultSystemID),
 		testtransaction.WithAttributes(&tokens.TransferNonFungibleTokenAttributes{
 			NewOwnerPredicate: templates.AlwaysTrueBytes(),
-<<<<<<< HEAD
-			Nonce:             test.RandomBytes(32),
 			Counter:           1,
-			//InvariantPredicateSignatures: [][]byte{nil},
-		}),
-		testtransaction.WithAuthProof(&tokens.TransferNonFungibleTokenAuthProof{OwnerPredicateSignature: templates.EmptyArgument()}),
-=======
-			Counter:           1,
 		}),
 		testtransaction.WithAuthProof(&tokens.TransferNonFungibleTokenAuthProof{OwnerProof: templates.EmptyArgument()}),
->>>>>>> 2df770cb
 		testtransaction.WithClientMetadata(createClientMetadata()),
 		testtransaction.WithFeeProof(nil),
 	)
@@ -1029,18 +967,10 @@
 		testtransaction.WithAttributes(&tokens.TransferNonFungibleTokenAttributes{
 			TypeID:            tokens.NewFungibleTokenTypeID(nil, test.RandomBytes(32)),
 			NewOwnerPredicate: templates.AlwaysTrueBytes(),
-<<<<<<< HEAD
-			Nonce:             test.RandomBytes(32),
-			Counter:           0,
-		}),
-		testtransaction.WithAuthProof(&tokens.TransferNonFungibleTokenAuthProof{
-			OwnerPredicateSignature: []byte{0, 0, 0, 1},
-=======
 			Counter:           0,
 		}),
 		testtransaction.WithAuthProof(&tokens.TransferNonFungibleTokenAuthProof{
 			OwnerProof: []byte{0, 0, 0, 1},
->>>>>>> 2df770cb
 		}),
 		testtransaction.WithClientMetadata(createClientMetadata()),
 		testtransaction.WithFeeProof(nil),
@@ -1064,18 +994,10 @@
 		testtransaction.WithSystemID(tokens.DefaultSystemID),
 		testtransaction.WithAttributes(&tokens.TransferNonFungibleTokenAttributes{
 			NewOwnerPredicate: templates.AlwaysTrueBytes(),
-<<<<<<< HEAD
-			Nonce:             test.RandomBytes(32),
-			Counter:           0,
-		}),
-		testtransaction.WithAuthProof(&tokens.TransferNonFungibleTokenAuthProof{
-			TokenTypeOwnerPredicateSignatures: [][]byte{{0, 0, 0, 1}},
-=======
 			Counter:           0,
 		}),
 		testtransaction.WithAuthProof(&tokens.TransferNonFungibleTokenAuthProof{
 			TokenTypeOwnerProofs: [][]byte{{0, 0, 0, 1}},
->>>>>>> 2df770cb
 		}),
 		testtransaction.WithClientMetadata(createClientMetadata()),
 		testtransaction.WithFeeProof(nil),
@@ -1107,18 +1029,10 @@
 		testtransaction.WithAttributes(&tokens.TransferNonFungibleTokenAttributes{
 			TypeID:            nftTypeID2,
 			NewOwnerPredicate: test.RandomBytes(32), // invalid owner
-<<<<<<< HEAD
-			Nonce:             test.RandomBytes(32),
-			Counter:           0,
-		}),
-		testtransaction.WithAuthProof(&tokens.TransferNonFungibleTokenAuthProof{
-			TokenTypeOwnerPredicateSignatures: [][]byte{templates.EmptyArgument()},
-=======
 			Counter:           0,
 		}),
 		testtransaction.WithAuthProof(&tokens.TransferNonFungibleTokenAuthProof{
 			TokenTypeOwnerProofs: [][]byte{templates.EmptyArgument()},
->>>>>>> 2df770cb
 		}),
 		testtransaction.WithClientMetadata(createClientMetadata()),
 		testtransaction.WithFeeProof(templates.EmptyArgument()),
@@ -1136,24 +1050,13 @@
 		testtransaction.WithAttributes(&tokens.TransferNonFungibleTokenAttributes{
 			TypeID:            nftTypeID2,
 			NewOwnerPredicate: templates.NewP2pkh256BytesFromKeyHash(test.RandomBytes(32)),
-<<<<<<< HEAD
-			Nonce:             test.RandomBytes(32),
 			Counter:           1,
-			//InvariantPredicateSignatures: [][]byte{templates.EmptyArgument()},
-=======
-			Counter:           1,
->>>>>>> 2df770cb
 		}),
 		testtransaction.WithClientMetadata(createClientMetadata()),
 		testtransaction.WithFeeProof(templates.EmptyArgument()),
 		testtransaction.WithAuthProof(&tokens.TransferNonFungibleTokenAuthProof{
-<<<<<<< HEAD
-			OwnerPredicateSignature:           templates.EmptyArgument(),
-			TokenTypeOwnerPredicateSignatures: nil,
-=======
 			OwnerProof:           templates.EmptyArgument(),
 			TokenTypeOwnerProofs: nil,
->>>>>>> 2df770cb
 		}),
 	)
 	sm, err = txs.Execute(tx)
@@ -1177,26 +1080,15 @@
 		testtransaction.WithAttributes(&tokens.TransferNonFungibleTokenAttributes{
 			TypeID:            nftTypeID2,
 			NewOwnerPredicate: templates.AlwaysTrueBytes(),
-<<<<<<< HEAD
-			Nonce:             test.RandomBytes(32),
-=======
->>>>>>> 2df770cb
 			Counter:           0,
 		}),
 		testtransaction.WithClientMetadata(createClientMetadata()),
 		testtransaction.WithFeeProof(templates.EmptyArgument()),
 		testtransaction.WithAuthProof(&tokens.TransferNonFungibleTokenAuthProof{
-<<<<<<< HEAD
-			OwnerPredicateSignature: test.RandomBytes(12),
-			// the NFT we transfer has "always true" bearer predicate so providing
-			// arguments for it makes it fail
-			TokenTypeOwnerPredicateSignatures: [][]byte{{0x0B, 0x0A, 0x0D}},
-=======
 			OwnerProof: test.RandomBytes(12),
 			// the NFT we transfer has "always true" bearer predicate so providing
 			// arguments for it makes it fail
 			TokenTypeOwnerProofs: [][]byte{{0x0B, 0x0A, 0x0D}},
->>>>>>> 2df770cb
 		}),
 	)
 	sm, err := txs.Execute(tx)
@@ -1219,18 +1111,10 @@
 		testtransaction.WithAttributes(&tokens.TransferNonFungibleTokenAttributes{
 			TypeID:            nftTypeID2,
 			NewOwnerPredicate: templates.AlwaysTrueBytes(),
-<<<<<<< HEAD
-			Nonce:             test.RandomBytes(32),
-			Counter:           0,
-		}),
-		testtransaction.WithAuthProof(&tokens.TransferNonFungibleTokenAuthProof{
-			TokenTypeOwnerPredicateSignatures: [][]byte{templates.EmptyArgument()},
-=======
 			Counter:           0,
 		}),
 		testtransaction.WithAuthProof(&tokens.TransferNonFungibleTokenAuthProof{
 			TokenTypeOwnerProofs: [][]byte{templates.EmptyArgument()},
->>>>>>> 2df770cb
 		}),
 		testtransaction.WithClientMetadata(createClientMetadata()),
 		testtransaction.WithFeeProof(nil),
@@ -1268,18 +1152,10 @@
 		testtransaction.WithAttributes(&tokens.TransferNonFungibleTokenAttributes{
 			TypeID:            nftTypeID2,
 			NewOwnerPredicate: templates.AlwaysFalseBytes(),
-<<<<<<< HEAD
-			Nonce:             test.RandomBytes(32),
-			Counter:           0,
-		}),
-		testtransaction.WithAuthProof(&tokens.TransferNonFungibleTokenAuthProof{
-			TokenTypeOwnerPredicateSignatures: [][]byte{templates.EmptyArgument()},
-=======
 			Counter:           0,
 		}),
 		testtransaction.WithAuthProof(&tokens.TransferNonFungibleTokenAuthProof{
 			TokenTypeOwnerProofs: [][]byte{templates.EmptyArgument()},
->>>>>>> 2df770cb
 		}),
 		testtransaction.WithClientMetadata(createClientMetadata()),
 		testtransaction.WithFeeProof(nil),
@@ -1304,18 +1180,10 @@
 		testtransaction.WithAttributes(&tokens.TransferNonFungibleTokenAttributes{
 			TypeID:            nftTypeID2,
 			NewOwnerPredicate: templates.AlwaysFalseBytes(),
-<<<<<<< HEAD
-			Nonce:             test.RandomBytes(32),
-			Counter:           1,
-		}),
-		testtransaction.WithAuthProof(&tokens.TransferNonFungibleTokenAuthProof{
-			TokenTypeOwnerPredicateSignatures: [][]byte{templates.EmptyArgument()},
-=======
 			Counter:           1,
 		}),
 		testtransaction.WithAuthProof(&tokens.TransferNonFungibleTokenAuthProof{
 			TokenTypeOwnerProofs: [][]byte{templates.EmptyArgument()},
->>>>>>> 2df770cb
 		}),
 		testtransaction.WithClientMetadata(createClientMetadata()),
 		testtransaction.WithFeeProof(nil),
@@ -1342,11 +1210,7 @@
 			Counter:    0,
 		}),
 		testtransaction.WithAuthProof(&tokens.LockTokenAuthProof{
-<<<<<<< HEAD
-			OwnerPredicateSignature: templates.EmptyArgument(),
-=======
 			OwnerProof: templates.EmptyArgument(),
->>>>>>> 2df770cb
 		}),
 		testtransaction.WithClientMetadata(&types.ClientMetadata{
 			Timeout:           1000,
@@ -1374,18 +1238,10 @@
 		testtransaction.WithAttributes(&tokens.TransferNonFungibleTokenAttributes{
 			TypeID:            nftTypeID2,
 			NewOwnerPredicate: templates.AlwaysTrueBytes(),
-<<<<<<< HEAD
-			Nonce:             test.RandomBytes(32),
-			Counter:           0,
-		}),
-		testtransaction.WithAuthProof(&tokens.TransferNonFungibleTokenAuthProof{
-			OwnerPredicateSignature: templates.EmptyArgument(),
-=======
 			Counter:           0,
 		}),
 		testtransaction.WithAuthProof(&tokens.TransferNonFungibleTokenAuthProof{
 			OwnerProof: templates.EmptyArgument(),
->>>>>>> 2df770cb
 		}),
 		testtransaction.WithClientMetadata(createClientMetadata()),
 		testtransaction.WithFeeProof(nil),
@@ -1502,11 +1358,7 @@
 			LockStatus: 1,
 			Counter:    0,
 		}),
-<<<<<<< HEAD
-		testtransaction.WithAuthProof(&tokens.LockTokenAuthProof{OwnerPredicateSignature: templates.EmptyArgument()}),
-=======
 		testtransaction.WithAuthProof(&tokens.LockTokenAuthProof{OwnerProof: templates.EmptyArgument()}),
->>>>>>> 2df770cb
 		testtransaction.WithClientMetadata(&types.ClientMetadata{
 			Timeout:           1000,
 			MaxTransactionFee: 10,
@@ -1619,11 +1471,7 @@
 			DataUpdatePredicate: templates.NewP2pkh256BytesFromKeyHash(test.RandomBytes(32)),
 		}),
 		testtransaction.WithAuthProof(&tokens.MintNonFungibleTokenAuthProof{
-<<<<<<< HEAD
-			TokenMintingPredicateSignature: templates.EmptyArgument()},
-=======
 			TokenMintingProof: templates.EmptyArgument()},
->>>>>>> 2df770cb
 		),
 		testtransaction.WithClientMetadata(&types.ClientMetadata{
 			Timeout:           1000,
@@ -1654,13 +1502,8 @@
 		testtransaction.WithAuthProof(&tokens.UpdateNonFungibleTokenAuthProof{
 			// the previous mint tx did set the DataUpdatePredicate to p2pkh so for the tx to be valid
 			// the first argument here should be CBOR of pubkey and signature pair
-<<<<<<< HEAD
-			TokenDataUpdatePredicateSignature:      []byte{0},
-			TokenTypeDataUpdatePredicateSignatures: [][]byte{templates.EmptyArgument()},
-=======
 			TokenDataUpdateProof:      []byte{0},
 			TokenTypeDataUpdateProofs: [][]byte{templates.EmptyArgument()},
->>>>>>> 2df770cb
 		}),
 		testtransaction.WithClientMetadata(createClientMetadata()),
 		testtransaction.WithFeeProof(nil),
@@ -1689,13 +1532,8 @@
 			//DataUpdateSignatures: [][]byte{nil, nil},
 		}),
 		testtransaction.WithAuthProof(&tokens.UpdateNonFungibleTokenAuthProof{
-<<<<<<< HEAD
-			TokenDataUpdatePredicateSignature:      templates.EmptyArgument(),
-			TokenTypeDataUpdatePredicateSignatures: [][]byte{templates.EmptyArgument()},
-=======
 			TokenDataUpdateProof:      templates.EmptyArgument(),
 			TokenTypeDataUpdateProofs: [][]byte{templates.EmptyArgument()},
->>>>>>> 2df770cb
 		}),
 		testtransaction.WithClientMetadata(createClientMetadata()),
 		testtransaction.WithFeeProof(nil),
@@ -1812,11 +1650,7 @@
 			Data:                []byte{10},
 			DataUpdatePredicate: templates.AlwaysTrueBytes(),
 		}),
-<<<<<<< HEAD
-		testtransaction.WithAuthProof(tokens.MintNonFungibleTokenAuthProof{TokenMintingPredicateSignature: templates.EmptyArgument()}),
-=======
 		testtransaction.WithAuthProof(tokens.MintNonFungibleTokenAuthProof{TokenMintingProof: templates.EmptyArgument()}),
->>>>>>> 2df770cb
 		testtransaction.WithClientMetadata(&types.ClientMetadata{
 			Timeout:           1000,
 			MaxTransactionFee: 10,
