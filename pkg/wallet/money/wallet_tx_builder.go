package money

import (
	"bytes"
	"sort"

	"github.com/alphabill-org/alphabill/internal/block"
	"github.com/alphabill-org/alphabill/internal/crypto"
	"github.com/alphabill-org/alphabill/internal/errors"
	"github.com/alphabill-org/alphabill/internal/hash"
	"github.com/alphabill-org/alphabill/internal/script"
	"github.com/alphabill-org/alphabill/internal/txsystem"
	"github.com/alphabill-org/alphabill/internal/txsystem/money"
	"github.com/alphabill-org/alphabill/pkg/wallet/account"
	"google.golang.org/protobuf/proto"
	"google.golang.org/protobuf/types/known/anypb"
)

<<<<<<< HEAD
func createTransactions(pubKey []byte, amount uint64, systemId []byte, bills []*Bill, k *wallet.AccountKey, timeout uint64) ([]*txsystem.Transaction, error) {
=======
var alphabillMoneySystemId = []byte{0, 0, 0, 0}

func createTransactions(pubKey []byte, amount uint64, bills []*Bill, k *account.AccountKey, timeout uint64) ([]*txsystem.Transaction, error) {
>>>>>>> eec36433
	var txs []*txsystem.Transaction
	var accumulatedSum uint64
	// sort bills by value in descending order
	sort.Slice(bills, func(i, j int) bool {
		return bills[i].Value > bills[j].Value
	})
	for _, b := range bills {
		remainingAmount := amount - accumulatedSum
		tx, err := createTransaction(pubKey, k, remainingAmount, systemId, b, timeout)
		if err != nil {
			return nil, err
		}
		txs = append(txs, tx)
		accumulatedSum += b.Value
		if accumulatedSum >= amount {
			return txs, nil
		}
	}
	return nil, ErrInsufficientBalance

}

<<<<<<< HEAD
func createTransaction(pubKey []byte, k *wallet.AccountKey, amount uint64, systemId []byte, b *Bill, timeout uint64) (*txsystem.Transaction, error) {
=======
func createTransaction(pubKey []byte, k *account.AccountKey, amount uint64, b *Bill, timeout uint64) (*txsystem.Transaction, error) {
>>>>>>> eec36433
	if b.Value <= amount {
		return createTransferTx(pubKey, k, systemId, b, timeout)
	}
	return createSplitTx(amount, pubKey, k, systemId, b, timeout)
}

<<<<<<< HEAD
func createTransferTx(pubKey []byte, k *wallet.AccountKey, systemId []byte, bill *Bill, timeout uint64) (*txsystem.Transaction, error) {
	tx := createGenericTx(systemId, bill.GetID(), timeout)
=======
func createTransferTx(pubKey []byte, k *account.AccountKey, bill *Bill, timeout uint64) (*txsystem.Transaction, error) {
	tx := createGenericTx(bill.GetID(), timeout)
>>>>>>> eec36433
	err := anypb.MarshalFrom(tx.TransactionAttributes, &money.TransferOrder{
		NewBearer:   script.PredicatePayToPublicKeyHashDefault(hash.Sum256(pubKey)),
		TargetValue: bill.Value,
		Backlink:    bill.TxHash,
	}, proto.MarshalOptions{})
	if err != nil {
		return nil, err
	}
	err = signTx(systemId, tx, k)
	if err != nil {
		return nil, err
	}
	return tx, nil
}

func createGenericTx(systemId, unitId []byte, timeout uint64) *txsystem.Transaction {
	return &txsystem.Transaction{
		SystemId:              systemId,
		UnitId:                unitId,
		TransactionAttributes: new(anypb.Any),
		Timeout:               timeout,
		// OwnerProof is added after whole transaction is built
	}
}

<<<<<<< HEAD
func createSplitTx(amount uint64, pubKey []byte, k *wallet.AccountKey, systemId []byte, bill *Bill, timeout uint64) (*txsystem.Transaction, error) {
	tx := createGenericTx(systemId, bill.GetID(), timeout)
=======
func createSplitTx(amount uint64, pubKey []byte, k *account.AccountKey, bill *Bill, timeout uint64) (*txsystem.Transaction, error) {
	tx := createGenericTx(bill.GetID(), timeout)
>>>>>>> eec36433
	err := anypb.MarshalFrom(tx.TransactionAttributes, &money.SplitOrder{
		Amount:         amount,
		TargetBearer:   script.PredicatePayToPublicKeyHashDefault(hash.Sum256(pubKey)),
		RemainingValue: bill.Value - amount,
		Backlink:       bill.TxHash,
	}, proto.MarshalOptions{})
	if err != nil {
		return nil, err
	}
	err = signTx(systemId, tx, k)
	if err != nil {
		return nil, err
	}
	return tx, nil
}

<<<<<<< HEAD
func createDustTx(k *wallet.AccountKey, systemId []byte, bill *Bill, nonce []byte, timeout uint64) (*txsystem.Transaction, error) {
	tx := createGenericTx(systemId, bill.GetID(), timeout)
=======
func createDustTx(k *account.AccountKey, bill *Bill, nonce []byte, timeout uint64) (*txsystem.Transaction, error) {
	tx := createGenericTx(bill.GetID(), timeout)
>>>>>>> eec36433
	err := anypb.MarshalFrom(tx.TransactionAttributes, &money.TransferDCOrder{
		TargetValue:  bill.Value,
		TargetBearer: script.PredicatePayToPublicKeyHashDefault(k.PubKeyHash.Sha256),
		Backlink:     bill.TxHash,
		Nonce:        nonce,
	}, proto.MarshalOptions{})
	if err != nil {
		return nil, err
	}
	err = signTx(systemId, tx, k)
	if err != nil {
		return nil, err
	}
	return tx, nil
}

<<<<<<< HEAD
func createSwapTx(k *wallet.AccountKey, systemId []byte, dcBills []*Bill, dcNonce []byte, billIds [][]byte, timeout uint64) (*txsystem.Transaction, error) {
=======
func createSwapTx(k *account.AccountKey, dcBills []*Bill, dcNonce []byte, billIds [][]byte, timeout uint64) (*txsystem.Transaction, error) {
>>>>>>> eec36433
	if len(dcBills) == 0 {
		return nil, errors.New("cannot create swap transaction as no dust bills exist")
	}
	// sort bills by ids in ascending order
	sort.Slice(billIds, func(i, j int) bool {
		return bytes.Compare(billIds[i], billIds[j]) < 0
	})
	sort.Slice(dcBills, func(i, j int) bool {
		return bytes.Compare(dcBills[i].GetID(), dcBills[j].GetID()) < 0
	})

	var dustTransferProofs []*block.BlockProof
	var dustTransferOrders []*txsystem.Transaction
	var billValueSum uint64
	for _, b := range dcBills {
		dustTransferOrders = append(dustTransferOrders, b.BlockProof.Tx)
		dustTransferProofs = append(dustTransferProofs, b.BlockProof.Proof)
		billValueSum += b.Value
	}

	swapTx := createGenericTx(systemId, dcNonce, timeout)
	err := anypb.MarshalFrom(swapTx.TransactionAttributes, &money.SwapOrder{
		OwnerCondition:  script.PredicatePayToPublicKeyHashDefault(k.PubKeyHash.Sha256),
		BillIdentifiers: billIds,
		DcTransfers:     dustTransferOrders,
		Proofs:          dustTransferProofs,
		TargetValue:     billValueSum,
	}, proto.MarshalOptions{})
	if err != nil {
		return nil, err
	}
	err = signTx(systemId, swapTx, k)
	if err != nil {
		return nil, err
	}
	return swapTx, nil
}

<<<<<<< HEAD
func signTx(systemId []byte, tx *txsystem.Transaction, ac *wallet.AccountKey) error {
=======
func signTx(tx *txsystem.Transaction, ac *account.AccountKey) error {
>>>>>>> eec36433
	signer, err := crypto.NewInMemorySecp256K1SignerFromKey(ac.PrivKey)
	if err != nil {
		return err
	}
	gtx, err := money.NewMoneyTx(systemId, tx)
	if err != nil {
		return err
	}
	sig, err := signer.SignBytes(gtx.SigBytes())
	if err != nil {
		return err
	}
	tx.OwnerProof = script.PredicateArgumentPayToPublicKeyHashDefault(sig, ac.PubKey)
	return nil
}<|MERGE_RESOLUTION|>--- conflicted
+++ resolved
@@ -16,13 +16,7 @@
 	"google.golang.org/protobuf/types/known/anypb"
 )
 
-<<<<<<< HEAD
-func createTransactions(pubKey []byte, amount uint64, systemId []byte, bills []*Bill, k *wallet.AccountKey, timeout uint64) ([]*txsystem.Transaction, error) {
-=======
-var alphabillMoneySystemId = []byte{0, 0, 0, 0}
-
-func createTransactions(pubKey []byte, amount uint64, bills []*Bill, k *account.AccountKey, timeout uint64) ([]*txsystem.Transaction, error) {
->>>>>>> eec36433
+func createTransactions(pubKey []byte, amount uint64, systemId []byte, bills []*Bill, k *account.AccountKey, timeout uint64) ([]*txsystem.Transaction, error) {
 	var txs []*txsystem.Transaction
 	var accumulatedSum uint64
 	// sort bills by value in descending order
@@ -45,24 +39,15 @@
 
 }
 
-<<<<<<< HEAD
-func createTransaction(pubKey []byte, k *wallet.AccountKey, amount uint64, systemId []byte, b *Bill, timeout uint64) (*txsystem.Transaction, error) {
-=======
-func createTransaction(pubKey []byte, k *account.AccountKey, amount uint64, b *Bill, timeout uint64) (*txsystem.Transaction, error) {
->>>>>>> eec36433
+func createTransaction(pubKey []byte, k *account.AccountKey, amount uint64, systemId []byte, b *Bill, timeout uint64) (*txsystem.Transaction, error) {
 	if b.Value <= amount {
 		return createTransferTx(pubKey, k, systemId, b, timeout)
 	}
 	return createSplitTx(amount, pubKey, k, systemId, b, timeout)
 }
 
-<<<<<<< HEAD
-func createTransferTx(pubKey []byte, k *wallet.AccountKey, systemId []byte, bill *Bill, timeout uint64) (*txsystem.Transaction, error) {
+func createTransferTx(pubKey []byte, k *account.AccountKey, systemId []byte, bill *Bill, timeout uint64) (*txsystem.Transaction, error) {
 	tx := createGenericTx(systemId, bill.GetID(), timeout)
-=======
-func createTransferTx(pubKey []byte, k *account.AccountKey, bill *Bill, timeout uint64) (*txsystem.Transaction, error) {
-	tx := createGenericTx(bill.GetID(), timeout)
->>>>>>> eec36433
 	err := anypb.MarshalFrom(tx.TransactionAttributes, &money.TransferOrder{
 		NewBearer:   script.PredicatePayToPublicKeyHashDefault(hash.Sum256(pubKey)),
 		TargetValue: bill.Value,
@@ -88,13 +73,8 @@
 	}
 }
 
-<<<<<<< HEAD
-func createSplitTx(amount uint64, pubKey []byte, k *wallet.AccountKey, systemId []byte, bill *Bill, timeout uint64) (*txsystem.Transaction, error) {
+func createSplitTx(amount uint64, pubKey []byte, k *account.AccountKey, systemId []byte, bill *Bill, timeout uint64) (*txsystem.Transaction, error) {
 	tx := createGenericTx(systemId, bill.GetID(), timeout)
-=======
-func createSplitTx(amount uint64, pubKey []byte, k *account.AccountKey, bill *Bill, timeout uint64) (*txsystem.Transaction, error) {
-	tx := createGenericTx(bill.GetID(), timeout)
->>>>>>> eec36433
 	err := anypb.MarshalFrom(tx.TransactionAttributes, &money.SplitOrder{
 		Amount:         amount,
 		TargetBearer:   script.PredicatePayToPublicKeyHashDefault(hash.Sum256(pubKey)),
@@ -111,13 +91,8 @@
 	return tx, nil
 }
 
-<<<<<<< HEAD
-func createDustTx(k *wallet.AccountKey, systemId []byte, bill *Bill, nonce []byte, timeout uint64) (*txsystem.Transaction, error) {
-	tx := createGenericTx(systemId, bill.GetID(), timeout)
-=======
-func createDustTx(k *account.AccountKey, bill *Bill, nonce []byte, timeout uint64) (*txsystem.Transaction, error) {
+func createDustTx(k *account.AccountKey, systemId []byte, bill *Bill, nonce []byte, timeout uint64) (*txsystem.Transaction, error) {
 	tx := createGenericTx(bill.GetID(), timeout)
->>>>>>> eec36433
 	err := anypb.MarshalFrom(tx.TransactionAttributes, &money.TransferDCOrder{
 		TargetValue:  bill.Value,
 		TargetBearer: script.PredicatePayToPublicKeyHashDefault(k.PubKeyHash.Sha256),
@@ -134,11 +109,7 @@
 	return tx, nil
 }
 
-<<<<<<< HEAD
-func createSwapTx(k *wallet.AccountKey, systemId []byte, dcBills []*Bill, dcNonce []byte, billIds [][]byte, timeout uint64) (*txsystem.Transaction, error) {
-=======
-func createSwapTx(k *account.AccountKey, dcBills []*Bill, dcNonce []byte, billIds [][]byte, timeout uint64) (*txsystem.Transaction, error) {
->>>>>>> eec36433
+func createSwapTx(k *account.AccountKey, systemId []byte, dcBills []*Bill, dcNonce []byte, billIds [][]byte, timeout uint64) (*txsystem.Transaction, error) {
 	if len(dcBills) == 0 {
 		return nil, errors.New("cannot create swap transaction as no dust bills exist")
 	}
@@ -177,11 +148,7 @@
 	return swapTx, nil
 }
 
-<<<<<<< HEAD
-func signTx(systemId []byte, tx *txsystem.Transaction, ac *wallet.AccountKey) error {
-=======
-func signTx(tx *txsystem.Transaction, ac *account.AccountKey) error {
->>>>>>> eec36433
+func signTx(systemId []byte, tx *txsystem.Transaction, ac *account.AccountKey) error {
 	signer, err := crypto.NewInMemorySecp256K1SignerFromKey(ac.PrivKey)
 	if err != nil {
 		return err
