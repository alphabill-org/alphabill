package certificates

import (
	gocrypto "crypto"
	"strings"
	"testing"

	"github.com/alphabill-org/alphabill/internal/util"

	testsig "github.com/alphabill-org/alphabill/internal/testutils/sig"
	"github.com/alphabill-org/alphabill/internal/util"

	"github.com/stretchr/testify/require"

	"github.com/alphabill-org/alphabill/internal/crypto"
)

func TestUnicityCertificate_IsValid(t *testing.T) {
	signer, verifier := testsig.CreateSignerAndVerifier(t)
	roundInfo := NewDummyRootRoundInfo(1, WithTimestamp(util.MakeTimestamp()))
	seal := &UnicitySeal{
<<<<<<< HEAD
		RootRoundInfo: roundInfo,
		CommitInfo:    &CommitInfo{RootRoundInfoHash: roundInfo.Hash(gocrypto.SHA256), RootHash: zeroHash},
=======
		RootChainRoundNumber: 1,
		Timestamp:            util.MakeTimestamp(),
		PreviousHash:         zeroHash,
		Hash:                 zeroHash,
>>>>>>> a34107f1
	}
	err := seal.Sign("test", signer)
	require.NoError(t, err)
	type fields struct {
		InputRecord            *InputRecord
		UnicityTreeCertificate *UnicityTreeCertificate
		UnicitySeal            *UnicitySeal
	}
	type args struct {
		verifiers             map[string]crypto.Verifier
		algorithm             gocrypto.Hash
		systemIdentifier      []byte
		systemDescriptionHash []byte
	}
	tests := []struct {
		name   string
		fields fields
		args   args
		err    error
		errStr string
	}{
		{
			name: "invalid input record",
			fields: fields{
				InputRecord:            nil,
				UnicityTreeCertificate: uct,
				UnicitySeal:            seal,
			},
			args: args{
				verifiers:             map[string]crypto.Verifier{"test": verifier},
				algorithm:             gocrypto.SHA256,
				systemIdentifier:      identifier,
				systemDescriptionHash: zeroHash,
			},
			err: ErrInputRecordIsNil,
		},
		{
			name: "invalid uct",
			fields: fields{
				InputRecord:            ir,
				UnicityTreeCertificate: nil,
				UnicitySeal:            seal,
			},
			args: args{
				verifiers:             map[string]crypto.Verifier{"test": verifier},
				algorithm:             gocrypto.SHA256,
				systemIdentifier:      identifier,
				systemDescriptionHash: zeroHash,
			},
			err: ErrUnicityTreeCertificateIsNil,
		},
		{
			name: "invalid unicity seal",
			fields: fields{
				InputRecord:            ir,
				UnicityTreeCertificate: uct,
				UnicitySeal:            nil,
			},
			args: args{
				verifiers:             map[string]crypto.Verifier{"test": verifier},
				algorithm:             gocrypto.SHA256,
				systemIdentifier:      identifier,
				systemDescriptionHash: zeroHash,
			},
			err: ErrUnicitySealIsNil,
		},
		{
			name: "invalid root hash",
			fields: fields{
				InputRecord:            ir,
				UnicityTreeCertificate: uct,
				UnicitySeal:            seal,
			},
			args: args{
				verifiers:             map[string]crypto.Verifier{"test": verifier},
				algorithm:             gocrypto.SHA256,
				systemIdentifier:      identifier,
				systemDescriptionHash: zeroHash,
			},
			errStr: "does not match with the root hash of the unicity tree",
		},
	}

	for _, tt := range tests {
		t.Run(tt.name, func(t *testing.T) {
			uc := &UnicityCertificate{
				InputRecord:            tt.fields.InputRecord,
				UnicityTreeCertificate: tt.fields.UnicityTreeCertificate,
				UnicitySeal:            tt.fields.UnicitySeal,
			}

			err := uc.IsValid(tt.args.verifiers, tt.args.algorithm, tt.args.systemIdentifier, tt.args.systemDescriptionHash)
			if tt.err != nil {
				require.ErrorIs(t, err, tt.err)
			} else {
				require.True(t, strings.Contains(err.Error(), tt.errStr))
			}
		})
	}
}

func TestUnicityCertificate_UCIsNil(t *testing.T) {
	var uc *UnicityCertificate
	require.ErrorIs(t, uc.IsValid(nil, gocrypto.SHA256, nil, nil), ErrUnicityCertificateIsNil)
}<|MERGE_RESOLUTION|>--- conflicted
+++ resolved
@@ -8,8 +8,6 @@
 	"github.com/alphabill-org/alphabill/internal/util"
 
 	testsig "github.com/alphabill-org/alphabill/internal/testutils/sig"
-	"github.com/alphabill-org/alphabill/internal/util"
-
 	"github.com/stretchr/testify/require"
 
 	"github.com/alphabill-org/alphabill/internal/crypto"
@@ -19,15 +17,8 @@
 	signer, verifier := testsig.CreateSignerAndVerifier(t)
 	roundInfo := NewDummyRootRoundInfo(1, WithTimestamp(util.MakeTimestamp()))
 	seal := &UnicitySeal{
-<<<<<<< HEAD
 		RootRoundInfo: roundInfo,
 		CommitInfo:    &CommitInfo{RootRoundInfoHash: roundInfo.Hash(gocrypto.SHA256), RootHash: zeroHash},
-=======
-		RootChainRoundNumber: 1,
-		Timestamp:            util.MakeTimestamp(),
-		PreviousHash:         zeroHash,
-		Hash:                 zeroHash,
->>>>>>> a34107f1
 	}
 	err := seal.Sign("test", signer)
 	require.NoError(t, err)
