package clientmock

import (
	"context"

	"github.com/alphabill-org/alphabill/internal/block"
	"github.com/alphabill-org/alphabill/internal/errors"
	"github.com/alphabill-org/alphabill/internal/rpc/alphabill"
	"github.com/alphabill-org/alphabill/internal/txsystem"
)

// MockAlphabillClient for testing. NOT thread safe.
type (
	MockAlphabillClient struct {
		recordedTxs              []*txsystem.Transaction
		txResponse               *txsystem.TransactionResponse
		maxBlockNumber           uint64
		maxRoundNumber           uint64
		shutdown                 bool
		blocks                   map[uint64]*block.Block
		txListener               func(tx *txsystem.Transaction)
		incrementOnFetch         bool // if true, maxBlockNumber will be incremented on each GetBlocks call
		lastRequestedBlockNumber uint64
	}
	Option func(c *MockAlphabillClient)
)

func NewMockAlphabillClient(options ...Option) *MockAlphabillClient {
	mockClient := &MockAlphabillClient{blocks: map[uint64]*block.Block{}}
	for _, o := range options {
		o(mockClient)
	}
	return mockClient
}

func WithMaxBlockNumber(blockNumber uint64) Option {
	return func(c *MockAlphabillClient) {
		c.SetMaxBlockNumber(blockNumber)
	}
}

func WithMaxRoundNumber(roundNumber uint64) Option {
	return func(c *MockAlphabillClient) {
		c.maxRoundNumber = roundNumber
	}
}

func WithBlocks(blocks map[uint64]*block.Block) Option {
	return func(c *MockAlphabillClient) {
		c.blocks = blocks
	}
}

func (c *MockAlphabillClient) SendTransaction(ctx context.Context, tx *txsystem.Transaction) (*txsystem.TransactionResponse, error) {
	c.recordedTxs = append(c.recordedTxs, tx)
	if c.txListener != nil {
		c.txListener(tx)
	}
	if c.txResponse != nil {
		if !c.txResponse.Ok {
			return c.txResponse, errors.New(c.txResponse.Message)
		}
		return c.txResponse, nil
	}
	return &txsystem.TransactionResponse{Ok: true}, nil
}

<<<<<<< HEAD
func (c *MockAlphabillClient) GetBlock(blockNumber uint64) (*block.Block, error) {
	if c.incrementOnFetch {
		defer c.SetMaxBlockNumber(blockNumber + 1)
	}
=======
func (c *MockAlphabillClient) GetBlock(ctx context.Context, blockNumber uint64) (*block.Block, error) {
>>>>>>> d3e6f1a8
	if c.blocks != nil {
		b := c.blocks[blockNumber]
		return b, nil
	}
	return nil, nil
}

<<<<<<< HEAD
func (c *MockAlphabillClient) GetBlocks(blockNumber, blockCount uint64) (*alphabill.GetBlocksResponse, error) {
	c.lastRequestedBlockNumber = blockNumber
	if c.incrementOnFetch {
		defer c.SetMaxBlockNumber(blockNumber + 1)
	}
	batchMaxBlockNumber := blockNumber
=======
func (c *MockAlphabillClient) GetBlocks(ctx context.Context, blockNumber, blockCount uint64) (*alphabill.GetBlocksResponse, error) {
>>>>>>> d3e6f1a8
	if blockNumber <= c.maxBlockNumber {
		var blocks []*block.Block
		b, f := c.blocks[blockNumber]
		if f {
			blocks = []*block.Block{b}
			batchMaxBlockNumber = b.UnicityCertificate.InputRecord.RoundNumber
		} else {
			blocks = []*block.Block{}
		}
		return &alphabill.GetBlocksResponse{
			MaxBlockNumber:      c.maxBlockNumber,
			MaxRoundNumber:      c.maxRoundNumber,
			Blocks:              blocks,
			BatchMaxBlockNumber: batchMaxBlockNumber,
		}, nil
	}
	return &alphabill.GetBlocksResponse{
		MaxBlockNumber:      c.maxBlockNumber,
		MaxRoundNumber:      c.maxRoundNumber,
		Blocks:              []*block.Block{},
		BatchMaxBlockNumber: batchMaxBlockNumber,
	}, nil
}

<<<<<<< HEAD
func (c *MockAlphabillClient) GetMaxBlockNumber() (uint64, uint64, error) {
	return c.maxBlockNumber, c.maxRoundNumber, nil
=======
func (c *MockAlphabillClient) GetMaxBlockNumber(ctx context.Context) (uint64, error) {
	return c.maxBlockNumber, nil
>>>>>>> d3e6f1a8
}

func (c *MockAlphabillClient) Shutdown() error {
	c.shutdown = true
	return nil
}

func (c *MockAlphabillClient) IsShutdown() bool {
	return c.shutdown
}

func (c *MockAlphabillClient) SetTxResponse(txResponse *txsystem.TransactionResponse) {
	c.txResponse = txResponse
}

func (c *MockAlphabillClient) SetMaxBlockNumber(blockNumber uint64) {
	c.maxBlockNumber = blockNumber
	if c.maxBlockNumber > c.maxRoundNumber {
		c.SetMaxRoundNumber(c.maxBlockNumber)
	}
}

func (c *MockAlphabillClient) SetMaxRoundNumber(roundNumber uint64) {
	if c.maxBlockNumber > roundNumber {
		panic("round number cannot be behind the block number")
	}
	c.maxRoundNumber = roundNumber
}

func (c *MockAlphabillClient) SetBlock(b *block.Block) {
	c.blocks[b.UnicityCertificate.InputRecord.RoundNumber] = b
}

func (c *MockAlphabillClient) GetRecordedTransactions() []*txsystem.Transaction {
	return c.recordedTxs
}

func (c *MockAlphabillClient) ClearRecordedTransactions() {
	c.recordedTxs = make([]*txsystem.Transaction, 0)
}

func (c *MockAlphabillClient) SetTxListener(txListener func(tx *txsystem.Transaction)) {
	c.txListener = txListener
}

func (c *MockAlphabillClient) SetIncrementOnFetch(incrementOnFetch bool) {
	c.incrementOnFetch = incrementOnFetch
}

func (c *MockAlphabillClient) GetLastRequestedBlockNumber() uint64 {
	return c.lastRequestedBlockNumber
}<|MERGE_RESOLUTION|>--- conflicted
+++ resolved
@@ -65,14 +65,10 @@
 	return &txsystem.TransactionResponse{Ok: true}, nil
 }
 
-<<<<<<< HEAD
-func (c *MockAlphabillClient) GetBlock(blockNumber uint64) (*block.Block, error) {
+func (c *MockAlphabillClient) GetBlock(ctx context.Context, blockNumber uint64) (*block.Block, error) {
 	if c.incrementOnFetch {
 		defer c.SetMaxBlockNumber(blockNumber + 1)
 	}
-=======
-func (c *MockAlphabillClient) GetBlock(ctx context.Context, blockNumber uint64) (*block.Block, error) {
->>>>>>> d3e6f1a8
 	if c.blocks != nil {
 		b := c.blocks[blockNumber]
 		return b, nil
@@ -80,16 +76,12 @@
 	return nil, nil
 }
 
-<<<<<<< HEAD
-func (c *MockAlphabillClient) GetBlocks(blockNumber, blockCount uint64) (*alphabill.GetBlocksResponse, error) {
+func (c *MockAlphabillClient) GetBlocks(ctx context.Context, blockNumber, blockCount uint64) (*alphabill.GetBlocksResponse, error) {
 	c.lastRequestedBlockNumber = blockNumber
 	if c.incrementOnFetch {
 		defer c.SetMaxBlockNumber(blockNumber + 1)
 	}
 	batchMaxBlockNumber := blockNumber
-=======
-func (c *MockAlphabillClient) GetBlocks(ctx context.Context, blockNumber, blockCount uint64) (*alphabill.GetBlocksResponse, error) {
->>>>>>> d3e6f1a8
 	if blockNumber <= c.maxBlockNumber {
 		var blocks []*block.Block
 		b, f := c.blocks[blockNumber]
@@ -114,13 +106,8 @@
 	}, nil
 }
 
-<<<<<<< HEAD
-func (c *MockAlphabillClient) GetMaxBlockNumber() (uint64, uint64, error) {
+func (c *MockAlphabillClient) GetMaxBlockNumber(ctx context.Context) (uint64, uint64, error) {
 	return c.maxBlockNumber, c.maxRoundNumber, nil
-=======
-func (c *MockAlphabillClient) GetMaxBlockNumber(ctx context.Context) (uint64, error) {
-	return c.maxBlockNumber, nil
->>>>>>> d3e6f1a8
 }
 
 func (c *MockAlphabillClient) Shutdown() error {
