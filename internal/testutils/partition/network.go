--- conflicted
+++ resolved
@@ -179,15 +179,9 @@
 		nctx, ncfn := context.WithCancel(ctx)
 		rootNodes[i] = &rootNode{Node: rn, cancel: ncfn, done: make(chan error, 1)}
 		// start root node
-		go func(ec chan error) { ec <- rn.Start(nctx) }(rootNodes[i].done)
+		go func(ec chan error) { ec <- rn.Run(nctx) }(rootNodes[i].done)
 	}
 	partitionGenesis := partitionGenesisFiles[0]
-<<<<<<< HEAD
-=======
-	ctx, ctxCancel := context.WithCancel(context.Background())
-	// start root
-	go rootNode.Run(ctx)
->>>>>>> 0c2ad12f
 	// start Nodes
 	nodes := make([]*partitionNode, nodeCount)
 	eh := &testevent.TestEventHandler{}
