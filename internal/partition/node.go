package partition

import (
	"bytes"
	"context"
	gocrypto "crypto"
	"errors"
	"fmt"
	"sync"
	"sync/atomic"
	"time"

	"github.com/libp2p/go-libp2p/core/peer"
	"golang.org/x/sync/errgroup"

	"github.com/alphabill-org/alphabill/internal/crypto"
	"github.com/alphabill-org/alphabill/internal/keyvaluedb"
	"github.com/alphabill-org/alphabill/internal/metrics"
	"github.com/alphabill-org/alphabill/internal/network"
	"github.com/alphabill-org/alphabill/internal/network/protocol/blockproposal"
	"github.com/alphabill-org/alphabill/internal/network/protocol/certification"
	"github.com/alphabill-org/alphabill/internal/network/protocol/genesis"
	"github.com/alphabill-org/alphabill/internal/network/protocol/handshake"
	"github.com/alphabill-org/alphabill/internal/network/protocol/replication"
	"github.com/alphabill-org/alphabill/internal/partition/event"
	pgenesis "github.com/alphabill-org/alphabill/internal/partition/genesis"
	"github.com/alphabill-org/alphabill/internal/txbuffer"
	"github.com/alphabill-org/alphabill/internal/txsystem"
	"github.com/alphabill-org/alphabill/internal/types"
	"github.com/alphabill-org/alphabill/internal/util"
	log "github.com/alphabill-org/alphabill/pkg/logger"
)

const (
	initializing status = iota
	normal
	recovering
)

func (s status) String() string {
	switch s {
	case initializing:
		return "initializing"
	case normal:
		return "normal"
	case recovering:
		return "recovering"
	default:
		return fmt.Sprintf("status(%d)", int(s))
	}
}

// Key 0 is used for proposal, that way it is still possible to reverse iterate the DB
// and use 4 byte key, make it incompatible with block number
const proposalKey = uint32(0)
const ledgerReplicationTimeout = 1500 * time.Millisecond

var (
	ErrNodeDoesNotHaveLatestBlock = errors.New("recovery needed, node does not have the latest block")

	validTransactionsCounter   = metrics.GetOrRegisterCounter("partition/node/transactions/valid")
	invalidTransactionsCounter = metrics.GetOrRegisterCounter("partition/node/transactions/invalid")
)

type (
	// Net provides an interface for sending messages to and receiving messages from other nodes in the network.
	Net interface {
		Send(ctx context.Context, msg any, receivers ...peer.ID) error
		ReceivedChannel() <-chan any
	}

	// Node represents a member in the partition and implements an instance of a specific TransactionSystem. Partition
	// is a distributed system, it consists of either a set of shards, or one or more partition nodes.
	Node struct {
		status                      atomic.Value
		configuration               *configuration
		transactionSystem           txsystem.TransactionSystem
		luc                         atomic.Pointer[types.UnicityCertificate]
		lastStoredBlock             *types.Block
		proposedTransactions        []*types.TransactionRecord
		sumOfEarnedFees             uint64
		pendingBlockProposal        *pendingBlockProposal
		leaderSelector              LeaderSelector
		txValidator                 TxValidator
		unicityCertificateValidator UnicityCertificateValidator
		blockProposalValidator      BlockProposalValidator
		blockStore                  keyvaluedb.KeyValueDB
		txIndexer                   keyvaluedb.KeyValueDB
		txBuffer                    *txbuffer.TxBuffer
		network                     Net
		txCancel                    context.CancelFunc
		txWaitGroup                 *sync.WaitGroup
		txCh                        chan *types.TransactionOrder
		timeoutCh                   chan struct{}
		eventCh                     chan event.Event
		lastLedgerReqTime           time.Time
		eventHandler                event.Handler
		recoveryLastProp            *blockproposal.BlockProposal
	}

	pendingBlockProposal struct {
		RoundNumber     uint64
		ProposerNodeId  string
		PrevHash        []byte
		StateHash       []byte
		StateSummary    []byte
		Transactions    []*types.TransactionRecord
		SumOfEarnedFees uint64
	}

	status int
)

// New creates a new instance of the partition node. All parameters expect the nodeOptions are required. Functions
// implementing the NodeOption interface can be used to override default configuration values:
//
//	  n, err := New(
//	 	peer,
//			signer,
//			txSystem,
//			genesis,
//			net,
//			WithTxValidator(myTxValidator)),
//			WithUnicityCertificateValidator(ucValidator),
//			WithBlockProposalValidator(blockProposalValidator),
//			WithLeaderSelector(leaderSelector),
//			WithBlockStore(blockStore),
//			WithT1Timeout(250*time.Millisecond),
//	  )
//
// The following restrictions apply to the inputs:
//   - the network peer and signer must use the same keys that were used to generate node genesis file;
//   - the state of the transaction system must be equal to the state that was used to generate genesis file.
func New(
	peer *network.Peer, // P2P peer for the node
	signer crypto.Signer, // used to sign block proposals and block certification requests
	txSystem txsystem.TransactionSystem, // used transaction system
	genesis *genesis.PartitionGenesis, // partition genesis file, created by root chain.
	net Net, // network layer of the node
	nodeOptions ...NodeOption, // additional optional configuration parameters
) (*Node, error) {
	// load and validate node configuration
	conf, err := loadAndValidateConfiguration(peer, signer, genesis, txSystem, net, nodeOptions...)
	if err != nil {
		return nil, fmt.Errorf("invalid node configuration: %w", err)
	}

	log.SetContext(log.KeyNodeID, conf.peer.ID().String())

	n := &Node{
		configuration:               conf,
		transactionSystem:           txSystem,
		leaderSelector:              conf.leaderSelector,
		txValidator:                 conf.txValidator,
		unicityCertificateValidator: conf.unicityCertificateValidator,
		blockProposalValidator:      conf.blockProposalValidator,
		blockStore:                  conf.blockStore,
		txIndexer:                   conf.txIndexer,
		txBuffer:                    conf.txBuffer,
		eventHandler:                conf.eventHandler,
		network:                     net,
		txWaitGroup:                 &sync.WaitGroup{},
		lastLedgerReqTime:           time.Time{},
		txCh:                        make(chan *types.TransactionOrder, conf.txBuffer.Capacity()),
		timeoutCh:                   make(chan struct{}, 1),
	}

	n.status.Store(initializing)

	if n.eventHandler != nil {
		n.eventCh = make(chan event.Event, conf.eventChCapacity)
	}

	if err = initState(n); err != nil {
		return nil, fmt.Errorf("node init failed: %w", err)
	}
	return n, nil
}

func (n *Node) Run(ctx context.Context) error {
	// subscribe to unicity certificates
	n.sendHandshake(ctx)

	g, ctx := errgroup.WithContext(ctx)

	g.Go(func() error {
		if n.eventHandler == nil {
			return nil // do not cancel the group!
		}
		return n.eventHandlerLoop(ctx)
	})

	g.Go(func() error {
		return n.loop(ctx)
	})

	return g.Wait()
}

func (n *Node) getCurrentRound() uint64 {
	return n.luc.Load().GetRoundNumber() + 1
}

func (n *Node) sendHandshake(ctx context.Context) {
	logger.Trace("Sending handshake to root chain")
	if err := n.network.Send(ctx,
		handshake.Handshake{
			SystemIdentifier: n.configuration.GetSystemIdentifier(),
			NodeIdentifier:   n.leaderSelector.SelfID().String(),
		},
		n.configuration.rootChainID); err != nil {
		logger.Error("error sending handshake", err)
	}
}

func initState(n *Node) (err error) {
	defer trackExecutionTime(time.Now(), "Restore node state")
	// get genesis block from the genesis
	genesisBlock := n.configuration.genesisBlock()
	empty, err := keyvaluedb.IsEmpty(n.blockStore)
	if err != nil {
		return fmt.Errorf("node init db empty check failed, %w", err)
	}
	if empty {
		logger.Info("State initialised from genesis")
		if err = n.blockStore.Write(util.Uint64ToBytes(pgenesis.PartitionRoundNumber), genesisBlock); err != nil {
			return fmt.Errorf("init failed to persist genesis block, %w", err)
		}
		// set luc to last known uc
		n.luc.Store(genesisBlock.UnicityCertificate)
		n.lastStoredBlock = genesisBlock
		return nil
	}
	// restore state from db
	prevBlock := genesisBlock
	// get next block from genesis block
	dbIt := n.blockStore.Find(util.Uint64ToBytes(pgenesis.PartitionRoundNumber + 1))
	defer func() { err = errors.Join(err, dbIt.Close()) }()
	for ; dbIt.Valid(); dbIt.Next() {
		var bl types.Block
		roundNo := util.BytesToUint64(dbIt.Key())
		if err = dbIt.Value(&bl); err != nil {
			return fmt.Errorf("failed to read block %v from db, %w", roundNo, err)
		}
		if !bytes.Equal(prevBlock.UnicityCertificate.InputRecord.BlockHash, bl.Header.PreviousBlockHash) {
			return fmt.Errorf("invalid blockchain (previous block %v hash='%X', current block %v backlink='%X')",
				prevBlock.GetRoundNumber(), prevBlock.UnicityCertificate.InputRecord.BlockHash, bl.GetRoundNumber(), bl.Header.PreviousBlockHash)
		}
		var state txsystem.State
		var sumOfEarnedFees uint64
		state, sumOfEarnedFees, err = n.applyBlockTransactions(bl.GetRoundNumber(), bl.Transactions)
		if err != nil {
			return fmt.Errorf("block %v apply transactions failed, %w", roundNo, err)
		}
		if err = verifyTxSystemState(state, sumOfEarnedFees, bl.UnicityCertificate.InputRecord); err != nil {
			return fmt.Errorf("block %v, state mismatch, %w", roundNo, err)
		}
		// commit changes
		if err = n.transactionSystem.Commit(); err != nil {
			return fmt.Errorf("unable to commit block %v: %w", roundNo, err)
		}
		prevBlock = &bl
	}
	logger.Info("State initialised from persistent store up to block %v", prevBlock.GetRoundNumber())
	// update luc to last known uc
	n.luc.Store(prevBlock.UnicityCertificate)
	n.lastStoredBlock = prevBlock
	n.restoreBlockProposal(prevBlock)
	return err
}

func verifyTxSystemState(state txsystem.State, sumOfEarnedFees uint64, ucIR *types.InputRecord) error {
	if ucIR == nil {
		return errors.New("unicity certificate input record is nil")
	}
	if !bytes.Equal(ucIR.Hash, state.Root()) {
		return fmt.Errorf("tx system state does not match unicity certificate, expected '%X', got '%X'", ucIR.Hash, state.Root())
	} else if !bytes.Equal(ucIR.SummaryValue, state.Summary()) {
		return fmt.Errorf("tx system summary value %X not equal to unicity certificate value %X", ucIR.SummaryValue, state.Summary())
	} else if ucIR.SumOfEarnedFees != sumOfEarnedFees {
		return fmt.Errorf("tx system sum of earned fees %d not equal to unicity certificate value %d", ucIR.SumOfEarnedFees, sumOfEarnedFees)
	}
	return nil
}

func (n *Node) applyBlockTransactions(round uint64, txs []*types.TransactionRecord) (txsystem.State, uint64, error) {
	var sumOfEarnedFees uint64
	if err := n.transactionSystem.BeginBlock(round); err != nil {
		return nil, 0, err
	}
	for _, tx := range txs {
		sm, err := n.validateAndExecuteTx(tx.TransactionOrder, round)
		if err != nil {
			return nil, 0, fmt.Errorf("tx '%v' execution error, %w", tx, err)
		}
		sumOfEarnedFees += sm.ActualFee
	}
	state, err := n.transactionSystem.EndBlock()
	if err != nil {
		return nil, 0, err
	}
	return state, sumOfEarnedFees, nil
}

func (n *Node) restoreBlockProposal(prevBlock *types.Block) {
	pr := &pendingBlockProposal{}
	found, err := n.blockStore.Read(util.Uint32ToBytes(proposalKey), pr)
	if err != nil {
		logger.Error("Error fetching block proposal: %s", err)
		return
	}
	if !found {
		logger.Debug("No pending block proposal stored")
		return
	}
	// make sure proposal extends the previous state
	if !bytes.Equal(prevBlock.UnicityCertificate.InputRecord.Hash, pr.PrevHash) {
		logger.Debug("Stored block proposal does not extend previous state, stale proposal")
		return
	}
	// apply stored proposal to current state
	logger.Debug("Stored block proposal extends the previous state")
	roundNo := prevBlock.GetRoundNumber() + 1
	state, sumOfEarnedFees, err := n.applyBlockTransactions(roundNo, pr.Transactions)
	if err != nil {
		logger.Warning("Block proposal recovery failed, %v", err)
		n.revertState()
		return
	}
	if !bytes.Equal(pr.StateHash, state.Root()) {
		logger.Warning("Block proposal transaction failed, state hash mismatch (expected '%X', actual '%X')", pr.StateHash, state.Root())
		n.revertState()
		return
	}
	if !bytes.Equal(pr.StateSummary, state.Summary()) {
		logger.Warning("Block proposal transaction failed, state summary mismatch (expected '%X', actual '%X')", pr.StateSummary, state.Summary())
		n.revertState()
		return
	}
	if pr.SumOfEarnedFees != sumOfEarnedFees {
		logger.Warning("Block proposal transaction failed, sum of earned fees mismatch (expected '%d', actual '%d')", pr.SumOfEarnedFees, sumOfEarnedFees)
		n.revertState()
		return
	}
	// wait for UC to certify the block proposal
	n.pendingBlockProposal = pr
}

// loop handles receivedMessages from different goroutines.
func (n *Node) loop(ctx context.Context) error {
	ticker := time.NewTicker(time.Second)
	defer ticker.Stop()
	var lastRootMsgTime time.Time

	for {
		select {
		case <-ctx.Done():
			logger.Info("Exiting partition node %v component main loop", n.configuration.peer.ID())
			return ctx.Err()
		case tx, ok := <-n.txCh:
			if !ok {
				logger.Warning("Tx channel closed, exiting main loop")
				return fmt.Errorf("transaction channel is closed")
			}
			// round might not be active, but some transactions might still be in the channel
			if n.txCancel == nil {
				logger.Warning("No active round, adding tx back to the buffer, UnitID=%X", tx.UnitID())
				_, err := n.txBuffer.Add(tx)
				if err != nil {
					logger.Warning("Invalid transaction: %v", err)
					n.sendEvent(event.Error, err)
				}
			} else {
				if err := n.process(tx, n.getCurrentRound()); err != nil {
					logger.Warning("Processing tx failed, %v", err)
				}
			}
		case m, ok := <-n.network.ReceivedChannel():
			if !ok {
				logger.Warning("Received channel closed, exiting main loop")
				return fmt.Errorf("network received channel is closed")
			}
			switch mt := m.(type) {
			case *types.TransactionOrder:
				if err := n.handleTxMessage(mt); err != nil {
					logger.Warning("Invalid transaction: %v", err)
					invalidTransactionsCounter.Inc(1)
					n.sendEvent(event.Error, err)
				}
			case *types.UnicityCertificate:
				util.WriteTraceJsonLog(logger, "Unicity Certificate:", mt)
				lastRootMsgTime = time.Now()
				if err := n.handleUnicityCertificate(ctx, mt); err != nil {
					logger.Warning("Unicity Certificate processing failed: %v", err)
					n.sendEvent(event.Error, err)
				}
				n.sendEvent(event.UnicityCertificateHandled, mt)
			case *blockproposal.BlockProposal:
				if err := n.handleBlockProposal(ctx, mt); err != nil {
					logger.Warning("Block proposal processing failed by node %v: %v", n.configuration.peer.ID(), err)
					n.sendEvent(event.Error, err)
				}
			case *replication.LedgerReplicationRequest:
				if err := n.handleLedgerReplicationRequest(ctx, mt); err != nil {
					logger.Warning("Ledger replication request failed by node %v: %v", n.configuration.peer.ID(), err)
				}
			case *replication.LedgerReplicationResponse:
				if err := n.handleLedgerReplicationResponse(ctx, mt); err != nil {
					logger.Warning("Ledger replication response failed by node %v: %v", n.configuration.peer.ID(), err)
				}
			default:
				logger.Warning("Unknown network message: %T", mt)
			}
		case _, ok := <-n.timeoutCh:
			if !ok {
				logger.Warning("Timeout channel closed, exiting main loop")
				return fmt.Errorf("'timeout' channel is closed")
			}
			n.handleT1TimeoutEvent(ctx)
		case <-ticker.C:
			n.handleMonitoring(ctx, lastRootMsgTime)
		}
	}
}

func (n *Node) sendEvent(eventType event.Type, content any) {
	if n.eventHandler != nil {
		n.eventCh <- event.Event{
			EventType: eventType,
			Content:   content,
		}
	}
}

// eventHandlerLoop forwards events produced by a node to the configured eventHandler.
func (n *Node) eventHandlerLoop(ctx context.Context) error {
	for {
		select {
		case <-ctx.Done():
			return ctx.Err()
		case e := <-n.eventCh:
			n.eventHandler(&e)
		}
	}
}

func (n *Node) handleTxMessage(tx *types.TransactionOrder) error {
	if _, err := n.txBuffer.Add(tx); err != nil {
		return fmt.Errorf("failed to add transaction into buffer: %w", err)
	}
	return nil
}

func (n *Node) handleOrForwardTransaction(ctx context.Context, tx *types.TransactionOrder) bool {
	rn := n.getCurrentRound()
	if err := n.txValidator.Validate(tx, rn); err != nil {
		logger.Warning("Received invalid transaction: %v", err)
		return true
	}
	leader := n.leaderSelector.GetLeaderID()
	if leader == n.leaderSelector.SelfID() {
		n.txCh <- tx
		return true
	}
	logger.Debug("Forwarding tx %X to %v", tx.Hash(gocrypto.SHA256), leader)
	err := n.network.Send(ctx, tx, leader)
	// TODO unreported error?
	return err == nil
}

func (n *Node) process(tx *types.TransactionOrder, round uint64) error {
	defer trackExecutionTime(time.Now(), "Processing transaction")
	sm, err := n.validateAndExecuteTx(tx, round)
	if err != nil {
		n.sendEvent(event.TransactionFailed, tx)
		return fmt.Errorf("tx '%X' execution failed, %w", tx.Hash(n.configuration.hashAlgorithm), err)
	}
	n.proposedTransactions = append(n.proposedTransactions, &types.TransactionRecord{TransactionOrder: tx, ServerMetadata: sm})
	n.sumOfEarnedFees += sm.GetActualFee()
	n.sendEvent(event.TransactionProcessed, tx)
	logger.Debug("Transaction processed by node %v. Proposal size: %v", n.configuration.peer.ID(), len(n.proposedTransactions))
	return nil
}

func (n *Node) validateAndExecuteTx(tx *types.TransactionOrder, round uint64) (sm *types.ServerMetadata, err error) {
	defer func() {
		if err != nil {
			invalidTransactionsCounter.Inc(1)
		}
	}()
	if err = n.txValidator.Validate(tx, round); err != nil {
		logger.Warning("Transaction '%v' is invalid: %v", tx, err)
		return nil, fmt.Errorf("invalid, %w", err)
	}
	sm, err = n.transactionSystem.Execute(tx)
	if err != nil {
		logger.Warning("TxSystem was unable to process transaction '%v': %v", tx, err)
		return nil, fmt.Errorf("execute error, %w", err)
	}
	return sm, nil
}

// handleBlockProposal processes a block proposals. Performs the following steps:
//  1. Block proposal as a whole is validated:
//     * It must have valid signature, correct transaction system ID, valid UC;
//     * the UC must be not older than the latest known by current node;
//     * Sender must be the leader for the round started by included UC.
//  2. If included UC is newer than latest UC then the new UC is processed; this rolls back possible pending change in
//     the transaction system. If new UC is ‘repeat UC’ then update is reasonably fast; if recovery is necessary then
//     likely it takes some time and there is no reason to finish the processing of current proposal.
//  3. If the transaction system root is not equal to one extended by the processed proposal then processing is aborted.
//  4. All transaction orders in proposal are validated; on encountering an invalid transaction order the processing is
//     aborted.
//  5. Transaction orders are executed by applying them to the transaction system.
//  6. Pending unicity certificate request data structure is created and persisted.
//  7. Certificate Request query is assembled and sent to the Root Chain.
func (n *Node) handleBlockProposal(ctx context.Context, prop *blockproposal.BlockProposal) error {
	if n.status.Load() == recovering {
		// but remember last block proposal received
		n.recoveryLastProp = prop
		return fmt.Errorf("node is in recovery status")
	}
	defer trackExecutionTime(time.Now(), "Handling BlockProposal")
	if prop == nil {
		return blockproposal.ErrBlockProposalIsNil
	}
	nodeSignatureVerifier, err := n.configuration.GetSigningPublicKey(prop.NodeIdentifier)
	if err != nil {
		return fmt.Errorf("unknown node id, %w", err)
	}
	if err = n.blockProposalValidator.Validate(prop, nodeSignatureVerifier); err != nil {
		return fmt.Errorf("block proposal validation failed, %w", err)
	}
	logger.Debug("Handling block proposal, its UC IR Hash %X, Block hash %X", prop.UnicityCertificate.InputRecord.Hash, prop.UnicityCertificate.InputRecord.BlockHash)
	// verify proposal unicity certificate, must not be older than latest seen received by the node
	uc := prop.UnicityCertificate
	lucRoundNumber := n.luc.Load().GetRoundNumber()
	// UC must be newer than the last one seen
	if uc.GetRoundNumber() < lucRoundNumber {
		return fmt.Errorf("outdated block proposal for round %v, LUC round %v", uc.GetRoundNumber(), lucRoundNumber)
	}
	expectedLeader := n.leaderSelector.LeaderFunc(uc)
	if expectedLeader == UnknownLeader || prop.NodeIdentifier != expectedLeader.String() {
		return fmt.Errorf("invalid node identifier. leader from UC: %v, request leader: %v", expectedLeader, prop.NodeIdentifier)
	}
	if uc.GetRoundNumber() > lucRoundNumber {
		// either the other node received it faster from root or there must be some issue with root communication?
		logger.Debug("Received newer UC round nr %v via block proposal, LUC round %v", uc.GetRoundNumber(), lucRoundNumber)
		// just to be sure, subscribe to root chain again, this may result in a duplicate UC received
		n.sendHandshake(ctx)
		if err = n.handleUnicityCertificate(ctx, uc); err != nil {
			return fmt.Errorf("block proposal unicity certificate handling failed: %w", err)
		}
	}
	prevHash := uc.InputRecord.Hash
	txState, err := n.transactionSystem.StateSummary()
	if err != nil {
		return fmt.Errorf("tx system state error, %w", err)
	}
	// check previous state matches before processing transactions
	if !bytes.Equal(prevHash, txState.Root()) {
		return fmt.Errorf("tx system start state mismatch error, expected: %X, got: %X", txState.Root(), prevHash)
	}
	if err := n.transactionSystem.BeginBlock(n.getCurrentRound()); err != nil {
		return fmt.Errorf("tx system BeginBlock error, %w", err)
	}
	for _, tx := range prop.Transactions {
		if err = n.process(tx.TransactionOrder, n.getCurrentRound()); err != nil {
			return fmt.Errorf("transaction error %w", err)
		}
	}
	if err = n.sendCertificationRequest(ctx, prop.NodeIdentifier); err != nil {
		return fmt.Errorf("certification request send failed, %w", err)
	}
	return nil
}

func (n *Node) updateLUC(uc *types.UnicityCertificate) error {
	luc := n.luc.Load()
	// Unicity Certificate GetRoundNumber function handles nil pointer and returns 0 if either UC is nil or
	// input record is nil. More importantly we should not get here if UC is nil
	if uc.GetRoundNumber() < luc.GetRoundNumber() {
		return fmt.Errorf("received stale unicity certificate, current uc round %d, received uc round %d",
			luc.GetRoundNumber(), uc.GetRoundNumber())
	}
	if n.luc.CompareAndSwap(luc, uc) {
		logger.Debug("Updated LUC, round: %v", uc.GetRoundNumber())
		n.sendEvent(event.LatestUnicityCertificateUpdated, uc)
	}
	return nil
}

func (n *Node) startNewRound(ctx context.Context, uc *types.UnicityCertificate) {
	if err := n.updateLUC(uc); err != nil {
		logger.Warning("Start new round unicity certificate update failed, %v", err)
		return
	}
	if n.status.Load() == recovering {
		logger.Info("Node is recovered until block %v", uc.InputRecord.RoundNumber)
		n.sendEvent(event.RecoveryFinished, uc.InputRecord.RoundNumber)
	}
	n.status.Store(normal)
	newRoundNr := uc.InputRecord.RoundNumber + 1
<<<<<<< HEAD
	n.proposedTransactions = []*types.TransactionRecord{}
	n.pendingBlockProposal = nil
=======
	n.resetProposal()
>>>>>>> 7d8c4312
	n.sumOfEarnedFees = 0
	// not a fatal issue, but log anyway
	if err := n.blockStore.Delete(util.Uint32ToBytes(proposalKey)); err != nil {
		logger.Debug("DB proposal delete failed, %v", err)
	}
	n.leaderSelector.UpdateLeader(uc)
	if n.leaderSelector.IsCurrentNodeLeader() {
		// followers will start the block once proposal is received
		if err := n.transactionSystem.BeginBlock(newRoundNr); err != nil {
			logger.Error("Failed to begin block, %v", err)
			// TODO: propagate error?
		}
	}
	n.startHandleOrForwardTransactions(ctx)
	n.sendEvent(event.NewRoundStarted, newRoundNr)
}

func (n *Node) startRecovery(ctx context.Context, uc *types.UnicityCertificate) {
	// always update last UC seen, this is needed to evaluate if node has recovered and is up-to-date
	if err := n.updateLUC(uc); err != nil {
		logger.Warning("Start recovery unicity certificate update failed, %v", err)
		return
	}
	luc := n.luc.Load()
	if n.status.Load() == recovering {
		// already recovering, but if uc is newer than luc, let's update luc
		logger.Debug("Recovery already in progress, recovering to %v", luc.GetRoundNumber())
		return
	}
	// starting recovery
	n.status.Store(recovering)
	n.revertState()
	n.resetProposal()
	n.stopForwardingOrHandlingTransactions()
<<<<<<< HEAD
	logger.Debug("Entering recovery state, recover node up to round %v", luc.GetRoundNumber())
=======
>>>>>>> 7d8c4312
	fromBlockNr := n.lastStoredBlock.GetRoundNumber() + 1
	logger.Debug("Entering recovery state, recover node from %d up to round %d", fromBlockNr, luc.GetRoundNumber())
	n.sendEvent(event.RecoveryStarted, fromBlockNr)
	n.sendLedgerReplicationRequest(ctx, fromBlockNr)
}

// handleUnicityCertificate processes the Unicity Certificate and finalizes a block. Performs the following steps:
//  1. Given UC is validated cryptographically -> checked before this method is called by unicityCertificateValidator
//  2. Given UC has correct system identifier -> checked before this method is called by unicityCertificateValidator
//  3. TODO: sanity check timestamp
//  4. Given UC is checked for equivocation (for more details see certificates.CheckNonEquivocatingCertificates)
//  5. On unexpected case where there is no pending block proposal, recovery is initiated, unless the state is already
//     up-to-date with the given UC.
//  6. Alternatively, if UC certifies the pending block proposal then block is finalized.
//  7. Alternatively, if UC certifies repeat IR (‘repeat UC’) then
//     state is rolled back to previous state.
//  8. Alternatively, recovery is initiated, after rollback. Note that recovery may end up with
//     newer last known UC than the one being processed.
//  9. New round is started.
//
// See algorithm 5 "Processing a received Unicity Certificate" in Yellowpaper for more details
func (n *Node) handleUnicityCertificate(ctx context.Context, uc *types.UnicityCertificate) error {
	defer trackExecutionTime(time.Now(), "Handling unicity certificate")
	if uc == nil {
		return fmt.Errorf("unicity certificate is nil")
	}
	// UC is validated cryptographically
	if err := n.unicityCertificateValidator.Validate(uc); err != nil {
		n.sendEvent(event.Error, err)
		return fmt.Errorf("certificate invalid, %w", err)
	}
	// validation must make sure all mandatory fields are present and UC is cryptographically sound
	// from this point fields can be logged, that must not be nil can be logged
	luc := n.luc.Load()

	printUC := func(uc *types.UnicityCertificate) string {
		return fmt.Sprintf("H:\t%X\nH':\t%X\nHb:\t%X\nfees:%d, round:%d, root round:%d", uc.InputRecord.Hash, uc.InputRecord.PreviousHash, uc.InputRecord.BlockHash, uc.InputRecord.SumOfEarnedFees, uc.GetRoundNumber(), uc.GetRootRoundNumber())
	}
	logger.Debug("Received UC:\n%s", printUC(uc))
	logger.Debug("LUC:\n%s", printUC(luc))

	// check for equivocation
	if err := types.CheckNonEquivocatingCertificates(luc, uc); err != nil {
		// this is not normal, log all info
		logger.Warning("Round %v UC error, %v", uc.InputRecord.RoundNumber, err)
		logger.Warning("LUC:\n%s", util.EncodeToJsonHelper(luc))
		logger.Warning("equivocating UC:\n%s", util.EncodeToJsonHelper(uc))
		return fmt.Errorf("equivocating certificate, %w", err)
	}

	if uc.GetRootRoundNumber() == luc.GetRootRoundNumber() {
		logger.Debug("Root round numbers are equal, it's a duplicate UC")
		if n.status.Load() == initializing {
			n.startNewRound(ctx, uc)
		}
		return nil
	}

	if n.status.Load() == recovering {
		logger.Debug("Recovery already in progress, updating LUC")
		if err := n.updateLUC(uc); err != nil {
			logger.Warning("LUC update failed, %v", err)
		}
		return nil
	}

	if uc.IsRepeat(luc) {
		// UC certifies the IR before pending block proposal ("repeat UC"). state is rolled back to previous state.
		logger.Warning("Reverting state tree on repeat certificate. UC IR hash: %X; %s", uc.InputRecord.Hash, n.pendingBlockProposal.pretty())
		n.revertState()
		n.startNewRound(ctx, uc)
		return nil
	}

	lastStoredRoundNumber := n.lastStoredBlock.GetRoundNumber()
	if uc.GetRoundNumber() != lastStoredRoundNumber+1 {
		// do not allow gaps between blocks, even if state hash does not change
		logger.Warning("Recovery needed, missing blocks. UC round number: %d, current round number: %d", uc.GetRoundNumber(), lastStoredRoundNumber+1)
		n.startRecovery(ctx, uc)
		return ErrNodeDoesNotHaveLatestBlock
	}

	// If there is no pending block proposal i.e. no certification request has been sent by the node
	// - leader was down and did not make a block proposal?
	// - node did not receive a block proposal because it was down, it was not sent or there were network issues
	// Note, if for any reason the node misses the proposal and other validators finalize _one_ empty block,
	// this node will start a new round (the one that has been already finalized).
	// Eventually it will start the recovery and catch up.
	if n.pendingBlockProposal == nil {
		// Start recovery unless the state is already up-to-date with UC.
		state, err := n.transactionSystem.StateSummary()
		if err != nil {
			logger.Warning("Recovery needed, failed to get tx system state, %v", err)
			n.startRecovery(ctx, uc)
			return fmt.Errorf("recovery needed, transaction system state error, %w", err)
		}
		// if state hash does not match - start recovery
		if !bytes.Equal(uc.InputRecord.Hash, state.Root()) {
			logger.Warning("Recovery needed, UC IR hash not equal to state's hash: '%X' vs '%X'", uc.InputRecord.Hash, state.Root())
			n.startRecovery(ctx, uc)
			return ErrNodeDoesNotHaveLatestBlock
		}
		logger.Debug("No pending block proposal, UC IR hash is equal to State hash, so are block hashes")
		n.startNewRound(ctx, uc)
		return nil
	}
	// Check pending block proposal
	bl, blockHash, err := n.proposalHash(n.pendingBlockProposal, uc)
	logger.Debug("%s\nHb:\t%X", n.pendingBlockProposal.pretty(), blockHash)
	if err != nil {
		logger.Warning("Recovery needed, block proposal hash calculation error, %v", err)
		n.startRecovery(ctx, uc)
		return fmt.Errorf("recovery needed, block proposal hash calculation failed, %w", err)
	}

	if !bytes.Equal(uc.GetStateHash(), n.pendingBlockProposal.StateHash) {
		logger.Warning("Recovery needed, proposal's state hash is different (UC: '%X', actual '%X')", uc.GetStateHash(), n.pendingBlockProposal.StateHash)
	} else if !bytes.Equal(uc.InputRecord.SummaryValue, n.pendingBlockProposal.StateSummary) {
		logger.Warning("Recovery needed, proposal's state summary is different (UC: '%X', actual '%X')", uc.InputRecord.SummaryValue, n.pendingBlockProposal.StateSummary)
	} else if uc.InputRecord.SumOfEarnedFees != n.pendingBlockProposal.SumOfEarnedFees {
		logger.Warning("Recovery needed, proposal's sum of earned fees is different (UC: %d, actual %d)", uc.InputRecord.SumOfEarnedFees, n.pendingBlockProposal.SumOfEarnedFees)
	} else {
		// UC certifies pending block proposal
		if err = n.finalizeBlock(bl); err != nil {
			logger.Warning("Recovery needed, block finalize failed, %v", err)
			n.startRecovery(ctx, uc)
			return fmt.Errorf("block %v finalize failed, %w", bl.GetRoundNumber(), err)
		}
		n.startNewRound(ctx, uc)
		return nil
	}

	// UC with different IR hash. Node does not have the latest state. Revert changes and start recovery.
	// revertState is called from startRecovery()
	n.startRecovery(ctx, uc)
	return ErrNodeDoesNotHaveLatestBlock
}

func (n *Node) revertState() {
	logger.Warning("Reverting state")
	n.sendEvent(event.StateReverted, nil)
	n.transactionSystem.Revert()
	n.sumOfEarnedFees = 0
}

func (n *Node) proposalHash(prop *pendingBlockProposal, uc *types.UnicityCertificate) (*types.Block, []byte, error) {
	b := &types.Block{
		Header: &types.Header{
			SystemID:          n.configuration.GetSystemIdentifier(),
			ShardID:           nil,
			ProposerID:        prop.ProposerNodeId,
			PreviousBlockHash: n.lastStoredBlock.UnicityCertificate.InputRecord.BlockHash,
		},
		Transactions:       prop.Transactions,
		UnicityCertificate: uc,
	}
	blockHash, err := b.Hash(n.configuration.hashAlgorithm)
	if err != nil {
		return nil, nil, fmt.Errorf("block hash calculation failed, %w", err)
	}
	return b, blockHash, nil
}

// finalizeBlock creates the block and adds it to the blockStore.
func (n *Node) finalizeBlock(b *types.Block) error {
	blockNumber := b.GetRoundNumber()
	defer trackExecutionTime(time.Now(), fmt.Sprintf("Block %v finalization", blockNumber))
	roundNoInBytes := util.Uint64ToBytes(blockNumber)
	// persist the block _before_ committing to tx system
	// if write fails but the round is committed in tx system, there's no way back,
	// but if commit fails, we just remove the block from the store
	if err := n.blockStore.Write(roundNoInBytes, b); err != nil {
		return fmt.Errorf("db write failed, %w", err)
	}
<<<<<<< HEAD
=======

>>>>>>> 7d8c4312
	if err := n.transactionSystem.Commit(); err != nil {
		if err2 := n.blockStore.Delete(roundNoInBytes); err2 != nil {
			logger.Warning("Unable to delete block %v from store: %w", blockNumber, err2)
		}
		return fmt.Errorf("unable to finalize block %v: %w", blockNumber, err)
<<<<<<< HEAD
=======
	}

	if err := n.writeTxIndex(b, roundNoInBytes); err != nil {
		return fmt.Errorf("unable to write transaction index, %w", err)
>>>>>>> 7d8c4312
	}
	// cache last stored block, but only if store succeeds
	// NB! only cache and commit if persist is successful
	n.lastStoredBlock = b
	validTransactionsCounter.Inc(int64(len(b.Transactions)))
	n.sendEvent(event.BlockFinalized, b)
	return nil
}

func (n *Node) handleT1TimeoutEvent(ctx context.Context) {
	n.stopForwardingOrHandlingTransactions()
	defer func() {
		n.leaderSelector.UpdateLeader(nil)
	}()
	if n.status.Load() == recovering {
		logger.Info("T1 timeout: node is recovering")
		return
	}
	logger.Info("Handling T1 timeout")
	// if node is not leader, then do not do anything
	if !n.leaderSelector.IsCurrentNodeLeader() {
		logger.Debug("Current node is not the leader.")
		return
	}
	logger.Debug("Current node is the leader.")
	if err := n.sendBlockProposal(ctx); err != nil {
		logger.Warning("Failed to send BlockProposal: %v", err)
		return
	}
	if err := n.sendCertificationRequest(ctx, n.leaderSelector.SelfID().String()); err != nil {
		logger.Warning("Failed to send certification request: %v", err)
	}
}

// handleMonitoring - monitors root communication, if for no UC is
// received for a long time then try and request one from root
func (n *Node) handleMonitoring(ctx context.Context, lastRootMsgTime time.Time) {
	// check if we have not heard from root validator for a long time
	if time.Since(lastRootMsgTime) > 2*n.configuration.GetT2Timeout() {
		// subscribe again
		n.sendHandshake(ctx)
	}
	// handle ledger replication timeout - no response from node is received
	if n.status.Load() == recovering && time.Since(n.lastLedgerReqTime) > ledgerReplicationTimeout {
		logger.Warning("Ledger replication timeout, repeat request")
		n.sendLedgerReplicationRequest(ctx, n.lastStoredBlock.GetRoundNumber()+1)
	}
}

func (n *Node) sendLedgerReplicationResponse(ctx context.Context, msg *replication.LedgerReplicationResponse, toId string) error {
	logger.Debug("Sending ledger replication response to %s: %s", toId, msg.Pretty())
	recoveringNodeID, err := peer.Decode(toId)
	if err != nil {
		return fmt.Errorf("failed to send, peer id %s decode failed, %w", toId, err)
	}

	if err = n.network.Send(ctx, msg, recoveringNodeID); err != nil {
		return fmt.Errorf("replication response %s send failed, %v", msg.Pretty(), err)
	}
	n.sendEvent(event.ReplicationResponseSent, msg)
	return nil
}

func (n *Node) handleLedgerReplicationRequest(ctx context.Context, lr *replication.LedgerReplicationRequest) error {
	logger.Debug("Handling ledger replication request from '%s', starting block %d", lr.NodeIdentifier, lr.BeginBlockNumber)
	util.WriteTraceJsonLog(logger, "Ledger replication request received:", lr)
	if err := lr.IsValid(); err != nil {
		// for now do not respond to obviously invalid requests
		return fmt.Errorf("invalid request, %w", err)
	}
	// check if the node is known
	if _, err := n.configuration.GetSigningPublicKey(lr.NodeIdentifier); err != nil {
		return fmt.Errorf("unknown node, %w", err)
	}
	if !bytes.Equal(lr.SystemIdentifier, n.configuration.GetSystemIdentifier()) {
		resp := &replication.LedgerReplicationResponse{
			Status:  replication.UnknownSystemIdentifier,
			Message: fmt.Sprintf("Unknown system identifier: %X", lr.SystemIdentifier),
		}
		return n.sendLedgerReplicationResponse(ctx, resp, lr.NodeIdentifier)
	}
	maxBlock := n.lastStoredBlock.GetRoundNumber()
	startBlock := lr.BeginBlockNumber
	// the node is behind and does not have the needed data
	if maxBlock < startBlock {
		resp := &replication.LedgerReplicationResponse{
			Status:  replication.BlocksNotFound,
			Message: fmt.Sprintf("Node does not have block: %v, latest block: %v", startBlock, maxBlock),
		}
		return n.sendLedgerReplicationResponse(ctx, resp, lr.NodeIdentifier)
	}
	logger.Debug("Preparing replication response from block %v", startBlock)
	go func() {
		blocks := make([]*types.Block, 0)
		countTx := uint32(0)
		blockCnt := uint64(0)
		dbIt := n.blockStore.Find(util.Uint64ToBytes(startBlock))
		defer func() {
			if err := dbIt.Close(); err != nil {
				logger.Warning(
					"Unexpected DB iterator error %v", err)
			}
		}()
		var lastFetchedBlock *types.Block
		for ; dbIt.Valid(); dbIt.Next() {
			var bl types.Block
			roundNo := util.BytesToUint64(dbIt.Key())
			if err := dbIt.Value(&bl); err != nil {
				logger.Warning("Ledger replication reply incomplete, block %v read failed %v", roundNo, err)
				break
			}
			lastFetchedBlock = &bl
			blocks = append(blocks, lastFetchedBlock)
			blockCnt++
			countTx += uint32(len(bl.Transactions))
			if countTx >= n.configuration.replicationConfig.maxTx ||
				blockCnt >= n.configuration.replicationConfig.maxBlocks {
				break
			}
		}
		resp := &replication.LedgerReplicationResponse{
			Status: replication.Ok,
			Blocks: blocks,
		}
		if err := n.sendLedgerReplicationResponse(ctx, resp, lr.NodeIdentifier); err != nil {
			logger.Warning("Problem sending ledger replication response, %s: %s", resp.Pretty(), err)
		}
	}()
	return nil
}

// handleLedgerReplicationResponse handles ledger replication responses from other partition nodes.
// This method is an approximation of YellowPaper algorithm 10 "Partition Node Recovery" (synchronous algorithm)
func (n *Node) handleLedgerReplicationResponse(ctx context.Context, lr *replication.LedgerReplicationResponse) error {
	if err := lr.IsValid(); err != nil {
		return fmt.Errorf("invalid ledger replication response, %w", err)
	}
	if n.status.Load() != recovering {
		logger.Debug("Stale Ledger Replication response, node is not recovering: %s", lr.Pretty())
		return nil
	}
	logger.Debug("Ledger replication response received: %s, ", lr.Pretty())
	if lr.Status != replication.Ok {
		recoverFrom := n.lastStoredBlock.GetRoundNumber() + 1
		logger.Debug("Resending replication request starting with round %v", recoverFrom)
		n.sendLedgerReplicationRequest(ctx, recoverFrom)
		return fmt.Errorf("received error response, status=%s, message='%s'", lr.Status.String(), lr.Message)
	}

	onError := func(latestSuccessfulRoundNumber uint64, err error) error {
		// log problems
		logger.Error("Recovery failed, %s", err)
		// Revert any transactions that were applied
		n.revertState()
		// ask the for the failed block again, what else can we do?
<<<<<<< HEAD
		n.sendLedgerReplicationRequest(latestSuccessfulRoundNumber + 1)
=======
		n.sendLedgerReplicationRequest(ctx, latestSuccessfulRoundNumber+1)
>>>>>>> 7d8c4312
		return err
	}

	latestStoredBlock := n.lastStoredBlock
	latestProcessedRoundNumber := latestStoredBlock.UnicityCertificate.GetRoundNumber()
	latestStateHash := latestStoredBlock.UnicityCertificate.InputRecord.Hash

	var err error
	for _, b := range lr.Blocks {

		if err = b.IsValid(n.unicityCertificateValidator.Validate); err != nil {
			// sends invalid blocks, do not trust the response and try again
			err = fmt.Errorf("ledger replication response contains invalid block for round %v, %w", b.GetRoundNumber(), err)
			return onError(latestProcessedRoundNumber, err)
		}
		// it could be that we receive blocks from earlier time or later time, make sure to extend from what is missing
		recoveringRoundNo := b.GetRoundNumber()
		// skip earlier blocks
		if recoveringRoundNo <= latestProcessedRoundNumber {
			logger.Debug("Node already has this block %v, skipping block %v", latestProcessedRoundNumber, recoveringRoundNo)
			continue
		} else if recoveringRoundNo > latestProcessedRoundNumber+1 {
			return onError(latestProcessedRoundNumber, fmt.Errorf("node is missing blocks between rounds %v and %v", latestProcessedRoundNumber, recoveringRoundNo))
		}
		logger.Debug("Recovering block from round %v", recoveringRoundNo)
		// make sure it extends current state
		var state txsystem.State
		state, err = n.transactionSystem.StateSummary()
		if err != nil {
			return onError(latestProcessedRoundNumber, fmt.Errorf("error reading current state, %w", err))
		}
		if !bytes.Equal(b.UnicityCertificate.InputRecord.PreviousHash, state.Root()) {
			return onError(latestProcessedRoundNumber, fmt.Errorf("received block does not extend current state, state: %X, block's IR.PreviousHash: %X", state.Root(), b.UnicityCertificate.InputRecord.PreviousHash))
		}
		if !bytes.Equal(b.UnicityCertificate.InputRecord.PreviousHash, latestStateHash) {
			return onError(latestProcessedRoundNumber, fmt.Errorf("received block does not extend last unicity certificate"))
		}
		var sumOfEarnedFees uint64
		state, sumOfEarnedFees, err = n.applyBlockTransactions(latestProcessedRoundNumber+1, b.Transactions)
		if err != nil {
			return onError(latestProcessedRoundNumber, fmt.Errorf("block %v apply transactions failed, %w", recoveringRoundNo, err))
		}
		if err = verifyTxSystemState(state, sumOfEarnedFees, b.UnicityCertificate.InputRecord); err != nil {
			return onError(latestProcessedRoundNumber, fmt.Errorf("block %v, state mismatch, %w", recoveringRoundNo, err))
		}
		// update DB and last block
		if err = n.finalizeBlock(b); err != nil {
			return onError(latestProcessedRoundNumber, fmt.Errorf("block %v persist failed, %w", recoveringRoundNo, err))
		}
		latestProcessedRoundNumber = recoveringRoundNo
		latestStateHash = b.UnicityCertificate.InputRecord.Hash
	}

	// check if recovery is complete
	logger.Debug("Checking if recovery is complete, last recovered round: %v", latestProcessedRoundNumber)
	// if the state hash is equal to luc state hash then recovery is complete
	luc := n.luc.Load()
	if !bytes.Equal(latestStateHash, luc.InputRecord.Hash) {
		logger.Debug("Not fully recovered yet, latest recovered UC's round %v vs LUC's round %v", latestProcessedRoundNumber, luc.GetRoundNumber())
<<<<<<< HEAD
		n.sendLedgerReplicationRequest(latestProcessedRoundNumber + 1)
=======
		n.sendLedgerReplicationRequest(ctx, latestProcessedRoundNumber+1)
>>>>>>> 7d8c4312
		return nil
	}
	// node should be recovered now, stop recovery and change state to normal
	n.startNewRound(ctx, luc)
	// try to apply the last received block proposal received during recovery, it may fail if the block was finalized and
	// is in fact the last block received
	if n.recoveryLastProp != nil {
		// try to apply it to the latest state, may fail
		if err = n.handleBlockProposal(ctx, n.recoveryLastProp); err != nil {
			logger.Debug("Recovery completed, failed to apply last received block proposal(stale?), %v", err)
		}
		n.recoveryLastProp = nil
	}
	return nil
}

func (n *Node) sendLedgerReplicationRequest(ctx context.Context, startingBlockNr uint64) {
	req := &replication.LedgerReplicationRequest{
		SystemIdentifier: n.configuration.GetSystemIdentifier(),
		NodeIdentifier:   n.leaderSelector.SelfID().String(),
		BeginBlockNumber: startingBlockNr,
	}
	util.WriteTraceJsonLog(logger, "Ledger replication request:", req)
	peers := n.configuration.peer.Validators()
	if len(peers) == 0 {
		logger.Warning("Error sending ledger replication request, no peers")
	}
	var err error
	requestSent := false
	// send Ledger Replication request to a first alive randomly chosen node
	for _, p := range util.ShuffleSliceCopy(peers) {
		if n.leaderSelector.SelfID() == p {
			continue
		}
		logger.Debug("Sending ledger replication request to peer '%v'", p)
		err = n.network.Send(ctx, req, p)
		// break loop on successful send, otherwise try again but different node, until all either
		// able to send or all attempts have failed
		if err == nil {
			requestSent = true
			break
		}
		// log every failed attempt?
		logger.Debug("Error sending ledger replication request: %s", err)
	}
	if !requestSent {
		logger.Warning("Error sending ledger replication request, all peers down")
		return
	}
	// remember last request sent for timeout handling - if no response is received
	n.lastLedgerReqTime = time.Now()
}

func (n *Node) sendBlockProposal(ctx context.Context) error {
	defer trackExecutionTime(time.Now(), "Sending BlockProposal")
	systemIdentifier := n.configuration.GetSystemIdentifier()
	nodeId := n.leaderSelector.SelfID()
	prop := &blockproposal.BlockProposal{
		SystemIdentifier:   systemIdentifier,
		NodeIdentifier:     nodeId.String(),
		UnicityCertificate: n.luc.Load(),
		Transactions:       n.proposedTransactions,
	}
	util.WriteTraceJsonLog(logger, "BlockProposal created:", prop)
	if err := prop.Sign(n.configuration.hashAlgorithm, n.configuration.signer); err != nil {
		return fmt.Errorf("block proposal sign failed, %w", err)
	}
	return n.network.Send(ctx, prop, n.configuration.peer.FilterValidators(nodeId)...)
}

func (n *Node) persistBlockProposal(pr *pendingBlockProposal) error {
	if err := n.blockStore.Write(util.Uint32ToBytes(proposalKey), pr); err != nil {
		return fmt.Errorf("persist error, %w", err)
	}
	return nil
}

func (n *Node) sendCertificationRequest(ctx context.Context, blockAuthor string) error {
	defer trackExecutionTime(time.Now(), "Sending CertificationRequest")
	systemIdentifier := n.configuration.GetSystemIdentifier()
	nodeId := n.leaderSelector.SelfID()
	luc := n.luc.Load()
	prevStateHash := luc.InputRecord.Hash
	state, err := n.transactionSystem.EndBlock()
	if err != nil {
		return fmt.Errorf("tx system failed to end block, %w", err)
	}
	stateHash := state.Root()
	summary := state.Summary()
	pendingProposal := &pendingBlockProposal{
		ProposerNodeId:  blockAuthor,
		RoundNumber:     n.getCurrentRound(),
		PrevHash:        prevStateHash,
		StateHash:       stateHash,
		StateSummary:    summary,
		Transactions:    n.proposedTransactions,
		SumOfEarnedFees: n.sumOfEarnedFees,
	}
	if err = n.persistBlockProposal(pendingProposal); err != nil {
		logger.Error("failed to store proposal, %v", err)
		n.transactionSystem.Revert()
		return fmt.Errorf("failed to store pending block proposal, %w", err)
	}
	n.pendingBlockProposal = pendingProposal

	latestBlockHash := n.lastStoredBlock.UnicityCertificate.InputRecord.BlockHash
	blockHash, err := n.hashProposedBlock(latestBlockHash, blockAuthor)
	if err != nil {
		return fmt.Errorf("block hash calculation failed, %w", err)
	}
	n.proposedTransactions = []*types.TransactionRecord{}
	n.sumOfEarnedFees = 0

	req := &certification.BlockCertificationRequest{
		SystemIdentifier: systemIdentifier,
		NodeIdentifier:   nodeId.String(),
		InputRecord: &types.InputRecord{
			PreviousHash: pendingProposal.PrevHash,
			Hash:         pendingProposal.StateHash,
			BlockHash:    blockHash,
<<<<<<< HEAD
			SummaryValue: summary,
=======
			SummaryValue: pendingProposal.StateSummary,
>>>>>>> 7d8c4312
			// latest UC might have certified an empty block and has the latest round number
			RoundNumber:     pendingProposal.RoundNumber,
			SumOfEarnedFees: pendingProposal.SumOfEarnedFees,
		},
		RootRoundNumber: luc.UnicitySeal.RootChainRoundNumber,
	}
	if err = req.Sign(n.configuration.signer); err != nil {
		return fmt.Errorf("failed to sign certification req, %w", err)
	}
	logger.Info("Round %v sending block certification request to root chain, IR hash %X, Block Hash %X, fee sum %d",
		pendingProposal.RoundNumber, stateHash, blockHash, pendingProposal.SumOfEarnedFees)
	util.WriteTraceJsonLog(logger, "Block Certification req:", req)

	return n.network.Send(ctx, req, n.configuration.rootChainID)
}

func (n *Node) resetProposal() {
	n.proposedTransactions = []*types.TransactionRecord{}
	n.pendingBlockProposal = nil
}

func (n *Node) SubmitTx(_ context.Context, tx *types.TransactionOrder) (txOrderHash []byte, err error) {
	defer func() {
		if err != nil {
			invalidTransactionsCounter.Inc(1)
		}
	}()
	rn := n.getCurrentRound()
	if err = n.txValidator.Validate(tx, rn); err != nil {
		return nil, err
	}
	return n.txBuffer.Add(tx)
}

func (n *Node) GetBlock(_ context.Context, blockNr uint64) (*types.Block, error) {
	// find and return closest match from db
	if blockNr == 0 {
		return nil, fmt.Errorf("block number 0 does not exist")
	}
	var bl types.Block
	found, err := n.blockStore.Read(util.Uint64ToBytes(blockNr), &bl)
	if err != nil {
		return nil, fmt.Errorf("failed to read block from round %v from db, %w", blockNr, err)
	}
	if !found {
		return nil, nil
	}
	return &bl, nil
}

/*
GetLatestBlock returns current latest block.
It's part of the public API exposed by node.
*/
func (n *Node) GetLatestBlock() (_ *types.Block, err error) {
	if status := n.status.Load(); status != normal {
		return nil, fmt.Errorf("node is in invalid status: %s", status)
	}

	// could just return n.lastStoredBlock but then we'd have to make that field concurrency safe?
	dbIt := n.blockStore.Last()
	defer func() { err = errors.Join(err, dbIt.Close()) }()
	var bl types.Block
	if err := dbIt.Value(&bl); err != nil {
		roundNo := util.BytesToUint64(dbIt.Key())
		return nil, fmt.Errorf("failed to read block %d from db: %w", roundNo, err)
	}
	return &bl, nil
}

func (n *Node) GetTransactionRecord(ctx context.Context, hash []byte) (*types.TransactionRecord, *types.TxProof, error) {
	if n.txIndexer == nil {
		return nil, nil, errors.New("not allowed")
	}
	index := &struct {
		RoundNumber  []byte
		TxOrderIndex int
	}{}
	f, err := n.txIndexer.Read(hash, index)
	if err != nil {
		return nil, nil, fmt.Errorf("unable to query tx index: %w", err)
	}
	if !f {
		return nil, nil, nil
	}
	b, err := n.GetBlock(ctx, util.BytesToUint64(index.RoundNumber))
	if err != nil {
		return nil, nil, fmt.Errorf("unable to load block: %w", err)
	}
	if len(b.Transactions)-1 < index.TxOrderIndex {
		return nil, nil, errors.New("transaction index is invalid: invalid transaction order index key")
	}
	proof, record, err := types.NewTxProof(b, index.TxOrderIndex, n.configuration.hashAlgorithm)
	if err != nil {
		return nil, nil, fmt.Errorf("unable to extract transaction record and execution proof from the block: %w", err)
	}
	h := record.TransactionOrder.Hash(n.configuration.hashAlgorithm)
	if !bytes.Equal(h, hash) {
		return nil, nil, errors.New("transaction index is invalid: hash mismatch")
	}
	return record, proof, nil
}

/*
GetLatestRoundNumber returns current round number.
It's part of the public API exposed by node.
*/
func (n *Node) GetLatestRoundNumber() (uint64, error) {
	if status := n.status.Load(); status != normal {
		return 0, fmt.Errorf("node is in invalid status: %s", status)
	}
	return n.luc.Load().GetRoundNumber(), nil
}

func (n *Node) SystemIdentifier() []byte {
	return n.configuration.GetSystemIdentifier()
}

func (n *Node) stopForwardingOrHandlingTransactions() {
	if n.txCancel != nil {
		txCancel := n.txCancel
		n.txCancel = nil
		txCancel()
		n.txWaitGroup.Wait()
	}
}

func (n *Node) startHandleOrForwardTransactions(ctx context.Context) {
	n.stopForwardingOrHandlingTransactions()
	if n.leaderSelector.GetLeaderID() == UnknownLeader {
		return
	}

	txCtx, txCancel := context.WithCancel(ctx)
	n.txCancel = txCancel

	n.txWaitGroup.Add(1)
	go func() {
		defer n.txWaitGroup.Done()
		n.txBuffer.Process(txCtx, n.handleOrForwardTransaction)
	}()

	go func() {
		select {
		case <-time.After(n.configuration.t1Timeout):
			n.timeoutCh <- struct{}{}
		case <-txCtx.Done():
		}
	}()
}

func (n *Node) hashProposedBlock(prevBlockHash []byte, author string) ([]byte, error) {
	b := &types.Block{
		Header: &types.Header{
			SystemID:          n.configuration.GetSystemIdentifier(),
			ProposerID:        author,
			PreviousBlockHash: prevBlockHash,
		},
		Transactions: n.pendingBlockProposal.Transactions,
	}
	return b.Hash(n.configuration.hashAlgorithm)
}

func (n *Node) writeTxIndex(b *types.Block, roundNo []byte) (err error) {
	if n.txIndexer == nil {
		return nil
	}
	defer trackExecutionTime(time.Now(), fmt.Sprintf("write transaction order index for %d tx(s)", len(b.Transactions)))
	dbTx, err := n.txIndexer.StartTx()
	defer func() {
		if err != nil {
			rErr := dbTx.Rollback()
			if rErr != nil {
				logger.Warning("Unable to rollback the transaction indexer: %w", rErr)
			}
			return
		}
		err = dbTx.Commit()
	}()
	if err != nil {
		return err
	}
	for i, tx := range b.Transactions {
		hash := tx.TransactionOrder.Hash(n.configuration.hashAlgorithm)
		if err = dbTx.Write(hash, &struct {
			RoundNumber  []byte
			TxOrderIndex int
		}{
			RoundNumber:  roundNo,
			TxOrderIndex: i,
		}); err != nil {
			return err
		}
	}
	return nil
}

func (p *pendingBlockProposal) pretty() string {
	if p == nil {
		return ""
	}
	return fmt.Sprintf("Pending proposal: \nH:\t%X\nH':\t%X\nround:\t%v\nfees:\t%d",
		p.StateHash, p.PrevHash, p.RoundNumber, p.SumOfEarnedFees)
}

func trackExecutionTime(start time.Time, name string) {
	logger.Debug("%s took %s", name, time.Since(start))
}<|MERGE_RESOLUTION|>--- conflicted
+++ resolved
@@ -601,12 +601,7 @@
 	}
 	n.status.Store(normal)
 	newRoundNr := uc.InputRecord.RoundNumber + 1
-<<<<<<< HEAD
-	n.proposedTransactions = []*types.TransactionRecord{}
-	n.pendingBlockProposal = nil
-=======
 	n.resetProposal()
->>>>>>> 7d8c4312
 	n.sumOfEarnedFees = 0
 	// not a fatal issue, but log anyway
 	if err := n.blockStore.Delete(util.Uint32ToBytes(proposalKey)); err != nil {
@@ -641,10 +636,6 @@
 	n.revertState()
 	n.resetProposal()
 	n.stopForwardingOrHandlingTransactions()
-<<<<<<< HEAD
-	logger.Debug("Entering recovery state, recover node up to round %v", luc.GetRoundNumber())
-=======
->>>>>>> 7d8c4312
 	fromBlockNr := n.lastStoredBlock.GetRoundNumber() + 1
 	logger.Debug("Entering recovery state, recover node from %d up to round %d", fromBlockNr, luc.GetRoundNumber())
 	n.sendEvent(event.RecoveryStarted, fromBlockNr)
@@ -819,22 +810,16 @@
 	if err := n.blockStore.Write(roundNoInBytes, b); err != nil {
 		return fmt.Errorf("db write failed, %w", err)
 	}
-<<<<<<< HEAD
-=======
-
->>>>>>> 7d8c4312
+
 	if err := n.transactionSystem.Commit(); err != nil {
 		if err2 := n.blockStore.Delete(roundNoInBytes); err2 != nil {
 			logger.Warning("Unable to delete block %v from store: %w", blockNumber, err2)
 		}
 		return fmt.Errorf("unable to finalize block %v: %w", blockNumber, err)
-<<<<<<< HEAD
-=======
 	}
 
 	if err := n.writeTxIndex(b, roundNoInBytes); err != nil {
 		return fmt.Errorf("unable to write transaction index, %w", err)
->>>>>>> 7d8c4312
 	}
 	// cache last stored block, but only if store succeeds
 	// NB! only cache and commit if persist is successful
@@ -990,11 +975,7 @@
 		// Revert any transactions that were applied
 		n.revertState()
 		// ask the for the failed block again, what else can we do?
-<<<<<<< HEAD
-		n.sendLedgerReplicationRequest(latestSuccessfulRoundNumber + 1)
-=======
 		n.sendLedgerReplicationRequest(ctx, latestSuccessfulRoundNumber+1)
->>>>>>> 7d8c4312
 		return err
 	}
 
@@ -1054,11 +1035,7 @@
 	luc := n.luc.Load()
 	if !bytes.Equal(latestStateHash, luc.InputRecord.Hash) {
 		logger.Debug("Not fully recovered yet, latest recovered UC's round %v vs LUC's round %v", latestProcessedRoundNumber, luc.GetRoundNumber())
-<<<<<<< HEAD
-		n.sendLedgerReplicationRequest(latestProcessedRoundNumber + 1)
-=======
 		n.sendLedgerReplicationRequest(ctx, latestProcessedRoundNumber+1)
->>>>>>> 7d8c4312
 		return nil
 	}
 	// node should be recovered now, stop recovery and change state to normal
@@ -1179,11 +1156,7 @@
 			PreviousHash: pendingProposal.PrevHash,
 			Hash:         pendingProposal.StateHash,
 			BlockHash:    blockHash,
-<<<<<<< HEAD
-			SummaryValue: summary,
-=======
 			SummaryValue: pendingProposal.StateSummary,
->>>>>>> 7d8c4312
 			// latest UC might have certified an empty block and has the latest round number
 			RoundNumber:     pendingProposal.RoundNumber,
 			SumOfEarnedFees: pendingProposal.SumOfEarnedFees,
