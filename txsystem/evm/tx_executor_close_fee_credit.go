--- conflicted
+++ resolved
@@ -11,38 +11,6 @@
 	feeModule "github.com/alphabill-org/alphabill/txsystem/fc"
 )
 
-<<<<<<< HEAD
-func closeFeeCreditTx(tree *state.State, hashAlgorithm crypto.Hash, calcFee FeeCalculator, validator *fc.DefaultFeeCreditTxValidator) txsystem.GenericExecuteFunc[fcsdk.CloseFeeCreditAttributes] {
-	return func(tx *types.TransactionOrder, attr *fcsdk.CloseFeeCreditAttributes, exeCtx *txsystem.TxExecutionContext) (*types.ServerMetadata, error) {
-		pubKey, err := predicates.ExtractPubKey(tx.OwnerProof)
-		if err != nil {
-			return nil, fmt.Errorf("failed to extract public key from fee credit owner proof")
-		}
-		addr, err := generateAddress(pubKey)
-		if err != nil {
-			return nil, fmt.Errorf("failed to extract address from public key bytes, %w", err)
-		}
-		txHash := tx.Hash(hashAlgorithm)
-		unitID := addr.Bytes()
-		u, _ := tree.GetUnit(unitID, false)
-		// hack to be able to use a common validator for now
-		var feeCreditRecordUnit *state.Unit = nil
-		if u != nil {
-			stateObj := u.Data().(*statedb.StateObject)
-			data := &fcsdk.FeeCreditRecord{
-				Balance:  weiToAlpha(stateObj.Account.Balance),
-				Backlink: txHash,
-				Timeout:  stateObj.AlphaBill.Timeout,
-			}
-			feeCreditRecordUnit = state.NewUnit(
-				u.Bearer(),
-				data,
-			)
-		}
-		if err = validator.ValidateCloseFC(&fc.CloseFCValidationContext{Tx: tx, Unit: feeCreditRecordUnit}); err != nil {
-			return nil, fmt.Errorf("closeFC: tx validation failed: %w", err)
-		}
-=======
 func (f *FeeAccount) executeCloseFC(tx *types.TransactionOrder, attr *fc.CloseFeeCreditAttributes, _ *txsystem.TxExecutionContext) (*types.ServerMetadata, error) {
 	unitID := tx.UnitID()
 	pubKey, err := predicates.ExtractPubKey(tx.OwnerProof)
@@ -60,7 +28,6 @@
 	}
 	return &types.ServerMetadata{ActualFee: f.feeCalculator(), TargetUnits: []types.UnitID{addr.Bytes()}, SuccessIndicator: types.TxStatusSuccessful}, nil
 }
->>>>>>> ae30379f
 
 func (f *FeeAccount) validateCloseFC(tx *types.TransactionOrder, attr *fc.CloseFeeCreditAttributes, exeCtx *txsystem.TxExecutionContext) error {
 	// there’s no fee credit reference or separate fee authorization proof
