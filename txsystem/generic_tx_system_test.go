--- conflicted
+++ resolved
@@ -49,21 +49,13 @@
 }
 
 func Test_NewGenericTxSystem(t *testing.T) {
-<<<<<<< HEAD
-	validPDR := types.PartitionDescriptionRecord{Version: 1,
-		NetworkIdentifier: mockNetworkID,
-		SystemIdentifier:  mockTxSystemID,
-		TypeIdLen:         8,
-		UnitIdLen:         256,
-		T2Timeout:         2500 * time.Millisecond,
-=======
 	validPDR := types.PartitionDescriptionRecord{
+Version: 1,
 		NetworkIdentifier:   mockNetworkID,
 		PartitionIdentifier: mockPartitionID,
 		TypeIdLen:           8,
 		UnitIdLen:           256,
 		T2Timeout:           2500 * time.Millisecond,
->>>>>>> 4f29cf1e
 	}
 	require.NoError(t, validPDR.IsValid())
 
@@ -106,15 +98,9 @@
 			transaction.WithPartitionID(mockPartitionID+1),
 			transaction.WithTransactionType(mockTxType),
 			transaction.WithAttributes(MockTxAttributes{}))
-<<<<<<< HEAD
-		txr, err := txSys.Execute(txo)
-		require.ErrorIs(t, err, ErrInvalidSystemIdentifier)
+		txr, err := txSys.Execute(txo)
+		require.ErrorIs(t, err, ErrInvalidPartitionIdentifier)
 		require.Nil(t, txr)
-=======
-		md, err := txSys.Execute(txo)
-		require.ErrorIs(t, err, ErrInvalidPartitionIdentifier)
-		require.Nil(t, md)
->>>>>>> 4f29cf1e
 	})
 
 	t.Run("no executor for the tx type", func(t *testing.T) {
@@ -486,21 +472,13 @@
 }
 
 func defaultTestConfiguration(t *testing.T, modules []txtypes.Module) *GenericTxSystem {
-<<<<<<< HEAD
-	pdr := types.PartitionDescriptionRecord{Version: 1,
-		NetworkIdentifier: mockNetworkID,
-		SystemIdentifier:  mockTxSystemID,
-		TypeIdLen:         8,
-		UnitIdLen:         8 * 32,
-		T2Timeout:         2500 * time.Millisecond,
-=======
 	pdr := types.PartitionDescriptionRecord{
+Version: 1,
 		NetworkIdentifier:   mockNetworkID,
 		PartitionIdentifier: mockPartitionID,
 		TypeIdLen:           8,
 		UnitIdLen:           8 * 32,
 		T2Timeout:           2500 * time.Millisecond,
->>>>>>> 4f29cf1e
 	}
 	// default configuration has no fee handling
 	txSys, err := NewGenericTxSystem(pdr, types.ShardID{}, nil, modules, observability.Default(t))
