--- conflicted
+++ resolved
@@ -244,14 +244,9 @@
 	sm, err := evm.Execute(1, stateDB, memorydb.New(), evmAttr, systemIdentifier, gasPool, gasPrice, false, log)
 	details := &evm.ProcessingDetails{}
 	require.NoError(t, err)
-<<<<<<< HEAD
 	require.NoError(t, sm.UnmarshalDetails(details))
 	_, _, err = s.CalculateRoot()
 	require.NoError(t, err)
-	require.NoError(t, s.Commit())
+	teststate.CommitWithUC(t, s)
 	return address, unit.AddressFromUnitID(details.ContractUnitID)
-=======
-	teststate.CommitWithUC(t, tree)
-	return address, details.ContractAddr
->>>>>>> a2564c2b
 }