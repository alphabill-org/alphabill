--- conflicted
+++ resolved
@@ -56,10 +56,6 @@
 	t.Run("TransactionRecord ok", func(t *testing.T) {
 		txr := types.TransactionRecord{
 			TransactionOrder: &types.TransactionOrder{
-<<<<<<< HEAD
-=======
-				AuthProof: []byte{0, 0, 0},
->>>>>>> 2df770cb
 			},
 			ServerMetadata: &types.ServerMetadata{
 				ActualFee:        24,
