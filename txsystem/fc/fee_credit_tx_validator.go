package fc

import (
	"errors"
	"fmt"

	"github.com/alphabill-org/alphabill-go-base/txsystem/fc"
	"github.com/alphabill-org/alphabill-go-base/types"
	"github.com/alphabill-org/alphabill/state"
)

<<<<<<< HEAD
// ValidateGenericFeeCreditTx none of the free credit transactions must contain fee credit reference or separate fee authorization proof
func ValidateGenericFeeCreditTx(tx *types.TransactionOrder) error {
	// P.MC.ιf = ⊥ ∧ sf = ⊥ – there’s no fee credit reference or separate fee authorization proof
=======
type (
	// DefaultFeeCreditTxValidator default validator for partition specific add/close/lock/unlock fee credit
	// transactions
	DefaultFeeCreditTxValidator struct {
		moneySystemID           types.SystemID
		systemID                types.SystemID
		hashAlgorithm           crypto.Hash
		trustBase               types.RootTrustBase
		feeCreditRecordUnitType []byte
	}

	AddFCValidationContext struct {
		Tx                 *types.TransactionOrder
		Unit               *state.Unit
		CurrentRoundNumber uint64
	}

	CloseFCValidationContext struct {
		Tx   *types.TransactionOrder
		Unit *state.Unit
	}

	LockFCValidationContext struct {
		Tx   *types.TransactionOrder
		Attr *fc.LockFeeCreditAttributes
		Unit *state.Unit
	}

	UnlockFCValidationContext struct {
		Tx   *types.TransactionOrder
		Attr *fc.UnlockFeeCreditAttributes
		Unit *state.Unit
	}
)

func NewDefaultFeeCreditTxValidator(moneySystemID, systemID types.SystemID, hashAlgorithm crypto.Hash, trustBase types.RootTrustBase, feeCreditRecordUnitType []byte) *DefaultFeeCreditTxValidator {
	return &DefaultFeeCreditTxValidator{
		moneySystemID:           moneySystemID,
		systemID:                systemID,
		hashAlgorithm:           hashAlgorithm,
		trustBase:               trustBase,
		feeCreditRecordUnitType: feeCreditRecordUnitType,
	}
}

func (v *DefaultFeeCreditTxValidator) ValidateAddFeeCredit(ctx *AddFCValidationContext) error {
	if err := ctx.isValid(); err != nil {
		return err
	}
	tx := ctx.Tx

	// 10. P.MC.ιf = ⊥ ∧ sf = ⊥ – there’s no fee credit reference or separate fee authorization proof
>>>>>>> 945e93e0
	if tx.GetClientFeeCreditRecordID() != nil {
		return errors.New("fee tx cannot contain fee credit reference")
	}
	if tx.FeeProof != nil {
		return errors.New("fee tx cannot contain fee authorization proof")
	}
<<<<<<< HEAD
=======

	attr := &fc.AddFeeCreditAttributes{}
	if err := tx.UnmarshalAttributes(attr); err != nil {
		return fmt.Errorf("failed to unmarshal add fee credit attributes: %w", err)
	}
	if attr.FeeCreditTransfer == nil {
		return errors.New("transferFC tx record is nil")
	}
	if attr.FeeCreditTransfer.TransactionOrder == nil {
		return errors.New("transferFC tx order is nil")
	}
	if attr.FeeCreditTransferProof == nil {
		return errors.New("transferFC tx proof is nil")
	}
	if attr.FeeCreditTransfer.ServerMetadata == nil {
		return errors.New("transferFC tx order is missing server metadata")
	}

	// 1. ExtrType(P.ι) = fcr – target unit is a fee credit record
	if !tx.UnitID().HasType(v.feeCreditRecordUnitType) {
		return errors.New("invalid unit identifier: type is not fee credit record")
	}

	var fcr *fc.FeeCreditRecord
	if ctx.Unit != nil {
		var ok bool
		fcr, ok = ctx.Unit.Data().(*fc.FeeCreditRecord)
		if !ok {
			return errors.New("invalid unit type: unit is not fee credit record")
		}

		// 2. S.N[P.ι] = ⊥ ∨ S.N[P.ι].φ = P.A.φ – if the target exists, the owner condition matches
		if !bytes.Equal(ctx.Unit.Bearer(), attr.FeeCreditOwnerCondition) {
			return fmt.Errorf("invalid owner condition: expected=%X actual=%X", ctx.Unit.Bearer(), attr.FeeCreditOwnerCondition)
		}
	}

	// 4. P.A.P.α = P.αmoney ∧ P.A.P.τ = transFC – bill was transferred to fee credits
	transferTx := attr.FeeCreditTransfer.TransactionOrder
	if transferTx.SystemID() != v.moneySystemID {
		return fmt.Errorf("addFC: invalid transferFC money system identifier %s (expected %s)", transferTx.SystemID(), v.moneySystemID)
	}

	if transferTx.PayloadType() != fc.PayloadTypeTransferFeeCredit {
		return fmt.Errorf("invalid transfer fee credit transation payload type: %s", transferTx.PayloadType())
	}

	transferTxAttr := &fc.TransferFeeCreditAttributes{}
	if err := transferTx.UnmarshalAttributes(transferTxAttr); err != nil {
		return fmt.Errorf("failed to unmarshal transfer fee credit attributes: %w", err)
	}

	// 5. P.A.P.A.α = P.α – bill was transferred to fee credits for this system
	if transferTxAttr.TargetSystemIdentifier != v.systemID {
		return fmt.Errorf("invalid transferFC target system identifier: expected_target_system_id: %X actual_target_system_id=%X", v.systemID, transferTxAttr.TargetSystemIdentifier)
	}

	// 6. P.A.P.A.ιf = P.ι – bill was transferred to fee credits of the target record
	if !bytes.Equal(transferTxAttr.TargetRecordID, tx.UnitID()) {
		return fmt.Errorf("invalid transferFC target record id: transferFC.TargetRecordId=%X tx.UnitId=%X", transferTxAttr.TargetRecordID, tx.UnitID())
	}

	// 7. (S.N[P.ι] = ⊥ ∧ P.A.P.A.η = ⊥) ∨ (S.N[P.ι] != ⊥ ∧ P.A.P.A.η = S.N[P.ι].λ) – bill transfer order contains correct target unit backlink
	if !bytes.Equal(transferTxAttr.TargetUnitBacklink, fcr.GetBacklink()) {
		return fmt.Errorf("invalid transferFC target unit backlink: transferFC.targetUnitBacklink=%X unit.backlink=%X", transferTxAttr.TargetUnitBacklink, fcr.GetBacklink())
	}

	// 8. P.A.P.A.tb ≤ t ≤ P.A.P.A.te, where t is the number of the current block being composed – bill transfer is valid to be used in this block
	tb := transferTxAttr.EarliestAdditionTime
	te := transferTxAttr.LatestAdditionTime
	t := ctx.CurrentRoundNumber
	if t < tb || t > te {
		return fmt.Errorf("invalid transferFC timeout: earliest=%d latest=%d current=%d", tb, te, t)
	}

	// 9. P.MC.fa + P.MC.fm ≤ P.A.P.A.v – the transaction fees can’t exceed the transferred value
	feeLimit := tx.Payload.ClientMetadata.MaxTransactionFee + attr.FeeCreditTransfer.ServerMetadata.ActualFee
	if feeLimit > transferTxAttr.Amount {
		return fmt.Errorf("invalid transferFC fee: max_fee+actual_fee=%d transferFC.Amount=%d", feeLimit, transferTxAttr.Amount)
	}

	// 3. VerifyBlockProof(P.A.Π, P.A.P, S.T, S.SD) – proof of the bill transfer order verifies
	err := types.VerifyTxProof(attr.FeeCreditTransferProof, attr.FeeCreditTransfer, v.trustBase, v.hashAlgorithm)
	if err != nil {
		return fmt.Errorf("proof is not valid: %w", err)
	}
>>>>>>> 945e93e0
	return nil
}

func VerifyMaxTxFeeDoesNotExceedFRCBalance(tx *types.TransactionOrder, fcrBalance uint64) error {
	// the transaction fees can’t exceed the fee credit record balance
	if tx.GetClientMaxTxFee() > fcrBalance {
		return fmt.Errorf("max fee cannot exceed fee credit record balance: tx.maxFee=%d fcr.Balance=%d",
			tx.GetClientMaxTxFee(), fcrBalance)
	}
	return nil
}

func ValidateCloseFC(attr *fc.CloseFeeCreditAttributes, fcr *fc.FeeCreditRecord) error {
	// verify the fee credit record is not locked
	if fcr.IsLocked() {
		return errors.New("fee credit record is locked")
	}
	// P.A.v = S.N[ι].b - the amount is the current balance of the record
	if attr.Amount != fcr.Balance {
		return fmt.Errorf("invalid amount: amount=%d fcr.Balance=%d", attr.Amount, fcr.Balance)
	}
	if len(attr.TargetUnitID) == 0 {
		return errors.New("TargetUnitID is empty")
	}
	return nil
}

func parseFeeCreditRecord(id types.UnitID, fcrType []byte, state *state.State) (*fc.FeeCreditRecord, []byte, error) {
	if !id.HasType(fcrType) {
		return nil, nil, ErrUnitTypeIsNotFCR
	}
	bd, err := state.GetUnit(id, false)
	if err != nil {
		return nil, nil, fmt.Errorf("get fcr unit error: %w", err)
	}
	fcr, ok := bd.Data().(*fc.FeeCreditRecord)
	if !ok {
		return nil, nil, ErrUnitDataTypeIsNotFCR
	}
	return fcr, bd.Bearer(), nil
}<|MERGE_RESOLUTION|>--- conflicted
+++ resolved
@@ -9,159 +9,20 @@
 	"github.com/alphabill-org/alphabill/state"
 )
 
-<<<<<<< HEAD
+var (
+	ErrUnitTypeIsNotFCR     = errors.New("invalid unit identifier: type is not fee credit record")
+	ErrUnitDataTypeIsNotFCR = fmt.Errorf("invalid unit type: unit is not fee credit record")
+)
+
 // ValidateGenericFeeCreditTx none of the free credit transactions must contain fee credit reference or separate fee authorization proof
 func ValidateGenericFeeCreditTx(tx *types.TransactionOrder) error {
 	// P.MC.ιf = ⊥ ∧ sf = ⊥ – there’s no fee credit reference or separate fee authorization proof
-=======
-type (
-	// DefaultFeeCreditTxValidator default validator for partition specific add/close/lock/unlock fee credit
-	// transactions
-	DefaultFeeCreditTxValidator struct {
-		moneySystemID           types.SystemID
-		systemID                types.SystemID
-		hashAlgorithm           crypto.Hash
-		trustBase               types.RootTrustBase
-		feeCreditRecordUnitType []byte
-	}
-
-	AddFCValidationContext struct {
-		Tx                 *types.TransactionOrder
-		Unit               *state.Unit
-		CurrentRoundNumber uint64
-	}
-
-	CloseFCValidationContext struct {
-		Tx   *types.TransactionOrder
-		Unit *state.Unit
-	}
-
-	LockFCValidationContext struct {
-		Tx   *types.TransactionOrder
-		Attr *fc.LockFeeCreditAttributes
-		Unit *state.Unit
-	}
-
-	UnlockFCValidationContext struct {
-		Tx   *types.TransactionOrder
-		Attr *fc.UnlockFeeCreditAttributes
-		Unit *state.Unit
-	}
-)
-
-func NewDefaultFeeCreditTxValidator(moneySystemID, systemID types.SystemID, hashAlgorithm crypto.Hash, trustBase types.RootTrustBase, feeCreditRecordUnitType []byte) *DefaultFeeCreditTxValidator {
-	return &DefaultFeeCreditTxValidator{
-		moneySystemID:           moneySystemID,
-		systemID:                systemID,
-		hashAlgorithm:           hashAlgorithm,
-		trustBase:               trustBase,
-		feeCreditRecordUnitType: feeCreditRecordUnitType,
-	}
-}
-
-func (v *DefaultFeeCreditTxValidator) ValidateAddFeeCredit(ctx *AddFCValidationContext) error {
-	if err := ctx.isValid(); err != nil {
-		return err
-	}
-	tx := ctx.Tx
-
-	// 10. P.MC.ιf = ⊥ ∧ sf = ⊥ – there’s no fee credit reference or separate fee authorization proof
->>>>>>> 945e93e0
 	if tx.GetClientFeeCreditRecordID() != nil {
 		return errors.New("fee tx cannot contain fee credit reference")
 	}
 	if tx.FeeProof != nil {
 		return errors.New("fee tx cannot contain fee authorization proof")
 	}
-<<<<<<< HEAD
-=======
-
-	attr := &fc.AddFeeCreditAttributes{}
-	if err := tx.UnmarshalAttributes(attr); err != nil {
-		return fmt.Errorf("failed to unmarshal add fee credit attributes: %w", err)
-	}
-	if attr.FeeCreditTransfer == nil {
-		return errors.New("transferFC tx record is nil")
-	}
-	if attr.FeeCreditTransfer.TransactionOrder == nil {
-		return errors.New("transferFC tx order is nil")
-	}
-	if attr.FeeCreditTransferProof == nil {
-		return errors.New("transferFC tx proof is nil")
-	}
-	if attr.FeeCreditTransfer.ServerMetadata == nil {
-		return errors.New("transferFC tx order is missing server metadata")
-	}
-
-	// 1. ExtrType(P.ι) = fcr – target unit is a fee credit record
-	if !tx.UnitID().HasType(v.feeCreditRecordUnitType) {
-		return errors.New("invalid unit identifier: type is not fee credit record")
-	}
-
-	var fcr *fc.FeeCreditRecord
-	if ctx.Unit != nil {
-		var ok bool
-		fcr, ok = ctx.Unit.Data().(*fc.FeeCreditRecord)
-		if !ok {
-			return errors.New("invalid unit type: unit is not fee credit record")
-		}
-
-		// 2. S.N[P.ι] = ⊥ ∨ S.N[P.ι].φ = P.A.φ – if the target exists, the owner condition matches
-		if !bytes.Equal(ctx.Unit.Bearer(), attr.FeeCreditOwnerCondition) {
-			return fmt.Errorf("invalid owner condition: expected=%X actual=%X", ctx.Unit.Bearer(), attr.FeeCreditOwnerCondition)
-		}
-	}
-
-	// 4. P.A.P.α = P.αmoney ∧ P.A.P.τ = transFC – bill was transferred to fee credits
-	transferTx := attr.FeeCreditTransfer.TransactionOrder
-	if transferTx.SystemID() != v.moneySystemID {
-		return fmt.Errorf("addFC: invalid transferFC money system identifier %s (expected %s)", transferTx.SystemID(), v.moneySystemID)
-	}
-
-	if transferTx.PayloadType() != fc.PayloadTypeTransferFeeCredit {
-		return fmt.Errorf("invalid transfer fee credit transation payload type: %s", transferTx.PayloadType())
-	}
-
-	transferTxAttr := &fc.TransferFeeCreditAttributes{}
-	if err := transferTx.UnmarshalAttributes(transferTxAttr); err != nil {
-		return fmt.Errorf("failed to unmarshal transfer fee credit attributes: %w", err)
-	}
-
-	// 5. P.A.P.A.α = P.α – bill was transferred to fee credits for this system
-	if transferTxAttr.TargetSystemIdentifier != v.systemID {
-		return fmt.Errorf("invalid transferFC target system identifier: expected_target_system_id: %X actual_target_system_id=%X", v.systemID, transferTxAttr.TargetSystemIdentifier)
-	}
-
-	// 6. P.A.P.A.ιf = P.ι – bill was transferred to fee credits of the target record
-	if !bytes.Equal(transferTxAttr.TargetRecordID, tx.UnitID()) {
-		return fmt.Errorf("invalid transferFC target record id: transferFC.TargetRecordId=%X tx.UnitId=%X", transferTxAttr.TargetRecordID, tx.UnitID())
-	}
-
-	// 7. (S.N[P.ι] = ⊥ ∧ P.A.P.A.η = ⊥) ∨ (S.N[P.ι] != ⊥ ∧ P.A.P.A.η = S.N[P.ι].λ) – bill transfer order contains correct target unit backlink
-	if !bytes.Equal(transferTxAttr.TargetUnitBacklink, fcr.GetBacklink()) {
-		return fmt.Errorf("invalid transferFC target unit backlink: transferFC.targetUnitBacklink=%X unit.backlink=%X", transferTxAttr.TargetUnitBacklink, fcr.GetBacklink())
-	}
-
-	// 8. P.A.P.A.tb ≤ t ≤ P.A.P.A.te, where t is the number of the current block being composed – bill transfer is valid to be used in this block
-	tb := transferTxAttr.EarliestAdditionTime
-	te := transferTxAttr.LatestAdditionTime
-	t := ctx.CurrentRoundNumber
-	if t < tb || t > te {
-		return fmt.Errorf("invalid transferFC timeout: earliest=%d latest=%d current=%d", tb, te, t)
-	}
-
-	// 9. P.MC.fa + P.MC.fm ≤ P.A.P.A.v – the transaction fees can’t exceed the transferred value
-	feeLimit := tx.Payload.ClientMetadata.MaxTransactionFee + attr.FeeCreditTransfer.ServerMetadata.ActualFee
-	if feeLimit > transferTxAttr.Amount {
-		return fmt.Errorf("invalid transferFC fee: max_fee+actual_fee=%d transferFC.Amount=%d", feeLimit, transferTxAttr.Amount)
-	}
-
-	// 3. VerifyBlockProof(P.A.Π, P.A.P, S.T, S.SD) – proof of the bill transfer order verifies
-	err := types.VerifyTxProof(attr.FeeCreditTransferProof, attr.FeeCreditTransfer, v.trustBase, v.hashAlgorithm)
-	if err != nil {
-		return fmt.Errorf("proof is not valid: %w", err)
-	}
->>>>>>> 945e93e0
 	return nil
 }
 
