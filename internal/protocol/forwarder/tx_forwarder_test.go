--- conflicted
+++ resolved
@@ -53,13 +53,8 @@
 	// init leader
 	leader := InitPeer(t, nil)
 	defer leader.Close()
-<<<<<<< HEAD
-	fixedLeader := &FixedLeader{leader, nil}
+	fixedLeader := &FixedLeader{Leader: leader}
 	_, leaderTxBuffer := RegisterTxHandler(t, leader, fixedLeader)
-=======
-	fixedLeader := &FixedLeader{Leader: leader}
-	_, leaderTxPool := RegisterTxHandler(t, leader, fixedLeader)
->>>>>>> 36c0ec80
 
 	// init follower
 	follower := InitPeer(t, CreateBootstrapConfiguration(t, leader))
@@ -112,13 +107,8 @@
 	// init leader
 	leader := InitPeer(t, nil)
 	defer leader.Close()
-<<<<<<< HEAD
-	errLeader := &FixedLeader{Leader:leader2 }
+	errLeader := &FixedLeader{Leader: leader2}
 	_, leaderTxBuffer := RegisterTxHandler(t, leader, errLeader)
-=======
-	errLeader := &FixedLeader{Leader: leader2}
-	_, leaderTxPool := RegisterTxHandler(t, leader, errLeader)
->>>>>>> 36c0ec80
 
 	// init follower
 	follower := InitPeer(t, CreateBootstrapConfiguration(t, leader))
@@ -172,13 +162,8 @@
 
 	// init leader
 	leader := InitPeer(t, leaderConf)
-<<<<<<< HEAD
-	fixedLeader := &FixedLeader{leader, nil}
+	fixedLeader := &FixedLeader{Leader: leader}
 	_, leaderTxBuffer := RegisterTxHandler(t, leader, fixedLeader)
-=======
-	fixedLeader := &FixedLeader{Leader: leader}
-	_, leaderTxPool := RegisterTxHandler(t, leader, fixedLeader)
->>>>>>> 36c0ec80
 
 	// init follower
 	follower := InitPeer(t, CreateBootstrapConfiguration(t, leader))
@@ -215,13 +200,8 @@
 	// init leader
 	leader := InitPeer(t, nil)
 	defer leader.Close()
-<<<<<<< HEAD
-	fixedLeader := &FixedLeader{leader, nil}
+	fixedLeader := &FixedLeader{Leader: leader}
 	txHandler, leaderTxBuffer := RegisterTxHandler(t, leader, fixedLeader)
-=======
-	fixedLeader := &FixedLeader{Leader: leader}
-	txHandler, leaderTxPool := RegisterTxHandler(t, leader, fixedLeader)
->>>>>>> 36c0ec80
 
 	// send requests
 	err := txHandler.Handle(context.Background(), transfer)
@@ -235,13 +215,8 @@
 func TestTxHandler_LeaderDown(t *testing.T) {
 	// init leader
 	leader := InitPeer(t, nil)
-<<<<<<< HEAD
-	fixedLeader := &FixedLeader{leader, nil}
+	fixedLeader := &FixedLeader{Leader: leader}
 	_, leaderTxBuffer := RegisterTxHandler(t, leader, fixedLeader)
-=======
-	fixedLeader := &FixedLeader{Leader: leader}
-	_, leaderTxPool := RegisterTxHandler(t, leader, fixedLeader)
->>>>>>> 36c0ec80
 
 	// init follower
 	follower := InitPeer(t, CreateBootstrapConfiguration(t, leader))
