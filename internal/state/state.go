package state

import (
	"bytes"
	"crypto"
	"errors"
	"fmt"
	"gitdc.ee.guardtime.com/alphabill/alphabill/internal/script"
	"hash"
)

var (
	ErrBillNotFound           = errors.New("bill not found")
	ErrInvalidPaymentAmount   = errors.New("invalid payment amount")
	ErrInvalidPaymentBacklink = errors.New("invalid payment backlink")
	ErrInvalidPaymentOrder    = errors.New("invalid payment order")
	ErrInvalidPaymentType     = errors.New("invalid payment type")

	ErrInvalidHashAlgorithm = errors.New("invalid hash algorithm")
)

type (

	// State holds the state of all bills.
	State struct {
		root          *Node       // root node
		roundNumber   uint64      // number of the round
		maxBillID     uint64      // maximum bill identifier
		hashAlgorithm crypto.Hash // hash function algorithm
	}

	// Node is a single element within the State.
	Node struct {
		ID        uint64       // ID of the node
		Bill      *BillContent // BillContent contains bill related information
		Parent    *Node        // Parent node
		Children  [2]*Node     // Children nodes
		Hash      []byte       // Hash of the node
		recompute bool         // true if node content (hash, value, total value, etc) needs recalculation
		balance   int8         // balance factor
	}

	// BillContent contains bill related information.
	BillContent struct {
		Value           uint32    // value of the given bill
		TotalValue      uint32    // total value
		StateHash       []byte    // state hash of the bill state
		Backlink        []byte    // pre-calculated backlink value
		BearerPredicate Predicate // bearer predicate
	}

	Predicate []byte
)

// New instantiates a new empty state with given hash function.
func New(hashAlgorithm crypto.Hash) (*State, error) {
	if hashAlgorithm != crypto.SHA256 && hashAlgorithm != crypto.SHA512 {
		return nil, ErrInvalidHashAlgorithm
	}

	return &State{
		hashAlgorithm: hashAlgorithm,
	}, nil
}

// Process validates and processes a payment order.
func (s *State) Process(payment *PaymentOrder) error {
	if payment == nil {
		return ErrInvalidPaymentOrder
	}
	switch payment.Type {
	case PaymentTypeTransfer:
		return s.processTransfer(payment)
	case PaymentTypeSplit:
		return s.processSplit(payment)
	}
	return ErrInvalidPaymentType
}

// GetRootHash returns the root hash of the State.
func (s *State) GetRootHash() []byte {
	s.recompute(s.root, s.hashAlgorithm.New())
	return s.root.Hash
}

func (s *State) processTransfer(payment *PaymentOrder) error {
	if payment.Amount != 0 {
		return ErrInvalidPaymentAmount
	}

	b, found := s.getBill(payment.BillID)
	if !found {
		return ErrBillNotFound
	}

	if !bytes.Equal(b.Backlink, payment.Backlink) {
		return ErrInvalidPaymentBacklink
	}
<<<<<<< HEAD

	err := script.RunScript(payment.PredicateArgument[:], b.Bill.BearerPredicate[:], payment.SigBytes()[:])
	if err != nil {
		return err
	}

	b.Bill.PaymentOrder = &payment
	b.Bill.BearerPredicate = payment.PayeePredicate
	return s.updateBill(payment.BillID, b.Bill)
=======
	hasher := s.hashAlgorithm.New()
	paymentHash := payment.Hash(hasher)
	hasher.Reset()
	b.Backlink = paymentHash[:]
	b.calculateStateHash(payment, hasher)
	b.BearerPredicate = payment.PayeePredicate

	return s.updateBill(payment.BillID, b)
}

func (s *State) processSplit(payment *PaymentOrder) error {
	b, found := s.getBill(payment.BillID)
	if !found {
		return ErrBillNotFound
	}
	if !bytes.Equal(b.Backlink, payment.Backlink) {
		return ErrInvalidPaymentBacklink
	}
	amount := payment.Amount
	if b.Value < amount {
		return ErrInvalidPaymentAmount
	}

	hasher := s.hashAlgorithm.New()
	paymentHash := payment.Hash(hasher)
	hasher.Reset()

	b.Backlink = paymentHash[:]
	b.calculateStateHash(payment, hasher)
	b.Value = b.Value - payment.Amount

	bc := &BillContent{
		Value:           payment.Amount,
		StateHash:       make([]byte, 32),
		Backlink:        paymentHash[:],
		BearerPredicate: payment.PayeePredicate,
	}
	s.addBill(bc)
	return nil
>>>>>>> f384fcc9
}

// addBill inserts a new bill to the state. Return parameter is the bill ID.
func (s *State) addBill(content *BillContent) (billID uint64) {
	s.maxBillID++
	billID = s.maxBillID
	put(billID, content, nil, &s.root)
	return
}

// updateBill updates bill with given billID.
func (s *State) updateBill(billID uint64, content *BillContent) error {
	_, found := s.getBill(billID)
	if found {
		put(billID, content, nil, &s.root)
		return nil
	}
	return ErrBillNotFound
}

// getBill searches the bill in the state by billID and returns its content or nil if bill is not found in state.
// Second return parameter is true if bill was found, otherwise false.
func (s *State) getBill(billID uint64) (*BillContent, bool) {
	node, b := getNode(s.root, billID)
	if !b {
		return nil, b
	}
	return node.Bill, b
}

// empty returns true if state does not contain any nodes/bills.
func (s *State) empty() bool {
	return s.root == nil
}

// recompute recalculates the parameters of the bill.
func (s *State) recompute(n *Node, hasher hash.Hash) {
	if n.recompute {
		leftTotalValue := uint32(0)
		rightTotalValue := uint32(0)
		leftHash := make([]byte, hasher.Size())
		rightHash := make([]byte, hasher.Size())

		var left = n.Children[0]
		var right = n.Children[1]
		if left != nil {
			s.recompute(left, hasher)
			leftTotalValue = left.Bill.TotalValue
			leftHash = left.Hash
		}
		if right != nil {
			s.recompute(right, hasher)
			rightTotalValue = right.Bill.TotalValue
			rightHash = right.Hash
		}
		n.Bill.TotalValue = n.Bill.Value + leftTotalValue + rightTotalValue
		hasher.Reset()

		// write bill ID
		hasher.Write(Uint64ToBytes(n.ID))

		// write bill value
		hasher.Write(Uint32ToBytes(n.Bill.Value))

		// write bill state hash
		hasher.Write(n.Bill.StateHash)

		// write left child hash
		hasher.Write(leftHash)

		// write left child totalValue
		hasher.Write(Uint32ToBytes(leftTotalValue))

		// write right child hash
		hasher.Write(rightHash)

		// write right child totalValue
		hasher.Write(Uint32ToBytes(rightTotalValue))

		n.Hash = hasher.Sum(nil)
		hasher.Reset()
		n.recompute = false
	}
}

func (c *BillContent) calculateStateHash(payment *PaymentOrder, hasher hash.Hash) []byte {
	if payment == nil {
		return c.StateHash
	}
	// calculate payment order hash
	hasher.Write(payment.Bytes())
	paymentHash := hasher.Sum(nil)
	hasher.Reset()
	// calculate state hash
	hasher.Write(c.StateHash)
	hasher.Write(paymentHash)
	c.StateHash = hasher.Sum(nil)
	return c.StateHash
}

// String returns a string representation of state.
func (s *State) String() string {
	str := "State\n"
	if !s.empty() {
		output(s.root, "", true, &str)
	}
	return str
}

// String returns a string representation of the node
func (n *Node) String() string {
	m := fmt.Sprintf("ID=%v, ", n.ID)
	if n.recompute {
		m = m + "*"
	}
	m = m + fmt.Sprintf("value=%v, total=%v, backlink=%X, stateHash=%X, bearerPredicate=%X, ",
		n.Bill.Value, n.Bill.TotalValue, n.Bill.Backlink, n.Bill.StateHash, n.Bill.BearerPredicate)

	if n.Hash != nil {
		m = m + fmt.Sprintf("hash=%X", n.Hash)
	}

	return m
}<|MERGE_RESOLUTION|>--- conflicted
+++ resolved
@@ -96,17 +96,12 @@
 	if !bytes.Equal(b.Backlink, payment.Backlink) {
 		return ErrInvalidPaymentBacklink
 	}
-<<<<<<< HEAD
-
-	err := script.RunScript(payment.PredicateArgument[:], b.Bill.BearerPredicate[:], payment.SigBytes()[:])
+
+	err := script.RunScript(payment.PredicateArgument[:], b.BearerPredicate[:], payment.Bytes()[:])
 	if err != nil {
 		return err
 	}
 
-	b.Bill.PaymentOrder = &payment
-	b.Bill.BearerPredicate = payment.PayeePredicate
-	return s.updateBill(payment.BillID, b.Bill)
-=======
 	hasher := s.hashAlgorithm.New()
 	paymentHash := payment.Hash(hasher)
 	hasher.Reset()
@@ -130,6 +125,11 @@
 		return ErrInvalidPaymentAmount
 	}
 
+	err := script.RunScript(payment.PredicateArgument[:], b.BearerPredicate[:], payment.Bytes()[:])
+	if err != nil {
+		return err
+	}
+
 	hasher := s.hashAlgorithm.New()
 	paymentHash := payment.Hash(hasher)
 	hasher.Reset()
@@ -146,7 +146,6 @@
 	}
 	s.addBill(bc)
 	return nil
->>>>>>> f384fcc9
 }
 
 // addBill inserts a new bill to the state. Return parameter is the bill ID.
