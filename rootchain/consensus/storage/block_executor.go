package storage

import (
	"bytes"
	gocrypto "crypto"
	"fmt"

	"github.com/alphabill-org/alphabill-go-base/types"
	"github.com/alphabill-org/alphabill-go-base/types/hex"
	"github.com/alphabill-org/alphabill/network/protocol/abdrc"
	"github.com/alphabill-org/alphabill/network/protocol/certification"
	"github.com/alphabill-org/alphabill/network/protocol/genesis"
	drctypes "github.com/alphabill-org/alphabill/rootchain/consensus/types"
	"github.com/alphabill-org/alphabill/rootchain/unicitytree"
)

type (
	InputData struct {
		_         struct{} `cbor:",toarray"`
		Partition types.PartitionID
		Shard     types.ShardID
		IR        *types.InputRecord
		Technical certification.TechnicalRecord
		PDRHash   hex.Bytes // Partition Description Record Hash
	}

	InputRecords []*InputData
	SysIDList    []types.PartitionID

	ExecutedBlock struct {
		_         struct{}             `cbor:",toarray"`
		BlockData *drctypes.BlockData  // proposed block
		CurrentIR InputRecords         // all input records in this block
		Changed   SysIDList            // changed partition partition identifiers
		HashAlgo  gocrypto.Hash        // hash algorithm for the block
		RootHash  hex.Bytes            // resulting root hash
		Qc        *drctypes.QuorumCert // block's quorum certificate (from next view)
		CommitQc  *drctypes.QuorumCert // block's commit certificate
	}

	IRChangeReqVerifier interface {
		VerifyIRChangeReq(round uint64, irChReq *drctypes.IRChangeReq) (*InputData, error)
	}
)

func (data InputRecords) Update(newInputData *InputData) error {
	for i, d := range data {
		if d.Partition == newInputData.Partition {
			data[i] = newInputData
			return nil
		}
	}
	return fmt.Errorf("input record with partition id %X was not found", newInputData.Partition)
}

func (data InputRecords) Find(sysID types.PartitionID) *InputData {
	for _, d := range data {
		if d.Partition == sysID {
			return d
		}
	}
	return nil
}

func QcFromGenesisState(partitionRecords []*genesis.GenesisPartitionRecord) *drctypes.QuorumCert {
	for _, p := range partitionRecords {
		return &drctypes.QuorumCert{
			VoteInfo: &drctypes.RoundInfo{
				RoundNumber:       p.Certificate.UnicitySeal.RootChainRoundNumber,
				Epoch:             0,
				Timestamp:         p.Certificate.UnicitySeal.Timestamp,
				ParentRoundNumber: 0,
				CurrentRootHash:   p.Certificate.UnicitySeal.Hash,
			},
			LedgerCommitInfo: &types.UnicitySeal{
				Version:              1,
				PreviousHash:         p.Certificate.UnicitySeal.PreviousHash,
				RootChainRoundNumber: p.Certificate.UnicitySeal.RootChainRoundNumber,
				Hash:                 p.Certificate.UnicitySeal.Hash,
				Timestamp:            p.Certificate.UnicitySeal.Timestamp,
			},
			Signatures: p.Certificate.UnicitySeal.Signatures,
		}
	}
	return nil
}

func NewGenesisBlock(hash gocrypto.Hash, pg []*genesis.GenesisPartitionRecord) *ExecutedBlock {
	data := make([]*InputData, len(pg))
	for i, partition := range pg {
		data[i] = &InputData{
			Partition: partition.PartitionDescription.PartitionIdentifier,
			IR:        partition.Certificate.InputRecord,
			PDRHash:   partition.Certificate.UnicityTreeCertificate.PartitionDescriptionHash,
		}
	}
	qc := QcFromGenesisState(pg)
	// If not initiated, save genesis file to store
	return &ExecutedBlock{
		BlockData: &drctypes.BlockData{
			Author:    "genesis",
			Round:     genesis.RootRound,
			Epoch:     0,
			Timestamp: genesis.Timestamp,
			Payload:   nil,
			Qc:        qc, // qc to itself
		},
		CurrentIR: data,
		Changed:   make([]types.PartitionID, 0),
		HashAlgo:  hash,
		RootHash:  qc.LedgerCommitInfo.Hash,
		Qc:        qc, // qc to itself
		CommitQc:  qc, // use same qc to itself for genesis block
	}
}

func NewRootBlock(hash gocrypto.Hash, block *abdrc.CommittedBlock) (*ExecutedBlock, error) {
	var changes SysIDList
	if block.Block.Payload != nil {
		changes = make([]types.PartitionID, 0, len(block.Block.Payload.Requests))
		// verify requests for IR change and proof of consensus
		for _, irChReq := range block.Block.Payload.Requests {
			changes = append(changes, irChReq.Partition)
		}
	}
	// recover input records
	irState := make(InputRecords, len(block.Ir))
	for i, d := range block.Ir {
		irState[i] = &InputData{
			Partition: d.Partition,
			Shard:     d.Shard,
			IR:        d.Ir,
			Technical: d.Technical,
			PDRHash:   d.PDRHash,
		}
	}
	// calculate root hash
	utData := make([]*types.UnicityTreeData, 0, len(irState))
	for _, data := range irState {
		utData = append(utData, &types.UnicityTreeData{
			PartitionIdentifier:      data.Partition,
			InputRecord:              data.IR,
			PartitionDescriptionHash: data.PDRHash,
		})
	}
	ut, err := unicitytree.New(hash, utData)
	if err != nil {
		return nil, err
	}
	return &ExecutedBlock{
		BlockData: block.Block,
		CurrentIR: irState,
		Changed:   changes,
		HashAlgo:  hash,
		RootHash:  bytes.Clone(ut.GetRootHash()),
		Qc:        block.Qc,       // qc to itself
		CommitQc:  block.CommitQc, // use same qc to itself for genesis block
	}, nil
}

type getTRFunc func(types.PartitionID, types.ShardID, *certification.BlockCertificationRequest) (certification.TechnicalRecord, error)

func NewExecutedBlock(hash gocrypto.Hash, newBlock *drctypes.BlockData, parent *ExecutedBlock, verifier IRChangeReqVerifier, getTR getTRFunc) (*ExecutedBlock, error) {
	changed := make(InputRecords, 0, len(newBlock.Payload.Requests))
	changes := make([]types.PartitionID, 0, len(newBlock.Payload.Requests))
	// verify requests for IR change and proof of consensus
	for _, irChReq := range newBlock.Payload.Requests {
		irData, err := verifier.VerifyIRChangeReq(newBlock.GetRound(), irChReq)
		if err != nil {
			return nil, fmt.Errorf("new block verification in round %v error, %w", newBlock.Round, err)
		}
		// timeout IR change request do not have BCR
		var req *certification.BlockCertificationRequest
		if len(irChReq.Requests) > 0 {
			req = irChReq.Requests[0]
		}
		tr, err := getTR(irChReq.Partition, irChReq.Shard, req)
		if err != nil {
			return nil, fmt.Errorf("get TechnicalRecord: %w", err)
		}
		irData.Technical = tr
		changed = append(changed, irData)
		changes = append(changes, irChReq.Partition)
	}
	// copy parent input records
	irState := make(InputRecords, len(parent.CurrentIR))
	copy(irState, parent.CurrentIR)
	for _, d := range changed {
		if err := irState.Update(d); err != nil {
			return nil, fmt.Errorf("block execution failed, partition id %X was not found in input records", d.Partition)
		}
	}
	// calculate root hash
	utData := make([]*types.UnicityTreeData, 0, len(irState))
	for _, data := range irState {
		// if it is valid it must have at least one validator with a valid certification request
		// if there is more, all input records are matching
		utData = append(utData, &types.UnicityTreeData{
			PartitionIdentifier:      data.Partition,
			InputRecord:              data.IR,
			PartitionDescriptionHash: data.PDRHash,
		})
	}
	ut, err := unicitytree.New(hash, utData)
	if err != nil {
		return nil, err
	}
	return &ExecutedBlock{
		BlockData: newBlock,
		CurrentIR: irState,
		Changed:   changes,
		HashAlgo:  hash,
		RootHash:  bytes.Clone(ut.GetRootHash()),
	}, nil
}

func (x *ExecutedBlock) generateUnicityTree() (*unicitytree.UnicityTree, error) {
	utData := make([]*types.UnicityTreeData, 0, len(x.CurrentIR))
	for _, data := range x.CurrentIR {
		// if it is valid it must have at least one validator with a valid certification request
		// if there is more, all input records are matching
		utData = append(utData, &types.UnicityTreeData{
			PartitionIdentifier:      data.Partition,
			InputRecord:              data.IR,
			PartitionDescriptionHash: data.PDRHash,
		})
	}
	return unicitytree.New(x.HashAlgo, utData)
}

func (x *ExecutedBlock) GenerateCertificates(commitQc *drctypes.QuorumCert) ([]*certification.CertificationResponse, error) {
	ut, err := x.generateUnicityTree()
	if err != nil {
		return nil, fmt.Errorf("failed to generate unicity tree: %w", err)
	}
	rootHash := ut.GetRootHash()
	// sanity check, data must not have changed, hence the root hash must still be the same
	fmt.Printf("rootHash: %X\n", rootHash)
	fmt.Printf("x.rootHash: %X\n", x.RootHash)
	if !bytes.Equal(rootHash, x.RootHash) {
		return nil, fmt.Errorf("root hash does not match previously calculated root hash")
	}
	// sanity check, if root hashes do not match then fall back to recovery
	if !bytes.Equal(rootHash, commitQc.LedgerCommitInfo.Hash) {
		return nil, fmt.Errorf("commit of block round %v failed, root hash mismatch", commitQc.VoteInfo.ParentRoundNumber)
	}
	// Commit pending state if it has the same root hash as committed state
	// create UnicitySeal for pending certificates
	uSeal := &types.UnicitySeal{
		Version:              1,
		RootChainRoundNumber: commitQc.LedgerCommitInfo.RootChainRoundNumber,
		Hash:                 commitQc.LedgerCommitInfo.Hash,
		Timestamp:            commitQc.LedgerCommitInfo.Timestamp,
		PreviousHash:         commitQc.LedgerCommitInfo.PreviousHash,
		Signatures:           commitQc.Signatures,
	}
	ucs := []*certification.CertificationResponse{}
	// copy parent certificates and extract changed certificates from this round
	for _, sysID := range x.Changed {
		utCert, err := ut.GetCertificate(sysID)
		if err != nil {
			// this should never happen. if it does then exit with panic because we cannot generate
			// unicity tree certificates.
			return nil, fmt.Errorf("failed to read certificate of %X: %w", sysID, err)
		}
		ir := x.CurrentIR.Find(sysID)
		if ir == nil {
			return nil, fmt.Errorf("input record for %X not found", sysID)
		}
		cr := certification.CertificationResponse{
			Partition: ir.Partition,
			Shard:     ir.Shard,
			UC: types.UnicityCertificate{
				Version:     1,
				InputRecord: ir.IR,
<<<<<<< HEAD
				UnicityTreeCertificate: &types.UnicityTreeCertificate{Version: 1,
					SystemIdentifier:         utCert.SystemIdentifier,
=======
				UnicityTreeCertificate: &types.UnicityTreeCertificate{
					PartitionIdentifier:      utCert.PartitionIdentifier,
>>>>>>> 4f29cf1e
					HashSteps:                utCert.HashSteps,
					PartitionDescriptionHash: utCert.PartitionDescriptionHash,
				},
				UnicitySeal: uSeal,
			},
		}
		if err := cr.SetTechnicalRecord(ir.Technical); err != nil {
			return nil, fmt.Errorf("assigning TechnicalRecord: %w", err)
		}
		ucs = append(ucs, &cr)
	}
	x.CommitQc = commitQc
	return ucs, nil
}

func (x *ExecutedBlock) GetRound() uint64 {
	if x != nil {
		return x.BlockData.GetRound()
	}
	return 0
}

func (x *ExecutedBlock) GetParentRound() uint64 {
	if x != nil {
		return x.BlockData.GetParentRound()
	}
	return 0
}<|MERGE_RESOLUTION|>--- conflicted
+++ resolved
@@ -273,13 +273,9 @@
 			UC: types.UnicityCertificate{
 				Version:     1,
 				InputRecord: ir.IR,
-<<<<<<< HEAD
-				UnicityTreeCertificate: &types.UnicityTreeCertificate{Version: 1,
-					SystemIdentifier:         utCert.SystemIdentifier,
-=======
 				UnicityTreeCertificate: &types.UnicityTreeCertificate{
+Version: 1,
 					PartitionIdentifier:      utCert.PartitionIdentifier,
->>>>>>> 4f29cf1e
 					HashSteps:                utCert.HashSteps,
 					PartitionDescriptionHash: utCert.PartitionDescriptionHash,
 				},
