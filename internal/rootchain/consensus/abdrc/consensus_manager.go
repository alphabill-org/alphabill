--- conflicted
+++ resolved
@@ -325,22 +325,15 @@
 // onIRChangeMsg handles IR change request messages from other root nodes
 func (x *ConsensusManager) onIRChangeMsg(ctx context.Context, irChangeMsg *abdrc.IrChangeReqMsg) error {
 	if err := irChangeMsg.Verify(x.trustBase.GetVerifiers()); err != nil {
-		return fmt.Errorf("invalid IR change request message: %w", err)
-	}
-<<<<<<< HEAD
+		return fmt.Errorf("invalid IR change request message from node %s: %w", irChangeMsg.Author, err)
+	}
 	x.log.DebugContext(ctx, fmt.Sprintf("IR change request from node %s",
 		irChangeMsg.Author), logger.Round(x.pacemaker.GetCurrentRound()))
-	//currentLeader := x.leaderSelector.GetLeaderForRound(x.pacemaker.GetCurrentRound())
 	nextLeader := x.leaderSelector.GetLeaderForRound(x.pacemaker.GetCurrentRound() + 1)
+	// if the node will be the next leader then buffer the request to be included in the block proposal
+	// todo: if in recovery then forward to next?
 	if nextLeader == x.id {
 		if err := x.irReqBuffer.Add(x.pacemaker.GetCurrentRound(), irChangeMsg.IrChangeReq, x.irReqVerifier); err != nil {
-=======
-	nextLeader := x.leaderSelector.GetLeaderForRound(x.pacemaker.GetCurrentRound() + 1)
-	// todo: if in recovery then forward to next?
-	// if the node will be the next leader then buffer the request to be included in the block proposal
-	if nextLeader == x.id {
-		if err := x.irReqBuffer.Add(x.pacemaker.GetCurrentRound(), irChangeMsg, x.irReqVerifier); err != nil {
->>>>>>> ebf27fef
 			return fmt.Errorf("failed to add IR change request into buffer: %w", err)
 		}
 		return nil
