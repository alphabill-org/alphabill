package evm

import (
	"crypto"
	"crypto/sha256"
	"fmt"
	"testing"

	abcrypto "github.com/alphabill-org/alphabill-go-base/crypto"
	"github.com/alphabill-org/alphabill-go-base/hash"
	"github.com/alphabill-org/alphabill-go-base/predicates/templates"
	"github.com/alphabill-org/alphabill-go-base/txsystem/evm"
	fcsdk "github.com/alphabill-org/alphabill-go-base/txsystem/fc"
	"github.com/alphabill-org/alphabill-go-base/txsystem/money"
	"github.com/alphabill-org/alphabill-go-base/types"
	testblock "github.com/alphabill-org/alphabill/internal/testutils/block"
	"github.com/alphabill-org/alphabill/internal/testutils/logger"
	testsig "github.com/alphabill-org/alphabill/internal/testutils/sig"
	testtb "github.com/alphabill-org/alphabill/internal/testutils/trustbase"
	"github.com/alphabill-org/alphabill/state"
	"github.com/alphabill-org/alphabill/txsystem/evm/statedb"
	testfc "github.com/alphabill-org/alphabill/txsystem/fc/testutils"
	testctx "github.com/alphabill-org/alphabill/txsystem/testutils/exec_context"
	testtransaction "github.com/alphabill-org/alphabill/txsystem/testutils/transaction"
	"github.com/holiman/uint256"
	"github.com/stretchr/testify/require"
)

func TestAddFC_ValidateAddNewFeeCreditTx(t *testing.T) {
	signer, verifier := testsig.CreateSignerAndVerifier(t)
	trustBase := testtb.NewTrustBase(t, verifier)
	pubKey, err := verifier.MarshalPublicKey()
	require.NoError(t, err)
	fcrID := testfc.NewFeeCreditRecordID(t, signer)

<<<<<<< HEAD
	txRecord := &types.TransactionRecord{Version: 1,
		TransactionOrder: testtransaction.TxoToBytes(t, testfc.NewTransferFC(t, signer, testfc.NewTransferFCAttr(t, signer, testfc.WithTargetSystemID(evm.DefaultSystemID)))),
=======
	txRecord := &types.TransactionRecord{
		TransactionOrder: testfc.NewTransferFC(t, signer, testfc.NewTransferFCAttr(t, signer, testfc.WithTargetPartitionID(evm.DefaultPartitionID))),
>>>>>>> 4f29cf1e
		ServerMetadata:   &types.ServerMetadata{ActualFee: 1, SuccessIndicator: types.TxStatusSuccessful},
	}
	txRecordProof := testblock.CreateTxRecordProof(t, txRecord, signer)

	t.Run("ok - empty", func(t *testing.T) {
		feeCreditModule := newTestFeeModule(t, trustBase)
		tx := testfc.NewAddFC(t, signer,
			testfc.NewAddFCAttr(t, signer, testfc.WithTransferFCProof(txRecordProof)),
		)
		ownerProof := testsig.NewAuthProofSignature(t, tx, signer)
		authProof := fcsdk.AddFeeCreditAuthProof{OwnerProof: ownerProof}
		require.NoError(t, tx.SetAuthProof(authProof))

		var attr fcsdk.AddFeeCreditAttributes
		require.NoError(t, tx.UnmarshalAttributes(&attr))
		require.NoError(t, feeCreditModule.validateAddFC(tx, &attr, &authProof, testctx.NewMockExecutionContext(testctx.WithCurrentRound(5))))
	})
	t.Run("err - replay will not pass validation", func(t *testing.T) {
		feeCreditModule := newTestFeeModule(t, trustBase)
		tx := testfc.NewAddFC(t, signer,
			testfc.NewAddFCAttr(t, signer,
				testfc.WithTransferFCProof(txRecordProof),
			),
		)
		ownerProof := testsig.NewAuthProofSignature(t, tx, signer)
		authProof := fcsdk.AddFeeCreditAuthProof{OwnerProof: ownerProof}
		require.NoError(t, tx.SetAuthProof(authProof))
		var attr fcsdk.AddFeeCreditAttributes
		require.NoError(t, tx.UnmarshalAttributes(&attr))
		require.NoError(t, feeCreditModule.validateAddFC(tx, &attr, &authProof, testctx.NewMockExecutionContext(testctx.WithCurrentRound(10))))
		sm, err := feeCreditModule.executeAddFC(tx, &attr, &authProof, testctx.NewMockExecutionContext(testctx.WithCurrentRound(10)))
		require.NoError(t, err)
		require.NotNil(t, sm)
		// replay attack
		require.ErrorContains(t, feeCreditModule.validateAddFC(tx, &attr, &authProof, testctx.NewMockExecutionContext(testctx.WithCurrentRound(10))),
			"invalid transferFC target unit counter: transferFC.targetUnitCounter=<nil> unit.counter=0")
	})
	t.Run("transferFC transaction record is nil", func(t *testing.T) {
		tx := testtransaction.NewTransactionOrder(t,
			testtransaction.WithAttributes(&fcsdk.AddFeeCreditAttributes{
				FeeCreditTransferProof: &types.TxRecordProof{},
			}),
		)
		ownerProof := testsig.NewAuthProofSignature(t, tx, signer)
		authProof := fcsdk.AddFeeCreditAuthProof{OwnerProof: ownerProof}
		require.NoError(t, tx.SetAuthProof(authProof))
		feeCreditModule := newTestFeeModule(t, trustBase)
		execCtx := testctx.NewMockExecutionContext(testctx.WithCurrentRound(5))
		var attr fcsdk.AddFeeCreditAttributes
		require.NoError(t, tx.UnmarshalAttributes(&attr))
		require.EqualError(t, feeCreditModule.validateAddFC(tx, &attr, &authProof, execCtx),
			"transferFC transaction record proof is not valid: transaction record is nil")
	})
	t.Run("transferFC transaction order is nil", func(t *testing.T) {
		tx := testtransaction.NewTransactionOrder(t,
			testtransaction.WithAttributes(&fcsdk.AddFeeCreditAttributes{FeeCreditTransferProof: &types.TxRecordProof{TxRecord: &types.TransactionRecord{Version: 1}}}),
		)
		authProof := fcsdk.AddFeeCreditAuthProof{OwnerProof: testsig.NewAuthProofSignature(t, tx, signer)}
		require.NoError(t, tx.SetAuthProof(authProof))
		feeCreditModule := newTestFeeModule(t, trustBase)
		execCtx := testctx.NewMockExecutionContext(testctx.WithCurrentRound(5))
		var attr fcsdk.AddFeeCreditAttributes
		require.NoError(t, tx.UnmarshalAttributes(&attr))
		require.EqualError(t, feeCreditModule.validateAddFC(tx, &attr, &authProof, execCtx),
			"transferFC transaction record proof is not valid: transaction order is nil")
	})
	t.Run("transferFC proof is nil", func(t *testing.T) {
		tx := testtransaction.NewTransactionOrder(t, testtransaction.WithAttributes(
			&fcsdk.AddFeeCreditAttributes{
				FeeCreditTransferProof: &types.TxRecordProof{
					TxRecord: &types.TransactionRecord{Version: 1, TransactionOrder: testtransaction.TxoToBytes(t, &types.TransactionOrder{Version: 1}), ServerMetadata: &types.ServerMetadata{}},
				},
			},
		))
		authProof := fcsdk.AddFeeCreditAuthProof{OwnerProof: testsig.NewAuthProofSignature(t, tx, signer)}
		require.NoError(t, tx.SetAuthProof(authProof))
		feeCreditModule := newTestFeeModule(t, trustBase)
		execCtx := testctx.NewMockExecutionContext(testctx.WithCurrentRound(5))
		var attr fcsdk.AddFeeCreditAttributes
		require.NoError(t, tx.UnmarshalAttributes(&attr))
		require.EqualError(t, feeCreditModule.validateAddFC(tx, &attr, &authProof, execCtx),
			"transferFC transaction record proof is not valid: transaction proof is nil")
	})
	t.Run("transferFC server metadata is nil", func(t *testing.T) {
		tx := testfc.NewAddFC(t, signer,
			testfc.NewAddFCAttr(t, signer,
				testfc.WithTransferFCProof(&types.TxRecordProof{
					TxRecord: &types.TransactionRecord{Version: 1,
						TransactionOrder: testtransaction.TxoToBytes(t, testfc.NewTransferFC(t, signer, testfc.NewTransferFCAttr(t, signer, testfc.WithTargetUnitCounter(4)))),
						ServerMetadata:   nil,
					},
				}),
			),
		)
		authProof := fcsdk.AddFeeCreditAuthProof{OwnerProof: testsig.NewAuthProofSignature(t, tx, signer)}
		require.NoError(t, tx.SetAuthProof(authProof))
		feeCreditModule := newTestFeeModule(t, trustBase)
		execCtx := testctx.NewMockExecutionContext(testctx.WithCurrentRound(5))
		var attr fcsdk.AddFeeCreditAttributes
		require.NoError(t, tx.UnmarshalAttributes(&attr))
		require.EqualError(t, feeCreditModule.validateAddFC(tx, &attr, &authProof, execCtx),
			"transferFC transaction record proof is not valid: server metadata is nil")
	})
	t.Run("transferFC attributes unmarshal error", func(t *testing.T) {
		txr := &types.TransactionRecord{Version: 1,
			TransactionOrder: testtransaction.TxoToBytes(t, testfc.NewAddFC(t, signer, nil,
				testtransaction.WithTransactionType(fcsdk.TransactionTypeTransferFeeCredit))),
			ServerMetadata: &types.ServerMetadata{},
		}
		tx := testfc.NewAddFC(t, signer,
			testfc.NewAddFCAttr(t, signer,
				testfc.WithTransferFCProof(testblock.CreateTxRecordProof(t, txr, signer)),
			),
		)
		authProof := fcsdk.AddFeeCreditAuthProof{OwnerProof: testsig.NewAuthProofSignature(t, tx, signer)}
		require.NoError(t, tx.SetAuthProof(authProof))
		feeCreditModule := newTestFeeModule(t, trustBase)
		execCtx := testctx.NewMockExecutionContext(testctx.WithCurrentRound(5))
		var attr fcsdk.AddFeeCreditAttributes
		require.NoError(t, tx.UnmarshalAttributes(&attr))
		require.EqualError(t, feeCreditModule.validateAddFC(tx, &attr, &authProof, execCtx),
			"failed to unmarshal transfer fee credit attributes: cbor: cannot unmarshal array into Go value of type fc.TransferFeeCreditAttributes (cannot decode CBOR array to struct with different number of elements)")
	})
	t.Run("FeeCreditRecordID is not nil", func(t *testing.T) {
		tx := testfc.NewAddFC(t, signer, nil,
			testtransaction.WithClientMetadata(&types.ClientMetadata{FeeCreditRecordID: []byte{1, 2, 3}}),
		)
		authProof := fcsdk.AddFeeCreditAuthProof{OwnerProof: testsig.NewAuthProofSignature(t, tx, signer)}
		require.NoError(t, tx.SetAuthProof(authProof))
		feeCreditModule := newTestFeeModule(t, trustBase)
		execCtx := testctx.NewMockExecutionContext(testctx.WithCurrentRound(5))
		var attr fcsdk.AddFeeCreditAttributes
		require.NoError(t, tx.UnmarshalAttributes(&attr))
		require.EqualError(t, feeCreditModule.validateAddFC(tx, &attr, &authProof, execCtx),
			"invalid fee credit transaction: fee transaction cannot contain fee credit reference")
	})
	t.Run("bill not transferred to fee credits of the target record", func(t *testing.T) {
<<<<<<< HEAD
		txr := &types.TransactionRecord{Version: 1,
			TransactionOrder: testtransaction.TxoToBytes(t, testfc.NewTransferFC(t, signer, testfc.NewTransferFCAttr(t, signer, testfc.WithTargetSystemID(evm.DefaultSystemID)))),
=======
		txr := &types.TransactionRecord{
			TransactionOrder: testfc.NewTransferFC(t, signer, testfc.NewTransferFCAttr(t, signer, testfc.WithTargetPartitionID(evm.DefaultPartitionID))),
>>>>>>> 4f29cf1e
			ServerMetadata:   &types.ServerMetadata{ActualFee: 1},
		}
		tx := testfc.NewAddFC(t, signer,
			testfc.NewAddFCAttr(t, signer,
				testfc.WithTransferFCProof(testblock.CreateTxRecordProof(t, txr, signer)),
			),
			testtransaction.WithUnitID([]byte{1}),
		)
		authProof := fcsdk.AddFeeCreditAuthProof{OwnerProof: testsig.NewAuthProofSignature(t, tx, signer)}
		require.NoError(t, tx.SetAuthProof(authProof))
		feeCreditModule := newTestFeeModule(t, trustBase)
		execCtx := testctx.NewMockExecutionContext(testctx.WithCurrentRound(5))
		var attr fcsdk.AddFeeCreditAttributes
		require.NoError(t, tx.UnmarshalAttributes(&attr))
		require.EqualError(t, feeCreditModule.validateAddFC(tx, &attr, &authProof, execCtx),
			fmt.Sprintf("invalid transferFC target record id: transferFC.TargetRecordId=%s tx.UnitId=01", fcrID))
	})
	t.Run("Invalid fee credit owner predicate", func(t *testing.T) {
<<<<<<< HEAD
		txr := &types.TransactionRecord{Version: 1,
			TransactionOrder: testtransaction.TxoToBytes(t, testfc.NewTransferFC(t, signer, testfc.NewTransferFCAttr(t, signer, testfc.WithTargetSystemID(evm.DefaultSystemID)))),
=======
		txr := &types.TransactionRecord{
			TransactionOrder: testfc.NewTransferFC(t, signer, testfc.NewTransferFCAttr(t, signer, testfc.WithTargetPartitionID(evm.DefaultPartitionID))),
>>>>>>> 4f29cf1e
			ServerMetadata:   &types.ServerMetadata{ActualFee: 1},
		}
		tx := testfc.NewAddFC(t, signer,
			testfc.NewAddFCAttr(t, signer,
				testfc.WithTransferFCProof(testblock.CreateTxRecordProof(t, txr, signer)),
				testfc.WithFeeCreditOwnerPredicate([]byte("wrong bearer")),
			))
		authProof := fcsdk.AddFeeCreditAuthProof{OwnerProof: []byte("wrong owner proof")}
		require.NoError(t, tx.SetAuthProof(authProof))
		feeCreditModule := newTestFeeModule(t, trustBase, withStateUnit(tx.UnitID, templates.AlwaysTrueBytes(), &fcsdk.FeeCreditRecord{}))
		execCtx := testctx.NewMockExecutionContext(testctx.WithCurrentRound(5))
		var attr fcsdk.AddFeeCreditAttributes
		require.NoError(t, tx.UnmarshalAttributes(&attr))
		require.EqualError(t, feeCreditModule.validateAddFC(tx, &attr, &authProof, execCtx),
			"failed to extract public key from fee credit owner proof")
	})
<<<<<<< HEAD
	t.Run("invalid system id", func(t *testing.T) {
		txr := &types.TransactionRecord{Version: 1,
			TransactionOrder: testtransaction.TxoToBytes(t, testfc.NewTransferFC(t, signer, nil, testtransaction.WithSystemID(0xFFFFFFFF))),
=======
	t.Run("invalid partition id", func(t *testing.T) {
		txr := &types.TransactionRecord{
			TransactionOrder: testfc.NewTransferFC(t, signer, nil, testtransaction.WithPartitionID(0xFFFFFFFF)),
>>>>>>> 4f29cf1e
			ServerMetadata:   &types.ServerMetadata{ActualFee: 1},
		}
		tx := testfc.NewAddFC(t, signer,
			testfc.NewAddFCAttr(t, signer,
				testfc.WithTransferFCProof(testblock.CreateTxRecordProof(t, txr, signer)),
			),
		)
		authProof := fcsdk.AddFeeCreditAuthProof{OwnerProof: testsig.NewAuthProofSignature(t, tx, signer)}
		require.NoError(t, tx.SetAuthProof(authProof))
		feeCreditModule := newTestFeeModule(t, trustBase)
		execCtx := testctx.NewMockExecutionContext(testctx.WithCurrentRound(5))
		var attr fcsdk.AddFeeCreditAttributes
		require.NoError(t, tx.UnmarshalAttributes(&attr))
		require.EqualError(t, feeCreditModule.validateAddFC(tx, &attr, &authProof, execCtx),
			"invalid transferFC money partition identifier 4294967295 (expected 1)")
	})
<<<<<<< HEAD
	t.Run("Invalid target systemID", func(t *testing.T) {
		txr := &types.TransactionRecord{Version: 1,
			TransactionOrder: testtransaction.TxoToBytes(t, testfc.NewTransferFC(t, signer, testfc.NewTransferFCAttr(t, signer, testfc.WithTargetSystemID(0xFFFFFFFF)))),
=======
	t.Run("Invalid target partitionID", func(t *testing.T) {
		txr := &types.TransactionRecord{
			TransactionOrder: testfc.NewTransferFC(t, signer, testfc.NewTransferFCAttr(t, signer, testfc.WithTargetPartitionID(0xFFFFFFFF))),
>>>>>>> 4f29cf1e
			ServerMetadata:   &types.ServerMetadata{},
		}
		tx := testfc.NewAddFC(t, signer,
			testfc.NewAddFCAttr(t, signer,
				testfc.WithTransferFCProof(testblock.CreateTxRecordProof(t, txr, signer)),
			),
		)
		authProof := fcsdk.AddFeeCreditAuthProof{OwnerProof: testsig.NewAuthProofSignature(t, tx, signer)}
		require.NoError(t, tx.SetAuthProof(authProof))
		feeCreditModule := newTestFeeModule(t, trustBase)
		execCtx := testctx.NewMockExecutionContext(testctx.WithCurrentRound(5))
		var attr fcsdk.AddFeeCreditAttributes
		require.NoError(t, tx.UnmarshalAttributes(&attr))
		require.EqualError(t, feeCreditModule.validateAddFC(tx, &attr, &authProof, execCtx),
			"invalid transferFC target partition identifier: expected_target_partition_id: 00000003 actual_target_partition_id=FFFFFFFF")
	})
	t.Run("Invalid target recordID", func(t *testing.T) {
		txr := &types.TransactionRecord{Version: 1,
			TransactionOrder: testtransaction.TxoToBytes(t, testfc.NewTransferFC(t, signer,
				testfc.NewTransferFCAttr(t, signer,
<<<<<<< HEAD
					testfc.WithTargetSystemID(evm.DefaultSystemID),
					testfc.WithTargetRecordID([]byte("not equal to transaction.unitId"))))),
=======
					testfc.WithTargetPartitionID(evm.DefaultPartitionID),
					testfc.WithTargetRecordID([]byte("not equal to transaction.unitId")))),
>>>>>>> 4f29cf1e
			ServerMetadata: &types.ServerMetadata{},
		}
		tx := testfc.NewAddFC(t, signer,
			testfc.NewAddFCAttr(t, signer,
				testfc.WithTransferFCProof(testblock.CreateTxRecordProof(t, txr, signer)),
			),
		)
		authProof := fcsdk.AddFeeCreditAuthProof{OwnerProof: testsig.NewAuthProofSignature(t, tx, signer)}
		require.NoError(t, tx.SetAuthProof(authProof))
		feeCreditModule := newTestFeeModule(t, trustBase)
		execCtx := testctx.NewMockExecutionContext(testctx.WithCurrentRound(5))
		var attr fcsdk.AddFeeCreditAttributes
		require.NoError(t, tx.UnmarshalAttributes(&attr))
		require.EqualError(t, feeCreditModule.validateAddFC(tx, &attr, &authProof, execCtx),
			fmt.Sprintf("invalid transferFC target record id: transferFC.TargetRecordId=6E6F7420657175616C20746F207472616E73616374696F6E2E756E69744964 tx.UnitId=%s", fcrID))
	})
	t.Run("invalid target unit counter (fee credit record does not exist)", func(t *testing.T) {
		txr := &types.TransactionRecord{Version: 1,
			TransactionOrder: testtransaction.TxoToBytes(t, testfc.NewTransferFC(t, signer,
				testfc.NewTransferFCAttr(t, signer,
<<<<<<< HEAD
					testfc.WithTargetSystemID(evm.DefaultSystemID),
					testfc.WithTargetUnitCounter(4)))),
=======
					testfc.WithTargetPartitionID(evm.DefaultPartitionID),
					testfc.WithTargetUnitCounter(4))),
>>>>>>> 4f29cf1e
			ServerMetadata: &types.ServerMetadata{ActualFee: 1},
		}
		tx := testfc.NewAddFC(t, signer,
			testfc.NewAddFCAttr(t, signer,
				testfc.WithTransferFCProof(testblock.CreateTxRecordProof(t, txr, signer)),
			),
		)
		authProof := fcsdk.AddFeeCreditAuthProof{OwnerProof: testsig.NewAuthProofSignature(t, tx, signer)}
		require.NoError(t, tx.SetAuthProof(authProof))
		feeCreditModule := newTestFeeModule(t, trustBase)
		execCtx := testctx.NewMockExecutionContext(testctx.WithCurrentRound(5))
		var attr fcsdk.AddFeeCreditAttributes
		require.NoError(t, tx.UnmarshalAttributes(&attr))
		require.EqualError(t, feeCreditModule.validateAddFC(tx, &attr, &authProof, execCtx),
			"invalid transferFC target unit counter: transferFC.targetUnitCounter=4 unit.counter=<nil>")
	})
	t.Run("invalid target unit counter (tx.targetUnitCounter < unit.counter)", func(t *testing.T) {
		txr := &types.TransactionRecord{Version: 1,
			TransactionOrder: testtransaction.TxoToBytes(t, testfc.NewTransferFC(t, signer,
				testfc.NewTransferFCAttr(t, signer,
<<<<<<< HEAD
					testfc.WithTargetSystemID(evm.DefaultSystemID),
					testfc.WithTargetUnitCounter(4)))),
=======
					testfc.WithTargetPartitionID(evm.DefaultPartitionID),
					testfc.WithTargetUnitCounter(4))),
>>>>>>> 4f29cf1e
			ServerMetadata: &types.ServerMetadata{ActualFee: 1},
		}
		tx := testfc.NewAddFC(t, signer,
			testfc.NewAddFCAttr(t, signer,
				testfc.WithTransferFCProof(testblock.CreateTxRecordProof(t, txr, signer)),
			),
		)
		authProof := fcsdk.AddFeeCreditAuthProof{OwnerProof: testsig.NewAuthProofSignature(t, tx, signer)}
		require.NoError(t, tx.SetAuthProof(authProof))
		feeCreditModule := newTestFeeModule(t, trustBase)
		execCtx := testctx.NewMockExecutionContext(testctx.WithCurrentRound(5))
		var attr fcsdk.AddFeeCreditAttributes
		require.NoError(t, tx.UnmarshalAttributes(&attr))
		require.EqualError(t, feeCreditModule.validateAddFC(tx, &attr, &authProof, execCtx),
			"invalid transferFC target unit counter: transferFC.targetUnitCounter=4 unit.counter=<nil>")
	})
	t.Run("ok target unit counter (tx target unit counter equals fee credit record counter)", func(t *testing.T) {
		t.SkipNow() // TODO fix EVM fee credit records
		txr := &types.TransactionRecord{Version: 1,
			TransactionOrder: testtransaction.TxoToBytes(t, testfc.NewTransferFC(t, signer,
				testfc.NewTransferFCAttr(t, signer,
					testfc.WithTargetPartitionID(evm.DefaultPartitionID),
					testfc.WithTargetUnitCounter(4)),
				testtransaction.WithUnitID(fcrID))),
			ServerMetadata: &types.ServerMetadata{ActualFee: 1},
		}
		tx := testfc.NewAddFC(t, signer,
			testfc.NewAddFCAttr(t, signer,
				testfc.WithTransferFCProof(testblock.CreateTxRecordProof(t, txr, signer)),
			),
		)
		authProof := fcsdk.AddFeeCreditAuthProof{OwnerProof: testsig.NewAuthProofSignature(t, tx, signer)}
		require.NoError(t, tx.SetAuthProof(authProof))
		address, err := generateAddress(pubKey)
		require.NoError(t, err)
		feeCreditModule := newTestFeeModule(t, trustBase,
			withStateUnit(address.Bytes(), nil, &statedb.StateObject{
				Address:   address,
				Account:   &statedb.Account{Balance: uint256.NewInt(100)},
				AlphaBill: &statedb.AlphaBillLink{Counter: 4},
			}))
		execCtx := testctx.NewMockExecutionContext(testctx.WithCurrentRound(5))
		var attr fcsdk.AddFeeCreditAttributes
		require.NoError(t, tx.UnmarshalAttributes(&attr))
		require.NoError(t, feeCreditModule.validateAddFC(tx, &attr, &authProof, execCtx))
	})
	t.Run("LatestAdditionTime in the past NOK", func(t *testing.T) {
		txr := &types.TransactionRecord{Version: 1,
			TransactionOrder: testtransaction.TxoToBytes(t, testfc.NewTransferFC(t, signer,
				testfc.NewTransferFCAttr(t, signer,
					testfc.WithTargetPartitionID(evm.DefaultPartitionID),
					testfc.WithLatestAdditionTime(9)),
				testtransaction.WithUnitID(fcrID))),
			ServerMetadata: &types.ServerMetadata{},
		}
		tx := testfc.NewAddFC(t, signer,
			testfc.NewAddFCAttr(t, signer,
				testfc.WithTransferFCProof(testblock.CreateTxRecordProof(t, txr, signer)),
			),
		)
		authProof := fcsdk.AddFeeCreditAuthProof{OwnerProof: testsig.NewAuthProofSignature(t, tx, signer)}
		require.NoError(t, tx.SetAuthProof(authProof))
		feeCreditModule := newTestFeeModule(t, trustBase)
		execCtx := testctx.NewMockExecutionContext(testctx.WithCurrentRound(10))
		var attr fcsdk.AddFeeCreditAttributes
		require.NoError(t, tx.UnmarshalAttributes(&attr))
		require.EqualError(t, feeCreditModule.validateAddFC(tx, &attr, &authProof, execCtx),
			"invalid transferFC timeout: latestAdditionTime=9 currentRoundNumber=10")
	})
	t.Run("LatestAdditionTime next block OK", func(t *testing.T) {
		txr := &types.TransactionRecord{Version: 1,
			TransactionOrder: testtransaction.TxoToBytes(t, testfc.NewTransferFC(t, signer,
				testfc.NewTransferFCAttr(t, signer,
<<<<<<< HEAD
					testfc.WithTargetSystemID(evm.DefaultSystemID),
					testfc.WithAmount(100)))),
=======
					testfc.WithTargetPartitionID(evm.DefaultPartitionID),
					testfc.WithAmount(100))),
>>>>>>> 4f29cf1e
			ServerMetadata: &types.ServerMetadata{ActualFee: 1, SuccessIndicator: types.TxStatusSuccessful},
		}
		tx := testfc.NewAddFC(t, signer,
			testfc.NewAddFCAttr(t, signer,
				testfc.WithTransferFCProof(testblock.CreateTxRecordProof(t, txr, signer)),
			),
			testtransaction.WithClientMetadata(&types.ClientMetadata{MaxTransactionFee: 90}),
		)
		authProof := fcsdk.AddFeeCreditAuthProof{OwnerProof: testsig.NewAuthProofSignature(t, tx, signer)}
		require.NoError(t, tx.SetAuthProof(authProof))
		feeCreditModule := newTestFeeModule(t, trustBase)
		execCtx := testctx.NewMockExecutionContext(testctx.WithCurrentRound(10))
		var attr fcsdk.AddFeeCreditAttributes
		require.NoError(t, tx.UnmarshalAttributes(&attr))
		require.NoError(t, feeCreditModule.validateAddFC(tx, &attr, &authProof, execCtx))
	})
	t.Run("Invalid transaction fee", func(t *testing.T) {
		txr := &types.TransactionRecord{Version: 1,
			TransactionOrder: testtransaction.TxoToBytes(t, testfc.NewTransferFC(t, signer,
				testfc.NewTransferFCAttr(t, signer,
<<<<<<< HEAD
					testfc.WithTargetSystemID(evm.DefaultSystemID),
					testfc.WithAmount(100)))),
=======
					testfc.WithTargetPartitionID(evm.DefaultPartitionID),
					testfc.WithAmount(100))),
>>>>>>> 4f29cf1e
			ServerMetadata: &types.ServerMetadata{ActualFee: 1},
		}
		tx := testfc.NewAddFC(t, signer,
			testfc.NewAddFCAttr(t, signer,
				testfc.WithTransferFCProof(testblock.CreateTxRecordProof(t, txr, signer)),
			),
			testtransaction.WithClientMetadata(&types.ClientMetadata{MaxTransactionFee: 101}),
		)
		authProof := fcsdk.AddFeeCreditAuthProof{OwnerProof: testsig.NewAuthProofSignature(t, tx, signer)}
		require.NoError(t, tx.SetAuthProof(authProof))
		feeCreditModule := newTestFeeModule(t, trustBase)
		execCtx := testctx.NewMockExecutionContext(testctx.WithCurrentRound(5))
		var attr fcsdk.AddFeeCreditAttributes
		require.NoError(t, tx.UnmarshalAttributes(&attr))
		require.EqualError(t, feeCreditModule.validateAddFC(tx, &attr, &authProof, execCtx),
			"invalid transferFC fee: max_fee+actual_fee=102 transferFC.Amount=100")
	})
	t.Run("Invalid proof", func(t *testing.T) {
		tx := testfc.NewAddFC(t, signer,
			testfc.NewAddFCAttr(t, signer,
				testfc.WithTransferFCProof(newInvalidProof(t, signer)),
			),
		)
		authProof := fcsdk.AddFeeCreditAuthProof{OwnerProof: testsig.NewAuthProofSignature(t, tx, signer)}
		require.NoError(t, tx.SetAuthProof(authProof))
		feeCreditModule := newTestFeeModule(t, trustBase)
		execCtx := testctx.NewMockExecutionContext(testctx.WithCurrentRound(5))
		var attr fcsdk.AddFeeCreditAttributes
		require.NoError(t, tx.UnmarshalAttributes(&attr))
		require.EqualError(t, feeCreditModule.validateAddFC(tx, &attr, &authProof, execCtx),
			"proof is not valid: proof block hash does not match to block hash in unicity certificate")
	})
}

func Test_addFeeCreditTxAndUpdate(t *testing.T) {
	const transferFcFee = 1
	signer, verifier := testsig.CreateSignerAndVerifier(t)
	trustBase := testtb.NewTrustBase(t, verifier)
	pubKeyBytes, err := verifier.MarshalPublicKey()
	require.NoError(t, err)
	pubHash := hash.Sum256(pubKeyBytes)
	privKeyHash := hashOfPrivateKey(t, signer)
	feeCreditModule := newTestFeeModule(t, trustBase)
	transFcRecord := &types.TransactionRecord{Version: 1,
		TransactionOrder: testtransaction.TxoToBytes(t, testfc.NewTransferFC(t, signer,
			testfc.NewTransferFCAttr(t, signer,
				testfc.WithAmount(100),
				testfc.WithTargetRecordID(privKeyHash),
				testfc.WithTargetPartitionID(evm.DefaultPartitionID),
			),
<<<<<<< HEAD
			testtransaction.WithSystemID(0x00000001),
			testtransaction.WithAuthProof(fcsdk.TransferFeeCreditAuthProof{OwnerProof: templates.NewP2pkh256BytesFromKeyHash(pubHash)}))),
=======
			testtransaction.WithPartitionID(0x00000001),
			testtransaction.WithAuthProof(fcsdk.TransferFeeCreditAuthProof{OwnerProof: templates.NewP2pkh256BytesFromKeyHash(pubHash)})),
>>>>>>> 4f29cf1e
		ServerMetadata: &types.ServerMetadata{ActualFee: transferFcFee, SuccessIndicator: types.TxStatusSuccessful},
	}
	addFeeOrder := newAddFCTx(t,
		privKeyHash,
		testfc.NewAddFCAttr(t, signer,
			testfc.WithFeeCreditOwnerPredicate(templates.NewP2pkh256BytesFromKeyHash(pubHash)),
			testfc.WithTransferFCProof(testblock.CreateTxRecordProof(t, transFcRecord, signer))),
		signer, 7)
	attr := new(fcsdk.AddFeeCreditAttributes)
	require.NoError(t, addFeeOrder.UnmarshalAttributes(attr))
	authProof := new(fcsdk.AddFeeCreditAuthProof)
	require.NoError(t, addFeeOrder.UnmarshalAuthProof(authProof))

	require.NoError(t, feeCreditModule.validateAddFC(addFeeOrder, attr, authProof, testctx.NewMockExecutionContext(testctx.WithCurrentRound(5))))
	metaData, err := feeCreditModule.executeAddFC(addFeeOrder, attr, authProof, testctx.NewMockExecutionContext(testctx.WithCurrentRound(5)))
	require.NoError(t, err)
	require.NotNil(t, metaData)
	require.EqualValues(t, evmTestFeeCalculator(), metaData.ActualFee)
	// validate stateDB
	stateDB := statedb.NewStateDB(feeCreditModule.state, logger.New(t))
	addr, err := generateAddress(pubKeyBytes)
	require.NoError(t, err)
	balance := stateDB.GetBalance(addr)
	// balance is equal to 100 - "transfer fee" - "add fee" to wei
	remainingCredit := new(uint256.Int).Sub(alphaToWei(100), alphaToWei(transferFcFee))
	remainingCredit = new(uint256.Int).Sub(remainingCredit, alphaToWei(evmTestFeeCalculator()))
	require.EqualValues(t, balance, remainingCredit)
	// check owner predicate set
	u, err := feeCreditModule.state.GetUnit(addr.Bytes(), false)
	require.NoError(t, err)
	require.EqualValues(t, templates.NewP2pkh256BytesFromKeyHash(pubHash), u.Data().Owner())

	abData := stateDB.GetAlphaBillData(addr)
	// add more funds
	transFcRecord = &types.TransactionRecord{Version: 1,
		TransactionOrder: testtransaction.TxoToBytes(t, testfc.NewTransferFC(t, signer,
			testfc.NewTransferFCAttr(t, signer,
				testfc.WithAmount(10),
				testfc.WithTargetRecordID(privKeyHash),
				testfc.WithTargetPartitionID(evm.DefaultPartitionID),
				testfc.WithTargetUnitCounter(abData.Counter),
			),
<<<<<<< HEAD
			testtransaction.WithSystemID(0x00000001),
			testtransaction.WithAuthProof(fcsdk.TransferFeeCreditAuthProof{OwnerProof: templates.NewP2pkh256BytesFromKeyHash(pubHash)}))),
=======
			testtransaction.WithPartitionID(0x00000001),
			testtransaction.WithAuthProof(fcsdk.TransferFeeCreditAuthProof{OwnerProof: templates.NewP2pkh256BytesFromKeyHash(pubHash)})),
>>>>>>> 4f29cf1e
		ServerMetadata: &types.ServerMetadata{ActualFee: transferFcFee, SuccessIndicator: types.TxStatusSuccessful},
	}
	addFeeOrder = newAddFCTx(t,
		privKeyHash,
		testfc.NewAddFCAttr(t, signer,
			testfc.WithFeeCreditOwnerPredicate(templates.NewP2pkh256BytesFromKeyHash(pubHash)),
			testfc.WithTransferFCProof(testblock.CreateTxRecordProof(t, transFcRecord, signer))),
		signer, 7)
	require.NoError(t, addFeeOrder.UnmarshalAttributes(attr))
	require.NoError(t, feeCreditModule.validateAddFC(addFeeOrder, attr, authProof, testctx.NewMockExecutionContext(testctx.WithCurrentRound(5))))
	metaData, err = feeCreditModule.executeAddFC(addFeeOrder, attr, authProof, testctx.NewMockExecutionContext(testctx.WithCurrentRound(5)))
	require.NoError(t, err)
	require.NotNil(t, metaData)
	remainingCredit = new(uint256.Int).Add(remainingCredit, alphaToWei(10))
	balance = stateDB.GetBalance(addr)
	// balance is equal to remaining+10-"transfer fee 1" -"ass fee = 2" to wei
	remainingCredit = new(uint256.Int).Sub(remainingCredit, alphaToWei(transferFcFee))
	remainingCredit = new(uint256.Int).Sub(remainingCredit, alphaToWei(evmTestFeeCalculator()))
	require.EqualValues(t, balance, remainingCredit)
	// check owner predicate
	u, err = feeCreditModule.state.GetUnit(addr.Bytes(), false)
	require.NoError(t, err)
	require.EqualValues(t, templates.NewP2pkh256BytesFromKeyHash(pubHash), u.Data().Owner())
}

type feeTestOption func(m *FeeAccount) error

func withStateUnit(unitID []byte, bearer types.PredicateBytes, data types.UnitData) feeTestOption {
	return func(m *FeeAccount) error {
		return m.state.Apply(state.AddUnit(unitID, data))
	}
}

func newTestFeeModule(t *testing.T, tb types.RootTrustBase, opts ...feeTestOption) *FeeAccount {
	m := &FeeAccount{
		hashAlgorithm:    crypto.SHA256,
		feeCalculator:    FixedFee(1),
		state:            state.NewEmptyState(),
		partitionID:      evm.DefaultPartitionID,
		moneyPartitionID: money.DefaultPartitionID,
		trustBase:        tb,
	}
	for _, o := range opts {
		require.NoError(t, o(m))
	}
	return m
}

func newInvalidProof(t *testing.T, signer abcrypto.Signer) *types.TxRecordProof {
	txRecord := &types.TransactionRecord{Version: 1,
		TransactionOrder: testtransaction.TxoToBytes(t, testfc.NewTransferFC(t, signer,
			testfc.NewTransferFCAttr(t, signer,
				testfc.WithTargetPartitionID(evm.DefaultPartitionID),
				testfc.WithAmount(100)),
		)),
		ServerMetadata: &types.ServerMetadata{ActualFee: 1, SuccessIndicator: types.TxStatusSuccessful},
	}
	txRecordProof := testblock.CreateTxRecordProof(t, txRecord, signer)
	txRecordProof.TxProof.BlockHeaderHash = []byte("invalid hash")
	return txRecordProof
}

func hashOfPrivateKey(t *testing.T, signer abcrypto.Signer) []byte {
	t.Helper()
	privKeyBytes, err := signer.MarshalPrivateKey()
	require.NoError(t, err)
	h := sha256.Sum256(privKeyBytes)
	return h[:]
}

func newTxPayload(t *testing.T, txType uint16, unitID []byte, timeout uint64, fcrID []byte, attr interface{}) types.Payload {
	attrBytes, err := types.Cbor.Marshal(attr)
	require.NoError(t, err)
	return types.Payload{
		PartitionID: evm.DefaultPartitionID,
		Type:        txType,
		UnitID:      unitID,
		Attributes:  attrBytes,
		ClientMetadata: &types.ClientMetadata{
			Timeout:           timeout,
			MaxTransactionFee: 1,
			FeeCreditRecordID: fcrID,
		},
	}
}

func newAddFCTx(t *testing.T, unitID []byte, attr *fcsdk.AddFeeCreditAttributes, signer abcrypto.Signer, timeout uint64) *types.TransactionOrder {
	tx := &types.TransactionOrder{Version: 1,
		Payload: newTxPayload(t, fcsdk.TransactionTypeAddFeeCredit, unitID, timeout, nil, attr),
	}
	ownerProof := testsig.NewAuthProofSignature(t, tx, signer)
	require.NoError(t, tx.SetAuthProof(fcsdk.AddFeeCreditAuthProof{OwnerProof: ownerProof}))
	return tx
}

func evmTestFeeCalculator() uint64 {
	return 1
}<|MERGE_RESOLUTION|>--- conflicted
+++ resolved
@@ -33,13 +33,8 @@
 	require.NoError(t, err)
 	fcrID := testfc.NewFeeCreditRecordID(t, signer)
 
-<<<<<<< HEAD
 	txRecord := &types.TransactionRecord{Version: 1,
-		TransactionOrder: testtransaction.TxoToBytes(t, testfc.NewTransferFC(t, signer, testfc.NewTransferFCAttr(t, signer, testfc.WithTargetSystemID(evm.DefaultSystemID)))),
-=======
-	txRecord := &types.TransactionRecord{
-		TransactionOrder: testfc.NewTransferFC(t, signer, testfc.NewTransferFCAttr(t, signer, testfc.WithTargetPartitionID(evm.DefaultPartitionID))),
->>>>>>> 4f29cf1e
+		TransactionOrder: testtransaction.TxoToBytes(t, testfc.NewTransferFC(t, signer, testfc.NewTransferFCAttr(t, signer, testfc.WithTargetPartitionID(evm.DefaultPartitionID)))),
 		ServerMetadata:   &types.ServerMetadata{ActualFee: 1, SuccessIndicator: types.TxStatusSuccessful},
 	}
 	txRecordProof := testblock.CreateTxRecordProof(t, txRecord, signer)
@@ -177,13 +172,8 @@
 			"invalid fee credit transaction: fee transaction cannot contain fee credit reference")
 	})
 	t.Run("bill not transferred to fee credits of the target record", func(t *testing.T) {
-<<<<<<< HEAD
-		txr := &types.TransactionRecord{Version: 1,
-			TransactionOrder: testtransaction.TxoToBytes(t, testfc.NewTransferFC(t, signer, testfc.NewTransferFCAttr(t, signer, testfc.WithTargetSystemID(evm.DefaultSystemID)))),
-=======
-		txr := &types.TransactionRecord{
-			TransactionOrder: testfc.NewTransferFC(t, signer, testfc.NewTransferFCAttr(t, signer, testfc.WithTargetPartitionID(evm.DefaultPartitionID))),
->>>>>>> 4f29cf1e
+		txr := &types.TransactionRecord{Version: 1,
+			TransactionOrder: testtransaction.TxoToBytes(t, testfc.NewTransferFC(t, signer, testfc.NewTransferFCAttr(t, signer, testfc.WithTargetPartitionID(evm.DefaultPartitionID)))),
 			ServerMetadata:   &types.ServerMetadata{ActualFee: 1},
 		}
 		tx := testfc.NewAddFC(t, signer,
@@ -202,13 +192,8 @@
 			fmt.Sprintf("invalid transferFC target record id: transferFC.TargetRecordId=%s tx.UnitId=01", fcrID))
 	})
 	t.Run("Invalid fee credit owner predicate", func(t *testing.T) {
-<<<<<<< HEAD
-		txr := &types.TransactionRecord{Version: 1,
-			TransactionOrder: testtransaction.TxoToBytes(t, testfc.NewTransferFC(t, signer, testfc.NewTransferFCAttr(t, signer, testfc.WithTargetSystemID(evm.DefaultSystemID)))),
-=======
-		txr := &types.TransactionRecord{
-			TransactionOrder: testfc.NewTransferFC(t, signer, testfc.NewTransferFCAttr(t, signer, testfc.WithTargetPartitionID(evm.DefaultPartitionID))),
->>>>>>> 4f29cf1e
+		txr := &types.TransactionRecord{Version: 1,
+			TransactionOrder: testtransaction.TxoToBytes(t, testfc.NewTransferFC(t, signer, testfc.NewTransferFCAttr(t, signer, testfc.WithTargetPartitionID(evm.DefaultPartitionID)))),
 			ServerMetadata:   &types.ServerMetadata{ActualFee: 1},
 		}
 		tx := testfc.NewAddFC(t, signer,
@@ -225,15 +210,10 @@
 		require.EqualError(t, feeCreditModule.validateAddFC(tx, &attr, &authProof, execCtx),
 			"failed to extract public key from fee credit owner proof")
 	})
-<<<<<<< HEAD
-	t.Run("invalid system id", func(t *testing.T) {
-		txr := &types.TransactionRecord{Version: 1,
-			TransactionOrder: testtransaction.TxoToBytes(t, testfc.NewTransferFC(t, signer, nil, testtransaction.WithSystemID(0xFFFFFFFF))),
-=======
 	t.Run("invalid partition id", func(t *testing.T) {
 		txr := &types.TransactionRecord{
-			TransactionOrder: testfc.NewTransferFC(t, signer, nil, testtransaction.WithPartitionID(0xFFFFFFFF)),
->>>>>>> 4f29cf1e
+			Version:          1,
+			TransactionOrder: testtransaction.TxoToBytes(t, testfc.NewTransferFC(t, signer, nil, testtransaction.WithPartitionID(0xFFFFFFFF))),
 			ServerMetadata:   &types.ServerMetadata{ActualFee: 1},
 		}
 		tx := testfc.NewAddFC(t, signer,
@@ -250,15 +230,9 @@
 		require.EqualError(t, feeCreditModule.validateAddFC(tx, &attr, &authProof, execCtx),
 			"invalid transferFC money partition identifier 4294967295 (expected 1)")
 	})
-<<<<<<< HEAD
-	t.Run("Invalid target systemID", func(t *testing.T) {
-		txr := &types.TransactionRecord{Version: 1,
-			TransactionOrder: testtransaction.TxoToBytes(t, testfc.NewTransferFC(t, signer, testfc.NewTransferFCAttr(t, signer, testfc.WithTargetSystemID(0xFFFFFFFF)))),
-=======
 	t.Run("Invalid target partitionID", func(t *testing.T) {
-		txr := &types.TransactionRecord{
-			TransactionOrder: testfc.NewTransferFC(t, signer, testfc.NewTransferFCAttr(t, signer, testfc.WithTargetPartitionID(0xFFFFFFFF))),
->>>>>>> 4f29cf1e
+		txr := &types.TransactionRecord{Version: 1,
+			TransactionOrder: testtransaction.TxoToBytes(t, testfc.NewTransferFC(t, signer, testfc.NewTransferFCAttr(t, signer, testfc.WithTargetPartitionID(0xFFFFFFFF)))),
 			ServerMetadata:   &types.ServerMetadata{},
 		}
 		tx := testfc.NewAddFC(t, signer,
@@ -279,13 +253,8 @@
 		txr := &types.TransactionRecord{Version: 1,
 			TransactionOrder: testtransaction.TxoToBytes(t, testfc.NewTransferFC(t, signer,
 				testfc.NewTransferFCAttr(t, signer,
-<<<<<<< HEAD
-					testfc.WithTargetSystemID(evm.DefaultSystemID),
+					testfc.WithTargetPartitionID(evm.DefaultPartitionID),
 					testfc.WithTargetRecordID([]byte("not equal to transaction.unitId"))))),
-=======
-					testfc.WithTargetPartitionID(evm.DefaultPartitionID),
-					testfc.WithTargetRecordID([]byte("not equal to transaction.unitId")))),
->>>>>>> 4f29cf1e
 			ServerMetadata: &types.ServerMetadata{},
 		}
 		tx := testfc.NewAddFC(t, signer,
@@ -306,13 +275,8 @@
 		txr := &types.TransactionRecord{Version: 1,
 			TransactionOrder: testtransaction.TxoToBytes(t, testfc.NewTransferFC(t, signer,
 				testfc.NewTransferFCAttr(t, signer,
-<<<<<<< HEAD
-					testfc.WithTargetSystemID(evm.DefaultSystemID),
+					testfc.WithTargetPartitionID(evm.DefaultPartitionID),
 					testfc.WithTargetUnitCounter(4)))),
-=======
-					testfc.WithTargetPartitionID(evm.DefaultPartitionID),
-					testfc.WithTargetUnitCounter(4))),
->>>>>>> 4f29cf1e
 			ServerMetadata: &types.ServerMetadata{ActualFee: 1},
 		}
 		tx := testfc.NewAddFC(t, signer,
@@ -333,13 +297,8 @@
 		txr := &types.TransactionRecord{Version: 1,
 			TransactionOrder: testtransaction.TxoToBytes(t, testfc.NewTransferFC(t, signer,
 				testfc.NewTransferFCAttr(t, signer,
-<<<<<<< HEAD
-					testfc.WithTargetSystemID(evm.DefaultSystemID),
+					testfc.WithTargetPartitionID(evm.DefaultPartitionID),
 					testfc.WithTargetUnitCounter(4)))),
-=======
-					testfc.WithTargetPartitionID(evm.DefaultPartitionID),
-					testfc.WithTargetUnitCounter(4))),
->>>>>>> 4f29cf1e
 			ServerMetadata: &types.ServerMetadata{ActualFee: 1},
 		}
 		tx := testfc.NewAddFC(t, signer,
@@ -413,13 +372,8 @@
 		txr := &types.TransactionRecord{Version: 1,
 			TransactionOrder: testtransaction.TxoToBytes(t, testfc.NewTransferFC(t, signer,
 				testfc.NewTransferFCAttr(t, signer,
-<<<<<<< HEAD
-					testfc.WithTargetSystemID(evm.DefaultSystemID),
+					testfc.WithTargetPartitionID(evm.DefaultPartitionID),
 					testfc.WithAmount(100)))),
-=======
-					testfc.WithTargetPartitionID(evm.DefaultPartitionID),
-					testfc.WithAmount(100))),
->>>>>>> 4f29cf1e
 			ServerMetadata: &types.ServerMetadata{ActualFee: 1, SuccessIndicator: types.TxStatusSuccessful},
 		}
 		tx := testfc.NewAddFC(t, signer,
@@ -440,13 +394,8 @@
 		txr := &types.TransactionRecord{Version: 1,
 			TransactionOrder: testtransaction.TxoToBytes(t, testfc.NewTransferFC(t, signer,
 				testfc.NewTransferFCAttr(t, signer,
-<<<<<<< HEAD
-					testfc.WithTargetSystemID(evm.DefaultSystemID),
+					testfc.WithTargetPartitionID(evm.DefaultPartitionID),
 					testfc.WithAmount(100)))),
-=======
-					testfc.WithTargetPartitionID(evm.DefaultPartitionID),
-					testfc.WithAmount(100))),
->>>>>>> 4f29cf1e
 			ServerMetadata: &types.ServerMetadata{ActualFee: 1},
 		}
 		tx := testfc.NewAddFC(t, signer,
@@ -497,13 +446,8 @@
 				testfc.WithTargetRecordID(privKeyHash),
 				testfc.WithTargetPartitionID(evm.DefaultPartitionID),
 			),
-<<<<<<< HEAD
-			testtransaction.WithSystemID(0x00000001),
+			testtransaction.WithPartitionID(0x00000001),
 			testtransaction.WithAuthProof(fcsdk.TransferFeeCreditAuthProof{OwnerProof: templates.NewP2pkh256BytesFromKeyHash(pubHash)}))),
-=======
-			testtransaction.WithPartitionID(0x00000001),
-			testtransaction.WithAuthProof(fcsdk.TransferFeeCreditAuthProof{OwnerProof: templates.NewP2pkh256BytesFromKeyHash(pubHash)})),
->>>>>>> 4f29cf1e
 		ServerMetadata: &types.ServerMetadata{ActualFee: transferFcFee, SuccessIndicator: types.TxStatusSuccessful},
 	}
 	addFeeOrder := newAddFCTx(t,
@@ -546,13 +490,8 @@
 				testfc.WithTargetPartitionID(evm.DefaultPartitionID),
 				testfc.WithTargetUnitCounter(abData.Counter),
 			),
-<<<<<<< HEAD
-			testtransaction.WithSystemID(0x00000001),
+			testtransaction.WithPartitionID(0x00000001),
 			testtransaction.WithAuthProof(fcsdk.TransferFeeCreditAuthProof{OwnerProof: templates.NewP2pkh256BytesFromKeyHash(pubHash)}))),
-=======
-			testtransaction.WithPartitionID(0x00000001),
-			testtransaction.WithAuthProof(fcsdk.TransferFeeCreditAuthProof{OwnerProof: templates.NewP2pkh256BytesFromKeyHash(pubHash)})),
->>>>>>> 4f29cf1e
 		ServerMetadata: &types.ServerMetadata{ActualFee: transferFcFee, SuccessIndicator: types.TxStatusSuccessful},
 	}
 	addFeeOrder = newAddFCTx(t,
