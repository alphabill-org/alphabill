--- conflicted
+++ resolved
@@ -28,26 +28,6 @@
 	require.ErrorIs(t, err, ErrOwnerProofPresent)
 }
 
-/*
-func TestRegisterData_UnknownTx(t *testing.T) {
-	vd, err := New([]string{defaultUnicityTrustBase}, vdSystemIdentifier)
-	require.NoError(t, err)
-	hasher := crypto.SHA256.New()
-	hasher.Write(test.RandomBytes(32))
-	id := hasher.Sum(nil)
-	err = vd.Process(&unknownTx{
-		genericTx: genericTx{
-			systemID: []byte{1},
-			unitId:   uint256.NewInt(0).SetBytes(id),
-			timeout:  2,
-		},
-		foo: "bar",
-	})
-	// in fact any tx (until systemID matches) fits as a 'reg' tx,
-	// at least until we have a fixed set of attributes
-	require.NoError(t, err)
-}*/
-
 func TestRegisterData_WithDuplicate(t *testing.T) {
 	vd := createVD(t)
 	tx := createTx()
@@ -68,15 +48,7 @@
 		UnitId:   id,
 		Timeout:  2,
 	}
-<<<<<<< HEAD
 	return tx
-=======
-	err = vd.Process(reg)
-	require.NoError(t, err)
-	// send duplicate
-	err = vd.Process(reg)
-	require.ErrorContains(t, err, "could not add item")
->>>>>>> 9afae7b6
 }
 
 func createVD(t *testing.T) *txSystem {
