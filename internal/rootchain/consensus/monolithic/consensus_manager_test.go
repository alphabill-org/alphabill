package monolithic

import (
	"context"
	gocrypto "crypto"
	"fmt"
	"path/filepath"
	"testing"
	"time"

	"github.com/alphabill-org/alphabill/internal/crypto"
	"github.com/alphabill-org/alphabill/internal/keyvaluedb"
	"github.com/alphabill-org/alphabill/internal/keyvaluedb/boltdb"
	"github.com/alphabill-org/alphabill/internal/keyvaluedb/memorydb"
	"github.com/alphabill-org/alphabill/internal/network/protocol/certification"
	"github.com/alphabill-org/alphabill/internal/network/protocol/genesis"
	"github.com/alphabill-org/alphabill/internal/rootchain/consensus"
	rootgenesis "github.com/alphabill-org/alphabill/internal/rootchain/genesis"
	"github.com/alphabill-org/alphabill/internal/rootchain/partitions"
	"github.com/alphabill-org/alphabill/internal/rootchain/testutils"
	test "github.com/alphabill-org/alphabill/internal/testutils"
	testlogger "github.com/alphabill-org/alphabill/internal/testutils/logger"
	"github.com/alphabill-org/alphabill/internal/types"
	"github.com/alphabill-org/alphabill/pkg/logger"
	"github.com/stretchr/testify/require"
)

var sysID0 = types.SystemID([]byte{0, 0, 0, 0})
var sysID1 = types.SystemID([]byte{0, 0, 0, 1})
var sysID2 = types.SystemID([]byte{0, 0, 0, 2})
var partitionID = types.SystemID([]byte{0, 0xFF, 0, 1})
var partitionInputRecord = &types.InputRecord{
	PreviousHash: make([]byte, 32),
	Hash:         []byte{0, 0, 0, 1},
	BlockHash:    []byte{0, 0, 1, 2},
	SummaryValue: []byte{0, 0, 1, 3},
	RoundNumber:  1,
}

func readResult(ch <-chan *types.UnicityCertificate, timeout time.Duration) (*types.UnicityCertificate, error) {
	select {
	case result, ok := <-ch:
		if !ok {
			return nil, fmt.Errorf("failed to read from channel")
		}
		return result, nil
	case <-time.After(timeout):
		return nil, fmt.Errorf("timeout")
	}
}

func initConsensusManager(t *testing.T, db keyvaluedb.KeyValueDB) (*ConsensusManager, *testutils.TestNode, []*testutils.TestNode, *genesis.RootGenesis) {
	partitionNodes, partitionRecord := testutils.CreatePartitionNodesAndPartitionRecord(t, partitionInputRecord, partitionID, 3)
	rootNode := testutils.NewTestNode(t)
	verifier := rootNode.Verifier
	rootPubKeyBytes, err := verifier.MarshalPublicKey()
	require.NoError(t, err)
	id := rootNode.Peer.ID()
	rootGenesis, _, err := rootgenesis.NewRootGenesis(id.String(), rootNode.Signer, rootPubKeyBytes, []*genesis.PartitionRecord{partitionRecord})
	require.NoError(t, err)
	partitions, err := partitions.NewPartitionStoreFromGenesis(rootGenesis.Partitions)
	require.NoError(t, err)
	cm, err := NewMonolithicConsensusManager(rootNode.Peer.ID().String(), rootGenesis, partitions, rootNode.Signer, testlogger.New(t).With(logger.NodeID(id)), consensus.WithStorage(db))
	require.NoError(t, err)
	return cm, rootNode, partitionNodes, rootGenesis
}

func TestConsensusManager_checkT2Timeout(t *testing.T) {
	partitions, err := partitions.NewPartitionStoreFromGenesis([]*genesis.GenesisPartitionRecord{
		{SystemDescriptionRecord: &genesis.SystemDescriptionRecord{SystemIdentifier: sysID0, T2Timeout: 2500}},
		{SystemDescriptionRecord: &genesis.SystemDescriptionRecord{SystemIdentifier: sysID1, T2Timeout: 2500}},
		{SystemDescriptionRecord: &genesis.SystemDescriptionRecord{SystemIdentifier: sysID2, T2Timeout: 2500}},
	})
	require.NoError(t, err)
	store := NewStateStore(memorydb.New())
	// store mock state
	certs := map[types.SystemID32]*types.UnicityCertificate{
		sysID0.ToSystemID32(): {
			InputRecord:            &types.InputRecord{Hash: []byte{1, 1}, PreviousHash: []byte{1, 1}, BlockHash: []byte{2, 3}, SummaryValue: []byte{3, 4}},
			UnicityTreeCertificate: &types.UnicityTreeCertificate{},
			UnicitySeal:            &types.UnicitySeal{RootChainRoundNumber: 3}}, // no timeout (5 - 3) * 900 = 1800 ms
		sysID1.ToSystemID32(): {
			InputRecord:            &types.InputRecord{Hash: []byte{1, 2}, PreviousHash: []byte{1, 1}, BlockHash: []byte{2, 3}, SummaryValue: []byte{3, 4}},
			UnicityTreeCertificate: &types.UnicityTreeCertificate{},
			UnicitySeal:            &types.UnicitySeal{RootChainRoundNumber: 2}}, // timeout (5 - 2) * 900 = 2700 ms
		sysID2.ToSystemID32(): {
			InputRecord:            &types.InputRecord{Hash: []byte{1, 3}, PreviousHash: []byte{1, 1}, BlockHash: []byte{2, 3}, SummaryValue: []byte{3, 4}},
			UnicityTreeCertificate: &types.UnicityTreeCertificate{},
			UnicitySeal:            &types.UnicitySeal{RootChainRoundNumber: 4}}, // no timeout
	}
	// shortcut, to avoid generating root genesis file
	require.NoError(t, store.save(4, certs))

	manager := &ConsensusManager{
		selfID: "test",
		params: &consensus.Parameters{
			BlockRateMs: 900 * time.Millisecond, // also known as T3
		},
		partitions: partitions,
		stateStore: store,
		ir: map[types.SystemID32]*types.InputRecord{
			sysID0.ToSystemID32(): {Hash: []byte{0, 1}, PreviousHash: []byte{0, 0}, BlockHash: []byte{1, 2}, SummaryValue: []byte{2, 3}},
			sysID1.ToSystemID32(): {Hash: []byte{0, 1}, PreviousHash: []byte{0, 0}, BlockHash: []byte{1, 2}, SummaryValue: []byte{2, 3}},
			sysID2.ToSystemID32(): {Hash: []byte{0, 1}, PreviousHash: []byte{0, 0}, BlockHash: []byte{1, 2}, SummaryValue: []byte{2, 3}},
		},
<<<<<<< HEAD
		changes: map[types.SystemID32]*types.InputRecord{},
=======
		changes: map[protocol.SystemIdentifier]*types.InputRecord{},
		log:     testlogger.New(t),
>>>>>>> c302425f
	}
	require.NoError(t, manager.checkT2Timeout(5))
	// if round is 900ms then timeout of 2500 is reached in 3 * 900ms rounds, which is 2700ms
	require.Equal(t, 1, len(manager.changes))
	require.Contains(t, manager.changes, sysID1.ToSystemID32())
}

func TestConsensusManager_NormalOperation(t *testing.T) {
	db := memorydb.New()
	cm, rootNode, partitionNodes, rg := initConsensusManager(t, db)
	ctx, ctxCancel := context.WithCancel(context.Background())
	defer ctxCancel()
	go func() { require.ErrorIs(t, cm.Run(ctx), context.Canceled) }()

	// make sure that 3 partition nodes where generated, needed for the next steps
	require.Len(t, partitionNodes, 3)
	// mock requests from partition node
	requests := make([]*certification.BlockCertificationRequest, 2)

	ir := rg.Partitions[0].Nodes[0].BlockCertificationRequest.InputRecord
	newIR := &types.InputRecord{
		PreviousHash: ir.Hash,
		Hash:         test.RandomBytes(32),
		BlockHash:    test.RandomBytes(32),
		SummaryValue: ir.SummaryValue,
		RoundNumber:  1,
	}
	requests[0] = testutils.CreateBlockCertificationRequest(t, newIR, partitionID, partitionNodes[0])
	requests[1] = testutils.CreateBlockCertificationRequest(t, newIR, partitionID, partitionNodes[1])
	req := consensus.IRChangeRequest{
		SystemIdentifier: partitionID.ToSystemID32(),
		Reason:           consensus.Quorum,
		Requests:         requests}
	// submit IR change request from partition with quorum
	cm.RequestCertification() <- req
	// require, that certificates are received for partition ID
	result, err := readResult(cm.CertificationResult(), 2000*time.Millisecond)
	require.NoError(t, err)
	require.Equal(t, partitionInputRecord.Hash, result.InputRecord.PreviousHash)
	require.Equal(t, uint64(2), result.UnicitySeal.RootChainRoundNumber)
	require.NotNil(t, result.UnicitySeal.Hash)
	trustBase := map[string]crypto.Verifier{rootNode.Peer.ID().String(): rootNode.Verifier}
	sdrh := rg.Partitions[0].GetSystemDescriptionRecord().Hash(gocrypto.SHA256)
	require.NoError(t, result.IsValid(trustBase, gocrypto.SHA256, partitionID, sdrh))
	cert, err := cm.GetLatestUnicityCertificate(partitionID.ToSystemID32())
	require.NoError(t, err)
	require.Equal(t, cert, result)

	// ask for non-existing cert
	cert, err = cm.GetLatestUnicityCertificate(types.SystemID32(10))
	require.ErrorContains(t, err, "find certificate for system id 0000000A failed, id 0000000A not in DB")
	require.Nil(t, cert)
}

func TestConsensusManager_PersistFails(t *testing.T) {
	db := memorydb.New()
	cm, rootNode, partitionNodes, rg := initConsensusManager(t, db)
	// make sure that 3 partition nodes where generated, needed for the next steps
	require.Len(t, partitionNodes, 3)
	// mock requests from partition node
	requests := make([]*certification.BlockCertificationRequest, 2)
	ir := rg.Partitions[0].Nodes[0].BlockCertificationRequest.InputRecord
	newIR := &types.InputRecord{
		PreviousHash: ir.Hash,
		Hash:         test.RandomBytes(32),
		BlockHash:    test.RandomBytes(32),
		SummaryValue: ir.SummaryValue,
		RoundNumber:  1,
	}
	requests[0] = testutils.CreateBlockCertificationRequest(t, newIR, partitionID, partitionNodes[0])
	requests[1] = testutils.CreateBlockCertificationRequest(t, newIR, partitionID, partitionNodes[1])
	req := &consensus.IRChangeRequest{
		SystemIdentifier: partitionID.ToSystemID32(),
		Reason:           consensus.Quorum,
		Requests:         requests}
	// set db to simulate error
	db.MockWriteError(fmt.Errorf("db write failed"))
	// submit IR change request from partition with quorum
	require.NoError(t, cm.onIRChangeReq(req))
	require.Equal(t, uint64(1), cm.round)
	cert, err := cm.GetLatestUnicityCertificate(partitionID.ToSystemID32())
	require.NoError(t, err)
	// simulate T3 timeout
	cm.onT3Timeout(context.Background())
	// due to DB persist error round is not incremented and will be repeated
	require.Equal(t, uint64(1), cm.round)
	certNow, err := cm.GetLatestUnicityCertificate(partitionID.ToSystemID32())
	require.NoError(t, err)

	require.Equal(t, cert, certNow)
	// simulate T3 timeout
	cm.onT3Timeout(context.Background())
	// same deal no progress
	require.Equal(t, uint64(1), cm.round)
	// set db to simulate error
	db.MockWriteError(nil)
	// start run and make sure rootchain recovers as it is now able to persist
	// new state and hence a certificate should be now received
	ctx, ctxCancel := context.WithCancel(context.Background())
	defer ctxCancel()
	go func() { require.ErrorIs(t, cm.Run(ctx), context.Canceled) }()
	// require, that certificates are received for partition ID
	result, err := readResult(cm.CertificationResult(), 2*cm.params.BlockRateMs)
	require.NoError(t, err)
	require.Equal(t, partitionInputRecord.Hash, result.InputRecord.PreviousHash)
	require.Equal(t, uint64(2), result.UnicitySeal.RootChainRoundNumber)
	require.NotNil(t, result.UnicitySeal.Hash)
	trustBase := map[string]crypto.Verifier{rootNode.Peer.ID().String(): rootNode.Verifier}
	sdrh := rg.Partitions[0].GetSystemDescriptionRecord().Hash(gocrypto.SHA256)
	require.NoError(t, result.IsValid(trustBase, gocrypto.SHA256, partitionID, sdrh))
}

// this will run long, cut timeouts or find a way to manipulate timeouts
func TestConsensusManager_PartitionTimeout(t *testing.T) {
	dir := t.TempDir()
	boltDb, err := boltdb.New(filepath.Join(dir, "bolt.db"))
	require.NoError(t, err)
	cm, rootNode, partitionNodes, rg := initConsensusManager(t, boltDb)
	ctx, ctxCancel := context.WithCancel(context.Background())
	defer ctxCancel()
	go func() { require.ErrorIs(t, cm.Run(ctx), context.Canceled) }()

	// make sure that 3 partition nodes where generated, needed for the next steps
	require.Len(t, partitionNodes, 3)
	cert, err := cm.GetLatestUnicityCertificate(partitionID.ToSystemID32())
	require.NoError(t, err)
	require.NotNil(t, cert)
	require.Equal(t, cert.InputRecord.Bytes(), partitionInputRecord.Bytes())
	// require, that repeat UC certificates are received for partition ID in 3 root rounds (partition timeout 2500 < 4 * block rate (900))
	result, err := readResult(cm.CertificationResult(), 4*cm.params.BlockRateMs)
	require.NoError(t, err)
	require.Equal(t, cert.InputRecord.Bytes(), result.InputRecord.Bytes())
	require.NotNil(t, result.UnicitySeal.Hash)
	// ensure repeat UC is created in a different rc round
	require.GreaterOrEqual(t, result.UnicitySeal.RootChainRoundNumber, cert.UnicitySeal.RootChainRoundNumber)
	trustBase := map[string]crypto.Verifier{rootNode.Peer.ID().String(): rootNode.Verifier}
	sdrh := rg.Partitions[0].GetSystemDescriptionRecord().Hash(gocrypto.SHA256)
	require.NoError(t, result.IsValid(trustBase, gocrypto.SHA256, partitionID, sdrh))
}<|MERGE_RESOLUTION|>--- conflicted
+++ resolved
@@ -103,12 +103,8 @@
 			sysID1.ToSystemID32(): {Hash: []byte{0, 1}, PreviousHash: []byte{0, 0}, BlockHash: []byte{1, 2}, SummaryValue: []byte{2, 3}},
 			sysID2.ToSystemID32(): {Hash: []byte{0, 1}, PreviousHash: []byte{0, 0}, BlockHash: []byte{1, 2}, SummaryValue: []byte{2, 3}},
 		},
-<<<<<<< HEAD
 		changes: map[types.SystemID32]*types.InputRecord{},
-=======
-		changes: map[protocol.SystemIdentifier]*types.InputRecord{},
 		log:     testlogger.New(t),
->>>>>>> c302425f
 	}
 	require.NoError(t, manager.checkT2Timeout(5))
 	// if round is 900ms then timeout of 2500 is reached in 3 * 900ms rounds, which is 2700ms
