--- conflicted
+++ resolved
@@ -25,13 +25,7 @@
 
 func NewTestNode(t *testing.T) *TestNode {
 	t.Helper()
-<<<<<<< HEAD
-	node := &TestNode{Peer: testpeer.CreatePeer(t)}
-	// append self to validators list
-	node.Peer.Configuration().Validators = append(node.Peer.Configuration().Validators, node.Peer.ID())
-=======
 	node := &TestNode{PeerConf: testpeer.CreatePeerConfiguration(t)}
->>>>>>> f9fb889f
 	node.Signer, node.Verifier = testsig.CreateSignerAndVerifier(t)
 	return node
 }
