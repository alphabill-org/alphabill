package money

import (
	"bytes"
	"crypto"
	"sort"
	"testing"

	"github.com/alphabill-org/alphabill/internal/predicates/templates"
	testtransaction "github.com/alphabill-org/alphabill/internal/testutils/transaction"
	"github.com/alphabill-org/alphabill/internal/txsystem/fc/transactions"
	"github.com/ethereum/go-ethereum/common/hexutil"
	"github.com/fxamacker/cbor/v2"
	"github.com/stretchr/testify/require"

	abcrypto "github.com/alphabill-org/alphabill/internal/crypto"
	"github.com/alphabill-org/alphabill/internal/partition/event"
	"github.com/alphabill-org/alphabill/internal/state"
	"github.com/alphabill-org/alphabill/internal/testutils/logger"
	testpartition "github.com/alphabill-org/alphabill/internal/testutils/partition"
	testevent "github.com/alphabill-org/alphabill/internal/testutils/partition/event"
	"github.com/alphabill-org/alphabill/internal/txsystem"
	"github.com/alphabill-org/alphabill/internal/txsystem/fc"
	testfc "github.com/alphabill-org/alphabill/internal/txsystem/fc/testutils"
	"github.com/alphabill-org/alphabill/internal/txsystem/fc/unit"
	"github.com/alphabill-org/alphabill/internal/types"
	"github.com/alphabill-org/alphabill/internal/util"
)

var (
	systemIdentifier = DefaultSystemIdentifier

	pubKey1  = "0x0212911c7341399e876800a268855c894c43eb849a72ac5a9d26a0091041c107f0"
	privKey1 = "0xa5e8bff9733ebc751a45ca4b8cc6ce8e76c8316a5eb556f738092df6232e78de"

	pubKey2  = "0x02d29cbdea6062c0a9d9170245188fa39a12ad3dd6cc02a78fcc026594d9bdc06c"
	privKey2 = "0xd7e5041766e8ca505ab07ffa46652e248ede22b436ec81b583a78c8c9e1aac6b"
)

func TestPartition_Ok(t *testing.T) {
	const moneyInvariant = uint64(10000 * 1e8)
	total := moneyInvariant
	initialBill := &InitialBill{
		ID:    []byte{0, 0, 0, 0, 0, 0, 0, 0, 0, 0, 0, 0, 0, 0, 0, 0, 0, 0, 0, 0, 0, 0, 0, 0, 0, 0, 0, 0, 0, 0, 0, 1, 1},
		Value: moneyInvariant,
		Owner: templates.AlwaysTrueBytes(),
	}
	var s *state.State
	moneyPrt, err := testpartition.NewPartition(t, 3, func(tb map[string]abcrypto.Verifier) txsystem.TransactionSystem {
		s = state.NewEmptyState()
		system, err := NewTxSystem(
			logger.New(t),
			WithState(s),
			WithSystemIdentifier(systemIdentifier),
			WithHashAlgorithm(crypto.SHA256),
			WithInitialBill(initialBill),
			WithSystemDescriptionRecords(createSDRs(newBillID(2))),
			WithDCMoneyAmount(0),
			WithTrustBase(tb),
			WithFeeCalculator(fc.FixedFee(1)),
		)
		require.NoError(t, err)
		return system
	}, systemIdentifier)
	require.NoError(t, err)
	abNet, err := testpartition.NewAlphabillPartition([]*testpartition.NodePartition{moneyPrt})
	require.NoError(t, err)
	require.NoError(t, abNet.Start(t))
	defer abNet.WaitClose(t)

	// create fee credit for initial bill transfer
	transferFC := testfc.NewTransferFC(t,
		testfc.NewTransferFCAttr(
			testfc.WithBacklink(nil),
			testfc.WithAmount(fcrAmount),
			testfc.WithTargetRecordID(fcrID),
		),
		testtransaction.WithUnitId(initialBill.ID),
		testtransaction.WithOwnerProof(nil),
		testtransaction.WithPayloadType(transactions.PayloadTypeTransferFeeCredit),
	)
	require.NoError(t, moneyPrt.SubmitTx(transferFC))
	transferFCRecord, transferFCProof, err := testpartition.WaitTxProof(t, moneyPrt, transferFC)
	require.NoError(t, err, "transfer fee credit tx failed")
	unitAndProof, err := testpartition.WaitUnitProof(t, moneyPrt, initialBill.ID, transferFC)
	require.NoError(t, err)
	var billState BillData
	require.NoError(t, unitAndProof.UnmarshalUnitData(&billState))
	require.Equal(t, moneyInvariant-fcrAmount, billState.V)
	// verify proof
	ucv, err := abNet.GetValidator(systemIdentifier)
	require.NoError(t, err)
	require.NoError(t, types.VerifyUnitStateProof(unitAndProof.Proof, crypto.SHA256, unitAndProof.UnitData, ucv))
	// send addFC
	addFC := testfc.NewAddFC(t, abNet.RootPartition.Nodes[0].RootSigner,
		testfc.NewAddFCAttr(t, abNet.RootPartition.Nodes[0].RootSigner,
			testfc.WithTransferFCTx(transferFCRecord),
			testfc.WithTransferFCProof(transferFCProof),
			testfc.WithFCOwnerCondition(templates.AlwaysTrueBytes()),
		),
		testtransaction.WithUnitId(fcrID),
		testtransaction.WithOwnerProof(nil),
		testtransaction.WithPayloadType(transactions.PayloadTypeAddFeeCredit),
	)
	require.NoError(t, moneyPrt.SubmitTx(addFC))
	// before reading state make sure that node 2 has executed the transfer
	addTxRecord, _, err := testpartition.WaitTxProof(t, moneyPrt, addFC)
	require.NoError(t, err, "add fee credit tx failed")
	unitAndProof, err = testpartition.WaitUnitProof(t, moneyPrt, fcrID, addFC)
	require.NoError(t, err)
	require.NoError(t, types.VerifyUnitStateProof(unitAndProof.Proof, crypto.SHA256, unitAndProof.UnitData, ucv))
	// verify that frc bill is created and its balance is equal to frcAmount - "transfer tx cost" - "add tx cost"
	var feeBillState unit.FeeCreditRecord
	require.NoError(t, unitAndProof.UnmarshalUnitData(&feeBillState))
	remainingFeeBalance := fcrAmount - transferFCRecord.ServerMetadata.ActualFee - addTxRecord.ServerMetadata.ActualFee
	require.Equal(t, remainingFeeBalance, feeBillState.Balance)
	// transfer initial bill to pubKey1
	transferInitialBillTx, _ := createBillTransfer(t, initialBill.ID, total-fcrAmount, templates.NewP2pkh256BytesFromKeyHash(decodeAndHashHex(pubKey1)), transferFC.Hash(crypto.SHA256))
	require.NoError(t, moneyPrt.SubmitTx(transferInitialBillTx))
	txRecord, _, err := testpartition.WaitTxProof(t, moneyPrt, transferInitialBillTx)
	require.NoError(t, err, "transfer initial bill failed")
	unitAndProof, err = testpartition.WaitUnitProof(t, moneyPrt, fcrID, transferInitialBillTx)
	require.NoError(t, err)
	require.NoError(t, types.VerifyUnitStateProof(unitAndProof.Proof, crypto.SHA256, unitAndProof.UnitData, ucv))
	require.NoError(t, unitAndProof.UnmarshalUnitData(&feeBillState))
	remainingFeeBalance = remainingFeeBalance - txRecord.ServerMetadata.GetActualFee()
	require.Equal(t, remainingFeeBalance, feeBillState.Balance)
	transferInitialBillTxRecord := txRecord
	// split initial bill from pubKey1 to pubKey2
	amountPK2 := uint64(1000)
	targetUnit := &TargetUnit{Amount: amountPK2, OwnerCondition: templates.NewP2pkh256BytesFromKeyHash(decodeAndHashHex(pubKey2))}
	remainingValue := total - fcrAmount - amountPK2
	tx := createSplitTx(t, initialBill.ID, transferInitialBillTxRecord, []*TargetUnit{targetUnit}, remainingValue)
	require.NoError(t, moneyPrt.SubmitTx(tx))
	txRecord, _, err = testpartition.WaitTxProof(t, moneyPrt, tx)
	require.NoError(t, err, "money split tx failed")
	unitAndProof, err = testpartition.WaitUnitProof(t, moneyPrt, fcrID, tx)
	require.NoError(t, err)
	require.NoError(t, types.VerifyUnitStateProof(unitAndProof.Proof, crypto.SHA256, unitAndProof.UnitData, ucv))
	require.NoError(t, unitAndProof.UnmarshalUnitData(&feeBillState))
	remainingFeeBalance = remainingFeeBalance - txRecord.ServerMetadata.GetActualFee()
	require.EqualValues(t, remainingFeeBalance, feeBillState.Balance)

	// wrong partition tx
	tx = createSplitTx(t, initialBill.ID, transferInitialBillTxRecord, []*TargetUnit{targetUnit}, remainingValue)
	tx.Payload.SystemID = []byte{1, 1, 1, 1}
	require.ErrorContains(t, moneyPrt.SubmitTx(tx), "invalid transaction system identifier")
	// and fee unit is not changed
	feeCredit, err := s.GetUnit(fcrID, true)
	require.NoError(t, err)
	require.Equal(t, remainingFeeBalance, feeCredit.Data().(*unit.FeeCreditRecord).Balance)

	for _, n := range moneyPrt.Nodes {
		testevent.NotContainsEvent(t, n.EventHandler, event.RecoveryStarted)
	}
}

func TestPartition_SwapDCOk(t *testing.T) {
	const moneyInvariant = uint64(10000 * 1e8)
	const nofDustToSwap = 3

	var (
		txsState    *state.State
		initialBill = &InitialBill{
			ID:    NewBillID(nil, []byte{1}),
			Value: moneyInvariant,
			Owner: templates.AlwaysTrueBytes(),
		}
	)
	total := moneyInvariant
	moneyPrt, err := testpartition.NewPartition(t, 3, func(tb map[string]abcrypto.Verifier) txsystem.TransactionSystem {
		var err error
		txsState = state.NewEmptyState()
		// trustBase = tb
		system, err := NewTxSystem(
			logger.New(t),
			WithSystemIdentifier(systemIdentifier),
			WithHashAlgorithm(crypto.SHA256),
			WithInitialBill(initialBill),
			WithSystemDescriptionRecords(createSDRs(newBillID(99))),
			WithDCMoneyAmount(100),
			WithTrustBase(tb),
			WithState(txsState),
			WithFeeCalculator(fc.FixedFee(1)),
		)
		require.NoError(t, err)
		return system
	}, systemIdentifier)
	require.NoError(t, err)
	abNet, err := testpartition.NewAlphabillPartition([]*testpartition.NodePartition{moneyPrt})
	require.NoError(t, err)
	require.NoError(t, abNet.Start(t))
	defer abNet.WaitClose(t)

	// create fee credit for initial bill transfer
	transferFC := testfc.NewTransferFC(t,
		testfc.NewTransferFCAttr(
			testfc.WithBacklink(nil),
			testfc.WithAmount(fcrAmount),
			testfc.WithTargetRecordID(fcrID),
		),
		testtransaction.WithUnitId(initialBill.ID),
		testtransaction.WithOwnerProof(nil),
		testtransaction.WithPayloadType(transactions.PayloadTypeTransferFeeCredit),
	)
	require.NoError(t, moneyPrt.SubmitTx(transferFC))
	transferFCRecord, transferFCProof, err := testpartition.WaitTxProof(t, moneyPrt, 2, transferFC)
	require.NoError(t, err, "transfer fee credit tx failed")
	// check that frcAmount is credited from initial bill
	bill, err := txsState.GetUnit(initialBill.ID, true)
	require.NoError(t, err)
	require.Equal(t, moneyInvariant-fcrAmount, bill.Data().(*BillData).V)
	// send addFC
	addFC := testfc.NewAddFC(t, abNet.RootPartition.Nodes[0].RootSigner,
		testfc.NewAddFCAttr(t, abNet.RootPartition.Nodes[0].RootSigner,
			testfc.WithTransferFCTx(transferFCRecord),
			testfc.WithTransferFCProof(transferFCProof),
			testfc.WithFCOwnerCondition(templates.AlwaysTrueBytes()),
		),
		testtransaction.WithUnitId(fcrID),
		testtransaction.WithOwnerProof(nil),
		testtransaction.WithPayloadType(transactions.PayloadTypeAddFeeCredit),
	)
	require.NoError(t, moneyPrt.SubmitTx(addFC))
	// before reading state make sure that node 2 has executed the transfer
	addTxRecord, _, err := testpartition.WaitTxProof(t, moneyPrt, 2, addFC)
	require.NoError(t, err, "add fee credit tx failed")
	// verify that frc bill is created and its balance is equal to frcAmount - "transfer tx cost" - "add tx cost"
	feeCredit, err := txsState.GetUnit(fcrID, true)
	require.NoError(t, err)
	require.Equal(t, fcrAmount-transferFCRecord.ServerMetadata.ActualFee-addTxRecord.ServerMetadata.ActualFee, feeCredit.Data().(*unit.FeeCreditRecord).Balance)

	// transfer initial bill to pubKey1
	transferInitialBillTx, _ := createBillTransfer(t, initialBill.ID, total-fcrAmount, templates.NewP2pkh256BytesFromKeyHash(decodeAndHashHex(pubKey1)), transferFC.Hash(crypto.SHA256))
	require.NoError(t, moneyPrt.SubmitTx(transferInitialBillTx))
<<<<<<< HEAD
	txRecord, _, err := testpartition.WaitTxProof(t, moneyPrt, 2, transferInitialBillTx)
	require.NoError(t, err, "transfer initial bill failed")
	feeCredit, err = txsState.GetUnit(fcrID, true)
	require.NoError(t, err)
	require.Equal(t, fcrAmount-3, feeCredit.Data().(*unit.FeeCreditRecord).Balance)
=======
	// wait for transaction to be added to block
	_, _, err = testpartition.WaitTxProof(t, moneyPrt, transferInitialBillTx)
	require.NoError(t, err, "money split tx failed")
>>>>>>> 02827f60

	// split initial bill using N-way split where N=nofDustToSwap
	amount := uint64(1)
	_, _, transferRecord, err := moneyPrt.GetTxProof(transferInitialBillTx)
	require.NoError(t, err)
	prev := transferRecord
	total -= fcrAmount

	var targetUnits []*TargetUnit
	for i := 0; i < nofDustToSwap; i++ {
		targetUnits = append(targetUnits, &TargetUnit{Amount: amount, OwnerCondition: templates.NewP2pkh256BytesFromKeyHash(decodeAndHashHex(pubKey2))})
		total -= amount
		amount++
	}
	splitTx := createSplitTx(t, initialBill.ID, prev, targetUnits, total)
	require.NoError(t, moneyPrt.SubmitTx(splitTx))

	// wait for transaction to be added to block
<<<<<<< HEAD
	txRecord, _, err = testpartition.WaitTxProof(t, moneyPrt, testpartition.ANY_VALIDATOR, splitTx)
=======
	txRecord, _, err := testpartition.WaitTxProof(t, moneyPrt, splitTx)
>>>>>>> 02827f60
	require.NoError(t, err, "money split tx failed")
	require.EqualValues(t, splitTx, txRecord.TransactionOrder)

	// create dust payments from splits
	dcBillIds := make([]types.UnitID, nofDustToSwap)
	for i := 0; i < nofDustToSwap; i++ {
		dcBillIds[i] = NewBillID(nil, unitIDFromTransaction(splitTx, util.Uint32ToBytes(uint32(i))))
	}
	// sort bill id's
	sort.Slice(dcBillIds, func(i, j int) bool {
		return bytes.Compare(dcBillIds[i], dcBillIds[j]) == -1
	})
	dcTxs, sum := createDCAndSwapTxs(t, initialBill.ID, splitTx.Hash(crypto.SHA256), dcBillIds, txsState)
	dcRecords := make([]*types.TransactionRecord, len(dcTxs))
	dcRecordsProofs := make([]*types.TxProof, len(dcTxs))
	for i, dcTx := range dcTxs {
		require.NoError(t, moneyPrt.SubmitTx(dcTx))
		dcRecords[i], dcRecordsProofs[i], err = testpartition.WaitTxProof(t, moneyPrt, dcTx)
		require.NoError(t, err, "dc tx failed")
	}

	// create swap order
	swapAttr := &SwapDCAttributes{
		OwnerCondition:   templates.NewP2pkh256BytesFromKeyHash(decodeAndHashHex(pubKey1)),
		DcTransfers:      dcRecords,
		DcTransferProofs: dcRecordsProofs,
		TargetValue:      sum,
	}
	swapBytes, err := cbor.Marshal(swapAttr)
	require.NoError(t, err)

	// create swap tx
	swapTx := &types.TransactionOrder{
		Payload: &types.Payload{
			SystemID:   systemIdentifier,
			Type:       PayloadTypeSwapDC,
			UnitID:     initialBill.ID,
			Attributes: swapBytes,
			ClientMetadata: &types.ClientMetadata{
				Timeout:           20,
				MaxTransactionFee: 10,
				FeeCreditRecordID: fcrID,
			},
		},
		OwnerProof: nil,
		FeeProof:   templates.AlwaysTrueArgBytes(),
	}

	// #nosec G104
	signer, _ := abcrypto.NewInMemorySecp256K1SignerFromKey(decodeHex(privKey1))
	sigBytes, err := swapTx.PayloadBytes()
	require.NoError(t, err)
	sig, _ := signer.SignBytes(sigBytes)
	swapTx.OwnerProof = templates.NewP2pkh256SignatureBytes(sig, decodeHex(pubKey1))

	require.NoError(t, moneyPrt.SubmitTx(swapTx))
	_, _, err = testpartition.WaitTxProof(t, moneyPrt, swapTx)
	require.NoError(t, err)
	for _, n := range moneyPrt.Nodes {
		testevent.NotContainsEvent(t, n.EventHandler, event.RecoveryStarted)
	}
}

func createSplitTx(t *testing.T, fromID []byte, prevTx *types.TransactionRecord, targetUnits []*TargetUnit, remaining uint64) *types.TransactionOrder {
	backlink := prevTx.TransactionOrder.Hash(crypto.SHA256)
	tx, _ := createSplit(t, fromID, targetUnits, remaining, backlink)
	signer, _ := abcrypto.NewInMemorySecp256K1SignerFromKey(decodeHex(privKey1))
	sigBytes, err := tx.PayloadBytes()
	require.NoError(t, err)
	sig, _ := signer.SignBytes(sigBytes)
	tx.OwnerProof = templates.NewP2pkh256SignatureBytes(sig, decodeHex(pubKey1))
	return tx
}

func createDCAndSwapTxs(
	t *testing.T,
	targetID []byte,
	targetBacklink []byte,
	ids []types.UnitID, // bills to swap
	s *state.State) ([]*types.TransactionOrder, uint64) {
	t.Helper()

	// create dc transfers
	dcTransfers := make([]*types.TransactionOrder, len(ids))

	var targetValue uint64 = 0
	for i, id := range ids {
		_, billData := getBill(t, s, id)
		// NB! dc transfer target backlink must be equal to swap tx unit id
		targetValue += billData.V
		tx, _ := createDCTransfer(t, id, billData.V, billData.Backlink, targetID, targetBacklink)
		signer, _ := abcrypto.NewInMemorySecp256K1SignerFromKey(decodeHex(privKey2))
		sigBytes, err := tx.PayloadBytes()
		require.NoError(t, err)
		sig, _ := signer.SignBytes(sigBytes)
		tx.OwnerProof = templates.NewP2pkh256SignatureBytes(sig, decodeHex(pubKey2))
		dcTransfers[i] = tx
	}

	return dcTransfers, targetValue
}

func decodeAndHashHex(hex string) []byte {
	hasher := crypto.SHA256.New()
	hasher.Write(decodeHex(hex))
	return hasher.Sum(nil)
}

func decodeHex(hex string) []byte {
	decoded, _ := hexutil.Decode(hex)
	return decoded
}

func newBillID(unitPart byte) types.UnitID {
	return NewBillID(nil, []byte{unitPart})
}<|MERGE_RESOLUTION|>--- conflicted
+++ resolved
@@ -204,7 +204,7 @@
 		testtransaction.WithPayloadType(transactions.PayloadTypeTransferFeeCredit),
 	)
 	require.NoError(t, moneyPrt.SubmitTx(transferFC))
-	transferFCRecord, transferFCProof, err := testpartition.WaitTxProof(t, moneyPrt, 2, transferFC)
+	transferFCRecord, transferFCProof, err := testpartition.WaitTxProof(t, moneyPrt, transferFC)
 	require.NoError(t, err, "transfer fee credit tx failed")
 	// check that frcAmount is credited from initial bill
 	bill, err := txsState.GetUnit(initialBill.ID, true)
@@ -223,7 +223,7 @@
 	)
 	require.NoError(t, moneyPrt.SubmitTx(addFC))
 	// before reading state make sure that node 2 has executed the transfer
-	addTxRecord, _, err := testpartition.WaitTxProof(t, moneyPrt, 2, addFC)
+	addTxRecord, _, err := testpartition.WaitTxProof(t, moneyPrt, addFC)
 	require.NoError(t, err, "add fee credit tx failed")
 	// verify that frc bill is created and its balance is equal to frcAmount - "transfer tx cost" - "add tx cost"
 	feeCredit, err := txsState.GetUnit(fcrID, true)
@@ -233,17 +233,12 @@
 	// transfer initial bill to pubKey1
 	transferInitialBillTx, _ := createBillTransfer(t, initialBill.ID, total-fcrAmount, templates.NewP2pkh256BytesFromKeyHash(decodeAndHashHex(pubKey1)), transferFC.Hash(crypto.SHA256))
 	require.NoError(t, moneyPrt.SubmitTx(transferInitialBillTx))
-<<<<<<< HEAD
-	txRecord, _, err := testpartition.WaitTxProof(t, moneyPrt, 2, transferInitialBillTx)
+	// wait for transaction to be added to block
+	txRecord, _, err := testpartition.WaitTxProof(t, moneyPrt, transferInitialBillTx)
 	require.NoError(t, err, "transfer initial bill failed")
 	feeCredit, err = txsState.GetUnit(fcrID, true)
 	require.NoError(t, err)
 	require.Equal(t, fcrAmount-3, feeCredit.Data().(*unit.FeeCreditRecord).Balance)
-=======
-	// wait for transaction to be added to block
-	_, _, err = testpartition.WaitTxProof(t, moneyPrt, transferInitialBillTx)
-	require.NoError(t, err, "money split tx failed")
->>>>>>> 02827f60
 
 	// split initial bill using N-way split where N=nofDustToSwap
 	amount := uint64(1)
@@ -262,11 +257,7 @@
 	require.NoError(t, moneyPrt.SubmitTx(splitTx))
 
 	// wait for transaction to be added to block
-<<<<<<< HEAD
-	txRecord, _, err = testpartition.WaitTxProof(t, moneyPrt, testpartition.ANY_VALIDATOR, splitTx)
-=======
-	txRecord, _, err := testpartition.WaitTxProof(t, moneyPrt, splitTx)
->>>>>>> 02827f60
+	txRecord, _, err = testpartition.WaitTxProof(t, moneyPrt, splitTx)
 	require.NoError(t, err, "money split tx failed")
 	require.EqualValues(t, splitTx, txRecord.TransactionOrder)
 
