--- conflicted
+++ resolved
@@ -1016,26 +1016,10 @@
 
 func createTxRecord(t *testing.T, unitID *uint256.Int, attributes any, payloadType string) *types.TransactionRecord {
 	id := unitID.Bytes32()
-<<<<<<< HEAD
-	return wrapper{
-		transaction: testtransaction.NewTransaction(
-			t,
-			testtransaction.WithUnitId(id[:]),
-			testtransaction.WithSystemID(DefaultSystemIdentifier),
-			testtransaction.WithOwnerProof(script.PredicateArgumentEmpty()),
-			testtransaction.WithFeeProof(script.PredicateArgumentEmpty()),
-			testtransaction.WithClientMetadata(&txsystem.ClientMetadata{
-				Timeout:           1000,
-				MaxFee:            10,
-				FeeCreditRecordId: util.Uint256ToBytes(feeCreditID),
-			}),
-		),
-	}
-=======
 	return testtransaction.NewTransactionRecord(
 		t,
 		testtransaction.WithUnitId(id[:]),
-		testtransaction.WithSystemID(DefaultTokenTxSystemIdentifier),
+		testtransaction.WithSystemID(DefaultSystemIdentifier),
 		testtransaction.WithOwnerProof(script.PredicateArgumentEmpty()),
 		testtransaction.WithFeeProof(script.PredicateArgumentEmpty()),
 		testtransaction.WithAttributes(attributes),
@@ -1049,7 +1033,7 @@
 		testtransaction.WithUnitId(util.Uint256ToBytes(unitID)),
 		testtransaction.WithPayloadType(payloadType),
 		testtransaction.WithAttributes(attr),
-		testtransaction.WithSystemID(DefaultTokenTxSystemIdentifier),
+		testtransaction.WithSystemID(DefaultSystemIdentifier),
 		testtransaction.WithOwnerProof(script.PredicateArgumentEmpty()),
 		testtransaction.WithFeeProof(script.PredicateArgumentEmpty()),
 		testtransaction.WithClientMetadata(&types.ClientMetadata{
@@ -1058,6 +1042,4 @@
 			FeeCreditRecordID: util.Uint256ToBytes(feeCreditID),
 		}),
 	)
-
->>>>>>> 069fd0b8
 }