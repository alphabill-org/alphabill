--- conflicted
+++ resolved
@@ -52,11 +52,7 @@
 
 # generates genesis files
 # expects two arguments
-<<<<<<< HEAD
 # $1 alphabill partition type ('money', 'vd', 'tokens') or root as string
-=======
-# $1 alphabill partition type ('money', 'vd', 'token') or root as string
->>>>>>> 18a01146
 # $2 nof genesis files to generate
 # $3 custom cli args
 function generate_partition_node_genesis() {
