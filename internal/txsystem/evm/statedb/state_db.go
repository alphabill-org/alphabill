package statedb

import (
	"bytes"
	"errors"
	"fmt"
	"math/big"
	"sort"

	"github.com/alphabill-org/alphabill/internal/script"
	"github.com/alphabill-org/alphabill/internal/state"
	"github.com/alphabill-org/alphabill/internal/types"
	"github.com/alphabill-org/alphabill/pkg/logger"
	"github.com/alphabill-org/alphabill/pkg/tree/avl"
	"github.com/ethereum/go-ethereum/common"
	ethstate "github.com/ethereum/go-ethereum/core/state"
	ethtypes "github.com/ethereum/go-ethereum/core/types"
	"github.com/ethereum/go-ethereum/core/vm"
	"github.com/ethereum/go-ethereum/crypto"
	"github.com/ethereum/go-ethereum/params"
)

var _ vm.StateDB = (*StateDB)(nil)
var log = logger.CreateForPackage()

type (
	// transientStorage is a representation of EIP-1153 "Transient Storage".
	transientStorage map[common.Address]ethstate.Storage

	revision struct {
		id         int
		journalIdx int
	}

	StateDB struct {
		tree       *state.State
		errDB      error
		accessList *accessList

		suicides []common.Address
		logs     []*LogEntry
		// The refund counter, also used by state transitioning.
		refund uint64
		// Transient storage
		transientStorage transientStorage
		// track changes
		journal   *journal
		revisions []revision
		created   map[common.Address]struct{}
	}

	LogEntry struct {
		_       struct{} `cbor:",toarray"`
		Address common.Address
		Topics  []common.Hash
		Data    []byte
	}
)

// newTransientStorage creates a new instance of a transientStorage.
func newTransientStorage() transientStorage {
	return make(transientStorage)
}

// Set sets the transient-storage `value` for `key` at the given `addr`.
func (t transientStorage) Set(addr common.Address, key, value common.Hash) {
	if _, ok := t[addr]; !ok {
		t[addr] = make(ethstate.Storage)
	}
	t[addr][key] = value
}

// Get gets the transient storage for `key` at the given `addr`.
func (t transientStorage) Get(addr common.Address, key common.Hash) common.Hash {
	val, ok := t[addr]
	if !ok {
		return common.Hash{}
	}
	return val[key]
}

func NewStateDB(tree *state.State) *StateDB {
	return &StateDB{
<<<<<<< HEAD
		tree:             tree,
		accessList:       newAccessList(),
		journal:          newJournal(),
		transientStorage: newTransientStorage(),
=======
		tree:       tree,
		accessList: newAccessList(),
		journal:    newJournal(),
		created:    map[common.Address]struct{}{},
>>>>>>> aa5ec2ab
	}
}

func (s *StateDB) CreateAccount(address common.Address) {
	unitID := address.Bytes()
	stateObject := s.getStateObject(unitID, false)
	if stateObject != nil {
		// TODO handle the case when the account is overridden!
		// It should be enough to keep the balance and set nonce to 0
		return
	}
	log.Trace("Adding an account: %v", address)
	s.errDB = s.tree.Apply(state.AddUnit(
		unitID,
		script.PredicateAlwaysFalse(),
		&StateObject{Address: address, Account: &Account{Nonce: 0, Balance: big.NewInt(0), CodeHash: emptyCodeHash}, Storage: map[common.Hash]common.Hash{}},
	))
	if s.errDB == nil {
<<<<<<< HEAD
		s.journal.append(accountChange{account: &address})
=======
		s.created[address] = struct{}{}
		s.journal.append(&address)
>>>>>>> aa5ec2ab
	}
}

func (s *StateDB) SubBalance(address common.Address, amount *big.Int) {
	if amount.Sign() == 0 {
		return
	}
	unitID := address.Bytes()
	stateObject := s.getStateObject(unitID, false)
	if stateObject == nil {
		return
	}
	log.Trace("SubBalance: account %v, initial balance %v, amount to subtract %v", address, stateObject.Account.Balance, amount)
	s.errDB = s.executeUpdate(unitID, func(so *StateObject) state.UnitData {
		newBalance := new(big.Int).Sub(so.Account.Balance, amount)
		so.Account.Balance = newBalance
		return so
	})
}

func (s *StateDB) AddBalance(address common.Address, amount *big.Int) {
	if amount.Sign() == 0 {
		return
	}
	unitID := address.Bytes()
	stateObject := s.getStateObject(unitID, false)
	if stateObject == nil {
		return
	}
	log.Trace("AddBalance: account %v, initial balance %v, amount to add %v", address, stateObject.Account.Balance, amount)
	s.errDB = s.executeUpdate(unitID, func(so *StateObject) state.UnitData {
		newBalance := new(big.Int).Add(so.Account.Balance, amount)
		so.Account.Balance = newBalance
		return so
	})
}

func (s *StateDB) GetBalance(address common.Address) *big.Int {
	unitID := address.Bytes()
	stateObject := s.getStateObject(unitID, false)
	if stateObject != nil {
		return stateObject.Account.Balance
	}
	return big.NewInt(0)
}

func (s *StateDB) GetNonce(address common.Address) uint64 {
	unitID := address.Bytes()
	stateObject := s.getStateObject(unitID, false)
	if stateObject != nil {
		return stateObject.Account.Nonce
	}
	return 0
}

func (s *StateDB) SetNonce(address common.Address, nonce uint64) {
	unitID := address.Bytes()
	stateObject := s.getStateObject(unitID, false)
	if stateObject == nil {
		return
	}
	log.Trace("Setting a new nonce %v for an account: %v", nonce, address)
	s.errDB = s.executeUpdate(unitID, func(so *StateObject) state.UnitData {
		so.Account.Nonce = nonce
		return so
	})
}

func (s *StateDB) GetCodeHash(address common.Address) common.Hash {
	unitID := address.Bytes()
	stateObject := s.getStateObject(unitID, false)
	if stateObject != nil {
		return common.BytesToHash(stateObject.Account.CodeHash)
	}
	return common.Hash{}
}

func (s *StateDB) GetCode(address common.Address) []byte {
	unitID := address.Bytes()
	stateObject := s.getStateObject(unitID, false)
	if stateObject != nil {
		return stateObject.Account.Code
	}
	return nil
}

func (s *StateDB) SetCode(address common.Address, code []byte) {
	unitID := address.Bytes()
	stateObject := s.getStateObject(unitID, false)
	if stateObject == nil {
		return
	}
	log.Trace("Setting code %X for an account: %v", code, address)
	s.errDB = s.executeUpdate(unitID, func(so *StateObject) state.UnitData {
		so.Account.Code = code
		so.Account.CodeHash = crypto.Keccak256Hash(code).Bytes()
		return so
	})
}

func (s *StateDB) GetCodeSize(address common.Address) int {
	unitID := address.Bytes()
	stateObject := s.getStateObject(unitID, false)
	if stateObject != nil {
		return len(stateObject.Account.Code)
	}
	return 0
}

func (s *StateDB) AddRefund(gas uint64) {
	s.journal.append(refundChange{prev: s.refund})
	s.refund += gas
}

func (s *StateDB) SubRefund(gas uint64) {
	s.journal.append(refundChange{prev: s.refund})
	if gas > s.refund {
		panic(fmt.Sprintf("Refund counter below zero (gas: %d > refund: %d)", gas, s.refund))
	}
	s.refund -= gas
}

func (s *StateDB) GetRefund() uint64 {
	return s.refund
}

func (s *StateDB) GetCommittedState(address common.Address, key common.Hash) common.Hash {
	stateObject := s.getStateObject(address.Bytes(), true)
	if stateObject == nil {
		return common.Hash{}
	}
	return stateObject.Storage[key]
}

func (s *StateDB) GetState(address common.Address, key common.Hash) common.Hash {
	stateObject := s.getStateObject(address.Bytes(), false)
	if stateObject == nil {
		return common.Hash{}
	}
	return stateObject.Storage[key]
}

func (s *StateDB) SetState(address common.Address, key common.Hash, value common.Hash) {
	unitID := address.Bytes()
	stateObject := s.getStateObject(unitID, false)
	if stateObject == nil {
		return
	}
	log.Trace("Setting a state (key=%v, value=%v) for an account: %v", key, value, address)
	s.errDB = s.executeUpdate(unitID, func(so *StateObject) state.UnitData {
		so.Storage[key] = value
		return so
	})
}

// GetTransientState gets transient storage for a given account.
func (s *StateDB) GetTransientState(addr common.Address, key common.Hash) common.Hash {
	return s.transientStorage.Get(addr, key)
}

// SetTransientState sets transient storage for a given account. It
// adds the change to the journal so that it can be rolled back
// to its previous value if there is a revert. (for more see https://eips.ethereum.org/EIPS/eip-6780)
func (s *StateDB) SetTransientState(addr common.Address, key, value common.Hash) {
	prev := s.GetTransientState(addr, key)
	if prev == value {
		return
	}
	s.journal.append(transientStorageChange{
		account:  &addr,
		key:      key,
		prevalue: prev,
	})
	s.transientStorage.Set(addr, key, value)
}

func (s *StateDB) SelfDestruct(address common.Address) {
	unitID := address.Bytes()
	stateObject := s.getStateObject(unitID, false)
	if stateObject == nil {
		return
	}
	s.errDB = s.executeUpdate(unitID, func(so *StateObject) state.UnitData {
		so.suicided = true
		so.Account.Balance = big.NewInt(0)
		s.suicides = append(s.suicides, address)
		return so
	})
}

func (s *StateDB) HasSelfDestructed(address common.Address) bool {
	unitID := address.Bytes()
	stateObject := s.getStateObject(unitID, false)
	if stateObject == nil {
		return false
	}
	return stateObject.suicided
}

// Selfdestruct6780 - EIP-6780 changes the functionality of the SELFDESTRUCT opcode.
// The new functionality will be only to send all Ether in the account to the caller,
// except that the current behaviour is preserved when SELFDESTRUCT is called in the same transaction
// a contract was created.
func (s *StateDB) Selfdestruct6780(address common.Address) {
	if _, ok := s.created[address]; ok {
		s.SelfDestruct(address)
	}
}

func (s *StateDB) Exist(address common.Address) bool {
	so := s.getStateObject(address.Bytes(), false)
	return so != nil
}

func (s *StateDB) Empty(address common.Address) bool {
	so := s.getStateObject(address.Bytes(), false)
	return so == nil || so.empty()
}

// Prepare handles the preparatory steps for executing a state transition with.
// This method must be invoked before state transition.
//
// Berlin fork:
// - Add sender to access list (2929)
// - Add destination to access list (2929)
// - Add precompiles to access list (2929)
// - Add the contents of the optional tx access list (2930)
//
// Potential EIPs:
// - Reset access list (Berlin)
// - Add coinbase to access list (EIP-3651)
// - Reset transient storage (EIP-1153)
func (s *StateDB) Prepare(rules params.Rules, sender, coinbase common.Address, dest *common.Address, precompiles []common.Address, txAccesses ethtypes.AccessList) {
	if rules.IsBerlin {
		s.AddAddressToAccessList(sender)
		if dest != nil {
			s.AddAddressToAccessList(*dest)
			// If it's a create-tx, the destination will be added inside evm.create
		}
		for _, addr := range precompiles {
			s.AddAddressToAccessList(addr)
		}
		for _, el := range txAccesses {
			s.AddAddressToAccessList(el.Address)
			for _, key := range el.StorageKeys {
				s.AddSlotToAccessList(el.Address, key)
			}
		}
		// Currently ignore rules.IsShanghai and do not add coninbase address to access list, there is no coinbase for AB
		/*
			if rules.IsShanghai { // EIP-3651: warm coinbase
				s.AddAddressToAccessList(coinbase)
			}
		*/
	}
	s.transientStorage = newTransientStorage()
}

// AddAddressToAccessList adds the given address to the access list
func (s *StateDB) AddAddressToAccessList(addr common.Address) {
	s.accessList.AddAddress(addr)
}

// AddSlotToAccessList adds the given (address, slot)-tuple to the access list
func (s *StateDB) AddSlotToAccessList(addr common.Address, slot common.Hash) {
	s.accessList.AddSlot(addr, slot)
}

// AddressInAccessList returns true if the given address is in the access list.
func (s *StateDB) AddressInAccessList(addr common.Address) bool {
	return s.accessList.ContainsAddress(addr)
}

// SlotInAccessList returns true if the given (address, slot)-tuple is in the access list.
func (s *StateDB) SlotInAccessList(addr common.Address, slot common.Hash) (addressPresent bool, slotPresent bool) {
	return s.accessList.Contains(addr, slot)
}

func (s *StateDB) RevertToSnapshot(i int) {
	s.tree.RollbackToSavepoint(i)
	// remove reverted units
	for idx, rev := range s.revisions {
		if rev.id >= i {
			s.journal.revert(s, rev.journalIdx)
			s.revisions = s.revisions[:idx]
			return
		}
	}
}

func (s *StateDB) Snapshot() int {
	id := s.tree.Savepoint()
	s.revisions = append(s.revisions, revision{id, s.journal.length()})
	return id
}

func (s *StateDB) AddLog(log *ethtypes.Log) {
	if log == nil {
		return
	}
	// fields log.BlockNumber, log.TxHash, log.TxIndex, log.BlockHash and log.Index aren't initialized because of logs are stored inside a TransactionRecord.
	s.logs = append(s.logs, &LogEntry{
		Address: log.Address,
		Topics:  log.Topics,
		Data:    log.Data,
	})
}

func (s *StateDB) GetLogs() []*LogEntry {
	return s.logs
}

func (s *StateDB) AddPreimage(_ common.Hash, _ []byte) {
	// no-op! the EnablePreimageRecording flag is disabled in vm.Config
}

func (s *StateDB) ForEachStorage(address common.Address, f func(common.Hash, common.Hash) bool) error {
	so := s.getStateObject(address.Bytes(), true)
	if so == nil {
		return nil
	}

	for key, value := range so.Storage {
		if !f(key, value) {
			return nil
		}
	}
	return nil
}

func (s *StateDB) Finalize() error {
	var deletions []state.Action
	for _, address := range s.suicides {
		unitID := address.Bytes()
		so := s.getStateObject(unitID, false)
		if so == nil {
			continue
		}
		if so.suicided {
			deletions = append(deletions, state.DeleteUnit(unitID))
		}
	}
	if err := s.tree.Apply(deletions...); err != nil {
		return fmt.Errorf("unable to delete self destructed contract(s): %w", err)
	}
	s.suicides = nil
	s.logs = nil
	// clear unit tracking
	s.journal = newJournal()
	s.revisions = []revision{}
	s.created = map[common.Address]struct{}{}
	return nil
}

func (s *StateDB) SetAlphaBillData(address common.Address, fee *AlphaBillLink) {
	unitID := address.Bytes()
	stateObject := s.getStateObject(unitID, false)
	if stateObject == nil {
		return
	}
	log.Trace("Setting fee credit data for an account: %v", address)
	s.errDB = s.executeUpdate(unitID, func(so *StateObject) state.UnitData {
		so.AlphaBill = fee
		return so
	})
}

func (s *StateDB) GetAlphaBillData(address common.Address) *AlphaBillLink {
	unitID := address.Bytes()
	stateObject := s.getStateObject(unitID, false)
	if stateObject != nil && stateObject.AlphaBill != nil {
		return stateObject.AlphaBill
	}
	return nil
}

func (s *StateDB) getStateObject(unitID types.UnitID, committed bool) *StateObject {
	u, err := s.tree.GetUnit(unitID, committed)
	if err != nil {
		if errors.Is(err, avl.ErrNotFound) {
			return nil
		}
		s.errDB = err
	}
	return u.Data().(*StateObject)
}

func (s *StateDB) DBError() error {
	return s.errDB
}

// GetUpdatedUnits returns updated UnitID's since last Finalize call
func (s *StateDB) GetUpdatedUnits() []types.UnitID {
	addrs := s.journal.getModifiedUnits()
	units := make([]types.UnitID, len(addrs))
	i := 0
	for k := range addrs {
		units[i] = k.Bytes()
		i++
	}
	sort.Slice(units, func(i, j int) bool {
		return bytes.Compare(units[i], units[j]) < 0
	})
	return units
}

func (s *StateDB) executeUpdate(id types.UnitID, updateFunc func(so *StateObject) state.UnitData) error {
	if err := s.tree.Apply(state.UpdateUnitData(id, func(data state.UnitData) (state.UnitData, error) {
		so, ok := data.(*StateObject)
		if !ok {
			return so, fmt.Errorf("unit data is not an instance of StateObject")
		}
		return updateFunc(so), nil
	})); err != nil {
		return err
	}
	addr := common.BytesToAddress(id)
	s.journal.append(accountChange{account: &addr})
	return nil
}<|MERGE_RESOLUTION|>--- conflicted
+++ resolved
@@ -81,17 +81,11 @@
 
 func NewStateDB(tree *state.State) *StateDB {
 	return &StateDB{
-<<<<<<< HEAD
 		tree:             tree,
 		accessList:       newAccessList(),
 		journal:          newJournal(),
+		created:          map[common.Address]struct{}{},
 		transientStorage: newTransientStorage(),
-=======
-		tree:       tree,
-		accessList: newAccessList(),
-		journal:    newJournal(),
-		created:    map[common.Address]struct{}{},
->>>>>>> aa5ec2ab
 	}
 }
 
@@ -110,12 +104,8 @@
 		&StateObject{Address: address, Account: &Account{Nonce: 0, Balance: big.NewInt(0), CodeHash: emptyCodeHash}, Storage: map[common.Hash]common.Hash{}},
 	))
 	if s.errDB == nil {
-<<<<<<< HEAD
+		s.created[address] = struct{}{}
 		s.journal.append(accountChange{account: &address})
-=======
-		s.created[address] = struct{}{}
-		s.journal.append(&address)
->>>>>>> aa5ec2ab
 	}
 }
 
