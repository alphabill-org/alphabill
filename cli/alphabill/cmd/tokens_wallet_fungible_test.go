package cmd

import (
	"bytes"
	"context"
	"fmt"
	"path/filepath"
	"testing"
	"time"

	"github.com/alphabill-org/alphabill/internal/script"
	test "github.com/alphabill-org/alphabill/internal/testutils"
	testpartition "github.com/alphabill-org/alphabill/internal/testutils/partition"
	"github.com/alphabill-org/alphabill/internal/txsystem/money"
	"github.com/alphabill-org/alphabill/internal/txsystem/tokens"
	"github.com/alphabill-org/alphabill/internal/types"
	"github.com/alphabill-org/alphabill/internal/util"
	"github.com/alphabill-org/alphabill/pkg/wallet/account"
	"github.com/alphabill-org/alphabill/pkg/wallet/fees"
	wlog "github.com/alphabill-org/alphabill/pkg/wallet/log"
	moneywallet "github.com/alphabill-org/alphabill/pkg/wallet/money"
	moneyclient "github.com/alphabill-org/alphabill/pkg/wallet/money/backend/client"
	tokenswallet "github.com/alphabill-org/alphabill/pkg/wallet/tokens"
	"github.com/alphabill-org/alphabill/pkg/wallet/tokens/client"
	"github.com/ethereum/go-ethereum/common/hexutil"
	"github.com/holiman/uint256"
	"github.com/stretchr/testify/require"
)

func TestFungibleToken_Subtyping_Integration(t *testing.T) {
	require.NoError(t, wlog.InitStdoutLogger(wlog.INFO))

	network := NewAlphabillNetwork(t)
	tokensPartition, err := network.abNetwork.GetNodePartition(tokens.DefaultSystemIdentifier)
	require.NoError(t, err)
	homedirW1 := network.walletHomedir
	w1key := network.walletKey1
	backendURL := network.tokenBackendURL
	backendClient := network.tokenBackendClient
	ctx := network.ctx

	symbol1 := "AB"
	// test subtyping
	typeID11 := randomID(t)
	typeID12 := randomID(t)
	typeID13 := randomID(t)
	typeID14 := randomID(t)
	//push bool false, equal; to satisfy: 5100
	execTokensCmd(t, homedirW1, fmt.Sprintf("new-type fungible -r %s --symbol %s --type %X --subtype-clause 0x53510087", backendURL, symbol1, typeID11))
	require.Eventually(t, testpartition.BlockchainContains(tokensPartition, func(tx *types.TransactionOrder) bool {
		return bytes.Equal(tx.UnitID(), typeID11)
	}), test.WaitDuration, test.WaitTick)
	ensureTokenTypeIndexed(t, ctx, backendClient, w1key.PubKey, typeID11)
	//second type
	//--parent-type without --subtype-input gives error
	execTokensCmdWithError(t, homedirW1, fmt.Sprintf("new-type fungible -r %s --symbol %s --type %X --subtype-clause %s --parent-type %X", backendURL, symbol1, typeID12, "ptpkh", typeID11), "missing [subtype-input]")
	//--subtype-input without --parent-type also gives error
	execTokensCmdWithError(t, homedirW1, fmt.Sprintf("new-type fungible -r %s --symbol %s --type %X --subtype-clause %s --subtype-input %s", backendURL, symbol1, typeID12, "ptpkh", "0x535100"), "missing [parent-type]")
	//inheriting the first one and setting subtype clause to ptpkh
	execTokensCmd(t, homedirW1, fmt.Sprintf("new-type fungible -r %s --symbol %s --type %X --subtype-clause %s --parent-type %X --subtype-input %s", backendURL, symbol1, typeID12, "ptpkh", typeID11, "0x535100"))
	require.Eventually(t, testpartition.BlockchainContains(tokensPartition, func(tx *types.TransactionOrder) bool {
		return bytes.Equal(tx.UnitID(), typeID12)
	}), test.WaitDuration, test.WaitTick)
	ensureTokenTypeIndexed(t, ctx, backendClient, w1key.PubKey, typeID12)
	//third type needs to satisfy both parents, immediate parent with ptpkh, grandparent with 0x535100
	execTokensCmd(t, homedirW1, fmt.Sprintf("new-type fungible -r %s --symbol %s --type %X --subtype-clause %s --parent-type %X --subtype-input %s", backendURL, symbol1, typeID13, "true", typeID12, "ptpkh,0x535100"))
	require.Eventually(t, testpartition.BlockchainContains(tokensPartition, func(tx *types.TransactionOrder) bool {
		return bytes.Equal(tx.UnitID(), typeID13)
	}), test.WaitDuration, test.WaitTick)
	ensureTokenTypeIndexed(t, ctx, backendClient, w1key.PubKey, typeID13)
	//4th type
	execTokensCmd(t, homedirW1, fmt.Sprintf("new-type fungible -r %s --symbol %s --type %X --subtype-clause %s --parent-type %X --subtype-input %s", backendURL, symbol1, typeID14, "true", typeID13, "empty,ptpkh,0x535100"))
	require.Eventually(t, testpartition.BlockchainContains(tokensPartition, func(tx *types.TransactionOrder) bool {
		return bytes.Equal(tx.UnitID(), typeID14)
	}), test.WaitDuration, test.WaitTick)
	ensureTokenTypeIndexed(t, ctx, backendClient, w1key.PubKey, typeID14)
}

func TestFungibleToken_InvariantPredicate_Integration(t *testing.T) {
	require.NoError(t, wlog.InitStdoutLogger(wlog.INFO))

	network := NewAlphabillNetwork(t)
	tokensPartition, err := network.abNetwork.GetNodePartition(tokens.DefaultSystemIdentifier)
	homedirW1 := network.walletHomedir
	w1key := network.walletKey1
	backendUrl := network.tokenBackendURL
	backendClient := network.tokenBackendClient
	ctx := network.ctx

	w2, homedirW2 := createNewTokenWallet(t, backendUrl)
	w2key, err := w2.GetAccountManager().GetAccountKey(0)
	require.NoError(t, err)
	w2.Shutdown()

	symbol1 := "AB"
	typeID11 := randomID(t)
	typeID12 := randomID(t)
	execTokensCmd(t, homedirW1, fmt.Sprintf("new-type fungible -r %s  --symbol %s --type %X --decimals 0 --inherit-bearer-clause %s", backendUrl, symbol1, typeID11, predicatePtpkh))
	require.Eventually(t, testpartition.BlockchainContains(tokensPartition, func(tx *types.TransactionOrder) bool {
		return bytes.Equal(tx.UnitID(), typeID11)
	}), test.WaitDuration, test.WaitTick)
	ensureTokenTypeIndexed(t, ctx, backendClient, w1key.PubKey, typeID11)
	//second type inheriting the first one and leaves inherit-bearer clause to default (true)
	execTokensCmd(t, homedirW1, fmt.Sprintf("new-type fungible -r %s  --symbol %s --type %X --decimals 0 --parent-type %X --subtype-input %s", backendUrl, symbol1, typeID12, typeID11, predicateTrue))
	require.Eventually(t, testpartition.BlockchainContains(tokensPartition, func(tx *types.TransactionOrder) bool {
		return bytes.Equal(tx.UnitID(), typeID12)
	}), test.WaitDuration, test.WaitTick)
	ensureTokenTypeIndexed(t, ctx, backendClient, w1key.PubKey, typeID12)
	//mint
	execTokensCmd(t, homedirW1, fmt.Sprintf("new fungible -r %s  --type %X --amount %v --mint-input %s,%s", backendUrl, typeID12, 1000, predicatePtpkh, predicatePtpkh))
	ensureTokenIndexed(t, ctx, backendClient, w1key.PubKey, nil)
	verifyStdout(t, execTokensCmd(t, homedirW1, fmt.Sprintf("list fungible -r %s", backendUrl)), "amount='1'000'")
	//send to w2
	execTokensCmd(t, homedirW1, fmt.Sprintf("send fungible -r %s --type %X --amount 100 --address 0x%X -k 1 --inherit-bearer-input %s,%s", backendUrl, typeID12, w2key.PubKey, predicateTrue, predicatePtpkh))
	ensureTokenIndexed(t, ctx, backendClient, w2key.PubKey, nil)
	verifyStdout(t, execTokensCmd(t, homedirW2, fmt.Sprintf("list fungible -r %s", backendUrl)), "amount='100'")
}

func TestFungibleTokens_Sending_Integration(t *testing.T) {
	require.NoError(t, wlog.InitStdoutLogger(wlog.INFO))

	network := NewAlphabillNetwork(t)
	_, err := network.abNetwork.GetNodePartition(money.DefaultSystemIdentifier)
	require.NoError(t, err)
	moneyBackendURL := network.moneyBackendURL
	tokensPartition, err := network.abNetwork.GetNodePartition(tokens.DefaultSystemIdentifier)
	require.NoError(t, err)
	homedirW1 := network.walletHomedir
	w1key := network.walletKey1
	backendUrl := network.tokenBackendURL

	w2, homedirW2 := createNewTokenWallet(t, backendUrl)
	w2key, err := w2.GetAccountManager().GetAccountKey(0)
	require.NoError(t, err)
	w2.Shutdown()

	typeID1 := randomID(t)
	// fungible token types
	symbol1 := "AB"
	execTokensCmdWithError(t, homedirW1, "new-type fungible", "required flag(s) \"symbol\" not set")
	execTokensCmd(t, homedirW1, fmt.Sprintf("new-type fungible  --symbol %s -r %s --type %X --decimals 0", symbol1, backendUrl, typeID1))
	verifyStdout(t, execTokensCmd(t, homedirW1, fmt.Sprintf("list-types fungible -r %s", backendUrl)), "symbol=AB (fungible)")
	// mint tokens
	crit := func(amount uint64) func(tx *types.TransactionOrder) bool {
		return func(tx *types.TransactionOrder) bool {
			if tx.PayloadType() == tokens.PayloadTypeMintFungibleToken {
				attrs := &tokens.MintFungibleTokenAttributes{}
				require.NoError(t, tx.UnmarshalAttributes(attrs))
				return attrs.Value == amount
			}
			return false
		}
	}
	execTokensCmd(t, homedirW1, fmt.Sprintf("new fungible  -r %s --type %X --amount 5", backendUrl, typeID1))
	execTokensCmd(t, homedirW1, fmt.Sprintf("new fungible  -r %s --type %X --amount 9", backendUrl, typeID1))
	require.Eventually(t, testpartition.BlockchainContains(tokensPartition, crit(5)), test.WaitDuration, test.WaitTick)
	require.Eventually(t, testpartition.BlockchainContains(tokensPartition, crit(9)), test.WaitDuration, test.WaitTick)
	verifyStdoutEventually(t, func() *testConsoleWriter {
		return execTokensCmd(t, homedirW1, fmt.Sprintf("list fungible -r %s", backendUrl))
	}, "amount='5'", "amount='9'", "Symbol='AB'")
	// check w2 is empty
	verifyStdout(t, execTokensCmd(t, homedirW2, fmt.Sprintf("list fungible  -r %s", backendUrl)), "No tokens")
	// transfer tokens w1 -> w2
	execTokensCmd(t, homedirW1, fmt.Sprintf("send fungible -r %s --type %X --amount 6 --address 0x%X -k 1", backendUrl, typeID1, w2key.PubKey)) //split (9=>6+3)
	verifyStdoutEventually(t, func() *testConsoleWriter {
		return execTokensCmd(t, homedirW1, fmt.Sprintf("list fungible -r %s", backendUrl))
	}, "amount='5'", "amount='3'", "Symbol='AB'")
	execTokensCmd(t, homedirW1, fmt.Sprintf("send fungible -r %s --type %X --amount 6 --address 0x%X -k 1", backendUrl, typeID1, w2key.PubKey)) //transfer (5) + split (3=>2+1)
	//check immediately as tx must be confirmed
	verifyStdout(t, execTokensCmd(t, homedirW2, fmt.Sprintf("list fungible -r %s", backendUrl)), "amount='6'", "amount='5'", "amount='1'", "Symbol='AB'")
	//check what is left in w1
	verifyStdoutEventually(t, func() *testConsoleWriter {
		return execTokensCmd(t, homedirW1, fmt.Sprintf("list fungible -r %s", backendUrl))
	}, "amount='2'")

	// send money to w2 to create fee credits
	stdout := execWalletCmd(t, "", homedirW1, fmt.Sprintf("send --amount 100 --address %s -r %s", hexutil.Encode(w2key.PubKey), moneyBackendURL))
	verifyStdout(t, stdout, "Successfully confirmed transaction(s)")

	// create fee credit on w2
	stdout, err = execFeesCommand(homedirW2, fmt.Sprintf("--partition tokens add --amount 50 -r %s -m %s", moneyBackendURL, backendUrl))
	require.NoError(t, err)
	verifyStdout(t, stdout, "Successfully created 50 fee credits on tokens partition.")

	//transfer back w2->w1 (AB-513)
	execTokensCmd(t, homedirW2, fmt.Sprintf("send fungible -r %s --type %X --amount 6 --address 0x%X -k 1", backendUrl, typeID1, w1key.PubKey))
	verifyStdout(t, execTokensCmd(t, homedirW1, fmt.Sprintf("list fungible -r %s", backendUrl)), "amount='2'", "amount='6'")
}

func TestWalletCreateFungibleTokenTypeAndTokenAndSendCmd_IntegrationTest(t *testing.T) {
	const decimals = 3
	// mint tokens
	crit := func(amount uint64) func(tx *types.TransactionOrder) bool {
		return func(tx *types.TransactionOrder) bool {
			if tx.PayloadType() == tokens.PayloadTypeMintFungibleToken {
				attrs := &tokens.MintFungibleTokenAttributes{}
				require.NoError(t, tx.UnmarshalAttributes(attrs))
				return attrs.Value == amount
			}
			return false
		}
	}

	require.NoError(t, wlog.InitStdoutLogger(wlog.INFO))

	network := NewAlphabillNetwork(t)
	tokensPart, err := network.abNetwork.GetNodePartition(tokens.DefaultSystemIdentifier)
	require.NoError(t, err)
	homedir := network.walletHomedir
	w1key := network.walletKey1
	backendUrl := network.tokenBackendURL
	tokenBackendClient := network.tokenBackendClient
	ctx := network.ctx

	w2, homedirW2 := createNewTokenWallet(t, backendUrl)
	w2key, err := w2.GetAccountManager().GetAccountKey(0)
	require.NoError(t, err)
	w2.Shutdown()
	typeID := util.Uint256ToBytes(uint256.NewInt(uint64(0x10)))
	symbol := "AB"
	name := "Long name for AB"
	// create type
	execTokensCmd(t, homedir, fmt.Sprintf("new-type fungible  --symbol %s --name %s -r %s --type %X --decimals %v", symbol, name, backendUrl, typeID, decimals))
	ensureTokenTypeIndexed(t, ctx, tokenBackendClient, w1key.PubKey, typeID)
	// non-existing id
	nonExistingTypeId := util.Uint256ToBytes(uint256.NewInt(uint64(0x11)))
	// verify error
	execTokensCmdWithError(t, homedir, fmt.Sprintf("new fungible  -r %s --type %X --amount 3", backendUrl, nonExistingTypeId), fmt.Sprintf("failed to load type with id %X", nonExistingTypeId))
	// new token creation fails
	execTokensCmdWithError(t, homedir, fmt.Sprintf("new fungible  -r %s --type %X --amount 0", backendUrl, typeID), fmt.Sprintf("0 is not valid amount"))
	execTokensCmdWithError(t, homedir, fmt.Sprintf("new fungible  -r %s --type %X --amount 00.000", backendUrl, typeID), fmt.Sprintf("0 is not valid amount"))
	execTokensCmdWithError(t, homedir, fmt.Sprintf("new fungible  -r %s --type %X --amount 00.0.00", backendUrl, typeID), fmt.Sprintf("more than one comma"))
	execTokensCmdWithError(t, homedir, fmt.Sprintf("new fungible  -r %s --type %X --amount .00", backendUrl, typeID), fmt.Sprintf("missing integer part"))
	execTokensCmdWithError(t, homedir, fmt.Sprintf("new fungible  -r %s --type %X --amount a.00", backendUrl, typeID), fmt.Sprintf("invalid amount string"))
	execTokensCmdWithError(t, homedir, fmt.Sprintf("new fungible  -r %s --type %X --amount 0.0a", backendUrl, typeID), fmt.Sprintf("invalid amount string"))
	execTokensCmdWithError(t, homedir, fmt.Sprintf("new fungible  -r %s --type %X --amount 1.1111", backendUrl, typeID), fmt.Sprintf("invalid precision"))
	// out of range because decimals = 3 the value is equal to 18446744073709551615000
	execTokensCmdWithError(t, homedir, fmt.Sprintf("new fungible  -r %s --type %X --amount 18446744073709551615", backendUrl, typeID), fmt.Sprintf("out of range"))
	// creation succeeds
	execTokensCmd(t, homedir, fmt.Sprintf("new fungible  -r %s --type %X --amount 3", backendUrl, typeID))
	execTokensCmd(t, homedir, fmt.Sprintf("new fungible  -r %s --type %X --amount 1.1", backendUrl, typeID))
	execTokensCmd(t, homedir, fmt.Sprintf("new fungible  -r %s --type %X --amount 1.11", backendUrl, typeID))
	execTokensCmd(t, homedir, fmt.Sprintf("new fungible  -r %s --type %X --amount 1.111", backendUrl, typeID))
	require.Eventually(t, testpartition.BlockchainContains(tokensPart, crit(3000)), test.WaitDuration, test.WaitTick)
	require.Eventually(t, testpartition.BlockchainContains(tokensPart, crit(1100)), test.WaitDuration, test.WaitTick)
	require.Eventually(t, testpartition.BlockchainContains(tokensPart, crit(1110)), test.WaitDuration, test.WaitTick)
	require.Eventually(t, testpartition.BlockchainContains(tokensPart, crit(1111)), test.WaitDuration, test.WaitTick)
	// mint tokens from w1 and set the owner to w2
	execTokensCmd(t, homedir, fmt.Sprintf("new fungible  -r %s --type %X --amount 2.222 --bearer-clause ptpkh:0x%X", backendUrl, typeID, w2key.PubKeyHash.Sha256))
	require.Eventually(t, testpartition.BlockchainContains(tokensPart, crit(2222)), test.WaitDuration, test.WaitTick)
	verifyStdout(t, execTokensCmd(t, homedirW2, fmt.Sprintf("list fungible -r %s", backendUrl)), "amount='2.222'")

	// test send fails
	execTokensCmdWithError(t, homedir, fmt.Sprintf("send fungible -r %s --type %X --amount 2 --address 0x%X -k 1", backendUrl, nonExistingTypeId, w2key.PubKey), fmt.Sprintf("failed to load type with id %X", nonExistingTypeId))
	execTokensCmdWithError(t, homedir, fmt.Sprintf("send fungible -r %s --type %X --amount 0 --address 0x%X -k 1", backendUrl, typeID, w2key.PubKey), fmt.Sprintf("0 is not valid amount"))
	execTokensCmdWithError(t, homedir, fmt.Sprintf("send fungible -r %s --type %X --amount 000.000 --address 0x%X -k 1", backendUrl, typeID, w2key.PubKey), fmt.Sprintf("0 is not valid amount"))
	execTokensCmdWithError(t, homedir, fmt.Sprintf("send fungible -r %s --type %X --amount 00.0.00 --address 0x%X -k 1", backendUrl, typeID, w2key.PubKey), fmt.Sprintf("more than one comma"))
	execTokensCmdWithError(t, homedir, fmt.Sprintf("send fungible -r %s --type %X --amount .00 --address 0x%X -k 1", backendUrl, typeID, w2key.PubKey), fmt.Sprintf("missing integer part"))
	execTokensCmdWithError(t, homedir, fmt.Sprintf("send fungible -r %s --type %X --amount a.00 --address 0x%X -k 1", backendUrl, typeID, w2key.PubKey), fmt.Sprintf("invalid amount string"))
	execTokensCmdWithError(t, homedir, fmt.Sprintf("send fungible -r %s --type %X --amount 1.1111 --address 0x%X -k 1", backendUrl, typeID, w2key.PubKey), fmt.Sprintf("invalid precision"))
}

func TestFungibleTokens_CollectDust_Integration(t *testing.T) {
	require.NoError(t, wlog.InitStdoutLogger(wlog.INFO))
	network := NewAlphabillNetwork(t)
	homedir := network.walletHomedir
	backendUrl := network.tokenBackendURL

	typeID1 := randomID(t)
	symbol1 := "AB"
	execTokensCmd(t, homedir, fmt.Sprintf("new-type fungible --symbol %s -r %s --type %X --decimals 0", symbol1, backendUrl, typeID1))
	verifyStdout(t, execTokensCmd(t, homedir, fmt.Sprintf("list-types fungible -r %s", backendUrl)), "symbol=AB (fungible)")
	// mint tokens (without confirming, for speed)
	mintIterations := 110
	expectedAmounts := make([]string, 0, mintIterations)
	expectedTotal := 0
	for i := 1; i <= mintIterations; i++ {
		execTokensCmd(t, homedir, fmt.Sprintf("new fungible -r %s --type %X --amount %v -w false", backendUrl, typeID1, i))
		expectedAmounts = append(expectedAmounts, fmt.Sprintf("amount='%v'", i))
		expectedTotal += i
	}
	//check w1
	verifyStdoutEventually(t, func() *testConsoleWriter {
		return execTokensCmd(t, homedir, fmt.Sprintf("list fungible -r %s", backendUrl))
	}, expectedAmounts...)
	// DC
	execTokensCmd(t, homedir, fmt.Sprintf("collect-dust -r %s", backendUrl))

	verifyStdout(t, execTokensCmd(t, homedir, fmt.Sprintf("list fungible -r %s", backendUrl)), fmt.Sprintf("amount='%v'", insertSeparator(fmt.Sprint(expectedTotal), false)))
}

type AlphabillNetwork struct {
	abNetwork          *testpartition.AlphabillNetwork
	moneyBackendClient *moneyclient.MoneyBackendClient
	moneyBackendURL    string

	tokenBackendClient *client.TokenBackend
	tokenBackendURL    string

	walletHomedir string
	walletKey1    *account.AccountKey
	walletKey2    *account.AccountKey
	ctx           context.Context
}

// starts money partition, money backend, ut partition, ut backend
// sends initial bill to money wallet
// creates fee credit on money wallet and token wallet
func NewAlphabillNetwork(t *testing.T) *AlphabillNetwork {
<<<<<<< HEAD
	initialBill := &moneytx.InitialBill{
		ID:    util.Uint256ToBytes(uint256.NewInt(1)),
=======
	initialBill := &money.InitialBill{
		ID:    uint256.NewInt(1),
>>>>>>> 82d9a438
		Value: 1e18,
		Owner: script.PredicateAlwaysTrue(),
	}
	moneyPartition := createMoneyPartition(t, initialBill)
	tokensPartition := createTokensPartition(t)
	abNet := startAlphabill(t, []*testpartition.NodePartition{moneyPartition, tokensPartition})
	startPartitionRPCServers(t, moneyPartition)
	startPartitionRPCServers(t, tokensPartition)

	moneyBackendURL, moneyBackendClient := startMoneyBackend(t, moneyPartition, initialBill)

	tokenBackendURL, tokenBackendClient, ctx := startTokensBackend(t, tokensPartition.Nodes[0].AddrGRPC)

	homedirW1 := t.TempDir()
	walletDir := filepath.Join(homedirW1, "wallet")
	am, err := account.NewManager(walletDir, "", true)
	require.NoError(t, err)
	require.NoError(t, am.CreateKeys(""))

	moneyWallet, err := moneywallet.LoadExistingWallet(am, moneyBackendClient)
	require.NoError(t, err)
	t.Cleanup(moneyWallet.Close)

	tokenTxPublisher := tokenswallet.NewTxPublisher(tokenBackendClient)
	tokenFeeManager := fees.NewFeeManager(am, money.DefaultSystemIdentifier, moneyWallet, moneyBackendClient, tokens.DefaultSystemIdentifier, tokenTxPublisher, tokenBackendClient)
	t.Cleanup(tokenFeeManager.Close)

	w1, err := tokenswallet.New(tokens.DefaultSystemIdentifier, tokenBackendURL, am, true, tokenFeeManager)
	require.NoError(t, err)
	require.NotNil(t, w1)
	t.Cleanup(w1.Shutdown)
	w1key, err := w1.GetAccountManager().GetAccountKey(0)
	_, _, err = am.AddAccount()
	require.NoError(t, err)
	w1key2, err := w1.GetAccountManager().GetAccountKey(1)

	spendInitialBillWithFeeCredits(t, abNet, initialBill, hexutil.Encode(w1key.PubKey))
	time.Sleep(4 * time.Second) // TODO dynamic sleep

	// create fees on money partition
	_, err = moneyWallet.AddFeeCredit(ctx, fees.AddFeeCmd{Amount: 1000})
	require.NoError(t, err)

	// create fees on token partition
	_, err = w1.AddFeeCredit(ctx, fees.AddFeeCmd{Amount: 1000})
	require.NoError(t, err)
	w1.Shutdown()

	return &AlphabillNetwork{
		abNetwork:          abNet,
		moneyBackendClient: moneyBackendClient,
		moneyBackendURL:    moneyBackendURL,
		tokenBackendClient: tokenBackendClient,
		tokenBackendURL:    tokenBackendURL,
		walletHomedir:      homedirW1,
		walletKey1:         w1key,
		walletKey2:         w1key2,
		ctx:                ctx,
	}
}<|MERGE_RESOLUTION|>--- conflicted
+++ resolved
@@ -307,13 +307,8 @@
 // sends initial bill to money wallet
 // creates fee credit on money wallet and token wallet
 func NewAlphabillNetwork(t *testing.T) *AlphabillNetwork {
-<<<<<<< HEAD
-	initialBill := &moneytx.InitialBill{
+	initialBill := &money.InitialBill{
 		ID:    util.Uint256ToBytes(uint256.NewInt(1)),
-=======
-	initialBill := &money.InitialBill{
-		ID:    uint256.NewInt(1),
->>>>>>> 82d9a438
 		Value: 1e18,
 		Owner: script.PredicateAlwaysTrue(),
 	}
