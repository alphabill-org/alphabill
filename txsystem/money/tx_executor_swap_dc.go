--- conflicted
+++ resolved
@@ -55,13 +55,8 @@
 					return nil, fmt.Errorf("unit %v does not contain bill data", DustCollectorMoneySupplyID)
 				}
 				bd.V -= attr.TargetValue
-<<<<<<< HEAD
 				bd.T = ctx.CurrentBlockNr
-				bd.Backlink = h
-=======
-				bd.T = currentBlockNumber
 				bd.Counter += 1
->>>>>>> bb07beb9
 				return bd, nil
 			},
 		)
@@ -73,13 +68,8 @@
 					return nil, fmt.Errorf("unit %v does not contain bill data", tx.UnitID())
 				}
 				bd.V += attr.TargetValue
-<<<<<<< HEAD
 				bd.T = ctx.CurrentBlockNr
-				bd.Backlink = h
-=======
-				bd.T = currentBlockNumber
 				bd.Counter += 1
->>>>>>> bb07beb9
 				bd.Locked = 0
 				return bd, nil
 			})
