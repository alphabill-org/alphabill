--- conflicted
+++ resolved
@@ -77,15 +77,11 @@
 	return m.currentBlockNumber
 }
 
-<<<<<<< HEAD
-func (m *TxSystem) StateSummary() (txsystem.StateSummary, error) {
-=======
 func (m *TxSystem) StateStorage() txsystem.UnitAndProof {
 	return m.state.Clone()
 }
 
-func (m *TxSystem) StateSummary() (txsystem.State, error) {
->>>>>>> c1acee96
+func (m *TxSystem) StateSummary() (txsystem.StateSummary, error) {
 	if !m.state.IsCommitted() {
 		return nil, txsystem.ErrStateContainsUncommittedChanges
 	}
