package main

import (
	"context"
	"flag"
	"log"

	"github.com/alphabill-org/alphabill/internal/rpc/alphabill"
	"github.com/alphabill-org/alphabill/internal/txsystem"
	"github.com/holiman/uint256"
	"google.golang.org/grpc"
	"google.golang.org/grpc/credentials/insecure"
	"google.golang.org/protobuf/types/known/emptypb"
)

/*
Example usage
<<<<<<< HEAD
start root and vd shard nodes:
$ ./setup-testab.sh
$ ./start.sh -r -p vd
=======
start shard node:
$ setup-testab.sh && start.sh -r -p vd
>>>>>>> 9ce6393b

run script:
$ go run scripts/verifiable_data/vd_register_data.go --data-hash 0x67588d4d37bf6f4d6c63ce4bda38da2b869012b1bc131db07aa1d2b5bfd810dd
*/
func main() {
	// parse command line parameters
	dataHashHex := flag.String("data-hash", "", "SHA256 hash (hex, prefixed with '0x') of the data to verify")
	timeout := flag.Uint64("timeout", 1000, "transaction timeout (block number)")
	uri := flag.String("alphabill-uri", "localhost:9543", "alphabill node uri where to send the transaction")
	flag.Parse()

	// verify command line parameters
	if *dataHashHex == "" {
		log.Fatal("hash of data is required")
	}
	if *timeout <= 0 {
		log.Fatal("timeout is required")
	}
	if *uri == "" {
		log.Fatal("alphabill-uri is required")
	}

	dataHash, err := uint256.FromHex(*dataHashHex)
	if err != nil {
		log.Fatal(err)
	}
	bytes32 := dataHash.Bytes32()
	dataId := bytes32[:]

	ctx := context.Background()
	conn, err := grpc.DialContext(ctx, *uri, grpc.WithTransportCredentials(insecure.NewCredentials()))
	if err != nil {
		log.Fatal(err)
	}
	defer func() {
		err := conn.Close()
		if err != nil {
			log.Fatal(err)
		}
	}()
	txClient := alphabill.NewAlphabillServiceClient(conn)
	blockNr, err := txClient.GetRoundNumber(ctx, &emptypb.Empty{})
	if err != nil {
		log.Fatal(err)
	}
	absoluteTimeout := blockNr.RoundNumber + *timeout

	// create tx
	tx, err := createRegisterDataTx(dataId, absoluteTimeout)
	if err != nil {
		log.Fatal(err)
	}

	// send tx
	if _, err := txClient.ProcessTransaction(ctx, tx); err != nil {
		log.Fatal(err)
	}
	log.Println("successfully sent transaction")
}

func createRegisterDataTx(hash []byte, timeout uint64) (*txsystem.Transaction, error) {
	tx := &txsystem.Transaction{
		UnitId:   hash,
		SystemId: []byte{0, 0, 0, 1},
		Timeout:  timeout,
	}
	return tx, nil
}<|MERGE_RESOLUTION|>--- conflicted
+++ resolved
@@ -15,14 +15,8 @@
 
 /*
 Example usage
-<<<<<<< HEAD
-start root and vd shard nodes:
-$ ./setup-testab.sh
-$ ./start.sh -r -p vd
-=======
 start shard node:
 $ setup-testab.sh && start.sh -r -p vd
->>>>>>> 9ce6393b
 
 run script:
 $ go run scripts/verifiable_data/vd_register_data.go --data-hash 0x67588d4d37bf6f4d6c63ce4bda38da2b869012b1bc131db07aa1d2b5bfd810dd
