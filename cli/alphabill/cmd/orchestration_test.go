--- conflicted
+++ resolved
@@ -36,21 +36,12 @@
 	nodeGenesisStateFileLocation := filepath.Join(homeDir, orchestrationGenesisStateFileName)
 	partitionGenesisFileLocation := filepath.Join(homeDir, "partition-genesis.json")
 	trustBaseFileLocation := filepath.Join(homeDir, rootTrustBaseFileName)
-<<<<<<< HEAD
 	pdr := types.PartitionDescriptionRecord{Version: 1,
-		NetworkIdentifier: 5,
-		SystemIdentifier:  orchestration.DefaultSystemID,
-		TypeIdLen:         8,
-		UnitIdLen:         256,
-		T2Timeout:         2500 * time.Millisecond,
-=======
-	pdr := types.PartitionDescriptionRecord{
 		NetworkIdentifier:   5,
 		PartitionIdentifier: orchestration.DefaultPartitionID,
 		TypeIdLen:           8,
 		UnitIdLen:           256,
 		T2Timeout:           2500 * time.Millisecond,
->>>>>>> 4f29cf1e
 	}
 	pdrFilename := filepath.Join(homeDir, "pdr.json")
 	require.NoError(t, util.WriteJsonFile(pdrFilename, &pdr))
