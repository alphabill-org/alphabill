--- conflicted
+++ resolved
@@ -7,21 +7,13 @@
 	"path/filepath"
 
 	"github.com/alphabill-org/alphabill/internal/network/protocol/genesis"
-<<<<<<< HEAD
-	rootgenesis "github.com/alphabill-org/alphabill/internal/rootvalidator/genesis"
-=======
 	rootgenesis "github.com/alphabill-org/alphabill/internal/rootchain/genesis"
->>>>>>> 9ce6393b
 	"github.com/alphabill-org/alphabill/internal/util"
 	"github.com/libp2p/go-libp2p/core/peer"
 	"github.com/spf13/cobra"
 )
 
 const (
-	totalNodesCmdFlag      = "total-nodes"
-	consensusTmoCmdFlag    = "consensus-timeout"
-	quorumThresholdCmdFlag = "quorum-threshold"
-
 	partitionRecordFile = "partition-node-genesis-file"
 	rootGenesisFileName = "root-genesis.json"
 )
@@ -72,21 +64,6 @@
 		Use:   "new",
 		Short: "Generates root chain genesis file",
 		RunE: func(cmd *cobra.Command, args []string) error {
-<<<<<<< HEAD
-=======
-			return fmt.Errorf("error: must specify a subcommand, new")
-		},
-	}
-	cmd.AddCommand(newGenesisCmd(config))
-	return cmd
-}
-
-func newGenesisCmd(config *rootGenesisConfig) *cobra.Command {
-	var cmd = &cobra.Command{
-		Use:   "new",
-		Short: "Generates root chain genesis file",
-		RunE: func(cmd *cobra.Command, args []string) error {
->>>>>>> 9ce6393b
 			return rootGenesisRunFunc(config)
 		},
 	}
@@ -94,20 +71,10 @@
 	cmd.Flags().StringSliceVarP(&config.PartitionNodeGenesisFiles, partitionRecordFile, "p", []string{}, "path to partition node genesis files")
 	cmd.Flags().StringVarP(&config.OutputDir, "output-dir", "o", "", "path to output directory (default: $AB_HOME/rootchain)")
 	// Consensus params
-<<<<<<< HEAD
 	cmd.Flags().Uint32Var(&config.TotalNodes, "total-nodes", 1, "total number of root nodes")
 	cmd.Flags().Uint32Var(&config.BlockRateMs, "block-rate", genesis.DefaultBlockRateMs, "Unicity Certificate rate")
 	cmd.Flags().Uint32Var(&config.ConsensusTimeoutMs, "consensus-timeout", genesis.DefaultConsensusTimeout, "time to vote for timeout in round (only distributed root chain)")
 	cmd.Flags().Uint32Var(&config.QuorumThreshold, "quorum-threshold", 0, "define higher quorum threshold instead of calculated default")
-=======
-	cmd.Flags().Uint32Var(&config.TotalNodes, totalNodesCmdFlag, 1, "total number of root nodes")
-	cmd.Flags().MarkHidden(totalNodesCmdFlag)
-	cmd.Flags().Uint32Var(&config.BlockRateMs, "block-rate", genesis.DefaultBlockRateMs, "Unicity Certificate rate")
-	cmd.Flags().Uint32Var(&config.ConsensusTimeoutMs, consensusTmoCmdFlag, genesis.DefaultConsensusTimeout, "time to vote for timeout in round (only distributed root chain)")
-	cmd.Flags().MarkHidden(consensusTmoCmdFlag)
-	cmd.Flags().Uint32Var(&config.QuorumThreshold, quorumThresholdCmdFlag, 0, "define higher quorum threshold instead of calculated default")
-	cmd.Flags().MarkHidden(quorumThresholdCmdFlag)
->>>>>>> 9ce6393b
 	cmd.Flags().StringVar(&config.HashAlgorithm, "hash-algorithm", "SHA-256", "Hash algorithm to be used")
 
 	err := cmd.MarkFlagRequired(partitionRecordFile)
