--- conflicted
+++ resolved
@@ -146,20 +146,11 @@
 	nodeOptions ...NodeOption, // additional optional configuration parameters
 ) (*Node, error) {
 	// load and validate node configuration
-<<<<<<< HEAD
-	conf, err := loadAndValidateConfiguration(signer, genesis, txSystem, net, nodeOptions...)
-=======
-	conf, err := loadAndValidateConfiguration(peer, signer, genesis, txSystem, net, log, nodeOptions...)
->>>>>>> ac0dd575
+	conf, err := loadAndValidateConfiguration(signer, genesis, txSystem, net, log, nodeOptions...)
 	if err != nil {
 		return nil, fmt.Errorf("invalid node configuration: %w", err)
 	}
 
-<<<<<<< HEAD
-	log.SetContext(log.KeyNodeID, peerConf.ID)
-
-=======
->>>>>>> ac0dd575
 	n := &Node{
 		configuration:               conf,
 		transactionSystem:           txSystem,
@@ -218,33 +209,13 @@
 	return g.Wait()
 }
 
-<<<<<<< HEAD
 func (n *Node) GetPeer() *network.Peer {
 	return n.peer
 }
 
 func (n *Node) initState() (err error) {
-	defer trackExecutionTime(time.Now(), "Restore node state")
-=======
-func (n *Node) getCurrentRound() uint64 {
-	return n.luc.Load().GetRoundNumber() + 1
-}
-
-func (n *Node) sendHandshake(ctx context.Context) {
-	n.log.DebugContext(ctx, "Sending handshake to root chain")
-	if err := n.network.Send(ctx,
-		handshake.Handshake{
-			SystemIdentifier: n.configuration.GetSystemIdentifier(),
-			NodeIdentifier:   n.leaderSelector.SelfID().String(),
-		},
-		n.configuration.rootChainID); err != nil {
-		n.log.ErrorContext(ctx, "error sending handshake", logger.Error(err))
-	}
-}
-
-func initState(n *Node) (err error) {
 	defer trackExecutionTime(time.Now(), "Restore node state", n.log)
->>>>>>> ac0dd575
+
 	// get genesis block from the genesis
 	genesisBlock := n.configuration.genesisBlock()
 	empty, err := keyvaluedb.IsEmpty(n.blockStore)
@@ -301,7 +272,7 @@
 }
 
 func (n *Node) initNetwork(ctx context.Context, peerConf *network.PeerConfiguration) (err error) {
-	n.peer, err = network.NewPeer(ctx, peerConf)
+	n.peer, err = network.NewPeer(ctx, peerConf, n.log)
 	if err != nil {
 		return err
 	}
@@ -315,7 +286,7 @@
 		return nil
 	}
 
-	n.network, err = network.NewLibP2PValidatorNetwork(n.peer, network.DefaultValidatorNetOptions)
+	n.network, err = network.NewLibP2PValidatorNetwork(n.peer, network.DefaultValidatorNetOptions, n.log)
 	if err != nil {
 		return err
 	}
@@ -328,14 +299,14 @@
 }
 
 func (n *Node) sendHandshake(ctx context.Context) {
-	logger.Trace("Sending handshake to root chain")
+	n.log.DebugContext(ctx, "Sending handshake to root chain")
 	if err := n.network.Send(ctx,
 		handshake.Handshake{
 			SystemIdentifier: n.configuration.GetSystemIdentifier(),
 			NodeIdentifier:   n.peer.ID().String(),
 		},
 		n.configuration.rootChainID); err != nil {
-		logger.Error("error sending handshake", err)
+		n.log.ErrorContext(ctx, "error sending handshake", logger.Error(err))
 	}
 }
 
@@ -425,10 +396,6 @@
 	for {
 		select {
 		case <-ctx.Done():
-<<<<<<< HEAD
-			logger.Info("Exiting partition node %v component main loop", n.peer.ID())
-=======
->>>>>>> ac0dd575
 			return ctx.Err()
 		case tx := <-n.txCh:
 			if err := n.process(tx, n.getCurrentRound()); err != nil {
@@ -455,28 +422,16 @@
 				n.sendEvent(event.UnicityCertificateHandled, mt)
 			case *blockproposal.BlockProposal:
 				if err := n.handleBlockProposal(ctx, mt); err != nil {
-<<<<<<< HEAD
-					logger.Warning("Block proposal processing failed by node %v: %v", n.peer.ID(), err)
-=======
 					n.log.Warn("Block proposal processing failed", logger.Error(err))
->>>>>>> ac0dd575
 					n.sendEvent(event.Error, err)
 				}
 			case *replication.LedgerReplicationRequest:
 				if err := n.handleLedgerReplicationRequest(ctx, mt); err != nil {
-<<<<<<< HEAD
-					logger.Warning("Ledger replication request failed by node %v: %v", n.peer.ID(), err)
-				}
-			case *replication.LedgerReplicationResponse:
-				if err := n.handleLedgerReplicationResponse(ctx, mt); err != nil {
-					logger.Warning("Ledger replication response failed by node %v: %v", n.peer.ID(), err)
-=======
 					n.log.Warn("Ledger replication request failed", logger.Error(err))
 				}
 			case *replication.LedgerReplicationResponse:
 				if err := n.handleLedgerReplicationResponse(ctx, mt); err != nil {
 					n.log.Warn("Ledger replication response failed", logger.Error(err))
->>>>>>> ac0dd575
 				}
 			default:
 				n.log.Warn(fmt.Sprintf("unknown message: %T", mt))
@@ -544,11 +499,7 @@
 	n.proposedTransactions = append(n.proposedTransactions, &types.TransactionRecord{TransactionOrder: tx, ServerMetadata: sm})
 	n.sumOfEarnedFees += sm.GetActualFee()
 	n.sendEvent(event.TransactionProcessed, tx)
-<<<<<<< HEAD
-	logger.Debug("Transaction processed by node %v. Proposal size: %v", n.peer.ID(), len(n.proposedTransactions))
-=======
 	n.log.Debug(fmt.Sprintf("transaction processed, proposal size: %d", len(n.proposedTransactions)), logger.UnitID(tx.UnitID()))
->>>>>>> ac0dd575
 	return nil
 }
 
@@ -902,13 +853,8 @@
 	}
 	n.log.InfoContext(ctx, "Handling T1 timeout")
 	// if node is not leader, then do not do anything
-<<<<<<< HEAD
 	if !n.leaderSelector.IsLeader(n.peer.ID()) {
-		logger.Debug("Current node is not the leader.")
-=======
-	if !n.leaderSelector.IsCurrentNodeLeader() {
 		n.log.DebugContext(ctx, "Current node is not the leader.")
->>>>>>> ac0dd575
 		return
 	}
 	n.log.DebugContext(ctx, "Current node is the leader.")
@@ -916,13 +862,8 @@
 		n.log.WarnContext(ctx, "Failed to send BlockProposal", logger.Error(err))
 		return
 	}
-<<<<<<< HEAD
 	if err := n.sendCertificationRequest(ctx, n.peer.ID().String()); err != nil {
-		logger.Warning("Failed to send certification request: %v", err)
-=======
-	if err := n.sendCertificationRequest(ctx, n.leaderSelector.SelfID().String()); err != nil {
 		n.log.WarnContext(ctx, "Failed to send certification request", logger.Error(err))
->>>>>>> ac0dd575
 	}
 }
 
@@ -1129,13 +1070,8 @@
 		NodeIdentifier:   n.peer.ID().String(),
 		BeginBlockNumber: startingBlockNr,
 	}
-<<<<<<< HEAD
-	util.WriteTraceJsonLog(logger, "Ledger replication request:", req)
+	n.log.Log(ctx, logger.LevelTrace, "sending ledger replication request", logger.Data(req))
 	peers := n.peer.Validators()
-=======
-	n.log.Log(ctx, logger.LevelTrace, "sending ledger replication request", logger.Data(req))
-	peers := n.configuration.peer.Validators()
->>>>>>> ac0dd575
 	if len(peers) == 0 {
 		n.log.WarnContext(ctx, "Error sending ledger replication request, no peers")
 		return
