--- conflicted
+++ resolved
@@ -11,20 +11,10 @@
 	"github.com/alphabill-org/alphabill/internal/util"
 )
 
-<<<<<<< HEAD
 func handleTransferDCTx(state *rma.Tree, dustCollector *DustCollector, hashAlgorithm crypto.Hash, feeCalc fc.FeeCalculator) txsystem.GenericExecuteFunc[TransferDCAttributes] {
 	return func(tx *types.TransactionOrder, attr *TransferDCAttributes, currentBlockNumber uint64) (*types.ServerMetadata, error) {
 		log.Debug("Processing transferDC %v", tx)
 		if err := validateTransferDCTx(tx, attr, state); err != nil {
-			return nil, fmt.Errorf("invalid transferDC transaction: %w", err)
-=======
-func handleTransferDCTx(state *rma.Tree, dustCollector *DustCollector, hashAlgorithm crypto.Hash, feeCalc fc.FeeCalculator) txsystem.GenericExecuteFunc[*transferDCWrapper] {
-	return func(tx *transferDCWrapper, currentBlockNumber uint64) error {
-		log.Debug("Processing transferDC %v", tx.transaction.ToLogString(log))
-
-		if err := validateTransferDCTx(tx, state); err != nil {
-			return fmt.Errorf("invalid transferDC transaction: %w", err)
->>>>>>> b88133b8
 		}
 		// calculate actual tx fee cost
 		fee := feeCalc()
