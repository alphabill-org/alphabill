--- conflicted
+++ resolved
@@ -24,183 +24,89 @@
 	const billValue = uint64(100)
 	t.Run("ok - 2-way split", func(t *testing.T) {
 		unitID := money.NewBillID(nil, []byte{2})
-<<<<<<< HEAD
-		tx, attr, _ := createSplit(t, unitID, fcrID,
-			[]*money.TargetUnit{{Amount: 50, OwnerPredicate: templates.AlwaysTrueBytes()}},
-			billValue-50, // - Amount split
-			counter)
-=======
 		tx, attr, _ := createSplit(t, unitID, fcrID, []*money.TargetUnit{{Amount: 50, OwnerPredicate: templates.AlwaysTrueBytes()}}, counter)
->>>>>>> 2df770cb
 		module := newTestMoneyModule(t, verifier, withStateUnit(unitID, templates.AlwaysTrueBytes(), &money.BillData{V: billValue, Counter: counter}))
 		exeCtx := testctx.NewMockExecutionContext(t)
 		require.NoError(t, module.validateSplitTx(tx, attr, authProof, exeCtx))
 	})
 	t.Run("ok - 3-way split", func(t *testing.T) {
 		unitID := money.NewBillID(nil, []byte{2})
-<<<<<<< HEAD
-		tx, attr, _ := createSplit(t, unitID, fcrID,
-			[]*money.TargetUnit{
-				{Amount: 10, OwnerPredicate: templates.AlwaysTrueBytes()},
-				{Amount: 10, OwnerPredicate: templates.AlwaysTrueBytes()},
-			},
-			billValue-10-10, // two additional bills with value 10 are created
-			counter)
-=======
 		tx, attr, _ := createSplit(t, unitID, fcrID, []*money.TargetUnit{
 			{Amount: 10, OwnerPredicate: templates.AlwaysTrueBytes()},
 			{Amount: 10, OwnerPredicate: templates.AlwaysTrueBytes()},
 		}, counter)
->>>>>>> 2df770cb
 		module := newTestMoneyModule(t, verifier, withStateUnit(unitID, templates.AlwaysTrueBytes(), &money.BillData{V: billValue, Counter: counter}))
 		exeCtx := testctx.NewMockExecutionContext(t)
 		require.NoError(t, module.validateSplitTx(tx, attr, authProof, exeCtx))
 	})
 	t.Run("err - bill not found", func(t *testing.T) {
 		unitID := money.NewBillID(nil, []byte{2})
-<<<<<<< HEAD
-		tx, attr, _ := createSplit(t, unitID, fcrID,
-			[]*money.TargetUnit{{Amount: 50, OwnerPredicate: templates.AlwaysTrueBytes()}},
-			billValue-50,
-			counter)
-=======
 		tx, attr, _ := createSplit(t, unitID, fcrID, []*money.TargetUnit{{Amount: 50, OwnerPredicate: templates.AlwaysTrueBytes()}}, counter)
->>>>>>> 2df770cb
 		module := newTestMoneyModule(t, verifier)
 		exeCtx := testctx.NewMockExecutionContext(t)
 		require.EqualError(t, module.validateSplitTx(tx, attr, authProof, exeCtx), "item 000000000000000000000000000000000000000000000000000000000000000200 does not exist: not found")
 	})
 	t.Run("unit is not bill data", func(t *testing.T) {
 		unitID := money.NewBillID(nil, []byte{2})
-<<<<<<< HEAD
-		tx, attr, _ := createSplit(t, unitID, fcrID,
-			[]*money.TargetUnit{{Amount: 50, OwnerPredicate: templates.AlwaysTrueBytes()}},
-			billValue-50,
-			counter)
-=======
 		tx, attr, _ := createSplit(t, unitID, fcrID, []*money.TargetUnit{{Amount: 50, OwnerPredicate: templates.AlwaysTrueBytes()}}, counter)
->>>>>>> 2df770cb
 		module := newTestMoneyModule(t, verifier, withStateUnit(unitID, templates.AlwaysTrueBytes(), &fcsdk.FeeCreditRecord{Balance: 6}))
 		exeCtx := testctx.NewMockExecutionContext(t)
 		require.EqualError(t, module.validateSplitTx(tx, attr, authProof, exeCtx), "split error: invalid data type, unit is not of BillData type")
 	})
 	t.Run("err - bill locked", func(t *testing.T) {
 		unitID := money.NewBillID(nil, []byte{2})
-<<<<<<< HEAD
-		tx, attr, _ := createSplit(t, unitID, fcrID,
-			[]*money.TargetUnit{{Amount: 50, OwnerPredicate: templates.AlwaysTrueBytes()}},
-			billValue-50,
-			counter)
-=======
 		tx, attr, _ := createSplit(t, unitID, fcrID, []*money.TargetUnit{{Amount: 50, OwnerPredicate: templates.AlwaysTrueBytes()}}, counter)
->>>>>>> 2df770cb
 		module := newTestMoneyModule(t, verifier, withStateUnit(unitID, templates.AlwaysTrueBytes(), &money.BillData{Locked: 1, V: billValue, Counter: counter}))
 		exeCtx := testctx.NewMockExecutionContext(t)
 		require.EqualError(t, module.validateSplitTx(tx, attr, authProof, exeCtx), "split error: bill is locked")
 	})
 	t.Run("err - invalid counter", func(t *testing.T) {
 		unitID := money.NewBillID(nil, []byte{2})
-<<<<<<< HEAD
-		tx, attr, _ := createSplit(t, unitID, fcrID,
-			[]*money.TargetUnit{{Amount: 20, OwnerPredicate: templates.AlwaysTrueBytes()}},
-			billValue-20,
-			counter+1)
-=======
 		tx, attr, _ := createSplit(t, unitID, fcrID, []*money.TargetUnit{{Amount: 20, OwnerPredicate: templates.AlwaysTrueBytes()}}, counter+1)
->>>>>>> 2df770cb
 		module := newTestMoneyModule(t, verifier, withStateUnit(unitID, templates.AlwaysTrueBytes(), &money.BillData{V: billValue, Counter: counter}))
 		exeCtx := testctx.NewMockExecutionContext(t)
 		require.EqualError(t, module.validateSplitTx(tx, attr, authProof, exeCtx), "split error: the transaction counter is not equal to the unit counter")
 	})
 	t.Run("err - target units empty", func(t *testing.T) {
 		unitID := money.NewBillID(nil, []byte{2})
-<<<<<<< HEAD
-		tx, attr, _ := createSplit(t, unitID, fcrID,
-			[]*money.TargetUnit{},
-			billValue,
-			counter)
-=======
 		tx, attr, _ := createSplit(t, unitID, fcrID, []*money.TargetUnit{}, counter)
->>>>>>> 2df770cb
 		module := newTestMoneyModule(t, verifier, withStateUnit(unitID, templates.AlwaysTrueBytes(), &money.BillData{V: billValue, Counter: counter}))
 		exeCtx := testctx.NewMockExecutionContext(t)
 		require.EqualError(t, module.validateSplitTx(tx, attr, authProof, exeCtx), "split error: target units are empty")
 	})
 	t.Run("err - target unit is nil", func(t *testing.T) {
 		unitID := money.NewBillID(nil, []byte{2})
-<<<<<<< HEAD
-		tx, attr, _ := createSplit(t, unitID, fcrID,
-			[]*money.TargetUnit{nil},
-			billValue,
-			counter)
-=======
 		tx, attr, _ := createSplit(t, unitID, fcrID, []*money.TargetUnit{nil}, counter)
->>>>>>> 2df770cb
 		module := newTestMoneyModule(t, verifier, withStateUnit(unitID, templates.AlwaysTrueBytes(), &money.BillData{V: billValue, Counter: counter}))
 		exeCtx := testctx.NewMockExecutionContext(t)
 		require.EqualError(t, module.validateSplitTx(tx, attr, authProof, exeCtx), "split error: target unit is nil at index 0")
 	})
 	t.Run("err - target unit amount is 0", func(t *testing.T) {
 		unitID := money.NewBillID(nil, []byte{2})
-<<<<<<< HEAD
-		tx, attr, _ := createSplit(t, unitID, fcrID,
-			[]*money.TargetUnit{{Amount: 0, OwnerPredicate: templates.AlwaysTrueBytes()}},
-			billValue,
-			counter)
-=======
 		tx, attr, _ := createSplit(t, unitID, fcrID, []*money.TargetUnit{{Amount: 0, OwnerPredicate: templates.AlwaysTrueBytes()}}, counter)
->>>>>>> 2df770cb
 		module := newTestMoneyModule(t, verifier, withStateUnit(unitID, templates.AlwaysTrueBytes(), &money.BillData{V: billValue, Counter: counter}))
 		exeCtx := testctx.NewMockExecutionContext(t)
 		require.EqualError(t, module.validateSplitTx(tx, attr, authProof, exeCtx), "split error: target unit amount is zero at index 0")
 	})
 	t.Run("err - target unit owner condition is empty", func(t *testing.T) {
 		unitID := money.NewBillID(nil, []byte{2})
-<<<<<<< HEAD
-		tx, attr, _ := createSplit(t, unitID, fcrID,
-			[]*money.TargetUnit{{Amount: 1, OwnerPredicate: []byte{}}},
-			billValue-1,
-			counter)
-=======
 		tx, attr, _ := createSplit(t, unitID, fcrID, []*money.TargetUnit{{Amount: 1, OwnerPredicate: []byte{}}}, counter)
->>>>>>> 2df770cb
 		module := newTestMoneyModule(t, verifier, withStateUnit(unitID, templates.AlwaysTrueBytes(), &money.BillData{V: billValue, Counter: counter}))
 		exeCtx := testctx.NewMockExecutionContext(t)
 		require.EqualError(t, module.validateSplitTx(tx, attr, authProof, exeCtx), "split error: target unit owner condition is empty at index 0")
 	})
 	t.Run("err - target unit amount overflow", func(t *testing.T) {
 		unitID := money.NewBillID(nil, []byte{2})
-<<<<<<< HEAD
-		tx, attr, _ := createSplit(t, unitID, fcrID,
-			[]*money.TargetUnit{
-				{Amount: math.MaxUint64, OwnerPredicate: templates.AlwaysTrueBytes()},
-				{Amount: 1, OwnerPredicate: templates.AlwaysTrueBytes()},
-			},
-			billValue,
-			counter)
-=======
 		tx, attr, _ := createSplit(t, unitID, fcrID, []*money.TargetUnit{
 			{Amount: math.MaxUint64, OwnerPredicate: templates.AlwaysTrueBytes()},
 			{Amount: 1, OwnerPredicate: templates.AlwaysTrueBytes()},
 		}, counter)
->>>>>>> 2df770cb
 		module := newTestMoneyModule(t, verifier, withStateUnit(unitID, templates.AlwaysTrueBytes(), &money.BillData{V: billValue, Counter: counter}))
 		exeCtx := testctx.NewMockExecutionContext(t)
 		require.EqualError(t, module.validateSplitTx(tx, attr, authProof, exeCtx), "split error: failed to add target unit amounts: uint64 sum overflow: [18446744073709551615 1]")
 	})
 	t.Run("err - sum exceeds bill value", func(t *testing.T) {
 		unitID := money.NewBillID(nil, []byte{2})
-<<<<<<< HEAD
-		tx, attr, _ := createSplit(t, unitID, fcrID,
-			[]*money.TargetUnit{
-				{Amount: 50, OwnerPredicate: templates.AlwaysTrueBytes()},
-			},
-			0,
-			counter)
-		module := newTestMoneyModule(t, verifier, withStateUnit(unitID, templates.AlwaysTrueBytes(), &money.BillData{V: billValue, Counter: counter}))
-		exeCtx := testctx.NewMockExecutionContext(t)
-		require.EqualError(t, module.validateSplitTx(tx, attr, authProof, exeCtx), "split error: remaining value is zero")
-=======
 		tx, attr, _ := createSplit(t, unitID, fcrID, []*money.TargetUnit{
 			{Amount: 50, OwnerPredicate: templates.AlwaysTrueBytes()},
 			{Amount: 51, OwnerPredicate: templates.AlwaysTrueBytes()},
@@ -209,47 +115,9 @@
 		exeCtx := testctx.NewMockExecutionContext(t)
 		require.EqualError(t, module.validateSplitTx(tx, attr, authProof, exeCtx),
 			"split error: the sum of the values to be transferred must be less than the value of the bill; sum=101 billValue=100")
->>>>>>> 2df770cb
 	})
 	t.Run("err - sum equals bill value", func(t *testing.T) {
 		unitID := money.NewBillID(nil, []byte{2})
-<<<<<<< HEAD
-		tx, attr, _ := createSplit(t, unitID, fcrID,
-			[]*money.TargetUnit{
-				{Amount: 10, OwnerPredicate: templates.AlwaysTrueBytes()},
-				{Amount: 10, OwnerPredicate: templates.AlwaysTrueBytes()},
-			},
-			79,
-			counter)
-		module := newTestMoneyModule(t, verifier, withStateUnit(unitID, templates.AlwaysTrueBytes(), &money.BillData{V: billValue, Counter: counter}))
-		exeCtx := testctx.NewMockExecutionContext(t)
-		require.EqualError(t, module.validateSplitTx(tx, attr, authProof, exeCtx),
-			"split error: the sum of the values to be transferred plus the remaining value must equal the value of the bill; sum=20 remainingValue=79 billValue=100")
-	})
-	t.Run("err - amount plus remaining value is less than bill value", func(t *testing.T) {
-		unitID := money.NewBillID(nil, []byte{2})
-		tx, attr, _ := createSplit(t, unitID, fcrID,
-			[]*money.TargetUnit{
-				{Amount: 10, OwnerPredicate: templates.AlwaysTrueBytes()},
-				{Amount: 10, OwnerPredicate: templates.AlwaysTrueBytes()},
-			},
-			81,
-			counter)
-		module := newTestMoneyModule(t, verifier, withStateUnit(unitID, templates.AlwaysTrueBytes(), &money.BillData{V: billValue, Counter: counter}))
-		exeCtx := testctx.NewMockExecutionContext(t)
-		require.EqualError(t, module.validateSplitTx(tx, attr, authProof, exeCtx),
-			"split error: the sum of the values to be transferred plus the remaining value must equal the value of the bill; sum=20 remainingValue=81 billValue=100")
-	})
-	t.Run("owner predicate error", func(t *testing.T) {
-		unitID := money.NewBillID(nil, []byte{2})
-		tx, attr, _ := createSplit(t, unitID, fcrID,
-			[]*money.TargetUnit{
-				{Amount: 10, OwnerPredicate: templates.AlwaysTrueBytes()},
-				{Amount: 10, OwnerPredicate: templates.AlwaysTrueBytes()},
-			},
-			80,
-			counter)
-=======
 		tx, attr, _ := createSplit(t, unitID, fcrID, []*money.TargetUnit{
 			{Amount: 50, OwnerPredicate: templates.AlwaysTrueBytes()},
 			{Amount: 50, OwnerPredicate: templates.AlwaysTrueBytes()},
@@ -265,7 +133,6 @@
 			{Amount: 10, OwnerPredicate: templates.AlwaysTrueBytes()},
 			{Amount: 10, OwnerPredicate: templates.AlwaysTrueBytes()},
 		}, counter)
->>>>>>> 2df770cb
 		module := newTestMoneyModule(t, verifier, withStateUnit(unitID, templates.AlwaysFalseBytes(), &money.BillData{V: billValue, Counter: counter}))
 		exeCtx := testctx.NewMockExecutionContext(t)
 		require.EqualError(t, module.validateSplitTx(tx, attr, authProof, exeCtx), `evaluating owner predicate: predicate evaluated to "false"`)
@@ -279,20 +146,10 @@
 	const counter = uint64(6)
 	const billValue = uint64(100)
 	unitID := money.NewBillID(nil, []byte{2})
-<<<<<<< HEAD
-	tx, attr, _ := createSplit(t, unitID, fcrID,
-		[]*money.TargetUnit{
-			{Amount: 10, OwnerPredicate: templates.AlwaysTrueBytes()},
-			{Amount: 10, OwnerPredicate: templates.AlwaysTrueBytes()},
-		},
-		billValue-10-10, // two additional bills with value 10 are created
-		counter)
-=======
 	tx, attr, _ := createSplit(t, unitID, fcrID, []*money.TargetUnit{
 		{Amount: 10, OwnerPredicate: templates.AlwaysTrueBytes()},
 		{Amount: 10, OwnerPredicate: templates.AlwaysTrueBytes()},
 	}, counter)
->>>>>>> 2df770cb
 	module := newTestMoneyModule(t, verifier, withStateUnit(unitID, templates.AlwaysTrueBytes(), &money.BillData{V: billValue, Counter: counter}))
 	exeCtx := testctx.NewMockExecutionContext(t, testctx.WithCurrentRound(6))
 	sm, err := module.executeSplitTx(tx, attr, authProof, exeCtx)
