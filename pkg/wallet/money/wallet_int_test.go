--- conflicted
+++ resolved
@@ -39,79 +39,12 @@
 
 const port = 9111
 
-<<<<<<< HEAD
-func TestSync(t *testing.T) {
-	// setup wallet
-	_ = DeleteWalletDbs(os.TempDir())
-	_ = log.InitStdoutLogger(log.DEBUG)
-	dir := t.TempDir()
-	am, err := account.NewManager(dir, "", true)
-	require.NoError(t, err)
-	w, err := CreateNewWallet(am, "", WalletConfig{
-		DbPath:                dir,
-		Db:                    nil,
-		AlphabillClientConfig: client.AlphabillClientConfig{Uri: "localhost:" + strconv.Itoa(port)},
-	})
-	require.NoError(t, err)
-
-	k, err := am.GetAccountKey(0)
-
-	require.NoError(t, err)
-
-	// start server that sends given blocks to wallet
-	serviceServer := testserver.NewTestAlphabillServiceServer()
-	blocks := []*block.Block{
-		{
-			SystemIdentifier:  w.SystemID(),
-			PreviousBlockHash: hash.Sum256([]byte{}),
-			Transactions: []*txsystem.Transaction{
-				// random dust transfer can be processed
-				{
-					SystemId:              w.SystemID(),
-					UnitId:                hash.Sum256([]byte{0x00}),
-					TransactionAttributes: moneytesttx.CreateRandomDustTransferTx(),
-					Timeout:               1000,
-					OwnerProof:            script.PredicateArgumentEmpty(),
-				},
-				// receive transfer of 100 bills
-				{
-					SystemId:              w.SystemID(),
-					UnitId:                hash.Sum256([]byte{0x01}),
-					TransactionAttributes: moneytesttx.CreateBillTransferTx(k.PubKeyHash.Sha256),
-					Timeout:               1000,
-					OwnerProof:            script.PredicateArgumentPayToPublicKeyHashDefault([]byte{}, k.PubKey),
-				},
-				// receive split of 100 bills
-				{
-					SystemId:              w.SystemID(),
-					UnitId:                hash.Sum256([]byte{0x02}),
-					TransactionAttributes: moneytesttx.CreateBillSplitTx(k.PubKeyHash.Sha256, 100, 100),
-					Timeout:               1000,
-					OwnerProof:            script.PredicateArgumentPayToPublicKeyHashDefault([]byte{}, k.PubKey),
-				},
-				// receive swap of 100 bills
-				{
-					SystemId:              w.SystemID(),
-					UnitId:                hash.Sum256([]byte{0x03}),
-					TransactionAttributes: moneytesttx.CreateRandomSwapTransferTx(k.PubKeyHash.Sha256),
-					Timeout:               1000,
-					OwnerProof:            script.PredicateArgumentPayToPublicKeyHashDefault([]byte{}, k.PubKey),
-				},
-			},
-			UnicityCertificate: &certificates.UnicityCertificate{InputRecord: &certificates.InputRecord{RoundNumber: 1}},
-		},
-	}
-	serviceServer.SetMaxBlockNumber(1)
-	for _, b := range blocks {
-		serviceServer.SetBlock(b.UnicityCertificate.InputRecord.RoundNumber, b)
-=======
 func TestCollectDustTimeoutReached(t *testing.T) {
 	// start server
 	initialBill := &moneytx.InitialBill{
 		ID:    uint256.NewInt(1),
 		Value: 10000,
 		Owner: script.PredicateAlwaysTrue(),
->>>>>>> d3e6f1a8
 	}
 	network := startAlphabillPartition(t, initialBill)
 	addr := "localhost:9544"
@@ -134,30 +67,7 @@
 	require.NoError(t, err)
 	err = CreateNewWallet(am, "")
 	require.NoError(t, err)
-<<<<<<< HEAD
-
-	// start server that sends given blocks to wallet
-	serviceServer := testserver.NewTestAlphabillServiceServer()
-	maxBlockNumber := uint64(3)
-	for blockNo := uint64(1); blockNo <= 10; blockNo++ {
-		b := &block.Block{
-			SystemIdentifier:   w.SystemID(),
-			PreviousBlockHash:  hash.Sum256([]byte{}),
-			Transactions:       []*txsystem.Transaction{},
-			UnicityCertificate: &certificates.UnicityCertificate{InputRecord: &certificates.InputRecord{RoundNumber: blockNo}},
-		}
-		serviceServer.SetBlock(blockNo, b)
-	}
-	serviceServer.SetMaxBlockNumber(maxBlockNumber)
-	server := testserver.StartServer(port, serviceServer)
-	t.Cleanup(server.GracefulStop)
-
-	// verify starting block number
-	blockNumber, err := w.db.Do().GetBlockNumber()
-	require.EqualValues(t, 0, blockNumber)
-=======
 	restClient, err := testclient.NewClient(restAddr)
->>>>>>> d3e6f1a8
 	require.NoError(t, err)
 	w, err := LoadExistingWallet(client.AlphabillClientConfig{Uri: addr}, am, restClient)
 	require.NoError(t, err)
