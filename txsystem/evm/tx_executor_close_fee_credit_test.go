--- conflicted
+++ resolved
@@ -99,15 +99,6 @@
 		},
 		{
 			name: "err - no unit (no credit has been added)",
-<<<<<<< HEAD
-			args: args{order: newCloseFCTx(t,
-				test.RandomBytes(32),
-				testutils.NewCloseFCAttr(testutils.WithCloseFCAmount(97),
-					testutils.WithCloseFCTargetUnitID(privKeyHash), testutils.WithCloseFCTargetUnitBacklink(backlink)),
-				signer,
-				7,
-			),
-=======
 			args: args{
 				order: newCloseFCTx(
 					t,
@@ -117,7 +108,6 @@
 					signer,
 					7,
 				),
->>>>>>> bb07beb9
 				blockNumber: 5},
 		},
 	}
