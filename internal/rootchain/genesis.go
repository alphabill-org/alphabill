--- conflicted
+++ resolved
@@ -121,7 +121,6 @@
 	return partitionRecords, nil
 }
 
-<<<<<<< HEAD
 func NewRootGenesis(id string, s crypto.Signer, encPubKey []byte, partitions []*genesis.PartitionRecord,
 	opts ...GenesisOption) (*genesis.RootGenesis, []*genesis.PartitionGenesis, error) {
 
@@ -138,21 +137,13 @@
 
 	for _, option := range opts {
 		option(c)
-=======
-// NewGenesis creates a new genesis for the root chain and each partition.
-func NewGenesis(partitions []*genesis.PartitionRecord, rootSigner crypto.Signer, encPubKey crypto.Verifier) (*genesis.RootGenesis, []*genesis.PartitionGenesis, error) {
+	}
+
+	if err := c.isValid(); err != nil {
+		return nil, nil, err
+	}
 	// initiate State
-	state, err := NewStateFromPartitionRecords(partitions, rootSigner, gocrypto.SHA256, rstore.NewInMemoryRootChainStore())
-	if err != nil {
-		return nil, nil, err
->>>>>>> e4ce119d
-	}
-
-	if err := c.isValid(); err != nil {
-		return nil, nil, err
-	}
-	// initiate State
-	state, err := NewStateFromPartitionRecords(partitions, c.peerID, c.signer, gocrypto.SHA256)
+	state, err := NewStateFromPartitionRecords(partitions, c.peerID, c.signer, gocrypto.SHA256, rstore.NewInMemoryRootChainStore())
 	if err != nil {
 		return nil, nil, err
 	}
@@ -303,9 +294,9 @@
 	}
 	// extract new partition genesis files
 	partitionGenesis := make([]*genesis.PartitionGenesis, len(rg.Partitions))
-	for i, p := range rg.Partitions {
-		var keys = make([]*genesis.PublicKeyInfo, len(p.Nodes))
-		for j, v := range p.Nodes {
+	for i, partition := range rg.Partitions {
+		var keys = make([]*genesis.PublicKeyInfo, len(partition.Nodes))
+		for j, v := range partition.Nodes {
 			keys[j] = &genesis.PublicKeyInfo{
 				NodeIdentifier:      v.NodeIdentifier,
 				SigningPublicKey:    v.SigningPublicKey,
@@ -313,11 +304,11 @@
 			}
 		}
 		partitionGenesis[i] = &genesis.PartitionGenesis{
-			SystemDescriptionRecord: p.SystemDescriptionRecord,
-			Certificate:             p.Certificate,
+			SystemDescriptionRecord: partition.SystemDescriptionRecord,
+			Certificate:             partition.Certificate,
 			RootValidators:          rg.Root.RootValidators,
 			Keys:                    keys,
-			Params:                  p.Nodes[0].Params,
+			Params:                  partition.Nodes[0].Params,
 		}
 	}
 	// verify result
