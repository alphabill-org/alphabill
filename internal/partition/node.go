package partition

import (
	"bytes"
	"context"
	gocrypto "crypto"
	"errors"
	"fmt"
	"log/slog"
	"sync"
	"sync/atomic"
	"time"

	"github.com/libp2p/go-libp2p/core/peer"
	"golang.org/x/sync/errgroup"

	"github.com/alphabill-org/alphabill/internal/crypto"
	"github.com/alphabill-org/alphabill/internal/keyvaluedb"
	"github.com/alphabill-org/alphabill/internal/metrics"
	"github.com/alphabill-org/alphabill/internal/network"
	"github.com/alphabill-org/alphabill/internal/network/protocol/blockproposal"
	"github.com/alphabill-org/alphabill/internal/network/protocol/certification"
	"github.com/alphabill-org/alphabill/internal/network/protocol/genesis"
	"github.com/alphabill-org/alphabill/internal/network/protocol/handshake"
	"github.com/alphabill-org/alphabill/internal/network/protocol/replication"
	"github.com/alphabill-org/alphabill/internal/partition/event"
	pgenesis "github.com/alphabill-org/alphabill/internal/partition/genesis"
	"github.com/alphabill-org/alphabill/internal/txbuffer"
	"github.com/alphabill-org/alphabill/internal/txsystem"
	"github.com/alphabill-org/alphabill/internal/types"
	"github.com/alphabill-org/alphabill/internal/util"
	"github.com/alphabill-org/alphabill/pkg/logger"
)

const (
	initializing status = iota
	normal
	recovering
)

func (s status) String() string {
	switch s {
	case initializing:
		return "initializing"
	case normal:
		return "normal"
	case recovering:
		return "recovering"
	default:
		return fmt.Sprintf("status(%d)", int(s))
	}
}

// Key 0 is used for proposal, that way it is still possible to reverse iterate the DB
// and use 4 byte key, make it incompatible with block number
const proposalKey = uint32(0)
const ledgerReplicationTimeout = 1500 * time.Millisecond

var (
	ErrNodeDoesNotHaveLatestBlock = errors.New("recovery needed, node does not have the latest block")

	validTransactionsCounter   = metrics.GetOrRegisterCounter("partition/node/transactions/valid")
	invalidTransactionsCounter = metrics.GetOrRegisterCounter("partition/node/transactions/invalid")
)

type (
	// Net provides an interface for sending messages to and receiving messages from other nodes in the network.
	Net interface {
		Send(ctx context.Context, msg any, receivers ...peer.ID) error
		ReceivedChannel() <-chan any
	}

	// Node represents a member in the partition and implements an instance of a specific TransactionSystem. Partition
	// is a distributed system, it consists of either a set of shards, or one or more partition nodes.
	Node struct {
		status                      atomic.Value
		configuration               *configuration
		transactionSystem           txsystem.TransactionSystem
		luc                         atomic.Pointer[types.UnicityCertificate]
		lastStoredBlock             *types.Block
		proposedTransactions        []*types.TransactionRecord
		sumOfEarnedFees             uint64
		pendingBlockProposal        *pendingBlockProposal
		leaderSelector              LeaderSelector
		txValidator                 TxValidator
		unicityCertificateValidator UnicityCertificateValidator
		blockProposalValidator      BlockProposalValidator
		blockStore                  keyvaluedb.KeyValueDB
		txIndexer                   keyvaluedb.KeyValueDB
		txBuffer                    *txbuffer.TxBuffer
		network                     Net
		txCancel                    context.CancelFunc
		txWaitGroup                 *sync.WaitGroup
		txCh                        chan *types.TransactionOrder
		timeoutCh                   chan struct{}
		eventCh                     chan event.Event
		lastLedgerReqTime           time.Time
		eventHandler                event.Handler
		recoveryLastProp            *blockproposal.BlockProposal
		log                         *slog.Logger
	}

	pendingBlockProposal struct {
		RoundNumber     uint64
		ProposerNodeId  string
		PrevHash        []byte
		StateHash       []byte
		StateSummary    []byte
		Transactions    []*types.TransactionRecord
		SumOfEarnedFees uint64
	}

	status int
)

// New creates a new instance of the partition node. All parameters expect the nodeOptions are required. Functions
// implementing the NodeOption interface can be used to override default configuration values:
//
//	  n, err := New(
//	 	peer,
//			signer,
//			txSystem,
//			genesis,
//			net,
//			WithTxValidator(myTxValidator)),
//			WithUnicityCertificateValidator(ucValidator),
//			WithBlockProposalValidator(blockProposalValidator),
//			WithLeaderSelector(leaderSelector),
//			WithBlockStore(blockStore),
//			WithT1Timeout(250*time.Millisecond),
//	  )
//
// The following restrictions apply to the inputs:
//   - the network peer and signer must use the same keys that were used to generate node genesis file;
//   - the state of the transaction system must be equal to the state that was used to generate genesis file.
func New(
	peer *network.Peer, // P2P peer for the node
	signer crypto.Signer, // used to sign block proposals and block certification requests
	txSystem txsystem.TransactionSystem, // used transaction system
	genesis *genesis.PartitionGenesis, // partition genesis file, created by root chain.
	net Net, // network layer of the node
	log *slog.Logger,
	nodeOptions ...NodeOption, // additional optional configuration parameters
) (*Node, error) {
	// load and validate node configuration
	conf, err := loadAndValidateConfiguration(peer, signer, genesis, txSystem, net, nodeOptions...)
	if err != nil {
		return nil, fmt.Errorf("invalid node configuration: %w", err)
	}

	n := &Node{
		configuration:               conf,
		transactionSystem:           txSystem,
		leaderSelector:              conf.leaderSelector,
		txValidator:                 conf.txValidator,
		unicityCertificateValidator: conf.unicityCertificateValidator,
		blockProposalValidator:      conf.blockProposalValidator,
		blockStore:                  conf.blockStore,
		txIndexer:                   conf.txIndexer,
		txBuffer:                    conf.txBuffer,
		eventHandler:                conf.eventHandler,
		network:                     net,
		txWaitGroup:                 &sync.WaitGroup{},
		lastLedgerReqTime:           time.Time{},
		txCh:                        make(chan *types.TransactionOrder, conf.txBuffer.Capacity()),
		timeoutCh:                   make(chan struct{}, 1),
		log:                         log,
	}

	n.status.Store(initializing)

	if n.eventHandler != nil {
		n.eventCh = make(chan event.Event, conf.eventChCapacity)
	}

	if err = initState(n); err != nil {
		return nil, fmt.Errorf("node init failed: %w", err)
	}
	return n, nil
}

func (n *Node) Run(ctx context.Context) error {
	// subscribe to unicity certificates
	n.sendHandshake(ctx)

	g, ctx := errgroup.WithContext(ctx)

	g.Go(func() error {
		if n.eventHandler == nil {
			return nil // do not cancel the group!
		}
		return n.eventHandlerLoop(ctx)
	})

	g.Go(func() error {
		err := n.loop(ctx)
		n.log.DebugContext(ctx, "node main loop exit", logger.Error(err))
		return err
	})

	return g.Wait()
}

func (n *Node) getCurrentRound() uint64 {
	return n.luc.Load().GetRoundNumber() + 1
}

func (n *Node) sendHandshake(ctx context.Context) {
	n.log.DebugContext(ctx, "Sending handshake to root chain")
	if err := n.network.Send(ctx,
		handshake.Handshake{
			SystemIdentifier: n.configuration.GetSystemIdentifier(),
			NodeIdentifier:   n.leaderSelector.SelfID().String(),
		},
		n.configuration.rootChainID); err != nil {
		n.log.ErrorContext(ctx, "error sending handshake", logger.Error(err))
	}
}

func initState(n *Node) (err error) {
	defer trackExecutionTime(time.Now(), "Restore node state", n.log)
	// get genesis block from the genesis
	genesisBlock := n.configuration.genesisBlock()
	empty, err := keyvaluedb.IsEmpty(n.blockStore)
	if err != nil {
		return fmt.Errorf("node init db empty check failed, %w", err)
	}
	if empty {
		n.log.Info("State initialized from genesis")
		if err = n.blockStore.Write(util.Uint64ToBytes(pgenesis.PartitionRoundNumber), genesisBlock); err != nil {
			return fmt.Errorf("init failed to persist genesis block, %w", err)
		}
		// set luc to last known uc
		n.luc.Store(genesisBlock.UnicityCertificate)
		n.lastStoredBlock = genesisBlock
		return nil
	}
	// restore state from db
	prevBlock := genesisBlock
	// get next block from genesis block
	dbIt := n.blockStore.Find(util.Uint64ToBytes(pgenesis.PartitionRoundNumber + 1))
	defer func() { err = errors.Join(err, dbIt.Close()) }()
	for ; dbIt.Valid(); dbIt.Next() {
		var bl types.Block
		roundNo := util.BytesToUint64(dbIt.Key())
		if err = dbIt.Value(&bl); err != nil {
			return fmt.Errorf("failed to read block %v from db, %w", roundNo, err)
		}
		if !bytes.Equal(prevBlock.UnicityCertificate.InputRecord.BlockHash, bl.Header.PreviousBlockHash) {
			return fmt.Errorf("invalid blockchain (previous block %v hash='%X', current block %v backlink='%X')",
				prevBlock.GetRoundNumber(), prevBlock.UnicityCertificate.InputRecord.BlockHash, bl.GetRoundNumber(), bl.Header.PreviousBlockHash)
		}
		var state txsystem.State
		var sumOfEarnedFees uint64
		state, sumOfEarnedFees, err = n.applyBlockTransactions(bl.GetRoundNumber(), bl.Transactions)
		if err != nil {
			return fmt.Errorf("block %v apply transactions failed, %w", roundNo, err)
		}
		if err = verifyTxSystemState(state, sumOfEarnedFees, bl.UnicityCertificate.InputRecord); err != nil {
			return fmt.Errorf("block %v, state mismatch, %w", roundNo, err)
		}
		// commit changes
		if err = n.transactionSystem.Commit(); err != nil {
			return fmt.Errorf("unable to commit block %v: %w", roundNo, err)
		}
		prevBlock = &bl
	}
	n.log.Info(fmt.Sprintf("State initialized from persistent store up to block %d", prevBlock.GetRoundNumber()))
	// update luc to last known uc
	n.luc.Store(prevBlock.UnicityCertificate)
	n.lastStoredBlock = prevBlock
	n.restoreBlockProposal(prevBlock)
	return err
}

func verifyTxSystemState(state txsystem.State, sumOfEarnedFees uint64, ucIR *types.InputRecord) error {
	if ucIR == nil {
		return errors.New("unicity certificate input record is nil")
	}
	if !bytes.Equal(ucIR.Hash, state.Root()) {
		return fmt.Errorf("tx system state does not match unicity certificate, expected '%X', got '%X'", ucIR.Hash, state.Root())
	} else if !bytes.Equal(ucIR.SummaryValue, state.Summary()) {
		return fmt.Errorf("tx system summary value %X not equal to unicity certificate value %X", ucIR.SummaryValue, state.Summary())
	} else if ucIR.SumOfEarnedFees != sumOfEarnedFees {
		return fmt.Errorf("tx system sum of earned fees %d not equal to unicity certificate value %d", ucIR.SumOfEarnedFees, sumOfEarnedFees)
	}
	return nil
}

func (n *Node) applyBlockTransactions(round uint64, txs []*types.TransactionRecord) (txsystem.State, uint64, error) {
	var sumOfEarnedFees uint64
	if err := n.transactionSystem.BeginBlock(round); err != nil {
		return nil, 0, err
	}
	for _, tx := range txs {
		sm, err := n.validateAndExecuteTx(tx.TransactionOrder, round)
		if err != nil {
			return nil, 0, fmt.Errorf("tx '%v' execution error, %w", tx, err)
		}
		sumOfEarnedFees += sm.ActualFee
	}
	state, err := n.transactionSystem.EndBlock()
	if err != nil {
		return nil, 0, err
	}
	return state, sumOfEarnedFees, nil
}

func (n *Node) restoreBlockProposal(prevBlock *types.Block) {
	pr := &pendingBlockProposal{}
	found, err := n.blockStore.Read(util.Uint32ToBytes(proposalKey), pr)
	if err != nil {
		n.log.Error("Error fetching block proposal", logger.Error(err))
		return
	}
	if !found {
		n.log.Debug("No pending block proposal stored")
		return
	}
	// make sure proposal extends the previous state
	if !bytes.Equal(prevBlock.UnicityCertificate.InputRecord.Hash, pr.PrevHash) {
		n.log.Debug("Stored block proposal does not extend previous state, stale proposal")
		return
	}
	// apply stored proposal to current state
	n.log.Debug("Stored block proposal extends the previous state")
	roundNo := prevBlock.GetRoundNumber() + 1
	state, sumOfEarnedFees, err := n.applyBlockTransactions(roundNo, pr.Transactions)
	if err != nil {
		n.log.Warn("Block proposal recovery failed", logger.Error(err))
		n.revertState()
		return
	}
	if !bytes.Equal(pr.StateHash, state.Root()) {
		n.log.Warn(fmt.Sprintf("Block proposal transaction failed, state hash mismatch (expected '%X', actual '%X')", pr.StateHash, state.Root()))
		n.revertState()
		return
	}
	if !bytes.Equal(pr.StateSummary, state.Summary()) {
		n.log.Warn(fmt.Sprintf("Block proposal transaction failed, state summary mismatch (expected '%X', actual '%X')", pr.StateSummary, state.Summary()))
		n.revertState()
		return
	}
	if pr.SumOfEarnedFees != sumOfEarnedFees {
		n.log.Warn(fmt.Sprintf("Block proposal transaction failed, sum of earned fees mismatch (expected '%d', actual '%d')", pr.SumOfEarnedFees, sumOfEarnedFees))
		n.revertState()
		return
	}
	// wait for UC to certify the block proposal
	n.pendingBlockProposal = pr
}

// loop handles receivedMessages from different goroutines.
func (n *Node) loop(ctx context.Context) error {
	ticker := time.NewTicker(time.Second)
	defer ticker.Stop()
	var lastRootMsgTime time.Time

	for {
		select {
		case <-ctx.Done():
			return ctx.Err()
<<<<<<< HEAD
		case tx := <-n.txCh:
			// round might not be active, but some transactions might still be in the channel
			if n.txCancel == nil {
				n.log.Warn("no active round, adding tx back to the buffer", logger.UnitID(tx.UnitID()))
				if _, err := n.txBuffer.Add(tx); err != nil {
					n.log.Warn("invalid transaction", logger.Error(err), logger.UnitID(tx.UnitID()))
					n.sendEvent(event.Error, err)
				}
			} else {
				if err := n.process(tx, n.getCurrentRound()); err != nil {
					n.log.Warn("failed to process transaction", logger.Error(err), logger.UnitID(tx.UnitID()))
				}
=======
		case tx, ok := <-n.txCh:
			if !ok {
				logger.Warning("Tx channel closed, exiting main loop")
				return fmt.Errorf("transaction channel is closed")
			}
			if err := n.process(tx, n.getCurrentRound()); err != nil {
				logger.Warning("Processing tx failed, %v", err)
>>>>>>> 75741f1c
			}
		case m, ok := <-n.network.ReceivedChannel():
			if !ok {
				return errors.New("network received channel is closed")
			}
			n.log.Log(ctx, logger.LevelTrace, fmt.Sprintf("received %T", m), logger.Data(m))
			switch mt := m.(type) {
			case *types.TransactionOrder:
				if err := n.handleTxMessage(mt); err != nil {
					n.log.Warn("invalid transaction", logger.Error(err), logger.UnitID(mt.UnitID()))
					invalidTransactionsCounter.Inc(1)
					n.sendEvent(event.Error, err)
				}
			case *types.UnicityCertificate:
				lastRootMsgTime = time.Now()
				if err := n.handleUnicityCertificate(ctx, mt); err != nil {
					n.log.Warn("Unicity Certificate processing failed", logger.Error(err))
					n.sendEvent(event.Error, err)
				}
				n.sendEvent(event.UnicityCertificateHandled, mt)
			case *blockproposal.BlockProposal:
				if err := n.handleBlockProposal(ctx, mt); err != nil {
					n.log.Warn("Block proposal processing failed", logger.Error(err))
					n.sendEvent(event.Error, err)
				}
			case *replication.LedgerReplicationRequest:
				if err := n.handleLedgerReplicationRequest(ctx, mt); err != nil {
					n.log.Warn("Ledger replication request failed", logger.Error(err))
				}
			case *replication.LedgerReplicationResponse:
				if err := n.handleLedgerReplicationResponse(ctx, mt); err != nil {
					n.log.Warn("Ledger replication response failed", logger.Error(err))
				}
			default:
				n.log.Warn(fmt.Sprintf("unknown message: %T", mt))
			}
		case <-n.timeoutCh:
			n.handleT1TimeoutEvent(ctx)
		case <-ticker.C:
			n.handleMonitoring(ctx, lastRootMsgTime)
		}
	}
}

func (n *Node) sendEvent(eventType event.Type, content any) {
	if n.eventHandler != nil {
		n.eventCh <- event.Event{
			EventType: eventType,
			Content:   content,
		}
	}
}

// eventHandlerLoop forwards events produced by a node to the configured eventHandler.
func (n *Node) eventHandlerLoop(ctx context.Context) error {
	for {
		select {
		case <-ctx.Done():
			return ctx.Err()
		case e := <-n.eventCh:
			n.eventHandler(&e)
		}
	}
}

func (n *Node) handleTxMessage(tx *types.TransactionOrder) error {
	if _, err := n.txBuffer.Add(tx); err != nil {
		return fmt.Errorf("failed to add transaction into buffer: %w", err)
	}
	return nil
}

func (n *Node) handleOrForwardTransaction(ctx context.Context, tx *types.TransactionOrder) bool {
	rn := n.getCurrentRound()
	if err := n.txValidator.Validate(tx, rn); err != nil {
		n.log.WarnContext(ctx, "invalid transaction", logger.Error(err), logger.UnitID(tx.UnitID()))
		return true
	}
	leader := n.leaderSelector.GetLeaderID()
	if leader == n.leaderSelector.SelfID() {
		n.txCh <- tx
		return true
	}
	n.log.DebugContext(ctx, fmt.Sprintf("forwarding tx %X to %v", tx.Hash(gocrypto.SHA256), leader))
	err := n.network.Send(ctx, tx, leader)
	// TODO unreported error?
	return err == nil
}

func (n *Node) process(tx *types.TransactionOrder, round uint64) error {
	defer trackExecutionTime(time.Now(), "Processing transaction", n.log)
	sm, err := n.validateAndExecuteTx(tx, round)
	if err != nil {
		n.sendEvent(event.TransactionFailed, tx)
		return fmt.Errorf("tx '%X' execution failed, %w", tx.Hash(n.configuration.hashAlgorithm), err)
	}
	n.proposedTransactions = append(n.proposedTransactions, &types.TransactionRecord{TransactionOrder: tx, ServerMetadata: sm})
	n.sumOfEarnedFees += sm.GetActualFee()
	n.sendEvent(event.TransactionProcessed, tx)
	n.log.Debug(fmt.Sprintf("transaction processed, proposal size: %d", len(n.proposedTransactions)), logger.UnitID(tx.UnitID()))
	return nil
}

func (n *Node) validateAndExecuteTx(tx *types.TransactionOrder, round uint64) (sm *types.ServerMetadata, err error) {
	defer func() {
		if err != nil {
			invalidTransactionsCounter.Inc(1)
		}
	}()
	if err = n.txValidator.Validate(tx, round); err != nil {
		n.log.Warn("invalid transaction", logger.Error(err), logger.UnitID(tx.UnitID()))
		return nil, fmt.Errorf("invalid, %w", err)
	}
	sm, err = n.transactionSystem.Execute(tx)
	if err != nil {
		n.log.Warn("TxSystem was unable to process transaction", logger.Error(err), logger.UnitID(tx.UnitID()))
		return nil, fmt.Errorf("execute error, %w", err)
	}
	return sm, nil
}

// handleBlockProposal processes a block proposals. Performs the following steps:
//  1. Block proposal as a whole is validated:
//     * It must have valid signature, correct transaction system ID, valid UC;
//     * the UC must be not older than the latest known by current node;
//     * Sender must be the leader for the round started by included UC.
//  2. If included UC is newer than latest UC then the new UC is processed; this rolls back possible pending change in
//     the transaction system. If new UC is ‘repeat UC’ then update is reasonably fast; if recovery is necessary then
//     likely it takes some time and there is no reason to finish the processing of current proposal.
//  3. If the transaction system root is not equal to one extended by the processed proposal then processing is aborted.
//  4. All transaction orders in proposal are validated; on encountering an invalid transaction order the processing is
//     aborted.
//  5. Transaction orders are executed by applying them to the transaction system.
//  6. Pending unicity certificate request data structure is created and persisted.
//  7. Certificate Request query is assembled and sent to the Root Chain.
func (n *Node) handleBlockProposal(ctx context.Context, prop *blockproposal.BlockProposal) error {
	if n.status.Load() == recovering {
		// but remember last block proposal received
		n.recoveryLastProp = prop
		return fmt.Errorf("node is in recovery status")
	}
	defer trackExecutionTime(time.Now(), "Handling BlockProposal", n.log)
	if prop == nil {
		return blockproposal.ErrBlockProposalIsNil
	}
	nodeSignatureVerifier, err := n.configuration.GetSigningPublicKey(prop.NodeIdentifier)
	if err != nil {
		return fmt.Errorf("unknown node id, %w", err)
	}
	if err = n.blockProposalValidator.Validate(prop, nodeSignatureVerifier); err != nil {
		return fmt.Errorf("block proposal validation failed, %w", err)
	}
	n.log.DebugContext(ctx, fmt.Sprintf("Handling block proposal, its UC IR Hash %X, Block hash %X", prop.UnicityCertificate.InputRecord.Hash, prop.UnicityCertificate.InputRecord.BlockHash))
	// verify proposal unicity certificate, must not be older than latest seen received by the node
	uc := prop.UnicityCertificate
	lucRoundNumber := n.luc.Load().GetRoundNumber()
	// UC must be newer than the last one seen
	if uc.GetRoundNumber() < lucRoundNumber {
		return fmt.Errorf("outdated block proposal for round %v, LUC round %v", uc.GetRoundNumber(), lucRoundNumber)
	}
	expectedLeader := n.leaderSelector.LeaderFunc(uc)
	if expectedLeader == UnknownLeader || prop.NodeIdentifier != expectedLeader.String() {
		return fmt.Errorf("invalid node identifier. leader from UC: %v, request leader: %v", expectedLeader, prop.NodeIdentifier)
	}
	if uc.GetRoundNumber() > lucRoundNumber {
		// either the other node received it faster from root or there must be some issue with root communication?
		n.log.DebugContext(ctx, fmt.Sprintf("Received newer UC round nr %d via block proposal, LUC round %d", uc.GetRoundNumber(), lucRoundNumber))
		// just to be sure, subscribe to root chain again, this may result in a duplicate UC received
		n.sendHandshake(ctx)
		if err = n.handleUnicityCertificate(ctx, uc); err != nil {
			return fmt.Errorf("block proposal unicity certificate handling failed: %w", err)
		}
	}
	prevHash := uc.InputRecord.Hash
	txState, err := n.transactionSystem.StateSummary()
	if err != nil {
		return fmt.Errorf("tx system state error, %w", err)
	}
	// check previous state matches before processing transactions
	if !bytes.Equal(prevHash, txState.Root()) {
		return fmt.Errorf("tx system start state mismatch error, expected: %X, got: %X", txState.Root(), prevHash)
	}
	if err := n.transactionSystem.BeginBlock(n.getCurrentRound()); err != nil {
		return fmt.Errorf("tx system BeginBlock error, %w", err)
	}
	for _, tx := range prop.Transactions {
		if err = n.process(tx.TransactionOrder, n.getCurrentRound()); err != nil {
			return fmt.Errorf("transaction error %w", err)
		}
	}
	if err = n.sendCertificationRequest(ctx, prop.NodeIdentifier); err != nil {
		return fmt.Errorf("certification request send failed, %w", err)
	}
	return nil
}

func (n *Node) updateLUC(uc *types.UnicityCertificate) error {
	luc := n.luc.Load()
	// Unicity Certificate GetRoundNumber function handles nil pointer and returns 0 if either UC is nil or
	// input record is nil. More importantly we should not get here if UC is nil
	if uc.GetRoundNumber() < luc.GetRoundNumber() {
		return fmt.Errorf("received stale unicity certificate, current uc round %d, received uc round %d",
			luc.GetRoundNumber(), uc.GetRoundNumber())
	}
	if n.luc.CompareAndSwap(luc, uc) {
		n.log.Debug("updated LUC", logger.Round(uc.GetRoundNumber()))
		n.sendEvent(event.LatestUnicityCertificateUpdated, uc)
	}
	return nil
}

func (n *Node) startNewRound(ctx context.Context, uc *types.UnicityCertificate) error {
	if err := n.updateLUC(uc); err != nil {
		return fmt.Errorf("failed to update unicity certificate: %w", err)
	}
	if n.status.Load() == recovering {
		n.log.InfoContext(ctx, "node is recovered", logger.Round(uc.InputRecord.RoundNumber))
		n.sendEvent(event.RecoveryFinished, uc.InputRecord.RoundNumber)
	}
	n.status.Store(normal)
	newRoundNr := uc.InputRecord.RoundNumber + 1
	n.resetProposal()
	n.sumOfEarnedFees = 0
	// not a fatal issue, but log anyway
	if err := n.blockStore.Delete(util.Uint32ToBytes(proposalKey)); err != nil {
		n.log.DebugContext(ctx, "DB proposal delete failed", logger.Error(err))
	}
	n.leaderSelector.UpdateLeader(uc)
	if n.leaderSelector.IsCurrentNodeLeader() {
		// followers will start the block once proposal is received
		if err := n.transactionSystem.BeginBlock(newRoundNr); err != nil {
			return fmt.Errorf("starting new block for round %d: %w", newRoundNr, err)
		}
	}
	n.startHandleOrForwardTransactions(ctx)
	n.sendEvent(event.NewRoundStarted, newRoundNr)
	return nil
}

func (n *Node) startRecovery(ctx context.Context, uc *types.UnicityCertificate) {
	// always update last UC seen, this is needed to evaluate if node has recovered and is up-to-date
	if err := n.updateLUC(uc); err != nil {
		n.log.WarnContext(ctx, "Start recovery unicity certificate update failed", logger.Error(err))
		return
	}
	luc := n.luc.Load()
	if n.status.Load() == recovering {
		// already recovering, but if uc is newer than luc, let's update luc
		n.log.DebugContext(ctx, fmt.Sprintf("Recovery already in progress, recovering to %v", luc.GetRoundNumber()))
		return
	}
	// starting recovery
	n.status.Store(recovering)
	n.revertState()
	n.resetProposal()
	n.stopForwardingOrHandlingTransactions()
	fromBlockNr := n.lastStoredBlock.GetRoundNumber() + 1
	n.log.DebugContext(ctx, fmt.Sprintf("Entering recovery state, recover node from %d up to round %d", fromBlockNr, luc.GetRoundNumber()))
	n.sendEvent(event.RecoveryStarted, fromBlockNr)
	n.sendLedgerReplicationRequest(ctx, fromBlockNr)
}

// handleUnicityCertificate processes the Unicity Certificate and finalizes a block. Performs the following steps:
//  1. Given UC is validated cryptographically -> checked before this method is called by unicityCertificateValidator
//  2. Given UC has correct system identifier -> checked before this method is called by unicityCertificateValidator
//  3. TODO: sanity check timestamp
//  4. Given UC is checked for equivocation (for more details see certificates.CheckNonEquivocatingCertificates)
//  5. On unexpected case where there is no pending block proposal, recovery is initiated, unless the state is already
//     up-to-date with the given UC.
//  6. Alternatively, if UC certifies the pending block proposal then block is finalized.
//  7. Alternatively, if UC certifies repeat IR (‘repeat UC’) then
//     state is rolled back to previous state.
//  8. Alternatively, recovery is initiated, after rollback. Note that recovery may end up with
//     newer last known UC than the one being processed.
//  9. New round is started.
//
// See algorithm 5 "Processing a received Unicity Certificate" in Yellowpaper for more details
func (n *Node) handleUnicityCertificate(ctx context.Context, uc *types.UnicityCertificate) error {
	defer trackExecutionTime(time.Now(), "Handling unicity certificate", n.log)
	if uc == nil {
		return fmt.Errorf("unicity certificate is nil")
	}
	// UC is validated cryptographically
	if err := n.unicityCertificateValidator.Validate(uc); err != nil {
		n.sendEvent(event.Error, err)
		return fmt.Errorf("certificate invalid, %w", err)
	}
	// validation must make sure all mandatory fields are present and UC is cryptographically sound
	// from this point fields can be logged, that must not be nil can be logged
	luc := n.luc.Load()

	printUC := func(uc *types.UnicityCertificate) string {
		return fmt.Sprintf("H:\t%X\nH':\t%X\nHb:\t%X\nfees:%d, round:%d, root round:%d", uc.InputRecord.Hash, uc.InputRecord.PreviousHash, uc.InputRecord.BlockHash, uc.InputRecord.SumOfEarnedFees, uc.GetRoundNumber(), uc.GetRootRoundNumber())
	}
	n.log.DebugContext(ctx, fmt.Sprintf("Received UC:\n%s", printUC(uc)))
	n.log.DebugContext(ctx, fmt.Sprintf("LUC:\n%s", printUC(luc)))

	// check for equivocation
	if err := types.CheckNonEquivocatingCertificates(luc, uc); err != nil {
		// this is not normal, log all info
		n.log.WarnContext(ctx, fmt.Sprintf("equivocating UC for round %d", uc.InputRecord.RoundNumber), logger.Error(err), logger.Data(uc))
		n.log.WarnContext(ctx, "LUC", logger.Data(luc))
		return fmt.Errorf("equivocating certificate: %w", err)
	}

	if uc.GetRootRoundNumber() == luc.GetRootRoundNumber() {
		n.log.DebugContext(ctx, "duplicate UC (same root round)", logger.Round(uc.GetRootRoundNumber()))
		if n.status.Load() == initializing {
			return n.startNewRound(ctx, uc)
		}
		return nil
	}

	if n.status.Load() == recovering {
		n.log.DebugContext(ctx, "Recovery already in progress, updating LUC")
		if err := n.updateLUC(uc); err != nil {
			return fmt.Errorf("updating LUC: %w", err)
		}
		return nil
	}

	if uc.IsRepeat(luc) {
		// UC certifies the IR before pending block proposal ("repeat UC"). state is rolled back to previous state.
		n.log.WarnContext(ctx, fmt.Sprintf("Reverting state tree on repeat certificate. UC IR hash: %X; %s", uc.InputRecord.Hash, n.pendingBlockProposal.pretty()))
		n.revertState()
		return n.startNewRound(ctx, uc)
	}

	lastStoredRoundNumber := n.lastStoredBlock.GetRoundNumber()
	if uc.GetRoundNumber() != lastStoredRoundNumber+1 {
		// do not allow gaps between blocks, even if state hash does not change
		n.log.WarnContext(ctx, fmt.Sprintf("Recovery needed, missing blocks. UC round number: %d, current round number: %d", uc.GetRoundNumber(), lastStoredRoundNumber+1))
		n.startRecovery(ctx, uc)
		return ErrNodeDoesNotHaveLatestBlock
	}

	// If there is no pending block proposal i.e. no certification request has been sent by the node
	// - leader was down and did not make a block proposal?
	// - node did not receive a block proposal because it was down, it was not sent or there were network issues
	// Note, if for any reason the node misses the proposal and other validators finalize _one_ empty block,
	// this node will start a new round (the one that has been already finalized).
	// Eventually it will start the recovery and catch up.
	if n.pendingBlockProposal == nil {
		// Start recovery unless the state is already up-to-date with UC.
		state, err := n.transactionSystem.StateSummary()
		if err != nil {
			n.startRecovery(ctx, uc)
			return fmt.Errorf("recovery needed, failed to get tx system state: %w", err)
		}
		// if state hash does not match - start recovery
		if !bytes.Equal(uc.InputRecord.Hash, state.Root()) {
			n.startRecovery(ctx, uc)
			return ErrNodeDoesNotHaveLatestBlock
		}
		n.log.DebugContext(ctx, "No pending block proposal, UC IR hash is equal to State hash, so are block hashes")
		return n.startNewRound(ctx, uc)
	}
	// Check pending block proposal
	bl, blockHash, err := n.proposalHash(n.pendingBlockProposal, uc)
	n.log.DebugContext(ctx, fmt.Sprintf("%s\nHb:\t%X", n.pendingBlockProposal.pretty(), blockHash))
	if err != nil {
		n.startRecovery(ctx, uc)
		return fmt.Errorf("recovery needed, block proposal hash calculation failed: %w", err)
	}

	if !bytes.Equal(uc.GetStateHash(), n.pendingBlockProposal.StateHash) {
		n.log.WarnContext(ctx, fmt.Sprintf("Recovery needed, proposal's state hash is different (UC: '%X', actual '%X')", uc.GetStateHash(), n.pendingBlockProposal.StateHash))
	} else if !bytes.Equal(uc.InputRecord.SummaryValue, n.pendingBlockProposal.StateSummary) {
		n.log.WarnContext(ctx, fmt.Sprintf("Recovery needed, proposal's state summary is different (UC: '%X', actual '%X')", uc.InputRecord.SummaryValue, n.pendingBlockProposal.StateSummary))
	} else if uc.InputRecord.SumOfEarnedFees != n.pendingBlockProposal.SumOfEarnedFees {
		n.log.WarnContext(ctx, fmt.Sprintf("Recovery needed, proposal's sum of earned fees is different (UC: %d, actual %d)", uc.InputRecord.SumOfEarnedFees, n.pendingBlockProposal.SumOfEarnedFees))
	} else {
		// UC certifies pending block proposal
		if err = n.finalizeBlock(bl); err != nil {
			n.startRecovery(ctx, uc)
			return fmt.Errorf("block %v finalize failed: %w", bl.GetRoundNumber(), err)
		}
		return n.startNewRound(ctx, uc)
	}

	// UC with different IR hash. Node does not have the latest state. Revert changes and start recovery.
	// revertState is called from startRecovery()
	n.startRecovery(ctx, uc)
	return ErrNodeDoesNotHaveLatestBlock
}

func (n *Node) revertState() {
	n.log.Warn("Reverting state")
	n.sendEvent(event.StateReverted, nil)
	n.transactionSystem.Revert()
	n.sumOfEarnedFees = 0
}

func (n *Node) proposalHash(prop *pendingBlockProposal, uc *types.UnicityCertificate) (*types.Block, []byte, error) {
	b := &types.Block{
		Header: &types.Header{
			SystemID:          n.configuration.GetSystemIdentifier(),
			ShardID:           nil,
			ProposerID:        prop.ProposerNodeId,
			PreviousBlockHash: n.lastStoredBlock.UnicityCertificate.InputRecord.BlockHash,
		},
		Transactions:       prop.Transactions,
		UnicityCertificate: uc,
	}
	blockHash, err := b.Hash(n.configuration.hashAlgorithm)
	if err != nil {
		return nil, nil, fmt.Errorf("block hash calculation failed, %w", err)
	}
	return b, blockHash, nil
}

// finalizeBlock creates the block and adds it to the blockStore.
func (n *Node) finalizeBlock(b *types.Block) error {
	blockNumber := b.GetRoundNumber()
	defer trackExecutionTime(time.Now(), fmt.Sprintf("Block %v finalization", blockNumber), n.log)
	roundNoInBytes := util.Uint64ToBytes(blockNumber)
	// persist the block _before_ committing to tx system
	// if write fails but the round is committed in tx system, there's no way back,
	// but if commit fails, we just remove the block from the store
	if err := n.blockStore.Write(roundNoInBytes, b); err != nil {
		return fmt.Errorf("db write failed, %w", err)
	}

	if err := n.transactionSystem.Commit(); err != nil {
		err = fmt.Errorf("unable to finalize block %d: %w", blockNumber, err)
		if err2 := n.blockStore.Delete(roundNoInBytes); err2 != nil {
			err = errors.Join(err, fmt.Errorf("unable to delete block %d from store: %w", blockNumber, err2))
		}
		return err
	}

	if err := n.writeTxIndex(b, roundNoInBytes); err != nil {
		return fmt.Errorf("unable to write transaction index: %w", err)
	}
	// cache last stored block, but only if store succeeds
	// NB! only cache and commit if persist is successful
	n.lastStoredBlock = b
	validTransactionsCounter.Inc(int64(len(b.Transactions)))
	n.sendEvent(event.BlockFinalized, b)
	return nil
}

func (n *Node) handleT1TimeoutEvent(ctx context.Context) {
	n.stopForwardingOrHandlingTransactions()
	defer func() {
		n.leaderSelector.UpdateLeader(nil)
	}()
	if n.status.Load() == recovering {
		n.log.InfoContext(ctx, "T1 timeout: node is recovering")
		return
	}
	n.log.InfoContext(ctx, "Handling T1 timeout")
	// if node is not leader, then do not do anything
	if !n.leaderSelector.IsCurrentNodeLeader() {
		n.log.DebugContext(ctx, "Current node is not the leader.")
		return
	}
	n.log.DebugContext(ctx, "Current node is the leader.")
	if err := n.sendBlockProposal(ctx); err != nil {
		n.log.WarnContext(ctx, "Failed to send BlockProposal", logger.Error(err))
		return
	}
	if err := n.sendCertificationRequest(ctx, n.leaderSelector.SelfID().String()); err != nil {
		n.log.WarnContext(ctx, "Failed to send certification request", logger.Error(err))
	}
}

// handleMonitoring - monitors root communication, if for no UC is
// received for a long time then try and request one from root
func (n *Node) handleMonitoring(ctx context.Context, lastRootMsgTime time.Time) {
	// check if we have not heard from root validator for a long time
	if time.Since(lastRootMsgTime) > 2*n.configuration.GetT2Timeout() {
		// subscribe again
		n.sendHandshake(ctx)
	}
	// handle ledger replication timeout - no response from node is received
	if n.status.Load() == recovering && time.Since(n.lastLedgerReqTime) > ledgerReplicationTimeout {
		n.log.WarnContext(ctx, "Ledger replication timeout, repeat request")
		n.sendLedgerReplicationRequest(ctx, n.lastStoredBlock.GetRoundNumber()+1)
	}
}

func (n *Node) sendLedgerReplicationResponse(ctx context.Context, msg *replication.LedgerReplicationResponse, toId string) error {
	n.log.DebugContext(ctx, fmt.Sprintf("Sending ledger replication response to %s: %s", toId, msg.Pretty()))
	recoveringNodeID, err := peer.Decode(toId)
	if err != nil {
		return fmt.Errorf("decoding peer id %q: %w", toId, err)
	}

	if err = n.network.Send(ctx, msg, recoveringNodeID); err != nil {
		return fmt.Errorf("sending replication response %s: %w", msg.Pretty(), err)
	}
	n.sendEvent(event.ReplicationResponseSent, msg)
	return nil
}

func (n *Node) handleLedgerReplicationRequest(ctx context.Context, lr *replication.LedgerReplicationRequest) error {
	n.log.DebugContext(ctx, fmt.Sprintf("Handling ledger replication request from '%s', starting block %d", lr.NodeIdentifier, lr.BeginBlockNumber))
	if err := lr.IsValid(); err != nil {
		// for now do not respond to obviously invalid requests
		return fmt.Errorf("invalid request, %w", err)
	}
	// check if the node is known
	if _, err := n.configuration.GetSigningPublicKey(lr.NodeIdentifier); err != nil {
		return fmt.Errorf("unknown node, %w", err)
	}
	if !bytes.Equal(lr.SystemIdentifier, n.configuration.GetSystemIdentifier()) {
		resp := &replication.LedgerReplicationResponse{
			Status:  replication.UnknownSystemIdentifier,
			Message: fmt.Sprintf("Unknown system identifier: %X", lr.SystemIdentifier),
		}
		return n.sendLedgerReplicationResponse(ctx, resp, lr.NodeIdentifier)
	}
	maxBlock := n.lastStoredBlock.GetRoundNumber()
	startBlock := lr.BeginBlockNumber
	// the node is behind and does not have the needed data
	if maxBlock < startBlock {
		resp := &replication.LedgerReplicationResponse{
			Status:  replication.BlocksNotFound,
			Message: fmt.Sprintf("Node does not have block: %v, latest block: %v", startBlock, maxBlock),
		}
		return n.sendLedgerReplicationResponse(ctx, resp, lr.NodeIdentifier)
	}
	n.log.DebugContext(ctx, fmt.Sprintf("Preparing replication response from block %d", startBlock))
	go func() {
		blocks := make([]*types.Block, 0)
		countTx := uint32(0)
		blockCnt := uint64(0)
		dbIt := n.blockStore.Find(util.Uint64ToBytes(startBlock))
		defer func() {
			if err := dbIt.Close(); err != nil {
				n.log.WarnContext(ctx, "closing DB iterator", logger.Error(err))
			}
		}()
		var lastFetchedBlock *types.Block
		for ; dbIt.Valid(); dbIt.Next() {
			var bl types.Block
			roundNo := util.BytesToUint64(dbIt.Key())
			if err := dbIt.Value(&bl); err != nil {
				n.log.WarnContext(ctx, fmt.Sprintf("Ledger replication reply incomplete, failed to read block %d", roundNo), logger.Error(err))
				break
			}
			lastFetchedBlock = &bl
			blocks = append(blocks, lastFetchedBlock)
			blockCnt++
			countTx += uint32(len(bl.Transactions))
			if countTx >= n.configuration.replicationConfig.maxTx ||
				blockCnt >= n.configuration.replicationConfig.maxBlocks {
				break
			}
		}
		resp := &replication.LedgerReplicationResponse{
			Status: replication.Ok,
			Blocks: blocks,
		}
		if err := n.sendLedgerReplicationResponse(ctx, resp, lr.NodeIdentifier); err != nil {
			n.log.WarnContext(ctx, fmt.Sprintf("Problem sending ledger replication response, %s", resp.Pretty()), logger.Error(err))
		}
	}()
	return nil
}

// handleLedgerReplicationResponse handles ledger replication responses from other partition nodes.
// This method is an approximation of YellowPaper algorithm 10 "Partition Node Recovery" (synchronous algorithm)
func (n *Node) handleLedgerReplicationResponse(ctx context.Context, lr *replication.LedgerReplicationResponse) error {
	if err := lr.IsValid(); err != nil {
		return fmt.Errorf("invalid ledger replication response, %w", err)
	}
	if n.status.Load() != recovering {
		n.log.DebugContext(ctx, fmt.Sprintf("Stale Ledger Replication response, node is not recovering: %s", lr.Pretty()))
		return nil
	}
	n.log.DebugContext(ctx, fmt.Sprintf("Ledger replication response received: %s, ", lr.Pretty()))
	if lr.Status != replication.Ok {
		recoverFrom := n.lastStoredBlock.GetRoundNumber() + 1
		n.log.DebugContext(ctx, fmt.Sprintf("Resending replication request starting with round %d", recoverFrom))
		n.sendLedgerReplicationRequest(ctx, recoverFrom)
		return fmt.Errorf("received error response, status=%s, message='%s'", lr.Status.String(), lr.Message)
	}

	onError := func(latestSuccessfulRoundNumber uint64, err error) error {
		// log problems
		n.log.ErrorContext(ctx, "Recovery failed", logger.Error(err))
		// Revert any transactions that were applied
		n.revertState()
		// ask for the failed block again, what else can we do?
		n.sendLedgerReplicationRequest(ctx, latestSuccessfulRoundNumber+1)
		return err
	}

	latestStoredBlock := n.lastStoredBlock
	latestProcessedRoundNumber := latestStoredBlock.UnicityCertificate.GetRoundNumber()
	latestStateHash := latestStoredBlock.UnicityCertificate.InputRecord.Hash

	var err error
	for _, b := range lr.Blocks {
		if err = b.IsValid(n.unicityCertificateValidator.Validate); err != nil {
			// sends invalid blocks, do not trust the response and try again
			err = fmt.Errorf("ledger replication response contains invalid block for round %v, %w", b.GetRoundNumber(), err)
			return onError(latestProcessedRoundNumber, err)
		}
		// it could be that we receive blocks from earlier time or later time, make sure to extend from what is missing
		recoveringRoundNo := b.GetRoundNumber()
		// skip earlier blocks
		if recoveringRoundNo <= latestProcessedRoundNumber {
			n.log.DebugContext(ctx, fmt.Sprintf("Node already has this block %v, skipping block %v", latestProcessedRoundNumber, recoveringRoundNo))
			continue
		} else if recoveringRoundNo > latestProcessedRoundNumber+1 {
			return onError(latestProcessedRoundNumber, fmt.Errorf("node is missing blocks between rounds %v and %v", latestProcessedRoundNumber, recoveringRoundNo))
		}
		n.log.DebugContext(ctx, fmt.Sprintf("Recovering block from round %d", recoveringRoundNo))
		// make sure it extends current state
		var state txsystem.State
		state, err = n.transactionSystem.StateSummary()
		if err != nil {
			return onError(latestProcessedRoundNumber, fmt.Errorf("error reading current state, %w", err))
		}
		if !bytes.Equal(b.UnicityCertificate.InputRecord.PreviousHash, state.Root()) {
			return onError(latestProcessedRoundNumber, fmt.Errorf("received block does not extend current state, state: %X, block's IR.PreviousHash: %X", state.Root(), b.UnicityCertificate.InputRecord.PreviousHash))
		}
		if !bytes.Equal(b.UnicityCertificate.InputRecord.PreviousHash, latestStateHash) {
			return onError(latestProcessedRoundNumber, fmt.Errorf("received block does not extend last unicity certificate"))
		}
		var sumOfEarnedFees uint64
		state, sumOfEarnedFees, err = n.applyBlockTransactions(latestProcessedRoundNumber+1, b.Transactions)
		if err != nil {
			return onError(latestProcessedRoundNumber, fmt.Errorf("block %v apply transactions failed, %w", recoveringRoundNo, err))
		}
		if err = verifyTxSystemState(state, sumOfEarnedFees, b.UnicityCertificate.InputRecord); err != nil {
			return onError(latestProcessedRoundNumber, fmt.Errorf("block %v, state mismatch, %w", recoveringRoundNo, err))
		}
		// update DB and last block
		if err = n.finalizeBlock(b); err != nil {
			return onError(latestProcessedRoundNumber, fmt.Errorf("block %v persist failed, %w", recoveringRoundNo, err))
		}
		latestProcessedRoundNumber = recoveringRoundNo
		latestStateHash = b.UnicityCertificate.InputRecord.Hash
	}

	// check if recovery is complete
	n.log.DebugContext(ctx, fmt.Sprintf("Checking if recovery is complete, last recovered round: %d", latestProcessedRoundNumber))
	// if the state hash is equal to luc state hash then recovery is complete
	luc := n.luc.Load()
	if !bytes.Equal(latestStateHash, luc.InputRecord.Hash) {
		n.log.DebugContext(ctx, fmt.Sprintf("Not fully recovered yet, latest recovered UC's round %d vs LUC's round %d", latestProcessedRoundNumber, luc.GetRoundNumber()))
		n.sendLedgerReplicationRequest(ctx, latestProcessedRoundNumber+1)
		return nil
	}
	// node should be recovered now, stop recovery and change state to normal
	if err := n.startNewRound(ctx, luc); err != nil {
		return err
	}
	// try to apply the last received block proposal received during recovery, it may fail if the block was finalized and
	// is in fact the last block received
	if n.recoveryLastProp != nil {
		// try to apply it to the latest state, may fail
		if err = n.handleBlockProposal(ctx, n.recoveryLastProp); err != nil {
			n.log.DebugContext(ctx, "Recovery completed, failed to apply last received block proposal(stale?)", logger.Error(err))
		}
		n.recoveryLastProp = nil
	}
	return nil
}

func (n *Node) sendLedgerReplicationRequest(ctx context.Context, startingBlockNr uint64) {
	req := &replication.LedgerReplicationRequest{
		SystemIdentifier: n.configuration.GetSystemIdentifier(),
		NodeIdentifier:   n.leaderSelector.SelfID().String(),
		BeginBlockNumber: startingBlockNr,
	}
	n.log.Log(ctx, logger.LevelTrace, "sending ledger replication request", logger.Data(req))
	peers := n.configuration.peer.Validators()
	if len(peers) == 0 {
		n.log.WarnContext(ctx, "Error sending ledger replication request, no peers")
		return
	}

	// send Ledger Replication request to a first alive randomly chosen node
	for _, p := range util.ShuffleSliceCopy(peers) {
		if n.leaderSelector.SelfID() == p {
			continue
		}
		n.log.DebugContext(ctx, fmt.Sprintf("Sending ledger replication request to %v", p))
		// break loop on successful send, otherwise try again but different node, until all either
		// able to send or all attempts have failed
		if err := n.network.Send(ctx, req, p); err != nil {
			n.log.DebugContext(ctx, "Error sending ledger replication request", logger.Error(err))
			continue
		}
		// remember last request sent for timeout handling - if no response is received
		n.lastLedgerReqTime = time.Now()
		return
	}

	n.log.WarnContext(ctx, "failed to send ledger replication request (no peers, all peers down?)")
}

func (n *Node) sendBlockProposal(ctx context.Context) error {
	defer trackExecutionTime(time.Now(), "Sending BlockProposal", n.log)
	systemIdentifier := n.configuration.GetSystemIdentifier()
	nodeId := n.leaderSelector.SelfID()
	prop := &blockproposal.BlockProposal{
		SystemIdentifier:   systemIdentifier,
		NodeIdentifier:     nodeId.String(),
		UnicityCertificate: n.luc.Load(),
		Transactions:       n.proposedTransactions,
	}
	n.log.Log(ctx, logger.LevelTrace, "created BlockProposal", logger.Data(prop))
	if err := prop.Sign(n.configuration.hashAlgorithm, n.configuration.signer); err != nil {
		return fmt.Errorf("block proposal sign failed, %w", err)
	}
	return n.network.Send(ctx, prop, n.configuration.peer.FilterValidators(nodeId)...)
}

func (n *Node) persistBlockProposal(pr *pendingBlockProposal) error {
	if err := n.blockStore.Write(util.Uint32ToBytes(proposalKey), pr); err != nil {
		return fmt.Errorf("persist error, %w", err)
	}
	return nil
}

func (n *Node) sendCertificationRequest(ctx context.Context, blockAuthor string) error {
	defer trackExecutionTime(time.Now(), "Sending CertificationRequest", n.log)
	systemIdentifier := n.configuration.GetSystemIdentifier()
	nodeId := n.leaderSelector.SelfID()
	luc := n.luc.Load()
	prevStateHash := luc.InputRecord.Hash
	state, err := n.transactionSystem.EndBlock()
	if err != nil {
		return fmt.Errorf("tx system failed to end block, %w", err)
	}
	stateHash := state.Root()
	summary := state.Summary()
	pendingProposal := &pendingBlockProposal{
		ProposerNodeId:  blockAuthor,
		RoundNumber:     n.getCurrentRound(),
		PrevHash:        prevStateHash,
		StateHash:       stateHash,
		StateSummary:    summary,
		Transactions:    n.proposedTransactions,
		SumOfEarnedFees: n.sumOfEarnedFees,
	}
	if err = n.persistBlockProposal(pendingProposal); err != nil {
		n.transactionSystem.Revert()
		return fmt.Errorf("failed to store pending block proposal: %w", err)
	}
	n.pendingBlockProposal = pendingProposal

	latestBlockHash := n.lastStoredBlock.UnicityCertificate.InputRecord.BlockHash
	blockHash, err := n.hashProposedBlock(latestBlockHash, blockAuthor)
	if err != nil {
		return fmt.Errorf("calculating block hash: %w", err)
	}
	n.proposedTransactions = []*types.TransactionRecord{}
	n.sumOfEarnedFees = 0

	req := &certification.BlockCertificationRequest{
		SystemIdentifier: systemIdentifier,
		NodeIdentifier:   nodeId.String(),
		InputRecord: &types.InputRecord{
			PreviousHash: pendingProposal.PrevHash,
			Hash:         pendingProposal.StateHash,
			BlockHash:    blockHash,
			SummaryValue: pendingProposal.StateSummary,
			// latest UC might have certified an empty block and has the latest round number
			RoundNumber:     pendingProposal.RoundNumber,
			SumOfEarnedFees: pendingProposal.SumOfEarnedFees,
		},
		RootRoundNumber: luc.UnicitySeal.RootChainRoundNumber,
	}
	if err = req.Sign(n.configuration.signer); err != nil {
		return fmt.Errorf("failed to sign certification req, %w", err)
	}
	n.log.InfoContext(ctx, fmt.Sprintf("Round %v sending block certification request to root chain, IR hash %X, Block Hash %X, fee sum %d",
		pendingProposal.RoundNumber, stateHash, blockHash, pendingProposal.SumOfEarnedFees))
	n.log.Log(ctx, logger.LevelTrace, "Block Certification req", logger.Data(req))

	return n.network.Send(ctx, req, n.configuration.rootChainID)
}

func (n *Node) resetProposal() {
	n.proposedTransactions = []*types.TransactionRecord{}
	n.pendingBlockProposal = nil
}

func (n *Node) SubmitTx(_ context.Context, tx *types.TransactionOrder) (txOrderHash []byte, err error) {
	defer func() {
		if err != nil {
			invalidTransactionsCounter.Inc(1)
		}
	}()
	rn := n.getCurrentRound()
	if err = n.txValidator.Validate(tx, rn); err != nil {
		return nil, err
	}
	return n.txBuffer.Add(tx)
}

func (n *Node) GetBlock(_ context.Context, blockNr uint64) (*types.Block, error) {
	// find and return closest match from db
	if blockNr == 0 {
		return nil, fmt.Errorf("block number 0 does not exist")
	}
	var bl types.Block
	found, err := n.blockStore.Read(util.Uint64ToBytes(blockNr), &bl)
	if err != nil {
		return nil, fmt.Errorf("failed to read block from round %v from db, %w", blockNr, err)
	}
	if !found {
		return nil, nil
	}
	return &bl, nil
}

/*
GetLatestBlock returns current latest block.
It's part of the public API exposed by node.
*/
func (n *Node) GetLatestBlock() (_ *types.Block, err error) {
	if status := n.status.Load(); status != normal {
		return nil, fmt.Errorf("node is in invalid status: %s", status)
	}

	// could just return n.lastStoredBlock but then we'd have to make that field concurrency safe?
	dbIt := n.blockStore.Last()
	defer func() { err = errors.Join(err, dbIt.Close()) }()
	var bl types.Block
	if err := dbIt.Value(&bl); err != nil {
		roundNo := util.BytesToUint64(dbIt.Key())
		return nil, fmt.Errorf("failed to read block %d from db: %w", roundNo, err)
	}
	return &bl, nil
}

func (n *Node) GetTransactionRecord(ctx context.Context, hash []byte) (*types.TransactionRecord, *types.TxProof, error) {
	if n.txIndexer == nil {
		return nil, nil, errors.New("not allowed")
	}
	index := &struct {
		RoundNumber  []byte
		TxOrderIndex int
	}{}
	f, err := n.txIndexer.Read(hash, index)
	if err != nil {
		return nil, nil, fmt.Errorf("unable to query tx index: %w", err)
	}
	if !f {
		return nil, nil, nil
	}
	b, err := n.GetBlock(ctx, util.BytesToUint64(index.RoundNumber))
	if err != nil {
		return nil, nil, fmt.Errorf("unable to load block: %w", err)
	}
	if len(b.Transactions)-1 < index.TxOrderIndex {
		return nil, nil, errors.New("transaction index is invalid: invalid transaction order index key")
	}
	proof, record, err := types.NewTxProof(b, index.TxOrderIndex, n.configuration.hashAlgorithm)
	if err != nil {
		return nil, nil, fmt.Errorf("unable to extract transaction record and execution proof from the block: %w", err)
	}
	h := record.TransactionOrder.Hash(n.configuration.hashAlgorithm)
	if !bytes.Equal(h, hash) {
		return nil, nil, errors.New("transaction index is invalid: hash mismatch")
	}
	return record, proof, nil
}

/*
GetLatestRoundNumber returns current round number.
It's part of the public API exposed by node.
*/
func (n *Node) GetLatestRoundNumber() (uint64, error) {
	if status := n.status.Load(); status != normal {
		return 0, fmt.Errorf("node is in invalid status: %s", status)
	}
	return n.luc.Load().GetRoundNumber(), nil
}

func (n *Node) SystemIdentifier() []byte {
	return n.configuration.GetSystemIdentifier()
}

func (n *Node) stopForwardingOrHandlingTransactions() {
	if n.txCancel != nil {
		txCancel := n.txCancel
		n.txCancel = nil
		txCancel()
		n.txWaitGroup.Wait()
		// clear the channel and add unprocessed transactions back to buffer
		for {
			select {
			case tx := <-n.txCh:
				logger.Warning("Stop forward or handle tx, adding tx back to the buffer, UnitID=%X", tx.UnitID())
				// add can only fail if this is a duplicate
				_, _ = n.txBuffer.Add(tx)
			default:
				return
			}
		}
	}
}

func (n *Node) startHandleOrForwardTransactions(ctx context.Context) {
	n.stopForwardingOrHandlingTransactions()
	if n.leaderSelector.GetLeaderID() == UnknownLeader {
		return
	}

	txCtx, txCancel := context.WithCancel(ctx)
	n.txCancel = txCancel

	n.txWaitGroup.Add(1)
	go func() {
		defer n.txWaitGroup.Done()
		n.txBuffer.Process(txCtx, n.handleOrForwardTransaction)
	}()

	go func() {
		select {
		case <-time.After(n.configuration.t1Timeout):
			n.timeoutCh <- struct{}{}
		case <-txCtx.Done():
		}
	}()
}

func (n *Node) hashProposedBlock(prevBlockHash []byte, author string) ([]byte, error) {
	b := &types.Block{
		Header: &types.Header{
			SystemID:          n.configuration.GetSystemIdentifier(),
			ProposerID:        author,
			PreviousBlockHash: prevBlockHash,
		},
		Transactions: n.pendingBlockProposal.Transactions,
	}
	return b.Hash(n.configuration.hashAlgorithm)
}

func (n *Node) writeTxIndex(b *types.Block, roundNo []byte) (retErr error) {
	if n.txIndexer == nil {
		return nil
	}
	defer trackExecutionTime(time.Now(), fmt.Sprintf("write transaction order index for %d tx(s)", len(b.Transactions)), n.log)
	dbTx, err := n.txIndexer.StartTx()
	if err != nil {
		return fmt.Errorf("starting indexer transaction: %w", err)
	}
	defer func() {
		if retErr != nil {
			if err := dbTx.Rollback(); err != nil {
				retErr = errors.Join(retErr, fmt.Errorf("transaction indexer rollback: %w", err))
			}
		} else {
			retErr = dbTx.Commit()
		}
	}()

	for i, tx := range b.Transactions {
		hash := tx.TransactionOrder.Hash(n.configuration.hashAlgorithm)
		if err = dbTx.Write(hash, &struct {
			RoundNumber  []byte
			TxOrderIndex int
		}{
			RoundNumber:  roundNo,
			TxOrderIndex: i,
		}); err != nil {
			return err
		}
	}
	return nil
}

func (p *pendingBlockProposal) pretty() string {
	if p == nil {
		return ""
	}
	return fmt.Sprintf("Pending proposal: \nH:\t%X\nH':\t%X\nround:\t%v\nfees:\t%d",
		p.StateHash, p.PrevHash, p.RoundNumber, p.SumOfEarnedFees)
}

func trackExecutionTime(start time.Time, name string, log *slog.Logger) {
	log.Debug(fmt.Sprintf("%s took %s", name, time.Since(start)))
}<|MERGE_RESOLUTION|>--- conflicted
+++ resolved
@@ -360,28 +360,9 @@
 		select {
 		case <-ctx.Done():
 			return ctx.Err()
-<<<<<<< HEAD
 		case tx := <-n.txCh:
-			// round might not be active, but some transactions might still be in the channel
-			if n.txCancel == nil {
-				n.log.Warn("no active round, adding tx back to the buffer", logger.UnitID(tx.UnitID()))
-				if _, err := n.txBuffer.Add(tx); err != nil {
-					n.log.Warn("invalid transaction", logger.Error(err), logger.UnitID(tx.UnitID()))
-					n.sendEvent(event.Error, err)
-				}
-			} else {
-				if err := n.process(tx, n.getCurrentRound()); err != nil {
-					n.log.Warn("failed to process transaction", logger.Error(err), logger.UnitID(tx.UnitID()))
-				}
-=======
-		case tx, ok := <-n.txCh:
-			if !ok {
-				logger.Warning("Tx channel closed, exiting main loop")
-				return fmt.Errorf("transaction channel is closed")
-			}
 			if err := n.process(tx, n.getCurrentRound()); err != nil {
-				logger.Warning("Processing tx failed, %v", err)
->>>>>>> 75741f1c
+				n.log.Warn("failed to process transaction", logger.Error(err), logger.UnitID(tx.UnitID()))
 			}
 		case m, ok := <-n.network.ReceivedChannel():
 			if !ok {
@@ -1274,7 +1255,7 @@
 		for {
 			select {
 			case tx := <-n.txCh:
-				logger.Warning("Stop forward or handle tx, adding tx back to the buffer, UnitID=%X", tx.UnitID())
+				n.log.Warn("Stop forward or handle tx, adding tx back to the buffer", logger.UnitID(tx.UnitID()))
 				// add can only fail if this is a duplicate
 				_, _ = n.txBuffer.Add(tx)
 			default:
