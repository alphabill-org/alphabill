package money

import (
	"fmt"

	"github.com/alphabill-org/alphabill-go-sdk/types"
	"github.com/alphabill-org/alphabill-go-sdk/txsystem/money"

	"github.com/alphabill-org/alphabill/state"
	"github.com/alphabill-org/alphabill/txsystem"
)

<<<<<<< HEAD
func (m *Module) handleTransferDCTx() txsystem.GenericExecuteFunc[TransferDCAttributes] {
	return func(tx *types.TransactionOrder, attr *TransferDCAttributes, exeCtx *txsystem.TxExecutionContext) (*types.ServerMetadata, error) {
		if err := m.validateTransferDCTx(tx, attr, exeCtx); err != nil {
=======
func (m *Module) handleTransferDCTx() txsystem.GenericExecuteFunc[money.TransferDCAttributes] {
	return func(tx *types.TransactionOrder, attr *money.TransferDCAttributes, exeCtx *txsystem.TxExecutionContext) (*types.ServerMetadata, error) {
		if err := m.validateTransferDCTx(tx, attr); err != nil {
>>>>>>> 750be5a4
			return nil, fmt.Errorf("invalid transferDC tx: %w", err)
		}
		unitID := tx.UnitID()

		// 1. SetOwner(ι, DC)
		setOwnerFn := state.SetOwner(unitID, DustCollectorPredicate)

		// 2. UpdateData(ι0, f′), where f′ : D.v → D.v + N[ι].D.v – increase DC money supply by N[ι].D.v
		updateDCMoneySupplyFn := state.UpdateUnitData(DustCollectorMoneySupplyID,
			func(data types.UnitData) (types.UnitData, error) {
				bd, ok := data.(*money.BillData)
				if !ok {
					return nil, fmt.Errorf("unit %v does not contain bill data", DustCollectorMoneySupplyID)
				}
				bd.V += attr.Value
				bd.Counter += 1
				return bd, nil
			})

		// 3. UpdateData(ι, f), where f(D) = (0, S.n, H(P))
		updateUnitFn := state.UpdateUnitData(unitID,
			func(data types.UnitData) (types.UnitData, error) {
				bd, ok := data.(*money.BillData)
				if !ok {
					return nil, fmt.Errorf("unit %v does not contain bill data", unitID)
				}
				bd.V = 0
				bd.T = exeCtx.CurrentBlockNr
				bd.Counter += 1
				return bd, nil
			})

		if err := m.state.Apply(
			setOwnerFn,
			updateDCMoneySupplyFn,
			updateUnitFn,
		); err != nil {
			return nil, fmt.Errorf("transferDC: failed to update state: %w", err)
		}

		// record dust bills for later deletion TODO AB-1133
		// dustCollector.AddDustBill(unitID, currentBlockNumber)
		return &types.ServerMetadata{
			ActualFee:        m.feeCalculator(),
			TargetUnits:      []types.UnitID{unitID, DustCollectorMoneySupplyID},
			SuccessIndicator: types.TxStatusSuccessful,
		}, nil
	}
}

<<<<<<< HEAD
func (m *Module) validateTransferDCTx(tx *types.TransactionOrder, attr *TransferDCAttributes, exeCtx *txsystem.TxExecutionContext) error {
=======
func (m *Module) validateTransferDCTx(tx *types.TransactionOrder, attr *money.TransferDCAttributes) error {
>>>>>>> 750be5a4
	unit, err := m.state.GetUnit(tx.UnitID(), false)
	if err != nil {
		return err
	}
	if err := m.execPredicate(unit.Bearer(), tx.OwnerProof, tx, exeCtx); err != nil {
		return err
	}
	return validateTransferDC(unit.Data(), attr)
}

func validateTransferDC(data types.UnitData, tx *money.TransferDCAttributes) error {
	return validateAnyTransfer(data, tx.Counter, tx.Value)
}<|MERGE_RESOLUTION|>--- conflicted
+++ resolved
@@ -3,22 +3,16 @@
 import (
 	"fmt"
 
+	"github.com/alphabill-org/alphabill-go-sdk/txsystem/money"
 	"github.com/alphabill-org/alphabill-go-sdk/types"
-	"github.com/alphabill-org/alphabill-go-sdk/txsystem/money"
 
 	"github.com/alphabill-org/alphabill/state"
 	"github.com/alphabill-org/alphabill/txsystem"
 )
 
-<<<<<<< HEAD
-func (m *Module) handleTransferDCTx() txsystem.GenericExecuteFunc[TransferDCAttributes] {
-	return func(tx *types.TransactionOrder, attr *TransferDCAttributes, exeCtx *txsystem.TxExecutionContext) (*types.ServerMetadata, error) {
-		if err := m.validateTransferDCTx(tx, attr, exeCtx); err != nil {
-=======
 func (m *Module) handleTransferDCTx() txsystem.GenericExecuteFunc[money.TransferDCAttributes] {
 	return func(tx *types.TransactionOrder, attr *money.TransferDCAttributes, exeCtx *txsystem.TxExecutionContext) (*types.ServerMetadata, error) {
-		if err := m.validateTransferDCTx(tx, attr); err != nil {
->>>>>>> 750be5a4
+		if err := m.validateTransferDCTx(tx, attr, exeCtx); err != nil {
 			return nil, fmt.Errorf("invalid transferDC tx: %w", err)
 		}
 		unitID := tx.UnitID()
@@ -69,11 +63,7 @@
 	}
 }
 
-<<<<<<< HEAD
-func (m *Module) validateTransferDCTx(tx *types.TransactionOrder, attr *TransferDCAttributes, exeCtx *txsystem.TxExecutionContext) error {
-=======
-func (m *Module) validateTransferDCTx(tx *types.TransactionOrder, attr *money.TransferDCAttributes) error {
->>>>>>> 750be5a4
+func (m *Module) validateTransferDCTx(tx *types.TransactionOrder, attr *money.TransferDCAttributes, exeCtx *txsystem.TxExecutionContext) error {
 	unit, err := m.state.GetUnit(tx.UnitID(), false)
 	if err != nil {
 		return err
