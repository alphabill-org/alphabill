package network

import (
	"errors"
	"fmt"
	"time"

<<<<<<< HEAD
	uc "github.com/alphabill-org/alphabill/internal/certificates"
	"github.com/alphabill-org/alphabill/internal/network/protocol/ab_consensus"
=======
>>>>>>> 8d7fc45b
	"github.com/alphabill-org/alphabill/internal/network/protocol/blockproposal"
	"github.com/alphabill-org/alphabill/internal/network/protocol/certification"
	"github.com/alphabill-org/alphabill/internal/network/protocol/handshake"
	"github.com/alphabill-org/alphabill/internal/network/protocol/replication"
	"github.com/alphabill-org/alphabill/internal/types"
	"github.com/libp2p/go-libp2p/core/peer"
)

var DefaultValidatorNetOptions = ValidatorNetOptions{
	ResponseChannelCapacity:          1000,
	ForwarderTimeout:                 300 * time.Millisecond,
	BlockCertificationTimeout:        300 * time.Millisecond,
	BlockProposalTimeout:             300 * time.Millisecond,
	LedgerReplicationRequestTimeout:  300 * time.Millisecond,
	LedgerReplicationResponseTimeout: 300 * time.Millisecond,
	HandshakeTimeout:                 300 * time.Millisecond,
}

type (

	// OutputMessage represents a message that will be sent to other nodes.
	OutputMessage struct {
		Protocol string // protocol to use to send the message
		Message  any    // message to send
	}

	// ReceivedMessage represents a message received over the network.
	ReceivedMessage struct {
		From     peer.ID
		Protocol string
		Message  any
	}

	ValidatorNetOptions struct {
		ResponseChannelCapacity          uint
		ForwarderTimeout                 time.Duration
		BlockCertificationTimeout        time.Duration
		BlockProposalTimeout             time.Duration
		LedgerReplicationRequestTimeout  time.Duration
		LedgerReplicationResponseTimeout time.Duration
		HandshakeTimeout                 time.Duration
	}

	sendProtocolDescription struct {
		protocolID string
		timeout    time.Duration
	}

	receiveProtocolDescription struct {
		protocolID string
		typeFn     TypeFunc[any]
	}
)

type LibP2PNetwork struct {
	self             *Peer
	receiveProtocols map[string]*ReceiveProtocol[any]
	sendProtocols    map[string]*SendProtocol
	ReceivedMsgCh    chan ReceivedMessage // messages from LibP2PNetwork to other components.
}

// NewLibP2PNetwork creates a new libP2P network without protocols.
func NewLibP2PNetwork(self *Peer, capacity uint) (*LibP2PNetwork, error) {
	if self == nil {
		return nil, errors.New("peer is nil")
	}
	receivedChannel := make(chan ReceivedMessage, capacity)
	n := &LibP2PNetwork{
		self:             self,
		sendProtocols:    make(map[string]*SendProtocol),
		receiveProtocols: make(map[string]*ReceiveProtocol[any]),
		ReceivedMsgCh:    receivedChannel,
	}
	return n, nil
}

// NewLibP2PValidatorNetwork creates a new libp2p for a validator.
func NewLibP2PValidatorNetwork(self *Peer, opts ValidatorNetOptions) (*LibP2PNetwork, error) {
	n, err := NewLibP2PNetwork(self, opts.ResponseChannelCapacity)
	if err != nil {
		return nil, err
	}
	sendProtocolDescriptions := []sendProtocolDescription{
		{protocolID: ProtocolBlockProposal, timeout: opts.BlockProposalTimeout},
		{protocolID: ProtocolBlockCertification, timeout: opts.BlockCertificationTimeout},
		{protocolID: ProtocolInputForward, timeout: opts.ForwarderTimeout},
		{protocolID: ProtocolLedgerReplicationReq, timeout: opts.LedgerReplicationRequestTimeout},
		{protocolID: ProtocolLedgerReplicationResp, timeout: opts.LedgerReplicationResponseTimeout},
		{protocolID: ProtocolHandshake, timeout: opts.HandshakeTimeout},
	}
	err = initSendProtocols(self, sendProtocolDescriptions, n)
	if err != nil {
		return nil, err
	}
	receiveProtocolDescriptions := []receiveProtocolDescription{
		{
			protocolID: ProtocolBlockProposal,
			typeFn:     func() any { return &blockproposal.BlockProposal{} },
		},
		{
			protocolID: ProtocolInputForward,
			typeFn:     func() any { return &types.TransactionOrder{} },
		},
		{
			protocolID: ProtocolUnicityCertificates,
			typeFn:     func() any { return &types.UnicityCertificate{} },
		},
		{
			protocolID: ProtocolLedgerReplicationReq,
			typeFn:     func() any { return &replication.LedgerReplicationRequest{} },
		},
		{
			protocolID: ProtocolLedgerReplicationResp,
			typeFn:     func() any { return &replication.LedgerReplicationResponse{} },
		},
	}
	err = initReceiveProtocols(self, n, receiveProtocolDescriptions)
	if err != nil {
		return nil, err
	}
	return n, nil
}

func NewLibP2PRootChainNetwork(self *Peer, capacity uint, sendCertificateTimeout time.Duration) (*LibP2PNetwork, error) {
	n, err := NewLibP2PNetwork(self, capacity)
	if err != nil {
		return nil, err
	}
	sendProtocolDescriptions := []sendProtocolDescription{
		{protocolID: ProtocolUnicityCertificates, timeout: sendCertificateTimeout},
	}
	err = initSendProtocols(self, sendProtocolDescriptions, n)
	if err != nil {
		return nil, err
	}
	receiveProtocolDescriptions := []receiveProtocolDescription{
		{
			protocolID: ProtocolBlockCertification,
			typeFn:     func() any { return &certification.BlockCertificationRequest{} },
		},
		{
			protocolID: ProtocolHandshake,
			typeFn:     func() any { return &handshake.Handshake{} },
		},
	}
	err = initReceiveProtocols(self, n, receiveProtocolDescriptions)
	if err != nil {
		return nil, err
	}
	return n, nil
}

func NewLibP2RootConsensusNetwork(self *Peer, capacity uint, sendTimeout time.Duration) (*LibP2PNetwork, error) {
	n, err := NewLibP2PNetwork(self, capacity)
	if err != nil {
		return nil, err
	}
	sendProtocolDescriptions := []sendProtocolDescription{
		{protocolID: ProtocolRootIrChangeReq, timeout: sendTimeout},
		{protocolID: ProtocolRootProposal, timeout: sendTimeout},
		{protocolID: ProtocolRootVote, timeout: sendTimeout},
		{protocolID: ProtocolRootTimeout, timeout: sendTimeout},
		{protocolID: ProtocolRootStateReq, timeout: sendTimeout},
		{protocolID: ProtocolRootStateResp, timeout: sendTimeout},
	}
	err = initSendProtocols(self, sendProtocolDescriptions, n)
	if err != nil {
		return nil, err
	}
	receiveProtocolDescriptions := []receiveProtocolDescription{
		{
			protocolID: ProtocolRootIrChangeReq,
			typeFn:     func() proto.Message { return &ab_consensus.IRChangeReqMsg{} },
		},
		{
			protocolID: ProtocolRootProposal,
			typeFn:     func() proto.Message { return &ab_consensus.ProposalMsg{} },
		},
		{
			protocolID: ProtocolRootVote,
			typeFn:     func() proto.Message { return &ab_consensus.VoteMsg{} },
		},
		{
			protocolID: ProtocolRootTimeout,
			typeFn:     func() proto.Message { return &ab_consensus.TimeoutMsg{} },
		},
		{
			protocolID: ProtocolRootStateReq,
			typeFn:     func() proto.Message { return &ab_consensus.GetStateMsg{} },
		},
		{
			protocolID: ProtocolRootStateResp,
			typeFn:     func() proto.Message { return &ab_consensus.StateMsg{} },
		},
	}
	err = initReceiveProtocols(self, n, receiveProtocolDescriptions)
	if err != nil {
		return nil, err
	}
	return n, nil
}

func (n *LibP2PNetwork) Close() {
	close(n.ReceivedMsgCh)
	for s := range n.receiveProtocols {
		n.self.RemoveProtocolHandler(s)
	}
}

func (n *LibP2PNetwork) ReceivedChannel() <-chan ReceivedMessage {
	return n.ReceivedMsgCh
}

func (n *LibP2PNetwork) registerReceiveProtocol(receiveProtocol *ReceiveProtocol[any]) error {
	if receiveProtocol == nil {
		return errors.New("receiver protocol is nil")
	}
	if _, f := n.receiveProtocols[receiveProtocol.ID()]; f {
		return fmt.Errorf("protocol %v already registered", receiveProtocol.ID())
	}
	n.receiveProtocols[receiveProtocol.ID()] = receiveProtocol
	return nil
}

func (n *LibP2PNetwork) registerSendProtocol(sendProtocol *SendProtocol) error {
	if sendProtocol == nil {
		return errors.New("send protocol is nil")
	}
	if _, f := n.sendProtocols[sendProtocol.ID()]; f {
		return fmt.Errorf("protocol %v already registered", sendProtocol.ID())
	}
	n.sendProtocols[sendProtocol.ID()] = sendProtocol
	return nil
}

func (n *LibP2PNetwork) Broadcast(msg OutputMessage) error {
	// use n.self.host.Peerstore().Peers()? current code used conf so...
	return n.Send(msg, n.self.conf.Validators)
}

func (n *LibP2PNetwork) Send(out OutputMessage, receivers []peer.ID) error {
	if len(receivers) == 0 {
		return nil // no one to send message in single-node partition
	}
	p, f := n.sendProtocols[out.Protocol]
	if !f {
		return fmt.Errorf("protocol '%s' is not supported", out.Protocol)
	}
	go n.send(p, out.Message, receivers)
	return nil
}

func (n *LibP2PNetwork) send(protocol *SendProtocol, m any, receivers []peer.ID) {
	for _, receiver := range receivers {
		// loop-back for self messages
		if receiver == n.self.ID() {
			if _, f := n.receiveProtocols[protocol.protocolID]; !f {
				logger.Warning("Loop-back failed message receive protocol %v not supported", protocol.protocolID)
				continue
			}
			n.ReceivedMsgCh <- ReceivedMessage{
				From:     n.self.ID(),
				Protocol: protocol.protocolID,
				Message:  m,
			}
			continue
		}
		err := protocol.Send(m, receiver)
		if err != nil {
			logger.Warning("Send error, message %v receiver: %v sender: %v, %v",
				protocol.protocolID, receiver, n.self.ID(), err)
			continue
		}
	}
}

func initReceiveProtocols(self *Peer, n *LibP2PNetwork, receiveProtocolDescriptions []receiveProtocolDescription) error {
	for _, d := range receiveProtocolDescriptions {
		err := initReceiveProtocol(self, d.protocolID, d.typeFn, n)
		if err != nil {
			return fmt.Errorf("receive protocol %v init failed, %w", d.protocolID, err)
		}
	}
	return nil
}

func initReceiveProtocol(self *Peer, protocolID string, typeFn TypeFunc[any], n *LibP2PNetwork) error {
	p, err := NewReceiverProtocol(self, protocolID, n.ReceivedMsgCh, typeFn)
	if err != nil {
		return fmt.Errorf("new receive protocol error, %w", err)
	}
	err = n.registerReceiveProtocol(p)
	if err != nil {
		return fmt.Errorf("failed to register receive protocol, %w", err)
	}
	return nil
}

func initSendProtocols(self *Peer, sendProtocolDescriptions []sendProtocolDescription, n *LibP2PNetwork) error {
	for _, pd := range sendProtocolDescriptions {
		err := initSendProtocol(pd.protocolID, self, pd.timeout, n)
		if err != nil {
			return fmt.Errorf("send protocol %v init failed, %w", pd.protocolID, err)
		}
	}
	return nil
}

func initSendProtocol(protocolID string, peer *Peer, timeout time.Duration, n *LibP2PNetwork) error {
	p, err := NewSendProtocol(peer, protocolID, timeout)
	if err != nil {
		return fmt.Errorf("new send protocol error, %w", err)
	}
	if err = n.registerSendProtocol(p); err != nil {
		return fmt.Errorf("failed to register send protocol, %w", err)
	}
	return nil
}<|MERGE_RESOLUTION|>--- conflicted
+++ resolved
@@ -5,11 +5,7 @@
 	"fmt"
 	"time"
 
-<<<<<<< HEAD
-	uc "github.com/alphabill-org/alphabill/internal/certificates"
-	"github.com/alphabill-org/alphabill/internal/network/protocol/ab_consensus"
-=======
->>>>>>> 8d7fc45b
+	"github.com/alphabill-org/alphabill/internal/network/protocol/abdrc"
 	"github.com/alphabill-org/alphabill/internal/network/protocol/blockproposal"
 	"github.com/alphabill-org/alphabill/internal/network/protocol/certification"
 	"github.com/alphabill-org/alphabill/internal/network/protocol/handshake"
@@ -182,27 +178,27 @@
 	receiveProtocolDescriptions := []receiveProtocolDescription{
 		{
 			protocolID: ProtocolRootIrChangeReq,
-			typeFn:     func() proto.Message { return &ab_consensus.IRChangeReqMsg{} },
+			typeFn:     func() any { return &abdrc.IRChangeReqMsg{} },
 		},
 		{
 			protocolID: ProtocolRootProposal,
-			typeFn:     func() proto.Message { return &ab_consensus.ProposalMsg{} },
+			typeFn:     func() any { return &abdrc.ProposalMsg{} },
 		},
 		{
 			protocolID: ProtocolRootVote,
-			typeFn:     func() proto.Message { return &ab_consensus.VoteMsg{} },
+			typeFn:     func() any { return &abdrc.VoteMsg{} },
 		},
 		{
 			protocolID: ProtocolRootTimeout,
-			typeFn:     func() proto.Message { return &ab_consensus.TimeoutMsg{} },
+			typeFn:     func() any { return &abdrc.TimeoutMsg{} },
 		},
 		{
 			protocolID: ProtocolRootStateReq,
-			typeFn:     func() proto.Message { return &ab_consensus.GetStateMsg{} },
+			typeFn:     func() any { return &abdrc.GetStateMsg{} },
 		},
 		{
 			protocolID: ProtocolRootStateResp,
-			typeFn:     func() proto.Message { return &ab_consensus.StateMsg{} },
+			typeFn:     func() any { return &abdrc.StateMsg{} },
 		},
 	}
 	err = initReceiveProtocols(self, n, receiveProtocolDescriptions)
