--- conflicted
+++ resolved
@@ -89,11 +89,7 @@
 		partitionStore:   &partitionStore,
 		store:            stateStore,
 		inputRecords:     make(map[p.SystemIdentifier]*certificates.InputRecord),
-<<<<<<< HEAD
-		incomingRequests: CertificationRequestStore{},
-=======
 		incomingRequests: NewCertificationRequestStore(),
->>>>>>> a01cf8ea
 		selfId:           self,
 		signer:           signer,
 		verifiers:        map[string]crypto.Verifier{self: verifier},
@@ -122,16 +118,7 @@
 
 	// Create a temporary state store for genesis generation
 	stateStore := store.NewInMemStateStore(hashAlgorithm)
-<<<<<<< HEAD
-	requestStores := CertificationRequestStore{}
 	partitionStore := PartitionStore{}
-
-	if err := genesis.CheckPartitionSystemIdentifiersUnique(partitions); err != nil {
-		return nil, err
-	}
-=======
-	partitionStore := partitionStore{}
->>>>>>> a01cf8ea
 
 	for _, partition := range partitions {
 		util.WriteDebugJsonLog(logger, "RootChain genesis is", partition)
@@ -139,26 +126,13 @@
 		if err := partition.IsValid(); err != nil {
 			return nil, errors.Errorf("invalid partition record: %v", err)
 		}
-<<<<<<< HEAD
-		identifier := p.SystemIdentifier(partition.GetSystemIdentifier())
-		if _, f := requestStores[identifier]; f {
-			return nil, errors.Errorf("system identifier %X is not unique", identifier)
-		}
-		reqStore := NewRequestStore(identifier)
-=======
 		identifier := p.SystemIdentifier(partition.SystemDescriptionRecord.SystemIdentifier)
 		// Collect certification requests
->>>>>>> a01cf8ea
 		for _, v := range partition.Validators {
 			if err := requestStore.Add(v.BlockCertificationRequest); err != nil {
 				return nil, err
 			}
-<<<<<<< HEAD
-			reqStore.Add(v.NodeIdentifier, v.BlockCertificationRequest)
-			logger.Debug("Node %v added to the partition %X.", v.NodeIdentifier, partition.SystemDescriptionRecord.SystemIdentifier)
-=======
 			logger.Debug("Node %v added to the partition %X.", v.NodeIdentifier, identifier)
->>>>>>> a01cf8ea
 		}
 		partitionStore[identifier] = partition
 		logger.Debug("Partition %X initialized.", identifier)
@@ -196,33 +170,6 @@
 		// Extending of unknown State.
 		return latestUnicityCertificate, errors.Errorf("request extends unknown state: expected hash: %v, got: %v", seal.Hash, req.InputRecord.PreviousHash)
 	}
-<<<<<<< HEAD
-	partitionRequests, f := s.incomingRequests[systemIdentifier]
-	// Partition must be registered in partition store, otherwise error is returned earlier
-	// On first incoming request, create request store and add the request
-	if !f {
-		partitionRequests = NewRequestStore(systemIdentifier)
-		s.incomingRequests[systemIdentifier] = partitionRequests
-	}
-	logger.Debug("Partition '%X' has already sent %v certification requests", req.SystemIdentifier, len(partitionRequests.requests))
-	if rr, found := partitionRequests.requests[req.NodeIdentifier]; found {
-		if !bytes.Equal(rr.InputRecord.Hash, req.InputRecord.Hash) {
-			logger.Debug("Equivocating request with different hash: %v", req)
-			return nil, errors.New("equivocating request with different hash")
-		} else {
-			logger.Debug("Duplicated request: %v", req)
-			return nil, errors.New("duplicated request")
-		}
-	}
-	partitionRequests.Add(req.NodeIdentifier, req)
-	logger.Debug("Checking consensus for '%X', latest completed root round: %v", req.SystemIdentifier, seal.RootChainRoundNumber)
-	s.checkConsensus(partitionRequests)
-	return nil, nil
-}
-
-func (s *State) checkConsensus(rs *RequestStore) bool {
-	inputRecord, consensusPossible := rs.IsConsensusReceived(s.partitionStore.NodeCount(rs.id))
-=======
 	if err := s.incomingRequests.Add(req); err != nil {
 		return nil, err
 	}
@@ -231,8 +178,7 @@
 }
 
 func (s *State) checkConsensus(id p.SystemIdentifier) bool {
-	inputRecord, consensusPossible := s.incomingRequests.IsConsensusReceived(id, s.partitionStore.nodeCount(id))
->>>>>>> a01cf8ea
+	inputRecord, consensusPossible := s.incomingRequests.IsConsensusReceived(id, s.partitionStore.NodeCount(id))
 	if inputRecord != nil {
 		logger.Debug("Partition reached a consensus. SystemIdentifier: %X, InputHash: %X. ", []byte(id), inputRecord.Hash)
 		s.inputRecords[id] = inputRecord
@@ -303,20 +249,9 @@
 			panic(err)
 		}
 		certs[identifier] = certificate
-<<<<<<< HEAD
-		util.WriteDebugJsonLog(logger, fmt.Sprintf("New unicity certificate for partition %X is", identifier), certificate)
-
-		if requestStore, found := s.incomingRequests[identifier]; found {
-			if len(requestStore.requests) > 0 {
-				// remove active request from the store.
-				requestStore.Reset()
-			}
-		}
-=======
 		util.WriteDebugJsonLog(logger, fmt.Sprintf("New unicity certificate for partition %X is", d.SystemIdentifier), certificate)
 		// clear requests for partition after new Unicity Certificate has been made
 		s.incomingRequests.Clear(identifier)
->>>>>>> a01cf8ea
 	}
 	// Save state
 	newState := store.RootState{LatestRound: newRound, Certificates: certs, LatestRootHash: rootHash}
