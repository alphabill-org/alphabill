package evm

import (
	gocrypto "crypto"
	"math/big"

	"github.com/alphabill-org/alphabill/crypto"
	"github.com/alphabill-org/alphabill/keyvaluedb"
	"github.com/alphabill-org/alphabill/state"
	"github.com/alphabill-org/alphabill/txsystem/fc"
	"github.com/alphabill-org/alphabill/txsystem/money"
)

const DefaultBlockGasLimit = 15000000
const DefaultGasPrice = 210000000

var DefaultEvmTxSystemIdentifier = []byte{0, 0, 0, 3}

type (
	Options struct {
		moneyTXSystemIdentifier []byte
		state                   *state.State
		hashAlgorithm           gocrypto.Hash
		trustBase               map[string]crypto.Verifier
		blockGasLimit           uint64
		gasUnitPrice            *big.Int
		blockDB                 keyvaluedb.KeyValueDB
		feeCalculator           fc.FeeCalculator
	}

	Option func(*Options)
)

func DefaultOptions() *Options {
	return &Options{
<<<<<<< HEAD
		moneyTXSystemIdentifier: money.DefaultSystemIdentifier,
		state:                   state.NewEmptyState(),
=======
		moneyTXSystemIdentifier: []byte{0, 0, 0, 0},
>>>>>>> a2564c2b
		hashAlgorithm:           gocrypto.SHA256,
		trustBase:               nil,
		blockGasLimit:           DefaultBlockGasLimit,
		gasUnitPrice:            big.NewInt(DefaultGasPrice),
		feeCalculator:           fc.FixedFee(1),
	}
}

func WithBlockDB(blockDB keyvaluedb.KeyValueDB) Option {
	return func(c *Options) {
		c.blockDB = blockDB
	}
}

func WithState(s *state.State) Option {
	return func(c *Options) {
		c.state = s
	}
}

func WithHashAlgorithm(algorithm gocrypto.Hash) Option {
	return func(c *Options) {
		c.hashAlgorithm = algorithm
	}
}

func WithTrustBase(tb map[string]crypto.Verifier) Option {
	return func(c *Options) {
		c.trustBase = tb
	}
}

func WithMoneyTXSystemIdentifier(moneyTxSystemID []byte) Option {
	return func(o *Options) {
		o.moneyTXSystemIdentifier = moneyTxSystemID
	}
}

func WithGasPrice(gasPrice uint64) Option {
	return func(o *Options) {
		// todo: conversion problem uint64 -> int64, make sure that argument over int64 max is not provided
		o.gasUnitPrice = big.NewInt(int64(gasPrice))
	}
}

func WithBlockGasLimit(limit uint64) Option {
	return func(o *Options) {
		o.blockGasLimit = limit
	}
}<|MERGE_RESOLUTION|>--- conflicted
+++ resolved
@@ -33,12 +33,7 @@
 
 func DefaultOptions() *Options {
 	return &Options{
-<<<<<<< HEAD
 		moneyTXSystemIdentifier: money.DefaultSystemIdentifier,
-		state:                   state.NewEmptyState(),
-=======
-		moneyTXSystemIdentifier: []byte{0, 0, 0, 0},
->>>>>>> a2564c2b
 		hashAlgorithm:           gocrypto.SHA256,
 		trustBase:               nil,
 		blockGasLimit:           DefaultBlockGasLimit,
