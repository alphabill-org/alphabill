package testpartition

import (
	"fmt"
	"testing"

	"github.com/alphabill-org/alphabill/internal/crypto"
	test "github.com/alphabill-org/alphabill/internal/testutils"
	testtransaction "github.com/alphabill-org/alphabill/internal/testutils/transaction"
	testtxsystem "github.com/alphabill-org/alphabill/internal/testutils/txsystem"
	"github.com/alphabill-org/alphabill/internal/txsystem"
	"github.com/stretchr/testify/require"
)

var systemIdentifier = []byte{1, 2, 4, 1}

func TestNewNetwork_Ok(t *testing.T) {
	network, err := NewNetwork(3, func(_ map[string]crypto.Verifier) txsystem.TransactionSystem {
		return &testtxsystem.CounterTxSystem{}
	}, systemIdentifier)
	require.NoError(t, err)
	defer func() {
		err = network.Close()
		require.NoError(t, err)
	}()
<<<<<<< HEAD
	require.Len(t, network.RootNodes, rootValidatorNodes)
	require.Len(t, network.Nodes, 3)
=======
	require.NotNil(t, network.RootNode)
	require.Equal(t, 3, len(network.Nodes))
>>>>>>> 9ce6393b

	tx := testtransaction.NewTransaction(t, testtransaction.WithSystemID(systemIdentifier))
	fmt.Printf("Submitting tx: %v, UnitId=%x\n", tx, tx.UnitId)
	require.NoError(t, network.SubmitTx(tx))
	require.Eventually(t, BlockchainContainsTx(tx, network), test.WaitDuration, test.WaitTick)

	tx = testtransaction.NewTransaction(t, testtransaction.WithSystemID(systemIdentifier))
	fmt.Printf("Broadcasting tx: %v, UnitId=%x\n", tx, tx.UnitId)
	err = network.BroadcastTx(tx)
	require.Eventually(t, BlockchainContainsTx(tx, network), test.WaitDuration, test.WaitTick)
}<|MERGE_RESOLUTION|>--- conflicted
+++ resolved
@@ -23,13 +23,8 @@
 		err = network.Close()
 		require.NoError(t, err)
 	}()
-<<<<<<< HEAD
-	require.Len(t, network.RootNodes, rootValidatorNodes)
-	require.Len(t, network.Nodes, 3)
-=======
 	require.NotNil(t, network.RootNode)
 	require.Equal(t, 3, len(network.Nodes))
->>>>>>> 9ce6393b
 
 	tx := testtransaction.NewTransaction(t, testtransaction.WithSystemID(systemIdentifier))
 	fmt.Printf("Submitting tx: %v, UnitId=%x\n", tx, tx.UnitId)
