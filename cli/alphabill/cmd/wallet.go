package cmd

import (
	"context"
	"errors"
	"fmt"
	"io"
	"os"
	"path"
	"syscall"

	"github.com/alphabill-org/alphabill/pkg/client"

	wlog "github.com/alphabill-org/alphabill/pkg/wallet/log"
	"github.com/alphabill-org/alphabill/pkg/wallet/money"
	"github.com/ethereum/go-ethereum/common/hexutil"
	"github.com/spf13/cobra"
	"golang.org/x/sync/errgroup"
	"golang.org/x/term"
)

const (
	defaultAlphabillUri = "localhost:9543"
	passwordPromptUsage = "password (interactive from prompt)"
	passwordArgUsage    = "password (non-interactive from args)"

	alphabillUriCmdName   = "alphabill-uri"
	seedCmdName           = "seed"
	addressCmdName        = "address"
	amountCmdName         = "amount"
	passwordPromptCmdName = "password"
	passwordArgCmdName    = "pn"
	logFileCmdName        = "log-file"
	logLevelCmdName       = "log-level"
	walletLocationCmdName = "wallet-location"
	keyCmdName            = "key"
	totalCmdName          = "total"
	quietCmdName          = "quiet"
)

type walletConfig struct {
	Base          *baseConfiguration
	WalletHomeDir string
	LogLevel      string
	LogFile       string
}

// newWalletCmd creates a new cobra command for the wallet component.
func newWalletCmd(_ context.Context, baseConfig *baseConfiguration) *cobra.Command {
	config := &walletConfig{Base: baseConfig}
	var walletCmd = &cobra.Command{
		Use:   "wallet",
		Short: "cli for managing alphabill wallet",
		PersistentPreRunE: func(cmd *cobra.Command, args []string) error {
			// initialize config so that baseConfig.HomeDir gets configured
			err := initializeConfig(cmd, baseConfig)
			if err != nil {
				return err
			}
			err = initWalletConfig(cmd, config)
			if err != nil {
				return err
			}
			return initWalletLogger(config)
		},
		Run: func(cmd *cobra.Command, args []string) {
			consoleWriter.Println("Error: must specify a subcommand like create, sync, send etc")
		},
	}
	walletCmd.AddCommand(createCmd(config))
	walletCmd.AddCommand(syncCmd(config))
	walletCmd.AddCommand(getBalanceCmd(config))
	walletCmd.AddCommand(getPubKeysCmd(config))
	walletCmd.AddCommand(sendCmd(config))
	walletCmd.AddCommand(collectDustCmd(config))
	walletCmd.AddCommand(addKeyCmd(config))
	walletCmd.PersistentFlags().StringVar(&config.LogFile, logFileCmdName, "", fmt.Sprintf("log file path (default output to stderr)"))
	walletCmd.PersistentFlags().StringVar(&config.LogLevel, logLevelCmdName, "INFO", fmt.Sprintf("logging level (DEBUG, INFO, NOTICE, WARNING, ERROR)"))
	walletCmd.PersistentFlags().StringVarP(&config.WalletHomeDir, walletLocationCmdName, "l", "", fmt.Sprintf("wallet home directory (default $AB_HOME/wallet)"))
	return walletCmd
}

func createCmd(config *walletConfig) *cobra.Command {
	cmd := &cobra.Command{
		Use: "create",
		RunE: func(cmd *cobra.Command, args []string) error {
			return execCreateCmd(cmd, config)
		},
	}
	cmd.Flags().StringP(seedCmdName, "s", "", "mnemonic seed, the number of words should be 12, 15, 18, 21 or 24")
	addPasswordFlags(cmd)
	return cmd
}

func execCreateCmd(cmd *cobra.Command, config *walletConfig) error {
	mnemonic, err := cmd.Flags().GetString(seedCmdName)
	if err != nil {
		return err
	}
	password, err := createPassphrase(cmd)
	if err != nil {
		return err
	}
	c := money.WalletConfig{DbPath: config.WalletHomeDir, WalletPass: password}
	var w *money.Wallet
	consoleWriter.Println("Creating new wallet...")
	w, err = money.CreateNewWallet(mnemonic, c)
	if err != nil {
		return err
	}
	defer w.Shutdown()
	consoleWriter.Println("Wallet created successfully.")

	// print mnemonic if new wallet was created
	if mnemonic == "" {
		mnemonicSeed, err := w.GetMnemonic()
		if err != nil {
			return err
		}
		consoleWriter.Println("The following mnemonic key can be used to recover your wallet. Please write it down now, and keep it in a safe, offline place.")
		consoleWriter.Println("mnemonic key: " + mnemonicSeed)
	}
	return nil
}

func syncCmd(config *walletConfig) *cobra.Command {
	cmd := &cobra.Command{
		Use: "sync",
		RunE: func(cmd *cobra.Command, args []string) error {
			return execSyncCmd(cmd, config)
		},
	}
	cmd.Flags().StringP(alphabillUriCmdName, "u", defaultAlphabillUri, "alphabill uri to connect to")
	addPasswordFlags(cmd)
	return cmd
}

func execSyncCmd(cmd *cobra.Command, config *walletConfig) error {
	uri, err := cmd.Flags().GetString(alphabillUriCmdName)
	if err != nil {
		return err
	}
	w, err := loadExistingWallet(cmd, config.WalletHomeDir, uri)
	if err != nil {
		return err
	}
	defer w.Shutdown()

	ctx, cancel := context.WithCancel(context.Background())
	defer cancel()

	consoleWriter.Println("Starting wallet synchronization...")
	err = w.SyncToMaxBlockNumber(ctx)
	if err != nil {
		consoleWriter.Println("Failed to synchronize wallet: " + err.Error())
		return err
	}
	consoleWriter.Println("Wallet synchronized successfully.")
	return nil
}

func sendCmd(config *walletConfig) *cobra.Command {
	cmd := &cobra.Command{
		Use: "send",
		RunE: func(cmd *cobra.Command, args []string) error {
			return execSendCmd(cmd, config)
		},
	}
	cmd.Flags().StringP(addressCmdName, "a", "", "compressed secp256k1 public key of the receiver in hexadecimal format, must start with 0x and be 68 characters in length")
	cmd.Flags().Uint64P(amountCmdName, "v", 0, "the amount to send to the receiver")
	cmd.Flags().StringP(alphabillUriCmdName, "u", defaultAlphabillUri, "alphabill uri to connect to")
	cmd.Flags().Uint64P(keyCmdName, "k", 1, "which key to use for sending the transaction")
	addPasswordFlags(cmd)
	_ = cmd.MarkFlagRequired(addressCmdName)
	_ = cmd.MarkFlagRequired(amountCmdName)
	return cmd
}

func execSendCmd(cmd *cobra.Command, config *walletConfig) error {
	uri, err := cmd.Flags().GetString(alphabillUriCmdName)
	if err != nil {
		return err
	}
	w, err := loadExistingWallet(cmd, config.WalletHomeDir, uri)
	if err != nil {
		return err
	}
	defer w.Shutdown()
	pubKeyHex, err := cmd.Flags().GetString(addressCmdName)
	if err != nil {
		return err
	}
	pubKey, ok := pubKeyHexToBytes(pubKeyHex)
	if !ok {
		return errors.New("address in not in valid format")
	}
	amount, err := cmd.Flags().GetUint64(amountCmdName)
	if err != nil {
		return err
	}
	accountNumber, err := cmd.Flags().GetUint64(keyCmdName)
	if err != nil {
		return err
	}
	err = w.Send(pubKey, amount, accountNumber-1)
	if err != nil {
		return err
	}
	consoleWriter.Println("Successfully sent transaction(s)")
	return nil
}

func getBalanceCmd(config *walletConfig) *cobra.Command {
	cmd := &cobra.Command{
		Use: "get-balance",
		RunE: func(cmd *cobra.Command, args []string) error {
			return execGetBalanceCmd(cmd, config)
		},
	}
	cmd.Flags().Uint64P(keyCmdName, "k", 0, "specifies which key balance to query "+
		"(by default returns all key balances including total balance over all keys)")
	cmd.Flags().BoolP(totalCmdName, "t", false,
		"if specified shows only total balance over all accounts")
	cmd.Flags().BoolP(quietCmdName, "q", false, "hides info irrelevant for scripting, "+
		"e.g. account key numbers, can only be used together with key or total flag")
	_ = cmd.Flags().MarkHidden(quietCmdName)
	addPasswordFlags(cmd)
	return cmd
}

func execGetBalanceCmd(cmd *cobra.Command, config *walletConfig) error {
	w, err := loadExistingWallet(cmd, config.WalletHomeDir, "")
	if err != nil {
		return err
	}
	defer w.Shutdown()

	accountNumber, err := cmd.Flags().GetUint64(keyCmdName)
	if err != nil {
		return err
	}
	total, err := cmd.Flags().GetBool(totalCmdName)
	if err != nil {
		return err
	}
	quiet, err := cmd.Flags().GetBool(quietCmdName)
	if err != nil {
		return err
	}
	if !total && accountNumber == 0 {
		quiet = false // quiet is supposed to work only when total or key flag is provided
	}
	if accountNumber == 0 {
		sum := uint64(0)
		balances, err := w.GetBalances()
		if err != nil {
			return err
		}
		for accountIndex, accountBalance := range balances {
			sum += accountBalance
			if !total {
				if quiet {
					consoleWriter.Println(accountBalance)
				} else {
					consoleWriter.Println(fmt.Sprintf("#%d %d", accountIndex+1, accountBalance))
				}
			}
		}
		if quiet {
			consoleWriter.Println(sum)
		} else {
			consoleWriter.Println(fmt.Sprintf("Total %d", sum))
		}
	} else {
		balance, err := w.GetBalance(accountNumber - 1)
		if err != nil {
			return err
		}
		if quiet {
			consoleWriter.Println(balance)
		} else {
			consoleWriter.Println(fmt.Sprintf("#%d %d", accountNumber, balance))
		}
	}
	return nil
}

func getPubKeysCmd(config *walletConfig) *cobra.Command {
	cmd := &cobra.Command{
		Use: "get-pubkeys",
		RunE: func(cmd *cobra.Command, args []string) error {
			return execGetPubKeysCmd(cmd, config)
		},
	}
	cmd.Flags().BoolP(quietCmdName, "q", false, "hides info irrelevant for scripting, e.g. account key numbers")
<<<<<<< HEAD
	_ = cmd.Flags().MarkHidden(quietCmdName)
=======
>>>>>>> 9b41b705
	addPasswordFlags(cmd)
	return cmd
}

func execGetPubKeysCmd(cmd *cobra.Command, config *walletConfig) error {
	w, err := loadExistingWallet(cmd, config.WalletHomeDir, "")
	if err != nil {
		return err
	}
	defer w.Shutdown()

	pubKeys, err := w.GetPublicKeys()
	if err != nil {
		return err
	}
	hideKeyNumber, _ := cmd.Flags().GetBool(quietCmdName)
	for accIdx, accPubKey := range pubKeys {
		if hideKeyNumber {
			consoleWriter.Println(fmt.Sprintf("%s", hexutil.Encode(accPubKey)))
		} else {
			consoleWriter.Println(fmt.Sprintf("#%d %s", accIdx+1, hexutil.Encode(accPubKey)))
		}
	}
	return nil
}

func collectDustCmd(config *walletConfig) *cobra.Command {
	cmd := &cobra.Command{
		Use:   "collect-dust",
		Short: "consolidates bills and synchronizes wallet",
		Long:  "consolidates all bills into a single bill and synchronizes wallet",
		RunE: func(cmd *cobra.Command, args []string) error {
			return execCollectDust(cmd, config)
		},
	}
	cmd.Flags().StringP(alphabillUriCmdName, "u", defaultAlphabillUri, "alphabill uri to connect to")
	addPasswordFlags(cmd)
	return cmd
}

func execCollectDust(cmd *cobra.Command, config *walletConfig) error {
	uri, err := cmd.Flags().GetString(alphabillUriCmdName)
	if err != nil {
		return err
	}
	w, err := loadExistingWallet(cmd, config.WalletHomeDir, uri)
	if err != nil {
		return err
	}
	defer w.Shutdown()

	consoleWriter.Println("Starting dust collection, this may take a while...")
	// start dust collection by calling CollectDust (sending dc transfers) and Sync (waiting for dc transfers to confirm)
	// any error from CollectDust or Sync causes either goroutine to terminate
	// if collect dust returns without error we signal Sync to cancel manually

	ctx, cancel := context.WithCancel(context.Background())
	defer cancel()

	group, ctx := errgroup.WithContext(ctx)
	group.Go(func() error {
		err := w.CollectDust(ctx)
		if err == nil {
			defer cancel() // signal Sync to cancel
		}
		return err
	})
	group.Go(func() error {
		return w.Sync(ctx)
	})
	err = group.Wait()
	if err != nil {
		consoleWriter.Println("Failed to collect dust: " + err.Error())
		return err
	}
	consoleWriter.Println("Dust collection finished successfully.")
	return nil
}

func addKeyCmd(config *walletConfig) *cobra.Command {
	cmd := &cobra.Command{
		Use:   "add-key",
		Short: "adds the next key in the series to the wallet",
		RunE: func(cmd *cobra.Command, args []string) error {
			return execAddKeyCmd(cmd, config)
		},
	}
	addPasswordFlags(cmd)
	return cmd
}

func execAddKeyCmd(cmd *cobra.Command, config *walletConfig) error {
	w, err := loadExistingWallet(cmd, config.WalletHomeDir, "")
	if err != nil {
		return err
	}
	defer w.Shutdown()

	accIdx, accPubKey, err := w.AddAccount()
	if err != nil {
		return err
	}
	consoleWriter.Println(fmt.Sprintf("Added key #%d %s", accIdx+1, hexutil.Encode(accPubKey)))
	return nil
}

func loadExistingWallet(cmd *cobra.Command, walletDir string, uri string) (*money.Wallet, error) {
	config := money.WalletConfig{
		DbPath:                walletDir,
		AlphabillClientConfig: client.AlphabillClientConfig{Uri: uri},
	}
	isEncrypted, err := money.IsEncrypted(config)
	if err != nil {
		return nil, err
	}
	if isEncrypted {
		walletPass, err := getPassphrase(cmd, "Enter passphrase: ")
		if err != nil {
			return nil, err
		}
		config.WalletPass = walletPass
	}
	return money.LoadExistingWallet(config)
}

func initWalletConfig(cmd *cobra.Command, config *walletConfig) error {
	walletLocation, err := cmd.Flags().GetString(walletLocationCmdName)
	if err != nil {
		return err
	}
	if walletLocation != "" {
		config.WalletHomeDir = walletLocation
	} else {
		config.WalletHomeDir = path.Join(config.Base.HomeDir, "wallet")
	}
	return nil
}

func initWalletLogger(config *walletConfig) error {
	var logWriter io.Writer
	if config.LogFile != "" {
		logFile, err := os.OpenFile(config.LogFile, os.O_APPEND|os.O_CREATE|os.O_WRONLY, 0600) // -rw-------
		if err != nil {
			return err
		}
		logWriter = logFile
	} else {
		logWriter = os.Stderr
	}
	logLevel := wlog.Levels[config.LogLevel]
	walletLogger, err := wlog.New(logLevel, logWriter)
	if err != nil {
		return err
	}
	wlog.SetLogger(walletLogger)
	return nil
}

func createPassphrase(cmd *cobra.Command) (string, error) {
	passwordFromArg, err := cmd.Flags().GetString(passwordArgCmdName)
	if err != nil {
		return "", err
	}
	if passwordFromArg != "" {
		return passwordFromArg, nil
	}
	passwordFlag, err := cmd.Flags().GetBool(passwordPromptCmdName)
	if err != nil {
		return "", err
	}
	if !passwordFlag {
		return "", nil
	}
	p1, err := readPassword("Create new passphrase: ")
	if err != nil {
		return "", err
	}
	p2, err := readPassword("Confirm passphrase: ")
	if err != nil {
		return "", err
	}
	if p1 != p2 {
		return "", errors.New("passphrases do not match")
	}
	return p1, nil
}

func getPassphrase(cmd *cobra.Command, promptMessage string) (string, error) {
	passwordFromArg, err := cmd.Flags().GetString(passwordArgCmdName)
	if err != nil {
		return "", err
	}
	if passwordFromArg != "" {
		return passwordFromArg, nil
	}
	return readPassword(promptMessage)
}

func readPassword(promptMessage string) (string, error) {
	consoleWriter.Print(promptMessage)
	passwordBytes, err := term.ReadPassword(syscall.Stdin)
	if err != nil {
		return "", err
	}
	consoleWriter.Println("") // line break after reading password
	return string(passwordBytes), nil
}

func addPasswordFlags(cmd *cobra.Command) {
	cmd.Flags().BoolP(passwordPromptCmdName, "p", false, passwordPromptUsage)
	cmd.Flags().String(passwordArgCmdName, "", passwordArgUsage)
}

func pubKeyHexToBytes(s string) ([]byte, bool) {
	if len(s) != 68 {
		return nil, false
	}
	pubKeyBytes, err := hexutil.Decode(s)
	if err != nil {
		return nil, false
	}
	return pubKeyBytes, true
}<|MERGE_RESOLUTION|>--- conflicted
+++ resolved
@@ -293,10 +293,6 @@
 		},
 	}
 	cmd.Flags().BoolP(quietCmdName, "q", false, "hides info irrelevant for scripting, e.g. account key numbers")
-<<<<<<< HEAD
-	_ = cmd.Flags().MarkHidden(quietCmdName)
-=======
->>>>>>> 9b41b705
 	addPasswordFlags(cmd)
 	return cmd
 }
