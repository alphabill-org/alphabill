--- conflicted
+++ resolved
@@ -19,22 +19,14 @@
     passed on as argument to the exec callback;
   - "parentID": ID of the first unit in the chain, typically token's type ID;
   - "args": slice of arguments for chained predicates, ie when called for mint NFT tx the
-<<<<<<< HEAD
-    TokenMintingPredicateSignatures field of the mint tx;
-=======
     TokenMintingProofs field of the mint tx;
->>>>>>> 2df770cb
   - "exec": function which evaluates the predicate;
   - "iter": function which returns "parent ID" and predicate for given unit (the "chain iterator");
   - "getUnit": function which returns unit with given ID;
 */
 func runChainedPredicates[T types.UnitData](
 	env txtypes.ExecutionContext,
-<<<<<<< HEAD
 	tx *types.TransactionOrder,
-=======
-	sigBytes []byte,
->>>>>>> 2df770cb
 	parentID types.UnitID,
 	args [][]byte,
 	exec predicates.PredicateRunner,
@@ -54,11 +46,7 @@
 		if parentID, predicate = iter(parentData); predicate == nil {
 			return fmt.Errorf("unexpected nil predicate")
 		}
-<<<<<<< HEAD
 		if err := exec(predicate, args[idx], tx, env); err != nil {
-=======
-		if err := exec(predicate, args[idx], sigBytes, env); err != nil {
->>>>>>> 2df770cb
 			return fmt.Errorf("executing predicate [%d] in the chain: %w", idx, err)
 		}
 	}
