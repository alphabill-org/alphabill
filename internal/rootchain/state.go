--- conflicted
+++ resolved
@@ -18,35 +18,17 @@
 
 // State holds the State of the root chain.
 type State struct {
-<<<<<<< HEAD
-	roundNumber               uint64                               // current round number
-	previousRoundRootHash     []byte                               // previous round root hash
-	partitionStore            *partitionStore                      // keeps track of partition in the root chain
-	latestUnicityCertificates *unicityCertificatesStore            // keeps track of latest unicity certificate for each tx system
-	inputRecords              map[string]*certificates.InputRecord // input records ready for certification. key is system identifier
-	incomingRequests          map[string]*requestStore             // keeps track of incoming request. key is system identifier
-	hashAlgorithm             gocrypto.Hash                        // hash algorithm
-	selfId                    string                               // node identifier
-	signer                    crypto.Signer                        // private key of the root chain
-	verifiers                 map[string]crypto.Verifier
-}
-
-func NewStateFromGenesis(g *genesis.RootGenesis, selfId string, signer crypto.Signer) (*State, error) {
-	_, _, err := GetPublicKeyAndVerifier(signer)
-=======
 	partitionStore   *partitionStore                      // keeps track of partition in the root chain
 	store            store.RootChainStore                 // keeps track of latest unicity certificate for each tx system
 	incomingRequests map[p.SystemIdentifier]*requestStore // keeps track of incoming request. key is system identifier
 	hashAlgorithm    gocrypto.Hash                        // hash algorithm
+	selfId           string                               // node identifier
 	signer           crypto.Signer                        // private key of the root chain
-	verifier         crypto.Verifier
-}
-
-var zeroHash = make([]byte, gocrypto.SHA256.Size())
-
-func NewState(g *genesis.RootGenesis, signer crypto.Signer, store store.RootChainStore) (*State, error) {
-	_, verifier, err := GetPublicKeyAndVerifier(signer)
->>>>>>> e4ce119d
+	verifiers        map[string]crypto.Verifier
+}
+
+func NewState(g *genesis.RootGenesis, selfId string, signer crypto.Signer, store store.RootChainStore) (*State, error) {
+	_, _, err := GetPublicKeyAndVerifier(signer)
 	if err != nil {
 		return nil, errors.Wrap(err, "invalid root chain private key")
 	}
@@ -58,11 +40,7 @@
 		return nil, errors.Wrap(err, "invalid genesis")
 	}
 
-<<<<<<< HEAD
-	s, err := NewStateFromPartitionRecords(g.GetPartitionRecords(), selfId, signer, gocrypto.Hash(g.Root.Consensus.HashAlgorithm))
-=======
-	s, err := NewStateFromPartitionRecords(g.GetPartitionRecords(), signer, gocrypto.Hash(g.HashAlgorithm), store)
->>>>>>> e4ce119d
+	s, err := NewStateFromPartitionRecords(g.GetPartitionRecords(), selfId, signer, gocrypto.Hash(g.Root.Consensus.HashAlgorithm), store)
 	if err != nil {
 		return nil, err
 	}
@@ -85,11 +63,7 @@
 
 // NewStateFromPartitionRecords creates the State from the genesis.PartitionRecord array. The State returned by this
 // method is usually used to generate genesis file.
-<<<<<<< HEAD
-func NewStateFromPartitionRecords(partitions []*genesis.PartitionRecord, nodeId string, signer crypto.Signer, hashAlgorithm gocrypto.Hash) (*State, error) {
-=======
-func NewStateFromPartitionRecords(partitions []*genesis.PartitionRecord, signer crypto.Signer, hashAlgorithm gocrypto.Hash, chainStore store.RootChainStore) (*State, error) {
->>>>>>> e4ce119d
+func NewStateFromPartitionRecords(partitions []*genesis.PartitionRecord, nodeId string, signer crypto.Signer, hashAlgorithm gocrypto.Hash, chainStore store.RootChainStore) (*State, error) {
 	if len(partitions) == 0 {
 		return nil, errors.New("partitions not found")
 	}
@@ -124,25 +98,13 @@
 	}
 
 	return &State{
-<<<<<<< HEAD
-		roundNumber:               1,
-		previousRoundRootHash:     make([]byte, gocrypto.SHA256.Size()),
-		latestUnicityCertificates: newUnicityCertificateStore(),
-		inputRecords:              make(map[string]*certificates.InputRecord),
-		incomingRequests:          requestStores,
-		partitionStore:            newPartitionStore(partitions),
-		selfId:                    nodeId,
-		signer:                    signer,
-		verifiers:                 map[string]crypto.Verifier{nodeId: verifier},
-		hashAlgorithm:             hashAlgorithm,
-=======
 		store:            chainStore,
 		incomingRequests: requestStores,
 		partitionStore:   newPartitionStore(partitions),
+		selfId:           nodeId,
 		signer:           signer,
-		verifier:         verifier,
+		verifiers:        map[string]crypto.Verifier{nodeId: verifier},
 		hashAlgorithm:    hashAlgorithm,
->>>>>>> e4ce119d
 	}, nil
 }
 
@@ -301,12 +263,12 @@
 	if req == nil {
 		return errors.New("input record is nil")
 	}
-	p := s.partitionStore.get(p.SystemIdentifier(req.SystemIdentifier))
-	if p == nil {
+	partition := s.partitionStore.get(p.SystemIdentifier(req.SystemIdentifier))
+	if partition == nil {
 		return errors.Errorf("unknown SystemIdentifier %X", req.SystemIdentifier)
 	}
 	nodeIdentifier := req.NodeIdentifier
-	node := p.GetPartitionNode(nodeIdentifier)
+	node := partition.GetPartitionNode(nodeIdentifier)
 	if node == nil {
 		return errors.Errorf("unknown node identifier %v", nodeIdentifier)
 	}
