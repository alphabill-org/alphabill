package partition

import (
	"bytes"
	gocrypto "crypto"
	"errors"
	"fmt"

	"github.com/alphabill-org/alphabill/internal/certificates"
	"github.com/alphabill-org/alphabill/internal/crypto"
	"github.com/alphabill-org/alphabill/internal/network/protocol/blockproposal"
	"github.com/alphabill-org/alphabill/internal/network/protocol/genesis"
	"github.com/alphabill-org/alphabill/internal/txsystem"
)

var (
	ErrSystemIdentifierIsNil = errors.New("system identifier is nil")
	ErrStrTxIsNil            = "transaction is nil"
)

type (

	// TxValidator is used to validate generic transactions (e.g. timeouts, system identifiers, etc.). This validator
	// should not contain transaction system specific validation logic.
	TxValidator interface {
		Validate(tx txsystem.GenericTransaction, latestBlockNumber uint64) error
	}

	// UnicityCertificateValidator is used to validate certificates.UnicityCertificate.
	UnicityCertificateValidator interface {

		// Validate validates the given certificates.UnicityCertificate. Returns an error if given unicity certificate
		// is not valid.
		Validate(uc *certificates.UnicityCertificate) error
	}

	// BlockProposalValidator is used to validate block proposals.
	BlockProposalValidator interface {

		// Validate validates the given blockproposal.BlockProposal. Returns an error if given block proposal
		// is not valid.
		Validate(bp *blockproposal.BlockProposal, nodeSignatureVerifier crypto.Verifier) error
	}

	// DefaultUnicityCertificateValidator is a default implementation of UnicityCertificateValidator.
	DefaultUnicityCertificateValidator struct {
		systemIdentifier      []byte
		systemDescriptionHash []byte
		rootTrustBase         map[string]crypto.Verifier
		algorithm             gocrypto.Hash
	}

	// DefaultBlockProposalValidator is a default implementation of UnicityCertificateValidator.
	DefaultBlockProposalValidator struct {
		systemIdentifier      []byte
		systemDescriptionHash []byte
		rootTrustBase         map[string]crypto.Verifier
		algorithm             gocrypto.Hash
	}

	DefaultTxValidator struct {
		systemIdentifier []byte
	}
)

// NewDefaultTxValidator creates a new instance of default TxValidator.
func NewDefaultTxValidator(systemIdentifier []byte) (TxValidator, error) {
	if len(systemIdentifier) != 4 {
		return nil, fmt.Errorf("invalid transaction system identifier: expected 4 bytes, got %d", len(systemIdentifier))
	}
	return &DefaultTxValidator{
		systemIdentifier: systemIdentifier,
	}, nil
}

func (dtv *DefaultTxValidator) Validate(tx txsystem.GenericTransaction, latestBlockNumber uint64) error {
	if tx == nil {
		return errors.New("transaction is nil")
	}
	if !bytes.Equal(dtv.systemIdentifier, tx.SystemID()) {
<<<<<<< HEAD
		//  transaction was not sent to correct transaction system
		return fmt.Errorf("invalid system identifier, expected %X, got %X", dtv.systemIdentifier, tx.SystemID())
=======
		// transaction was not sent to correct transaction system
		return fmt.Errorf("expected %X, got %X: %w", dtv.systemIdentifier, tx.SystemID(), errInvalidSystemIdentifier)
>>>>>>> 9ce6393b
	}

	if tx.Timeout() <= latestBlockNumber {
		// transaction is expired
<<<<<<< HEAD
		return fmt.Errorf("transaction timeout must be greater than latest block number: transaction timeout %v, latest blockNumber: %v", tx.Timeout(), latestBlockNumber)
=======
		return fmt.Errorf("transaction has timed out: transaction timeout round is %d, current round is %d", tx.Timeout(), latestBlockNumber)
>>>>>>> 9ce6393b
	}
	return nil
}

// NewDefaultUnicityCertificateValidator creates a new instance of default UnicityCertificateValidator.
func NewDefaultUnicityCertificateValidator(
	systemDescription *genesis.SystemDescriptionRecord,
	rootTrust map[string]crypto.Verifier,
	algorithm gocrypto.Hash,
) (UnicityCertificateValidator, error) {
	if err := systemDescription.IsValid(); err != nil {
		return nil, err
	}
	if len(rootTrust) == 0 {
		return nil, certificates.ErrRootValidatorInfoMissing
	}
	h := systemDescription.Hash(algorithm)
	return &DefaultUnicityCertificateValidator{
		systemIdentifier:      systemDescription.SystemIdentifier,
		rootTrustBase:         rootTrust,
		systemDescriptionHash: h,
		algorithm:             algorithm,
	}, nil
}

func (ucv *DefaultUnicityCertificateValidator) Validate(uc *certificates.UnicityCertificate) error {
	return uc.IsValid(ucv.rootTrustBase, ucv.algorithm, ucv.systemIdentifier, ucv.systemDescriptionHash)
}

// NewDefaultBlockProposalValidator creates a new instance of default BlockProposalValidator.
func NewDefaultBlockProposalValidator(
	systemDescription *genesis.SystemDescriptionRecord,
	rootTrust map[string]crypto.Verifier,
	algorithm gocrypto.Hash,
) (BlockProposalValidator, error) {
	if err := systemDescription.IsValid(); err != nil {
		return nil, err
	}
	if len(rootTrust) == 0 {
		return nil, certificates.ErrRootValidatorInfoMissing
	}
	h := systemDescription.Hash(algorithm)
	return &DefaultBlockProposalValidator{
		systemIdentifier:      systemDescription.SystemIdentifier,
		rootTrustBase:         rootTrust,
		systemDescriptionHash: h,
		algorithm:             algorithm,
	}, nil
}

func (bpv *DefaultBlockProposalValidator) Validate(bp *blockproposal.BlockProposal, nodeSignatureVerifier crypto.Verifier) error {
	return bp.IsValid(
		nodeSignatureVerifier,
		bpv.rootTrustBase,
		bpv.algorithm,
		bpv.systemIdentifier,
		bpv.systemDescriptionHash,
	)
}<|MERGE_RESOLUTION|>--- conflicted
+++ resolved
@@ -78,22 +78,13 @@
 		return errors.New("transaction is nil")
 	}
 	if !bytes.Equal(dtv.systemIdentifier, tx.SystemID()) {
-<<<<<<< HEAD
-		//  transaction was not sent to correct transaction system
-		return fmt.Errorf("invalid system identifier, expected %X, got %X", dtv.systemIdentifier, tx.SystemID())
-=======
 		// transaction was not sent to correct transaction system
 		return fmt.Errorf("expected %X, got %X: %w", dtv.systemIdentifier, tx.SystemID(), errInvalidSystemIdentifier)
->>>>>>> 9ce6393b
 	}
 
 	if tx.Timeout() <= latestBlockNumber {
 		// transaction is expired
-<<<<<<< HEAD
-		return fmt.Errorf("transaction timeout must be greater than latest block number: transaction timeout %v, latest blockNumber: %v", tx.Timeout(), latestBlockNumber)
-=======
 		return fmt.Errorf("transaction has timed out: transaction timeout round is %d, current round is %d", tx.Timeout(), latestBlockNumber)
->>>>>>> 9ce6393b
 	}
 	return nil
 }
