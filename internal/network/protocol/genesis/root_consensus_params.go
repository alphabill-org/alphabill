--- conflicted
+++ resolved
@@ -69,12 +69,7 @@
 		return fmt.Errorf("quorum threshold set higher %v than number of validators in root chain %v",
 			x.QuorumThreshold, x.TotalRootValidators)
 	}
-<<<<<<< HEAD
-	hashAlgo := gocrypto.Hash(x.HashAlgorithm)
-	if !hashAlgo.Available() {
-=======
 	if hashAlgo := gocrypto.Hash(x.HashAlgorithm); !hashAlgo.Available() {
->>>>>>> ac0dd575
 		return ErrUnknownHashAlgorithm
 	}
 	return nil
