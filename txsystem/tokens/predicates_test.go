package tokens

import (
	"bytes"
	"errors"
	"testing"

	"github.com/alphabill-org/alphabill-go-sdk/txsystem/tokens"
	"github.com/alphabill-org/alphabill-go-sdk/types"
	"github.com/alphabill-org/alphabill/state"
	"github.com/stretchr/testify/require"
)

func Test_runChainedPredicates(t *testing.T) {
	// the tx order is only used as argument of the "exec" callback
	// so it is ok to share it
	txo := &types.TransactionOrder{}
	ucErr := errors.New("unexpected call")

	// coverage: 69.3% of statements

	t.Run("nothing to see, move on", func(t *testing.T) {
		// case where there is nothing to eval and no params
		// sent in - IOW valid case of nothing to do
		err := runChainedPredicates[*tokens.NonFungibleTokenTypeData](
			txo,
			nil, // type ID nil signals no root item to start the chain
			nil, // no arguments for chained predicates
<<<<<<< HEAD
			func(pred, arg []byte, txo *types.TransactionOrder) error { t.Error("unexpected call"); return ucErr },
			func(d *tokens.NonFungibleTokenTypeData) (types.UnitID, []byte) { t.Error("unexpected call"); return nil, nil },
=======
			func(pred types.PredicateBytes, arg []byte, txo *types.TransactionOrder) error {
				t.Error("unexpected call")
				return ucErr
			},
			func(d *NonFungibleTokenTypeData) (types.UnitID, []byte) { t.Error("unexpected call"); return nil, nil },
>>>>>>> c76354ac
			func(id types.UnitID, committed bool) (*state.Unit, error) {
				t.Error("unexpected call")
				return nil, ucErr
			},
		)
		require.NoError(t, err)
	})

	t.Run("unexpected arguments sent to the runner", func(t *testing.T) {
		// sending in more arguments than there is chained predicates
		err := runChainedPredicates[*tokens.NonFungibleTokenTypeData](
			txo,
			nil,           // type ID nil signals no root item to start the chain
			[][]byte{{0}}, // sending argument should cause error as there is no predicates
<<<<<<< HEAD
			func(pred, arg []byte, txo *types.TransactionOrder) error { t.Error("unexpected call"); return ucErr },
			func(d *tokens.NonFungibleTokenTypeData) (types.UnitID, []byte) { t.Error("unexpected call"); return nil, nil },
=======
			func(pred types.PredicateBytes, arg []byte, txo *types.TransactionOrder) error {
				t.Error("unexpected call")
				return ucErr
			},
			func(d *NonFungibleTokenTypeData) (types.UnitID, []byte) { t.Error("unexpected call"); return nil, nil },
>>>>>>> c76354ac
			func(id types.UnitID, committed bool) (*state.Unit, error) {
				t.Error("unexpected call")
				return nil, ucErr
			},
		)
		require.EqualError(t, err, `got arguments for 1 predicates, executed 0 predicates`)
	})

	t.Run("not sending arguments for predicate", func(t *testing.T) {
		// sending in less arguments than there is chained predicates
		err := runChainedPredicates[*tokens.NonFungibleTokenTypeData](
			txo,
			[]byte{0, 0, 1}, // non-nil type ID signals ther is predicates to eval...
			nil,             // ...but we pass in no arguments for chained predicates
<<<<<<< HEAD
			func(pred, arg []byte, txo *types.TransactionOrder) error { t.Error("unexpected call"); return ucErr },
			func(d *tokens.NonFungibleTokenTypeData) (types.UnitID, []byte) { t.Error("unexpected call"); return nil, nil },
=======
			func(pred types.PredicateBytes, arg []byte, txo *types.TransactionOrder) error {
				t.Error("unexpected call")
				return ucErr
			},
			func(d *NonFungibleTokenTypeData) (types.UnitID, []byte) { t.Error("unexpected call"); return nil, nil },
>>>>>>> c76354ac
			func(id types.UnitID, committed bool) (*state.Unit, error) {
				t.Error("unexpected call")
				return nil, ucErr
			},
		)
		require.EqualError(t, err, `got arguments for 0 predicates but chain is longer, no argument for unit "000001" predicate`)
	})

	t.Run("unit doesn't exist", func(t *testing.T) {
		// the unit supposedly part of the chain doesn't exist in the state
		noData := errors.New("no such unit")
		err := runChainedPredicates[*tokens.NonFungibleTokenTypeData](
			txo,
			[]byte{0, 0, 1},
			[][]byte{{5}},
<<<<<<< HEAD
			func(pred, arg []byte, txo *types.TransactionOrder) error { t.Error("unexpected call"); return ucErr },
			func(d *tokens.NonFungibleTokenTypeData) (types.UnitID, []byte) { t.Error("unexpected call"); return nil, nil },
=======
			func(pred types.PredicateBytes, arg []byte, txo *types.TransactionOrder) error {
				t.Error("unexpected call")
				return ucErr
			},
			func(d *NonFungibleTokenTypeData) (types.UnitID, []byte) { t.Error("unexpected call"); return nil, nil },
>>>>>>> c76354ac
			func(id types.UnitID, committed bool) (*state.Unit, error) {
				if !bytes.Equal(id, []byte{0, 0, 1}) {
					t.Errorf("unexpected type id %v", id)
				}
				return nil, noData
			},
		)
		require.ErrorIs(t, err, noData)
		require.EqualError(t, err, `read [0] unit ID "000001" data: no such unit`)
	})

	t.Run("nil predicate", func(t *testing.T) {
		// iterator callback returns nil for the predicate
		d := &tokens.NonFungibleTokenTypeData{}
		unit := state.NewUnit([]byte{7, 7, 7}, d)
		err := runChainedPredicates[*tokens.NonFungibleTokenTypeData](
			txo,
			[]byte{0, 0, 1},
			[][]byte{{5}},
<<<<<<< HEAD
			func(pred, arg []byte, txo *types.TransactionOrder) error { t.Error("unexpected call"); return ucErr },
			func(d *tokens.NonFungibleTokenTypeData) (types.UnitID, []byte) { return nil, nil }, // returning nil predicate!
=======
			func(pred types.PredicateBytes, arg []byte, txo *types.TransactionOrder) error {
				t.Error("unexpected call")
				return ucErr
			},
			func(d *NonFungibleTokenTypeData) (types.UnitID, []byte) { return nil, nil }, // returning nil predicate!
>>>>>>> c76354ac
			func(id types.UnitID, committed bool) (*state.Unit, error) {
				if !bytes.Equal(id, []byte{0, 0, 1}) {
					t.Errorf("unexpected type id %v", id)
				}
				return unit, nil
			},
		)
		require.EqualError(t, err, `unexpected nil predicate`)
	})

	t.Run("eval predicate fails", func(t *testing.T) {
		// exec predicate callback returns error
		expErr := errors.New("eval predicate fails")
		d := &tokens.NonFungibleTokenTypeData{}
		unit := state.NewUnit([]byte{7, 7, 7}, d)
		err := runChainedPredicates[*tokens.NonFungibleTokenTypeData](
			txo,
			[]byte{0, 0, 1},
			[][]byte{{5}},
			func(pred types.PredicateBytes, arg []byte, txo *types.TransactionOrder) error {
				if !bytes.Equal(pred, []byte("predicate")) {
					t.Errorf("unexpected predicate: %v", pred)
				}
				if !bytes.Equal(arg, []byte{5}) {
					t.Errorf("unexpected predicate argument: %v", arg)
				}
				return expErr
			},
			func(d *tokens.NonFungibleTokenTypeData) (types.UnitID, []byte) { return nil, []byte("predicate") }, // no next item
			func(id types.UnitID, committed bool) (*state.Unit, error) {
				if !bytes.Equal(id, []byte{0, 0, 1}) {
					t.Errorf("unexpected type id %v", id)
				}
				return unit, nil
			},
		)
		require.ErrorIs(t, err, expErr)
	})

	t.Run("successful eval of one round", func(t *testing.T) {
		// successfully evaluating chain with one item
		d := &tokens.NonFungibleTokenTypeData{}
		unit := state.NewUnit([]byte{7, 7, 7}, d)
		err := runChainedPredicates[*tokens.NonFungibleTokenTypeData](
			txo,
			[]byte{0, 0, 1},
			[][]byte{{5}},
			func(pred types.PredicateBytes, arg []byte, txo *types.TransactionOrder) error {
				if !bytes.Equal(pred, []byte("predicate")) {
					t.Errorf("unexpected predicate: %v", pred)
				}
				if !bytes.Equal(arg, []byte{5}) {
					t.Errorf("unexpected predicate argument: %v", arg)
				}
				return nil
			},
			func(d *tokens.NonFungibleTokenTypeData) (types.UnitID, []byte) { return nil, []byte("predicate") }, // no next item
			func(id types.UnitID, committed bool) (*state.Unit, error) {
				if !bytes.Equal(id, []byte{0, 0, 1}) {
					t.Errorf("unexpected type id %v", id)
				}
				return unit, nil
			},
		)
		require.NoError(t, err)
	})
}

func Test_getUnitData(t *testing.T) {
	t.Run("getUnit returns error", func(t *testing.T) {
		expErr := errors.New("no such unit")
		data, err := getUnitData[*mockUnitData](
			func(id types.UnitID, committed bool) (*state.Unit, error) {
				return nil, expErr
			},
			[]byte{1, 2, 3, 4, 5, 6},
		)
		require.ErrorIs(t, err, expErr)
		require.Nil(t, data)
	})

	t.Run("unit data is of wrong type", func(t *testing.T) {
		unitID := []byte{1, 2, 3, 4, 5, 6}
		d := &tokens.NonFungibleTokenTypeData{}
		unit := state.NewUnit([]byte{7, 7, 7}, d)
		data, err := getUnitData[*mockUnitData](
			func(id types.UnitID, committed bool) (*state.Unit, error) {
				if !bytes.Equal(id, unitID) {
					t.Errorf("unexpected unit id: %v", id)
				}
				return unit, nil
			},
			unitID,
		)
		require.EqualError(t, err, `expected unit 010203040506 data to be *tokens.mockUnitData got *tokens.NonFungibleTokenTypeData`)
		require.Nil(t, data)
	})

	t.Run("success", func(t *testing.T) {
		unitID := []byte{1, 2, 3, 4, 5, 6}
		d := &tokens.NonFungibleTokenTypeData{Symbol: "SYM", Name: "my NFT"}
		unit := state.NewUnit([]byte{7, 7, 7}, d)
		data, err := getUnitData[*tokens.NonFungibleTokenTypeData](
			func(id types.UnitID, committed bool) (*state.Unit, error) {
				if !bytes.Equal(id, unitID) {
					t.Errorf("unexpected unit id: %v", id)
				}
				return unit, nil
			},
			unitID,
		)
		require.NoError(t, err)
		require.Equal(t, d, data)
	})
}<|MERGE_RESOLUTION|>--- conflicted
+++ resolved
@@ -26,16 +26,11 @@
 			txo,
 			nil, // type ID nil signals no root item to start the chain
 			nil, // no arguments for chained predicates
-<<<<<<< HEAD
-			func(pred, arg []byte, txo *types.TransactionOrder) error { t.Error("unexpected call"); return ucErr },
-			func(d *tokens.NonFungibleTokenTypeData) (types.UnitID, []byte) { t.Error("unexpected call"); return nil, nil },
-=======
-			func(pred types.PredicateBytes, arg []byte, txo *types.TransactionOrder) error {
-				t.Error("unexpected call")
-				return ucErr
-			},
-			func(d *NonFungibleTokenTypeData) (types.UnitID, []byte) { t.Error("unexpected call"); return nil, nil },
->>>>>>> c76354ac
+			func(pred types.PredicateBytes, arg []byte, txo *types.TransactionOrder) error {
+				t.Error("unexpected call")
+				return ucErr
+			},
+			func(d *tokens.NonFungibleTokenTypeData) (types.UnitID, []byte) { t.Error("unexpected call"); return nil, nil },
 			func(id types.UnitID, committed bool) (*state.Unit, error) {
 				t.Error("unexpected call")
 				return nil, ucErr
@@ -50,16 +45,11 @@
 			txo,
 			nil,           // type ID nil signals no root item to start the chain
 			[][]byte{{0}}, // sending argument should cause error as there is no predicates
-<<<<<<< HEAD
-			func(pred, arg []byte, txo *types.TransactionOrder) error { t.Error("unexpected call"); return ucErr },
-			func(d *tokens.NonFungibleTokenTypeData) (types.UnitID, []byte) { t.Error("unexpected call"); return nil, nil },
-=======
-			func(pred types.PredicateBytes, arg []byte, txo *types.TransactionOrder) error {
-				t.Error("unexpected call")
-				return ucErr
-			},
-			func(d *NonFungibleTokenTypeData) (types.UnitID, []byte) { t.Error("unexpected call"); return nil, nil },
->>>>>>> c76354ac
+			func(pred types.PredicateBytes, arg []byte, txo *types.TransactionOrder) error {
+				t.Error("unexpected call")
+				return ucErr
+			},
+			func(d *tokens.NonFungibleTokenTypeData) (types.UnitID, []byte) { t.Error("unexpected call"); return nil, nil },
 			func(id types.UnitID, committed bool) (*state.Unit, error) {
 				t.Error("unexpected call")
 				return nil, ucErr
@@ -74,16 +64,11 @@
 			txo,
 			[]byte{0, 0, 1}, // non-nil type ID signals ther is predicates to eval...
 			nil,             // ...but we pass in no arguments for chained predicates
-<<<<<<< HEAD
-			func(pred, arg []byte, txo *types.TransactionOrder) error { t.Error("unexpected call"); return ucErr },
-			func(d *tokens.NonFungibleTokenTypeData) (types.UnitID, []byte) { t.Error("unexpected call"); return nil, nil },
-=======
-			func(pred types.PredicateBytes, arg []byte, txo *types.TransactionOrder) error {
-				t.Error("unexpected call")
-				return ucErr
-			},
-			func(d *NonFungibleTokenTypeData) (types.UnitID, []byte) { t.Error("unexpected call"); return nil, nil },
->>>>>>> c76354ac
+			func(pred types.PredicateBytes, arg []byte, txo *types.TransactionOrder) error {
+				t.Error("unexpected call")
+				return ucErr
+			},
+			func(d *tokens.NonFungibleTokenTypeData) (types.UnitID, []byte) { t.Error("unexpected call"); return nil, nil },
 			func(id types.UnitID, committed bool) (*state.Unit, error) {
 				t.Error("unexpected call")
 				return nil, ucErr
@@ -99,16 +84,11 @@
 			txo,
 			[]byte{0, 0, 1},
 			[][]byte{{5}},
-<<<<<<< HEAD
-			func(pred, arg []byte, txo *types.TransactionOrder) error { t.Error("unexpected call"); return ucErr },
-			func(d *tokens.NonFungibleTokenTypeData) (types.UnitID, []byte) { t.Error("unexpected call"); return nil, nil },
-=======
-			func(pred types.PredicateBytes, arg []byte, txo *types.TransactionOrder) error {
-				t.Error("unexpected call")
-				return ucErr
-			},
-			func(d *NonFungibleTokenTypeData) (types.UnitID, []byte) { t.Error("unexpected call"); return nil, nil },
->>>>>>> c76354ac
+			func(pred types.PredicateBytes, arg []byte, txo *types.TransactionOrder) error {
+				t.Error("unexpected call")
+				return ucErr
+			},
+			func(d *tokens.NonFungibleTokenTypeData) (types.UnitID, []byte) { t.Error("unexpected call"); return nil, nil },
 			func(id types.UnitID, committed bool) (*state.Unit, error) {
 				if !bytes.Equal(id, []byte{0, 0, 1}) {
 					t.Errorf("unexpected type id %v", id)
@@ -128,16 +108,11 @@
 			txo,
 			[]byte{0, 0, 1},
 			[][]byte{{5}},
-<<<<<<< HEAD
-			func(pred, arg []byte, txo *types.TransactionOrder) error { t.Error("unexpected call"); return ucErr },
+			func(pred types.PredicateBytes, arg []byte, txo *types.TransactionOrder) error {
+				t.Error("unexpected call")
+				return ucErr
+			},
 			func(d *tokens.NonFungibleTokenTypeData) (types.UnitID, []byte) { return nil, nil }, // returning nil predicate!
-=======
-			func(pred types.PredicateBytes, arg []byte, txo *types.TransactionOrder) error {
-				t.Error("unexpected call")
-				return ucErr
-			},
-			func(d *NonFungibleTokenTypeData) (types.UnitID, []byte) { return nil, nil }, // returning nil predicate!
->>>>>>> c76354ac
 			func(id types.UnitID, committed bool) (*state.Unit, error) {
 				if !bytes.Equal(id, []byte{0, 0, 1}) {
 					t.Errorf("unexpected type id %v", id)
