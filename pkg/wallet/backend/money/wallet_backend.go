package money

import (
	"context"
<<<<<<< HEAD
	"crypto"
	"errors"
	"os"
	"os/signal"
	"sync"
	"syscall"
=======
	"fmt"
	"math/rand"
>>>>>>> 93d11cb5
	"time"

	"golang.org/x/sync/errgroup"

	"github.com/alphabill-org/alphabill/internal/block"
	"github.com/alphabill-org/alphabill/internal/script"
	"github.com/alphabill-org/alphabill/internal/txsystem"
	"github.com/alphabill-org/alphabill/pkg/client"
	"github.com/alphabill-org/alphabill/pkg/wallet"
	"github.com/alphabill-org/alphabill/pkg/wallet/account"
<<<<<<< HEAD
	"github.com/alphabill-org/alphabill/pkg/wallet/backend"
	"github.com/alphabill-org/alphabill/pkg/wallet/backend/bp"
=======
	"github.com/alphabill-org/alphabill/pkg/wallet/blocksync"
>>>>>>> 93d11cb5
	wlog "github.com/alphabill-org/alphabill/pkg/wallet/log"
)

type (
	WalletBackend struct {
		store         BillStore
		genericWallet *wallet.Wallet
	}

	Bills struct {
		Bills []*Bill `json:"bills"`
	}

	Bill struct {
		Id       []byte `json:"id"`
		Value    uint64 `json:"value"`
		TxHash   []byte `json:"txHash"`
		IsDCBill bool   `json:"isDcBill"`
		// OrderNumber insertion order of given bill in pubkey => list of bills bucket, needed for determistic paging
		OrderNumber    uint64   `json:"orderNumber"`
		TxProof        *TxProof `json:"txProof"`
		OwnerPredicate []byte   `json:"OwnerPredicate"`

		// fcb specific fields
		// FCBlockNumber block number when fee credit bill balance was last updated
		FCBlockNumber uint64 `json:"fcBlockNumber"`
	}

	TxProof struct {
		BlockNumber uint64                `json:"blockNumber"`
		Tx          *txsystem.Transaction `json:"tx"`
		Proof       *block.BlockProof     `json:"proof"`
	}

	Pubkey struct {
		Pubkey     []byte             `json:"pubkey"`
		PubkeyHash *account.KeyHashes `json:"pubkeyHash"`
	}

	// BillStore type for creating BillStoreTx transactions
	BillStore interface {
		Do() BillStoreTx
		WithTransaction(func(tx BillStoreTx) error) error
	}

	// BillStoreTx type for managing units by their ID and owner condition
	BillStoreTx interface {
		GetBlockNumber() (uint64, error)
		SetBlockNumber(blockNumber uint64) error
		GetBill(unitID []byte) (*Bill, error)
		GetBills(ownerCondition []byte) ([]*Bill, error)
		SetBill(bill *Bill) error
		RemoveBill(unitID []byte) error
		SetBillExpirationTime(blockNumber uint64, unitID []byte) error
		DeleteExpiredBills(blockNumber uint64) error
		GetFeeCreditBill(unitID []byte) (*Bill, error)
		SetFeeCreditBill(fcb *Bill) error
	}

	p2pkhOwnerPredicates struct {
		sha256 []byte
		sha512 []byte
	}

	Config struct {
		ABMoneySystemIdentifier []byte
		AlphabillUrl            string
		ServerAddr              string
		DbFile                  string
		ListBillsPageLimit      int
		InitialBill             InitialBill
	}

	InitialBill struct {
		Id        []byte
		Value     uint64
		Predicate []byte
	}
)

func CreateAndRun(ctx context.Context, config *Config) error {
	store, err := NewBoltBillStore(config.DbFile)
	if err != nil {
<<<<<<< HEAD
		return err
	}

	// store initial bill if first run to avoid some edge cases
	err = store.WithTransaction(func(txc BillStoreTx) error {
		blockNumber, err := txc.GetBlockNumber()
		if err != nil {
			return err
		}
		if blockNumber > 0 {
			return nil
		}
		ib := config.InitialBill
		return txc.SetBill(&Bill{
			Id:             ib.Id,
			Value:          ib.Value,
			OwnerPredicate: ib.Predicate,
		})
	})
	if err != nil {
		return err
	}

	bp := NewBlockProcessor(store, backend.NewTxConverter(config.ABMoneySystemIdentifier))
	w := wallet.New().SetBlockProcessor(bp).SetABClient(client.New(client.AlphabillClientConfig{Uri: config.AlphabillUrl})).Build()

	service := New(w, store)
	wg := sync.WaitGroup{}
	if config.AlphabillUrl != "" {
		wg.Add(1)
		go func() {
			service.StartProcess(ctx)
			wg.Done()
		}()
	}

	server := NewHttpServer(config.ServerAddr, config.ListBillsPageLimit, service)
	err = server.Start()
	if err != nil {
		service.Shutdown()
		return aberrors.Wrap(err, "error starting wallet backend http server")
	}

	// listen for termination signal and shutdown the app
	hook := func(sig os.Signal) {
		wlog.Info("Received signal '", sig, "' shutting down application...")
		err := server.Shutdown(context.Background())
		if err != nil {
			wlog.Error("error shutting down server: ", err)
=======
		return fmt.Errorf("failed to get storage: %w", err)
	}

	abc := client.New(client.AlphabillClientConfig{Uri: config.AlphabillUrl})

	g, ctx := errgroup.WithContext(ctx)

	g.Go(func() error {
		walletBackend := &WalletBackend{store: store, genericWallet: wallet.New().SetABClient(abc).Build()}
		defer walletBackend.genericWallet.Shutdown()
		server := NewHttpServer(config.ServerAddr, config.ListBillsPageLimit, walletBackend)
		return server.Run(ctx)
	})

	g.Go(func() error {
		bp := NewBlockProcessor(store, NewTxConverter(config.ABMoneySystemIdentifier))
		getBlockNumber := func() (uint64, error) { return store.Do().GetBlockNumber() }
		// we act as if all errors returned by block sync are recoverable ie we
		// just retry in a loop until ctx is cancelled
		for {
			wlog.Debug("starting block sync")
			err := runBlockSync(ctx, abc.GetBlocks, getBlockNumber, 100, bp.ProcessBlock)
			if err != nil {
				wlog.Error("synchronizing blocks returned error: ", err)
			}
			select {
			case <-ctx.Done():
				return ctx.Err()
			case <-time.After(time.Duration(rand.Int31n(10)+10) * time.Second):
			}
>>>>>>> 93d11cb5
		}
	})

	return g.Wait()
}

func runBlockSync(ctx context.Context, getBlocks blocksync.BlocksLoaderFunc, getBlockNumber func() (uint64, error), batchSize int, processor blocksync.BlockProcessorFunc) error {
	blockNumber, err := getBlockNumber()
	if err != nil {
		return fmt.Errorf("failed to read current block number for a sync starting point: %w", err)
	}
	// on bootstrap storage returns 0 as current block and as block numbering
	// starts from 1 by adding 1 to it we start with the first block
	return blocksync.Run(ctx, getBlocks, blockNumber+1, 0, batchSize, processor)
}

// GetBills returns all bills for given public key.
func (w *WalletBackend) GetBills(pubkey []byte) ([]*Bill, error) {
	keyHashes := account.NewKeyHash(pubkey)
	ownerPredicates := newOwnerPredicates(keyHashes)
	s1, err := w.store.Do().GetBills(ownerPredicates.sha256)
	if err != nil {
		return nil, err
	}
	s2, err := w.store.Do().GetBills(ownerPredicates.sha512)
	if err != nil {
		return nil, err
	}
	s3 := append(s1, s2...)
	return s3, nil
}

// GetBill returns most recently seen bill with given unit id.
func (w *WalletBackend) GetBill(unitID []byte) (*Bill, error) {
	return w.store.Do().GetBill(unitID)
}

<<<<<<< HEAD
// GetFeeCreditBill returns most recently seen fee credit bill with given unit id.
func (w *WalletBackend) GetFeeCreditBill(unitID []byte) (*Bill, error) {
	return w.store.Do().GetFeeCreditBill(unitID)
}

// GetMaxBlockNumber returns max block number known to the connected AB node.
func (w *WalletBackend) GetMaxBlockNumber() (uint64, uint64, error) {
	return w.genericWallet.GetMaxBlockNumber()
}

// Shutdown terminates wallet backend Service.
func (w *WalletBackend) Shutdown() {
	// send signal to cancel channel if channel is not full
	select {
	case w.cancelSyncCh <- true:
	default:
	}
	w.genericWallet.Shutdown()
=======
// GetMaxBlockNumber returns latest persisted block number and latest round number.
func (w *WalletBackend) GetMaxBlockNumber(ctx context.Context) (uint64, uint64, error) {
	return w.genericWallet.GetMaxBlockNumber(ctx)
>>>>>>> 93d11cb5
}

func (b *Bill) toProto() *bp.Bill {
	return &bp.Bill{
		Id:            b.Id,
		Value:         b.Value,
		TxHash:        b.TxHash,
		IsDcBill:      b.IsDCBill,
		TxProof:       b.TxProof.toProto(),
		FcBlockNumber: b.FCBlockNumber,
	}
}

func (b *Bill) toProtoBills() *bp.Bills {
	return &bp.Bills{
		Bills: []*bp.Bill{
			b.toProto(),
		},
	}
}

func (b *Bill) addProof(bl *block.GenericBlock, txPb *txsystem.Transaction) error {
	proof, err := createProof(b.Id, txPb, bl, crypto.SHA256)
	if err != nil {
		return err
	}
	b.TxProof = proof
	return nil
}

func (b *Bill) getTxHash() []byte {
	if b != nil {
		return b.TxHash
	}
	return nil
}

func (b *Bill) getValue() uint64 {
	if b != nil {
		return b.Value
	}
	return 0
}

func (b *Bill) getFCBlockNumber() uint64 {
	if b != nil {
		return b.FCBlockNumber
	}
	return 0
}

func (b *TxProof) toProto() *block.TxProof {
	return &block.TxProof{
		BlockNumber: b.BlockNumber,
		Tx:          b.Tx,
		Proof:       b.Proof,
	}
}

func createProof(unitID []byte, tx *txsystem.Transaction, b *block.GenericBlock, hashAlgorithm crypto.Hash) (*TxProof, error) {
	proof, err := block.NewPrimaryProof(b, unitID, hashAlgorithm)
	if err != nil {
		return nil, err
	}
	return newTxProof(tx, proof, b.GetRoundNumber())
}

func newTxProof(tx *txsystem.Transaction, proof *block.BlockProof, blockNumber uint64) (*TxProof, error) {
	if tx == nil {
		return nil, errors.New("tx is nil")
	}
	if proof == nil {
		return nil, errors.New("proof is nil")
	}
	return &TxProof{
		Tx:          tx,
		Proof:       proof,
		BlockNumber: blockNumber,
	}, nil
}

func newOwnerPredicates(hashes *account.KeyHashes) *p2pkhOwnerPredicates {
	return &p2pkhOwnerPredicates{
		sha256: script.PredicatePayToPublicKeyHashDefault(hashes.Sha256),
		sha512: script.PredicatePayToPublicKeyHashDefault(hashes.Sha512),
	}
}<|MERGE_RESOLUTION|>--- conflicted
+++ resolved
@@ -2,17 +2,10 @@
 
 import (
 	"context"
-<<<<<<< HEAD
 	"crypto"
 	"errors"
-	"os"
-	"os/signal"
-	"sync"
-	"syscall"
-=======
 	"fmt"
 	"math/rand"
->>>>>>> 93d11cb5
 	"time"
 
 	"golang.org/x/sync/errgroup"
@@ -23,12 +16,8 @@
 	"github.com/alphabill-org/alphabill/pkg/client"
 	"github.com/alphabill-org/alphabill/pkg/wallet"
 	"github.com/alphabill-org/alphabill/pkg/wallet/account"
-<<<<<<< HEAD
-	"github.com/alphabill-org/alphabill/pkg/wallet/backend"
 	"github.com/alphabill-org/alphabill/pkg/wallet/backend/bp"
-=======
 	"github.com/alphabill-org/alphabill/pkg/wallet/blocksync"
->>>>>>> 93d11cb5
 	wlog "github.com/alphabill-org/alphabill/pkg/wallet/log"
 )
 
@@ -112,8 +101,7 @@
 func CreateAndRun(ctx context.Context, config *Config) error {
 	store, err := NewBoltBillStore(config.DbFile)
 	if err != nil {
-<<<<<<< HEAD
-		return err
+		return fmt.Errorf("failed to get storage: %w", err)
 	}
 
 	// store initial bill if first run to avoid some edge cases
@@ -136,36 +124,6 @@
 		return err
 	}
 
-	bp := NewBlockProcessor(store, backend.NewTxConverter(config.ABMoneySystemIdentifier))
-	w := wallet.New().SetBlockProcessor(bp).SetABClient(client.New(client.AlphabillClientConfig{Uri: config.AlphabillUrl})).Build()
-
-	service := New(w, store)
-	wg := sync.WaitGroup{}
-	if config.AlphabillUrl != "" {
-		wg.Add(1)
-		go func() {
-			service.StartProcess(ctx)
-			wg.Done()
-		}()
-	}
-
-	server := NewHttpServer(config.ServerAddr, config.ListBillsPageLimit, service)
-	err = server.Start()
-	if err != nil {
-		service.Shutdown()
-		return aberrors.Wrap(err, "error starting wallet backend http server")
-	}
-
-	// listen for termination signal and shutdown the app
-	hook := func(sig os.Signal) {
-		wlog.Info("Received signal '", sig, "' shutting down application...")
-		err := server.Shutdown(context.Background())
-		if err != nil {
-			wlog.Error("error shutting down server: ", err)
-=======
-		return fmt.Errorf("failed to get storage: %w", err)
-	}
-
 	abc := client.New(client.AlphabillClientConfig{Uri: config.AlphabillUrl})
 
 	g, ctx := errgroup.WithContext(ctx)
@@ -193,7 +151,6 @@
 				return ctx.Err()
 			case <-time.After(time.Duration(rand.Int31n(10)+10) * time.Second):
 			}
->>>>>>> 93d11cb5
 		}
 	})
 
@@ -231,30 +188,14 @@
 	return w.store.Do().GetBill(unitID)
 }
 
-<<<<<<< HEAD
 // GetFeeCreditBill returns most recently seen fee credit bill with given unit id.
 func (w *WalletBackend) GetFeeCreditBill(unitID []byte) (*Bill, error) {
 	return w.store.Do().GetFeeCreditBill(unitID)
 }
 
-// GetMaxBlockNumber returns max block number known to the connected AB node.
-func (w *WalletBackend) GetMaxBlockNumber() (uint64, uint64, error) {
-	return w.genericWallet.GetMaxBlockNumber()
-}
-
-// Shutdown terminates wallet backend Service.
-func (w *WalletBackend) Shutdown() {
-	// send signal to cancel channel if channel is not full
-	select {
-	case w.cancelSyncCh <- true:
-	default:
-	}
-	w.genericWallet.Shutdown()
-=======
 // GetMaxBlockNumber returns latest persisted block number and latest round number.
 func (w *WalletBackend) GetMaxBlockNumber(ctx context.Context) (uint64, uint64, error) {
 	return w.genericWallet.GetMaxBlockNumber(ctx)
->>>>>>> 93d11cb5
 }
 
 func (b *Bill) toProto() *bp.Bill {
