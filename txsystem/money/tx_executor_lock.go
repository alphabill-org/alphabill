--- conflicted
+++ resolved
@@ -13,13 +13,8 @@
 
 var ErrInvalidLockStatus = errors.New("invalid lock status: expected non-zero value, got zero value")
 
-<<<<<<< HEAD
 func (m *Module) handleLockTx() txsystem.GenericExecuteFunc[money.LockAttributes] {
-	return func(tx *types.TransactionOrder, attr *money.LockAttributes, currentBlockNumber uint64) (*types.ServerMetadata, error) {
-=======
-func (m *Module) handleLockTx() txsystem.GenericExecuteFunc[LockAttributes] {
-	return func(tx *types.TransactionOrder, attr *LockAttributes, exeCtx *txsystem.TxExecutionContext) (*types.ServerMetadata, error) {
->>>>>>> c76354ac
+	return func(tx *types.TransactionOrder, attr *money.LockAttributes, exeCtx *txsystem.TxExecutionContext) (*types.ServerMetadata, error) {
 		unitID := tx.UnitID()
 		unit, _ := m.state.GetUnit(unitID, false)
 		if unit == nil {
