--- conflicted
+++ resolved
@@ -35,11 +35,7 @@
 		Counter:    0,
 	}
 	tx := createTxo(t, existingTokenID, tokens.PayloadTypeLockToken, attr,
-<<<<<<< HEAD
-		testtransaction.WithAuthProof(tokens.LockTokenAuthProof{OwnerPredicateSignature: templates.EmptyArgument()}),
-=======
 		testtransaction.WithAuthProof(tokens.LockTokenAuthProof{OwnerProof: templates.EmptyArgument()}),
->>>>>>> 2df770cb
 	)
 	var roundNo uint64 = 10
 	sm, err := txExecutors.ValidateAndExecute(tx, testctx.NewMockExecutionContext(t, testctx.WithCurrentRound(roundNo)))
@@ -117,11 +113,7 @@
 			tx: createTxo(t, existingTokenID, tokens.PayloadTypeLockToken, &tokens.LockTokenAttributes{
 				LockStatus: 1,
 				Counter:    0,
-<<<<<<< HEAD
-			}, testtransaction.WithAuthProof(tokens.LockTokenAuthProof{OwnerPredicateSignature: []byte{8, 4, 0}})),
-=======
 			}, testtransaction.WithAuthProof(tokens.LockTokenAuthProof{OwnerProof: []byte{8, 4, 0}})),
->>>>>>> 2df770cb
 			wantErrStr: `evaluating owner predicate: executing predicate: "always true" predicate arguments must be empty`,
 		},
 	}
@@ -223,11 +215,7 @@
 			tx: createTxo(t, existingNFTUnitID, tokens.PayloadTypeLockToken, &tokens.LockTokenAttributes{
 				LockStatus: 1,
 				Counter:    0,
-<<<<<<< HEAD
-			}, testtransaction.WithAuthProof(tokens.LockTokenAuthProof{OwnerPredicateSignature: []byte{1, 2, 3}})),
-=======
 			}, testtransaction.WithAuthProof(tokens.LockTokenAuthProof{OwnerProof: []byte{1, 2, 3}})),
->>>>>>> 2df770cb
 			wantErrStr: `evaluating owner predicate: executing predicate: "always true" predicate arguments must be empty`,
 		},
 	}
