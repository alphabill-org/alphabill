package tokens

import (
	"bytes"
	"errors"
	"fmt"

	"github.com/alphabill-org/alphabill-go-base/txsystem/tokens"
	"github.com/alphabill-org/alphabill-go-base/types"
	"github.com/alphabill-org/alphabill/state"
	txtypes "github.com/alphabill-org/alphabill/txsystem/types"
)

func (n *NonFungibleTokensModule) executeTransferNFT(tx *types.TransactionOrder, attr *tokens.TransferNonFungibleTokenAttributes, _ *tokens.TransferNonFungibleTokenAuthProof, exeCtx txtypes.ExecutionContext) (*types.ServerMetadata, error) {
	unitID := tx.UnitID()
	if err := n.state.Apply(
		state.SetOwner(unitID, attr.NewOwnerPredicate),
		state.UpdateUnitData(unitID, func(data types.UnitData) (types.UnitData, error) {
			d, ok := data.(*tokens.NonFungibleTokenData)
			if !ok {
				return nil, fmt.Errorf("unit %v does not contain non fungible token data", unitID)
			}
			d.T = exeCtx.CurrentRound()
			d.Counter += 1
			return d, nil
		}),
	); err != nil {
		return nil, err
	}
	return &types.ServerMetadata{TargetUnits: []types.UnitID{unitID}, SuccessIndicator: types.TxStatusSuccessful}, nil
}

func (n *NonFungibleTokensModule) validateTransferNFT(tx *types.TransactionOrder, attr *tokens.TransferNonFungibleTokenAttributes, authProof *tokens.TransferNonFungibleTokenAuthProof, exeCtx txtypes.ExecutionContext) error {
	unitID := tx.UnitID()
	if !unitID.HasType(tokens.NonFungibleTokenUnitType) {
		return fmt.Errorf(ErrStrInvalidUnitID)
	}
	u, err := n.state.GetUnit(unitID, false)
	if err != nil {
		return err
	}
	data, ok := u.Data().(*tokens.NonFungibleTokenData)
	if !ok {
		return fmt.Errorf("validate nft transfer: unit %v is not a non-fungible token type", unitID)
	}
	if data.Locked != 0 {
		return errors.New("token is locked")
	}
	if data.Counter != attr.Counter {
		return fmt.Errorf("invalid counter: expected %d, got %d", data.Counter, attr.Counter)
	}
	tokenTypeID := data.TypeID
	if !bytes.Equal(attr.TypeID, tokenTypeID) {
		return fmt.Errorf("invalid type identifier: expected '%s', got '%s'", tokenTypeID, attr.TypeID)
	}

<<<<<<< HEAD
	if err = n.execPredicate(u.Owner(), authProof.OwnerPredicateSignature, tx, exeCtx); err != nil {
=======
	payloadBytes, err := tx.PayloadBytes()
	if err != nil {
		return fmt.Errorf("failed to marshal payload bytes: %w", err)
	}
	if err = n.execPredicate(u.Owner(), authProof.OwnerProof, payloadBytes, exeCtx); err != nil {
>>>>>>> 2df770cb
		return fmt.Errorf("evaluating owner predicate: %w", err)
	}
	err = runChainedPredicates[*tokens.NonFungibleTokenTypeData](
		exeCtx,
<<<<<<< HEAD
		tx,
		tokenTypeID,
		authProof.TokenTypeOwnerPredicateSignatures,
=======
		payloadBytes,
		tokenTypeID,
		authProof.TokenTypeOwnerProofs,
>>>>>>> 2df770cb
		n.execPredicate,
		func(d *tokens.NonFungibleTokenTypeData) (types.UnitID, []byte) {
			return d.ParentTypeID, d.TokenTypeOwnerPredicate
		},
		n.state.GetUnit,
	)
	if err != nil {
		return fmt.Errorf("token type owner predicate: %w", err)
	}
	return nil
}<|MERGE_RESOLUTION|>--- conflicted
+++ resolved
@@ -54,28 +54,14 @@
 		return fmt.Errorf("invalid type identifier: expected '%s', got '%s'", tokenTypeID, attr.TypeID)
 	}
 
-<<<<<<< HEAD
-	if err = n.execPredicate(u.Owner(), authProof.OwnerPredicateSignature, tx, exeCtx); err != nil {
-=======
-	payloadBytes, err := tx.PayloadBytes()
-	if err != nil {
-		return fmt.Errorf("failed to marshal payload bytes: %w", err)
-	}
-	if err = n.execPredicate(u.Owner(), authProof.OwnerProof, payloadBytes, exeCtx); err != nil {
->>>>>>> 2df770cb
+	if err = n.execPredicate(u.Owner(), authProof.OwnerProof, tx, exeCtx); err != nil {
 		return fmt.Errorf("evaluating owner predicate: %w", err)
 	}
 	err = runChainedPredicates[*tokens.NonFungibleTokenTypeData](
 		exeCtx,
-<<<<<<< HEAD
 		tx,
 		tokenTypeID,
-		authProof.TokenTypeOwnerPredicateSignatures,
-=======
-		payloadBytes,
-		tokenTypeID,
 		authProof.TokenTypeOwnerProofs,
->>>>>>> 2df770cb
 		n.execPredicate,
 		func(d *tokens.NonFungibleTokenTypeData) (types.UnitID, []byte) {
 			return d.ParentTypeID, d.TokenTypeOwnerPredicate
