package tokens

import (
	gocrypto "crypto"
	"fmt"
	"hash"
	"testing"

	"github.com/stretchr/testify/require"

	abcrypto "github.com/alphabill-org/alphabill-go-sdk/crypto"
	hasherUtil "github.com/alphabill-org/alphabill-go-sdk/hash"
	"github.com/alphabill-org/alphabill-go-sdk/txsystem/fc"
	"github.com/alphabill-org/alphabill-go-sdk/txsystem/tokens"
	"github.com/alphabill-org/alphabill-go-sdk/types"
	"github.com/alphabill-org/alphabill-go-sdk/util"
	"github.com/alphabill-org/alphabill-go-sdk/predicates/templates"

	test "github.com/alphabill-org/alphabill/internal/testutils"
	"github.com/alphabill-org/alphabill/internal/testutils/observability"
	testsig "github.com/alphabill-org/alphabill/internal/testutils/sig"
	"github.com/alphabill-org/alphabill/state"
	"github.com/alphabill-org/alphabill/txsystem"
	"github.com/alphabill-org/alphabill/txsystem/fc/testutils"
	testtransaction "github.com/alphabill-org/alphabill/txsystem/testutils/transaction"
)

const validNFTURI = "https://alphabill.org/nft"

var (
	parent1Identifier = tokens.NewNonFungibleTokenTypeID(nil, []byte{1})
	parent2Identifier = tokens.NewNonFungibleTokenTypeID(nil, []byte{2})
	nftTypeID1        = tokens.NewNonFungibleTokenTypeID(nil, []byte{10})
	nftTypeID2        = tokens.NewNonFungibleTokenTypeID(nil, test.RandomBytes(32))
	nftName           = fmt.Sprintf("Long name for %s", nftTypeID1)
)

var (
<<<<<<< HEAD
	unitID                   = tokens.NewNonFungibleTokenID(nil, []byte{1})
=======
	nftUnitID                = NewNonFungibleTokenID(nil, []byte{1})
>>>>>>> c76354ac
	symbol                   = "TEST"
	subTypeCreationPredicate = []byte{4}
	tokenCreationPredicate   = []byte{5}
	invariantPredicate       = []byte{6}
	dataUpdatePredicate      = []byte{7}
	updatedData              = []byte{0, 12}
)

func TestNewTokenTxSystem_NilSystemIdentifier(t *testing.T) {
	txs, err := NewTxSystem(nil, WithSystemIdentifier(0))
	require.ErrorContains(t, err, ErrStrInvalidSystemID)
	require.Nil(t, txs)
}

func TestNewTokenTxSystem_StateIsNil(t *testing.T) {
	txs, err := NewTxSystem(nil, WithState(nil))
	require.ErrorContains(t, err, ErrStrStateIsNil)
	require.Nil(t, txs)
}

func TestExecuteCreateNFTType_WithoutParentID(t *testing.T) {
	txs, _ := newTokenTxSystem(t)
	tx := testtransaction.NewTransactionOrder(
		t,
		testtransaction.WithUnitID(nftTypeID1),
		testtransaction.WithSystemID(tokens.DefaultSystemID),
		testtransaction.WithAttributes(&tokens.CreateNonFungibleTokenTypeAttributes{
			Symbol:                   symbol,
			SubTypeCreationPredicate: subTypeCreationPredicate,
			TokenCreationPredicate:   tokenCreationPredicate,
			InvariantPredicate:       invariantPredicate,
			DataUpdatePredicate:      dataUpdatePredicate,
			ParentTypeID:             nil,
		}),
		testtransaction.WithPayloadType(tokens.PayloadTypeCreateNFTType),
		testtransaction.WithClientMetadata(createClientMetadata()),
		testtransaction.WithFeeProof(nil),
	)

	sm, err := txs.Execute(tx)
	require.NoError(t, err)
	require.NotNil(t, sm)
	u, err := txs.State().GetUnit(nftTypeID1, false)
	require.NoError(t, err)
	require.IsType(t, &tokens.NonFungibleTokenTypeData{}, u.Data())
	d := u.Data().(*tokens.NonFungibleTokenTypeData)
	require.Equal(t, zeroSummaryValue, d.SummaryValueInput())
	require.Equal(t, symbol, d.Symbol)
	require.Nil(t, d.ParentTypeId)
	require.Equal(t, subTypeCreationPredicate, d.SubTypeCreationPredicate)
	require.Equal(t, tokenCreationPredicate, d.TokenCreationPredicate)
	require.Equal(t, invariantPredicate, d.InvariantPredicate)
	require.Equal(t, dataUpdatePredicate, d.DataUpdatePredicate)
}

func TestExecuteCreateNFTType_WithParentID(t *testing.T) {
	txs, _ := newTokenTxSystem(t)
	createParentTx := testtransaction.NewTransactionOrder(
		t,
		testtransaction.WithUnitID(parent1Identifier),
		testtransaction.WithSystemID(tokens.DefaultSystemID),
		testtransaction.WithAttributes(&tokens.CreateNonFungibleTokenTypeAttributes{
			Symbol:                   symbol,
			SubTypeCreationPredicate: templates.AlwaysTrueBytes(),
			ParentTypeID:             nil,
		}),
		testtransaction.WithPayloadType(tokens.PayloadTypeCreateNFTType),
		testtransaction.WithClientMetadata(createClientMetadata()),
		testtransaction.WithFeeProof(nil),
	)
	sm, err := txs.Execute(createParentTx)
	require.NoError(t, err)
	require.NotNil(t, sm)

	tx := testtransaction.NewTransactionOrder(
		t,
		testtransaction.WithUnitID(nftTypeID1),
		testtransaction.WithSystemID(tokens.DefaultSystemID),
		testtransaction.WithAttributes(
			&tokens.CreateNonFungibleTokenTypeAttributes{
				Symbol:                             symbol,
				ParentTypeID:                       parent1Identifier,
				SubTypeCreationPredicate:           templates.AlwaysFalseBytes(),
				SubTypeCreationPredicateSignatures: [][]byte{nil},
			},
		),
		testtransaction.WithPayloadType(tokens.PayloadTypeCreateNFTType),
		testtransaction.WithClientMetadata(createClientMetadata()),
		testtransaction.WithFeeProof(nil),
	)
	sm, err = txs.Execute(tx)
	require.NoError(t, err)
	require.NotNil(t, sm)
}

func TestExecuteCreateNFTType_InheritanceChainWithP2PKHPredicates(t *testing.T) {
	// Inheritance Chain: parent1Identifier <- parent2Identifier <- unitIdentifier
	parent2Signer, parent2PubKey := createSigner(t)
	childSigner, childPublicKey := createSigner(t)

	// only parent2 can create sub-types from parent1
	parent1SubTypeCreationPredicate := templates.NewP2pkh256BytesFromKeyHash(hasherUtil.Sum256(parent2PubKey))

	// parent2 and child together can create a sub-type because SubTypeCreationPredicate are concatenated (ownerProof must contain both signatures)
	parent2SubTypeCreationPredicate := templates.NewP2pkh256BytesFromKeyHash(hasherUtil.Sum256(childPublicKey))

	txs, _ := newTokenTxSystem(t)

	// create parent1 type
	createParent1Tx := testtransaction.NewTransactionOrder(
		t,
		testtransaction.WithUnitID(parent1Identifier),
		testtransaction.WithSystemID(tokens.DefaultSystemID),
		testtransaction.WithAttributes(&tokens.CreateNonFungibleTokenTypeAttributes{
			Symbol:                   symbol,
			SubTypeCreationPredicate: parent1SubTypeCreationPredicate,
			ParentTypeID:             nil,
		}),
		testtransaction.WithPayloadType(tokens.PayloadTypeCreateNFTType),
		testtransaction.WithClientMetadata(createClientMetadata()),
		testtransaction.WithFeeProof(nil),
	)
	sm, err := txs.Execute(createParent1Tx)
	require.NoError(t, err)
	require.NotNil(t, sm)

	// create parent2 type
	unsignedCreateParent2Tx := testtransaction.NewTransactionOrder(
		t,
		testtransaction.WithUnitID(parent2Identifier),
		testtransaction.WithSystemID(tokens.DefaultSystemID),
		testtransaction.WithAttributes(
			&tokens.CreateNonFungibleTokenTypeAttributes{
				Symbol:                   symbol,
				ParentTypeID:             parent1Identifier,
				SubTypeCreationPredicate: parent2SubTypeCreationPredicate,
			},
		),
		testtransaction.WithPayloadType(tokens.PayloadTypeCreateNFTType),
		testtransaction.WithClientMetadata(createClientMetadata()),
		testtransaction.WithFeeProof(nil),
	)
	_, p2pkhPredicateSig := signTx(t, unsignedCreateParent2Tx, parent2Signer, parent2PubKey)

	signedCreateParent2Tx := testtransaction.NewTransactionOrder(
		t,
		testtransaction.WithUnitID(parent2Identifier),
		testtransaction.WithSystemID(tokens.DefaultSystemID),
		testtransaction.WithAttributes(
			&tokens.CreateNonFungibleTokenTypeAttributes{
				Symbol:                             symbol,
				ParentTypeID:                       parent1Identifier,
				SubTypeCreationPredicate:           parent2SubTypeCreationPredicate,
				SubTypeCreationPredicateSignatures: [][]byte{p2pkhPredicateSig},
			},
		),
		testtransaction.WithPayloadType(tokens.PayloadTypeCreateNFTType),
		testtransaction.WithClientMetadata(createClientMetadata()),
		testtransaction.WithFeeProof(nil),
	)

	sm, err = txs.Execute(signedCreateParent2Tx)
	require.NoError(t, err)
	require.NotNil(t, sm)

	// create child sub-type
	unsignedChildTxAttributes := &tokens.CreateNonFungibleTokenTypeAttributes{
		Symbol:                   symbol,
		ParentTypeID:             parent2Identifier,
		SubTypeCreationPredicate: templates.AlwaysFalseBytes(), // no sub-types
	}
	createChildTx := testtransaction.NewTransactionOrder(
		t,
		testtransaction.WithUnitID(nftTypeID1),
		testtransaction.WithSystemID(tokens.DefaultSystemID),
		testtransaction.WithAttributes(
			unsignedChildTxAttributes,
		),
		testtransaction.WithClientMetadata(createClientMetadata()),
		testtransaction.WithPayloadType(tokens.PayloadTypeCreateNFTType),
		testtransaction.WithFeeProof(nil),
	)

	sigBytes, err := createChildTx.PayloadBytes()
	require.NoError(t, err)

	signature, err := childSigner.SignBytes(sigBytes)
	require.NoError(t, err)
	signature2, err := parent2Signer.SignBytes(sigBytes)
	require.NoError(t, err)

	// child owner proof must satisfy parent1 & parent2 SubTypeCreationPredicates
	unsignedChildTxAttributes.SubTypeCreationPredicateSignatures = [][]byte{
		templates.NewP2pkh256SignatureBytes(signature, childPublicKey), // parent2 p2pkhPredicate argument
		templates.NewP2pkh256SignatureBytes(signature2, parent2PubKey), // parent1 p2pkhPredicate argument
	}
	createChildTx = testtransaction.NewTransactionOrder(
		t,
		testtransaction.WithUnitID(nftTypeID1),
		testtransaction.WithSystemID(tokens.DefaultSystemID),
		testtransaction.WithAttributes(
			unsignedChildTxAttributes,
		),
		testtransaction.WithPayloadType(tokens.PayloadTypeCreateNFTType),
		testtransaction.WithClientMetadata(createClientMetadata()),
		testtransaction.WithFeeProof(nil),
	)

	sm, err = txs.Execute(createChildTx)
	require.NoError(t, err)
	require.NotNil(t, sm)
}

func TestExecuteCreateNFTType_UnitIDIsNil(t *testing.T) {
	txs, _ := newTokenTxSystem(t)
	tx := testtransaction.NewTransactionOrder(
		t,
		testtransaction.WithUnitID(nil),
		testtransaction.WithSystemID(tokens.DefaultSystemID),
		testtransaction.WithAttributes(&tokens.CreateNonFungibleTokenTypeAttributes{}),
		testtransaction.WithPayloadType(tokens.PayloadTypeCreateNFTType),
		testtransaction.WithClientMetadata(createClientMetadata()),
		testtransaction.WithFeeProof(nil),
	)
	sm, err := txs.Execute(tx)
	require.ErrorContains(t, err, ErrStrInvalidUnitID)
	require.Nil(t, sm)
}

func TestExecuteCreateNFTType_UnitIDHasWrongType(t *testing.T) {
	txs, _ := newTokenTxSystem(t)
	tx := testtransaction.NewTransactionOrder(
		t,
<<<<<<< HEAD
		testtransaction.WithUnitID(unitID),
		testtransaction.WithSystemID(tokens.DefaultSystemID),
		testtransaction.WithAttributes(&tokens.CreateNonFungibleTokenTypeAttributes{}),
		testtransaction.WithPayloadType(tokens.PayloadTypeCreateNFTType),
=======
		testtransaction.WithUnitID(NewNonFungibleTokenID(nil, test.RandomBytes(32))),
		testtransaction.WithSystemID(DefaultSystemIdentifier),
		testtransaction.WithAttributes(&CreateNonFungibleTokenTypeAttributes{}),
		testtransaction.WithPayloadType(PayloadTypeCreateNFTType),
>>>>>>> c76354ac
		testtransaction.WithClientMetadata(createClientMetadata()),
		testtransaction.WithFeeProof(nil),
	)
	sm, err := txs.Execute(tx)
	require.ErrorContains(t, err, ErrStrInvalidUnitID)
	require.Nil(t, sm)
}

func TestExecuteCreateNFTType_ParentTypeIDHasWrongType(t *testing.T) {
	txs, _ := newTokenTxSystem(t)
	tx := testtransaction.NewTransactionOrder(
		t,
<<<<<<< HEAD
		testtransaction.WithUnitID(unitID),
		testtransaction.WithSystemID(tokens.DefaultSystemID),
		testtransaction.WithAttributes(&tokens.CreateNonFungibleTokenTypeAttributes{ParentTypeID: unitID}),
		testtransaction.WithPayloadType(tokens.PayloadTypeCreateNFTType),
=======
		testtransaction.WithUnitID(nftTypeID1),
		testtransaction.WithSystemID(DefaultSystemIdentifier),
		testtransaction.WithAttributes(&CreateNonFungibleTokenTypeAttributes{ParentTypeID: NewNonFungibleTokenID(nil, test.RandomBytes(32))}),
		testtransaction.WithPayloadType(PayloadTypeCreateNFTType),
>>>>>>> c76354ac
		testtransaction.WithClientMetadata(createClientMetadata()),
		testtransaction.WithFeeProof(nil),
	)
	sm, err := txs.Execute(tx)
	require.ErrorContains(t, err, ErrStrInvalidParentTypeID)
	require.Nil(t, sm)
}

func TestExecuteCreateNFTType_UnitIDExists(t *testing.T) {
	txs, _ := newTokenTxSystem(t)
	tx := testtransaction.NewTransactionOrder(
		t,
		testtransaction.WithPayloadType(tokens.PayloadTypeCreateNFTType),
		testtransaction.WithUnitID(nftTypeID1),
		testtransaction.WithSystemID(tokens.DefaultSystemID),
		testtransaction.WithAttributes(&tokens.CreateNonFungibleTokenTypeAttributes{
			Symbol:                   symbol,
			SubTypeCreationPredicate: subTypeCreationPredicate,
			ParentTypeID:             nil,
		}),
		testtransaction.WithClientMetadata(createClientMetadata()),
		testtransaction.WithFeeProof(nil),
	)
	sm, err := txs.Execute(tx)
	require.NoError(t, err)
	require.NotNil(t, sm)

	sm, err = txs.Execute(tx)
	require.ErrorContains(t, err, fmt.Sprintf("unit %s exists", nftTypeID1))
	require.Nil(t, sm)
}

func TestExecuteCreateNFTType_ParentDoesNotExist(t *testing.T) {
	txs, _ := newTokenTxSystem(t)
	tx := testtransaction.NewTransactionOrder(
		t,
		testtransaction.WithPayloadType(tokens.PayloadTypeCreateNFTType),
		testtransaction.WithUnitID(nftTypeID1),
		testtransaction.WithSystemID(tokens.DefaultSystemID),
		testtransaction.WithAttributes(&tokens.CreateNonFungibleTokenTypeAttributes{
			Symbol:                             symbol,
			ParentTypeID:                       parent1Identifier,
			SubTypeCreationPredicate:           subTypeCreationPredicate,
			SubTypeCreationPredicateSignatures: [][]byte{templates.EmptyArgument()},
		}),
		testtransaction.WithClientMetadata(createClientMetadata()),
		testtransaction.WithFeeProof(nil),
	)
	sm, err := txs.Execute(tx)
	require.ErrorContains(t, err, fmt.Sprintf("item %s does not exist", parent1Identifier))
	require.Nil(t, sm)
}

func TestExecuteCreateNFTType_InvalidParentType(t *testing.T) {
	txs, s := newTokenTxSystem(t)
	require.NoError(t, s.Apply(state.AddUnit(parent1Identifier, templates.AlwaysTrueBytes(), &mockUnitData{})))
	tx := testtransaction.NewTransactionOrder(
		t,
		testtransaction.WithPayloadType(tokens.PayloadTypeCreateNFTType),
		testtransaction.WithUnitID(nftTypeID1),
		testtransaction.WithSystemID(tokens.DefaultSystemID),
		testtransaction.WithAttributes(&tokens.CreateNonFungibleTokenTypeAttributes{
			Symbol:                             symbol,
			ParentTypeID:                       parent1Identifier,
			SubTypeCreationPredicate:           subTypeCreationPredicate,
			SubTypeCreationPredicateSignatures: [][]byte{{0}},
		}),
		testtransaction.WithClientMetadata(createClientMetadata()),
		testtransaction.WithFeeProof(nil),
	)
	_, err := txs.Execute(tx)
	require.EqualError(t, err, fmt.Sprintf("tx order execution failed: invalid create non-fungible token type tx: token type SubTypeCreationPredicate: read [0] unit ID %q data: expected unit %[1]v data to be %T got %T", parent1Identifier, &tokens.NonFungibleTokenTypeData{}, &mockUnitData{}))
}

func TestExecuteCreateNFTType_InvalidSystemIdentifier(t *testing.T) {
	txs, _ := newTokenTxSystem(t)
	tx := testtransaction.NewTransactionOrder(
		t,
		testtransaction.WithPayloadType(tokens.PayloadTypeCreateNFTType),
		testtransaction.WithUnitID(nftTypeID1),
		testtransaction.WithSystemID(0),
		testtransaction.WithAttributes(&tokens.CreateNonFungibleTokenTypeAttributes{}),
	)
	_, err := txs.Execute(tx)
	require.ErrorContains(t, err, "invalid system identifier")
}

func TestExecuteCreateNFTType_InvalidTxType(t *testing.T) {
	txs, _ := newTokenTxSystem(t)
	tx := testtransaction.NewTransactionOrder(
		t,
		testtransaction.WithUnitID(nftTypeID1),
		testtransaction.WithSystemID(tokens.DefaultSystemID),
		testtransaction.WithAttributes(&tokens.CreateNonFungibleTokenTypeAttributes{}),
		testtransaction.WithClientMetadata(defaultClientMetadata),
		testtransaction.WithFeeProof(nil),
	)
	_, err := txs.Execute(tx)
	require.ErrorContains(t, err, "unknown transaction type")
}

func TestRevertTransaction_Ok(t *testing.T) {
	txs, _ := newTokenTxSystem(t)
	tx := testtransaction.NewTransactionOrder(
		t,
		testtransaction.WithPayloadType(tokens.PayloadTypeCreateNFTType),
		testtransaction.WithUnitID(nftTypeID1),
		testtransaction.WithSystemID(tokens.DefaultSystemID),
		testtransaction.WithAttributes(&tokens.CreateNonFungibleTokenTypeAttributes{ParentTypeID: nil}),
		testtransaction.WithClientMetadata(createClientMetadata()),
		testtransaction.WithFeeProof(nil),
	)
	_, err := txs.Execute(tx)
	require.NoError(t, err)
	txs.Revert()

	_, err = txs.State().GetUnit(nftTypeID1, false)
	require.ErrorContains(t, err, fmt.Sprintf("item %s does not exist", nftTypeID1))
}

func TestExecuteCreateNFTType_InvalidSymbolLength(t *testing.T) {
	s := "♥ Alphabill ♥"
	txs, _ := newTokenTxSystem(t)
	tx := testtransaction.NewTransactionOrder(
		t,
		testtransaction.WithPayloadType(tokens.PayloadTypeCreateNFTType),
		testtransaction.WithUnitID(nftTypeID1),
		testtransaction.WithSystemID(tokens.DefaultSystemID),
		testtransaction.WithAttributes(&tokens.CreateNonFungibleTokenTypeAttributes{
			Symbol: s,
		}),
		testtransaction.WithClientMetadata(createClientMetadata()),
		testtransaction.WithFeeProof(nil),
	)
	_, err := txs.Execute(tx)
	require.ErrorContains(t, err, ErrStrInvalidSymbolLength)
}

func TestExecuteCreateNFTType_InvalidNameLength(t *testing.T) {
	n := "♥♥♥♥♥♥♥♥ We ♥ Alphabill ♥♥♥♥♥♥♥♥ We ♥ Alphabill ♥♥♥♥♥♥♥♥ We ♥ Alphabill ♥♥♥♥♥♥♥♥ We ♥ Alphabill ♥♥♥♥♥♥♥♥ We ♥ Alphabill ♥♥♥♥♥♥♥♥ We ♥ Alphabill♥♥"
	txs, _ := newTokenTxSystem(t)
	tx := testtransaction.NewTransactionOrder(
		t,
		testtransaction.WithPayloadType(tokens.PayloadTypeCreateNFTType),
		testtransaction.WithUnitID(nftTypeID1),
		testtransaction.WithSystemID(tokens.DefaultSystemID),
		testtransaction.WithClientMetadata(defaultClientMetadata),
		testtransaction.WithAttributes(&tokens.CreateNonFungibleTokenTypeAttributes{
			Symbol: symbol,
			Name:   n,
		}),
		testtransaction.WithFeeProof(nil),
	)
	_, err := txs.Execute(tx)
	require.ErrorContains(t, err, ErrStrInvalidNameLength)
}

func TestExecuteCreateNFTType_InvalidIconTypeLength(t *testing.T) {
	txs, _ := newTokenTxSystem(t)
	tx := testtransaction.NewTransactionOrder(
		t,
		testtransaction.WithPayloadType(tokens.PayloadTypeCreateNFTType),
		testtransaction.WithUnitID(nftTypeID1),
		testtransaction.WithSystemID(tokens.DefaultSystemID),
		testtransaction.WithClientMetadata(defaultClientMetadata),
		testtransaction.WithAttributes(&tokens.CreateNonFungibleTokenTypeAttributes{
			Symbol: symbol,
			Icon:   &tokens.Icon{Type: invalidIconType, Data: []byte{1, 2, 3}},
		}),
		testtransaction.WithFeeProof(nil),
	)
	_, err := txs.Execute(tx)
	require.ErrorContains(t, err, ErrStrInvalidIconTypeLength)
}

func TestExecuteCreateNFTType_InvalidIconDataLength(t *testing.T) {
	txs, _ := newTokenTxSystem(t)
	tx := testtransaction.NewTransactionOrder(
		t,
		testtransaction.WithPayloadType(tokens.PayloadTypeCreateNFTType),
		testtransaction.WithUnitID(nftTypeID1),
		testtransaction.WithSystemID(tokens.DefaultSystemID),
		testtransaction.WithClientMetadata(defaultClientMetadata),
		testtransaction.WithAttributes(&tokens.CreateNonFungibleTokenTypeAttributes{
			Symbol: symbol,
			Icon:   &tokens.Icon{Type: validIconType, Data: test.RandomBytes(maxIconDataLength + 1)},
		}),
		testtransaction.WithFeeProof(nil),
	)
	_, err := txs.Execute(tx)
	require.ErrorContains(t, err, ErrStrInvalidIconDataLength)
}

func TestMintNFT_Ok(t *testing.T) {
	txs, _ := newTokenTxSystem(t)
	tx := testtransaction.NewTransactionOrder(
		t,
		testtransaction.WithUnitID(nftTypeID2),
		testtransaction.WithSystemID(tokens.DefaultSystemID),
		testtransaction.WithPayloadType(tokens.PayloadTypeCreateNFTType),
		testtransaction.WithAttributes(&tokens.CreateNonFungibleTokenTypeAttributes{
			Symbol:                   symbol,
			SubTypeCreationPredicate: templates.AlwaysTrueBytes(),
			TokenCreationPredicate:   templates.AlwaysTrueBytes(),
			InvariantPredicate:       templates.AlwaysTrueBytes(),
			DataUpdatePredicate:      templates.AlwaysTrueBytes(),
			ParentTypeID:             nil,
		}),
		testtransaction.WithClientMetadata(createClientMetadata()),
		testtransaction.WithFeeProof(nil),
	)

	_, err := txs.Execute(tx)
	require.NoError(t, err)
	tx = testtransaction.NewTransactionOrder(
		t,
<<<<<<< HEAD
		testtransaction.WithPayloadType(tokens.PayloadTypeMintNFT),
		testtransaction.WithUnitID(unitID),
		testtransaction.WithSystemID(tokens.DefaultSystemID),
		testtransaction.WithAttributes(&tokens.MintNonFungibleTokenAttributes{
=======
		testtransaction.WithPayloadType(PayloadTypeMintNFT),
		testtransaction.WithUnitID(nftTypeID2),
		testtransaction.WithSystemID(DefaultSystemIdentifier),
		testtransaction.WithAttributes(&MintNonFungibleTokenAttributes{
>>>>>>> c76354ac
			Bearer:                           templates.AlwaysTrueBytes(),
			Name:                             nftName,
			URI:                              validNFTURI,
			Data:                             []byte{10},
			DataUpdatePredicate:              templates.AlwaysTrueBytes(),
			TokenCreationPredicateSignatures: [][]byte{nil},
		}),
		testtransaction.WithClientMetadata(createClientMetadata()),
		testtransaction.WithFeeProof(nil),
	)
	sm, err := txs.Execute(tx)
	require.NoError(t, err)

	newTokenID := sm.TargetUnits[0]
	u, err := txs.State().GetUnit(newTokenID, false)
	require.NoError(t, err)
<<<<<<< HEAD
	txHash := tx.Hash(gocrypto.SHA256)
	require.IsType(t, &tokens.NonFungibleTokenData{}, u.Data())
=======
	require.IsType(t, &NonFungibleTokenData{}, u.Data())
>>>>>>> c76354ac

	// verify unit log was added
	require.Len(t, u.Logs(), 1)

	d := u.Data().(*tokens.NonFungibleTokenData)
	require.Equal(t, zeroSummaryValue, d.SummaryValueInput())
	require.Equal(t, nftTypeID2, d.NftType)
	require.Equal(t, nftName, d.Name)
	require.Equal(t, []byte{10}, d.Data)
	require.Equal(t, validNFTURI, d.URI)
	require.EqualValues(t, templates.AlwaysTrueBytes(), d.DataUpdatePredicate)
	require.Equal(t, uint64(0), d.T)
	require.Equal(t, uint64(0), d.Counter)
}

func TestMintNFT_UnitIDIsNil(t *testing.T) {
	txs, _ := newTokenTxSystem(t)
	tx := testtransaction.NewTransactionOrder(
		t,
		testtransaction.WithPayloadType(tokens.PayloadTypeMintNFT),
		testtransaction.WithUnitID(nil),
		testtransaction.WithSystemID(tokens.DefaultSystemID),
		testtransaction.WithAttributes(&tokens.MintNonFungibleTokenAttributes{}),
		testtransaction.WithClientMetadata(createClientMetadata()),
		testtransaction.WithFeeProof(nil),
	)
	_, err := txs.Execute(tx)
	require.ErrorContains(t, err, ErrStrInvalidUnitID)
}

func TestMintNFT_UnitIDHasWrongType(t *testing.T) {
	txs, _ := newTokenTxSystem(t)
	tx := testtransaction.NewTransactionOrder(
		t,
<<<<<<< HEAD
		testtransaction.WithPayloadType(tokens.PayloadTypeMintNFT),
		testtransaction.WithUnitID(nftTypeID1),
		testtransaction.WithSystemID(tokens.DefaultSystemID),
		testtransaction.WithAttributes(&tokens.MintNonFungibleTokenAttributes{}),
=======
		testtransaction.WithPayloadType(PayloadTypeMintNFT),
		testtransaction.WithUnitID(NewNonFungibleTokenID(nil, test.RandomBytes(32))),
		testtransaction.WithSystemID(DefaultSystemIdentifier),
		testtransaction.WithAttributes(&MintNonFungibleTokenAttributes{}),
>>>>>>> c76354ac
		testtransaction.WithClientMetadata(createClientMetadata()),
		testtransaction.WithFeeProof(nil),
	)
	_, err := txs.Execute(tx)
	require.ErrorContains(t, err, ErrStrInvalidUnitID)
}

<<<<<<< HEAD
func TestMintNFT_TypeIDHasWrongType(t *testing.T) {
	txs, _ := newTokenTxSystem(t)
	tx := testtransaction.NewTransactionOrder(
		t,
		testtransaction.WithPayloadType(tokens.PayloadTypeMintNFT),
		testtransaction.WithUnitID(unitID),
		testtransaction.WithSystemID(tokens.DefaultSystemID),
		testtransaction.WithAttributes(&tokens.MintNonFungibleTokenAttributes{NFTTypeID: unitID}),
		testtransaction.WithClientMetadata(createClientMetadata()),
		testtransaction.WithFeeProof(nil),
	)
	_, err := txs.Execute(tx)
	require.ErrorContains(t, err, ErrStrInvalidTypeID)
}

func TestMintNFT_UnitIDExists(t *testing.T) {
=======
func TestMintNFT_UnitIDDoesNotExist(t *testing.T) {
>>>>>>> c76354ac
	txs, _ := newTokenTxSystem(t)
	tx := testtransaction.NewTransactionOrder(
		t,
		testtransaction.WithPayloadType(tokens.PayloadTypeCreateNFTType),
		testtransaction.WithUnitID(nftTypeID2),
		testtransaction.WithSystemID(tokens.DefaultSystemID),
		testtransaction.WithAttributes(&tokens.CreateNonFungibleTokenTypeAttributes{
			Symbol:                   symbol,
			SubTypeCreationPredicate: templates.AlwaysTrueBytes(),
			TokenCreationPredicate:   templates.AlwaysTrueBytes(),
			InvariantPredicate:       templates.AlwaysTrueBytes(),
			DataUpdatePredicate:      templates.AlwaysTrueBytes(),
			ParentTypeID:             nil,
		}),
		testtransaction.WithClientMetadata(createClientMetadata()),
		testtransaction.WithFeeProof(nil),
	)
	_, err := txs.Execute(tx)
	require.NoError(t, err)

	tx = testtransaction.NewTransactionOrder(
		t,
<<<<<<< HEAD
		testtransaction.WithPayloadType(tokens.PayloadTypeMintNFT),
		testtransaction.WithUnitID(unitID),
		testtransaction.WithSystemID(tokens.DefaultSystemID),
		testtransaction.WithAttributes(&tokens.MintNonFungibleTokenAttributes{
=======
		testtransaction.WithPayloadType(PayloadTypeMintNFT),
		testtransaction.WithUnitID(nftTypeID1),
		testtransaction.WithSystemID(DefaultSystemIdentifier),
		testtransaction.WithAttributes(&MintNonFungibleTokenAttributes{
>>>>>>> c76354ac
			Bearer:                           templates.AlwaysTrueBytes(),
			URI:                              validNFTURI,
			Data:                             []byte{10},
			DataUpdatePredicate:              templates.AlwaysTrueBytes(),
			TokenCreationPredicateSignatures: [][]byte{nil},
		}),
		testtransaction.WithClientMetadata(createClientMetadata()),
		testtransaction.WithFeeProof(nil),
	)
	_, err = txs.Execute(tx)
	require.ErrorContains(t, err, "not found")
}

func TestMintNFT_NFTTypeIsZero(t *testing.T) {
	txs, _ := newTokenTxSystem(t)
<<<<<<< HEAD
	idBytes := tokens.NewNonFungibleTokenTypeID(nil, []byte{110})
	tx := testtransaction.NewTransactionOrder(
		t,
		testtransaction.WithPayloadType(tokens.PayloadTypeMintNFT),
		testtransaction.WithUnitID(unitID),
		testtransaction.WithSystemID(tokens.DefaultSystemID),
		testtransaction.WithAttributes(&tokens.MintNonFungibleTokenAttributes{
=======
	tx := testtransaction.NewTransactionOrder(
		t,
		testtransaction.WithPayloadType(PayloadTypeMintNFT),
		testtransaction.WithUnitID(nftTypeID1),
		testtransaction.WithSystemID(DefaultSystemIdentifier),
		testtransaction.WithAttributes(&MintNonFungibleTokenAttributes{
>>>>>>> c76354ac
			Bearer:                           templates.AlwaysTrueBytes(),
			URI:                              validNFTURI,
			Data:                             []byte{10},
			DataUpdatePredicate:              templates.AlwaysTrueBytes(),
			TokenCreationPredicateSignatures: [][]byte{nil},
		}),
		testtransaction.WithClientMetadata(createClientMetadata()),
		testtransaction.WithFeeProof(nil),
	)
	_, err := txs.Execute(tx)
	require.ErrorContains(t, err, "not found")
}

func TestMintNFT_NameLengthIsInvalid(t *testing.T) {
	txs, _ := newTokenTxSystem(t)
	tx := testtransaction.NewTransactionOrder(
		t,
<<<<<<< HEAD
		testtransaction.WithPayloadType(tokens.PayloadTypeMintNFT),
		testtransaction.WithUnitID(unitID),
		testtransaction.WithSystemID(tokens.DefaultSystemID),
		testtransaction.WithAttributes(&tokens.MintNonFungibleTokenAttributes{
=======
		testtransaction.WithPayloadType(PayloadTypeMintNFT),
		testtransaction.WithUnitID(nftTypeID1),
		testtransaction.WithSystemID(DefaultSystemIdentifier),
		testtransaction.WithAttributes(&MintNonFungibleTokenAttributes{
>>>>>>> c76354ac
			Name: test.RandomString(maxNameLength + 1),
		}),
		testtransaction.WithClientMetadata(createClientMetadata()),
		testtransaction.WithFeeProof(nil),
	)
	_, err := txs.Execute(tx)
	require.ErrorContains(t, err, ErrStrInvalidNameLength)
}

func TestMintNFT_URILengthIsInvalid(t *testing.T) {
	txs, _ := newTokenTxSystem(t)
	tx := testtransaction.NewTransactionOrder(
		t,
<<<<<<< HEAD
		testtransaction.WithPayloadType(tokens.PayloadTypeMintNFT),
		testtransaction.WithUnitID(unitID),
		testtransaction.WithSystemID(tokens.DefaultSystemID),
=======
		testtransaction.WithPayloadType(PayloadTypeMintNFT),
		testtransaction.WithUnitID(nftTypeID1),
		testtransaction.WithSystemID(DefaultSystemIdentifier),
>>>>>>> c76354ac
		testtransaction.WithClientMetadata(defaultClientMetadata),
		testtransaction.WithAttributes(&tokens.MintNonFungibleTokenAttributes{
			URI: test.RandomString(4097),
		}),
		testtransaction.WithFeeProof(nil),
	)
	_, err := txs.Execute(tx)
	require.ErrorContains(t, err, "URI exceeds the maximum allowed size of 4096 KB")
}

func TestMintNFT_URIFormatIsInvalid(t *testing.T) {
	txs, _ := newTokenTxSystem(t)
	tx := testtransaction.NewTransactionOrder(
		t,
<<<<<<< HEAD
		testtransaction.WithPayloadType(tokens.PayloadTypeMintNFT),
		testtransaction.WithUnitID(unitID),
		testtransaction.WithSystemID(tokens.DefaultSystemID),
		testtransaction.WithAttributes(&tokens.MintNonFungibleTokenAttributes{
=======
		testtransaction.WithPayloadType(PayloadTypeMintNFT),
		testtransaction.WithUnitID(nftTypeID1),
		testtransaction.WithSystemID(DefaultSystemIdentifier),
		testtransaction.WithAttributes(&MintNonFungibleTokenAttributes{
>>>>>>> c76354ac
			URI: "invalid_uri",
		}),
		testtransaction.WithClientMetadata(createClientMetadata()),
		testtransaction.WithFeeProof(nil),
	)
	_, err := txs.Execute(tx)
	require.ErrorContains(t, err, "URI invalid_uri is invalid")
}

func TestMintNFT_DataLengthIsInvalid(t *testing.T) {
	txs, _ := newTokenTxSystem(t)

	tx := testtransaction.NewTransactionOrder(
		t,
<<<<<<< HEAD
		testtransaction.WithPayloadType(tokens.PayloadTypeMintNFT),
		testtransaction.WithUnitID(unitID),
		testtransaction.WithSystemID(tokens.DefaultSystemID),
		testtransaction.WithAttributes(&tokens.MintNonFungibleTokenAttributes{
=======
		testtransaction.WithPayloadType(PayloadTypeMintNFT),
		testtransaction.WithUnitID(nftTypeID1),
		testtransaction.WithSystemID(DefaultSystemIdentifier),
		testtransaction.WithAttributes(&MintNonFungibleTokenAttributes{
>>>>>>> c76354ac
			URI:  validNFTURI,
			Data: test.RandomBytes(dataMaxSize + 1),
		}),
		testtransaction.WithClientMetadata(createClientMetadata()),
		testtransaction.WithFeeProof(nil),
	)
	_, err := txs.Execute(tx)
	require.ErrorContains(t, err, "data exceeds the maximum allowed size of 65536 KB")
}

func TestMintNFT_NFTTypeDoesNotExist(t *testing.T) {
	txs, _ := newTokenTxSystem(t)

	typeID := tokens.NewNonFungibleTokenTypeID(nil, []byte{1})
	tx := testtransaction.NewTransactionOrder(
		t,
<<<<<<< HEAD
		testtransaction.WithPayloadType(tokens.PayloadTypeMintNFT),
		testtransaction.WithUnitID(unitID),
		testtransaction.WithSystemID(tokens.DefaultSystemID),
		testtransaction.WithAttributes(&tokens.MintNonFungibleTokenAttributes{
=======
		testtransaction.WithPayloadType(PayloadTypeMintNFT),
		testtransaction.WithUnitID(typeID),
		testtransaction.WithSystemID(DefaultSystemIdentifier),
		testtransaction.WithAttributes(&MintNonFungibleTokenAttributes{
>>>>>>> c76354ac
			URI:                              validNFTURI,
			Data:                             []byte{0, 0, 0, 0},
			TokenCreationPredicateSignatures: [][]byte{{0}},
		}),
		testtransaction.WithClientMetadata(createClientMetadata()),
		testtransaction.WithFeeProof(nil),
	)
	_, err := txs.Execute(tx)
	require.ErrorContains(t, err, fmt.Sprintf("item %s does not exist", typeID))
}

func TestTransferNFT_UnitDoesNotExist(t *testing.T) {
	txs, _ := newTokenTxSystem(t)

	nonExistingUnitID := NewNonFungibleTokenID(nil, test.RandomBytes(32))
	tx := testtransaction.NewTransactionOrder(
		t,
<<<<<<< HEAD
		testtransaction.WithPayloadType(tokens.PayloadTypeTransferNFT),
		testtransaction.WithUnitID(unitID),
		testtransaction.WithSystemID(tokens.DefaultSystemID),
		testtransaction.WithAttributes(&tokens.TransferNonFungibleTokenAttributes{
=======
		testtransaction.WithPayloadType(PayloadTypeTransferNFT),
		testtransaction.WithUnitID(nonExistingUnitID),
		testtransaction.WithSystemID(DefaultSystemIdentifier),
		testtransaction.WithAttributes(&TransferNonFungibleTokenAttributes{
>>>>>>> c76354ac
			NewBearer:                    templates.AlwaysTrueBytes(),
			Nonce:                        test.RandomBytes(32),
			Counter:                      0,
			InvariantPredicateSignatures: [][]byte{templates.AlwaysTrueBytes()},
		}),
		testtransaction.WithClientMetadata(createClientMetadata()),
		testtransaction.WithFeeProof(nil),
	)
	_, err := txs.Execute(tx)
	require.ErrorContains(t, err, fmt.Sprintf("item %s does not exist", nonExistingUnitID))
}

func TestTransferNFT_UnitIsNotNFT(t *testing.T) {
	txs, _ := newTokenTxSystem(t)
	tx := testtransaction.NewTransactionOrder(
		t,
		testtransaction.WithPayloadType(tokens.PayloadTypeCreateNFTType),
		testtransaction.WithUnitID(nftTypeID1),
		testtransaction.WithSystemID(tokens.DefaultSystemID),
		testtransaction.WithAttributes(&tokens.CreateNonFungibleTokenTypeAttributes{
			Symbol:                   symbol,
			SubTypeCreationPredicate: subTypeCreationPredicate,
			TokenCreationPredicate:   tokenCreationPredicate,
			InvariantPredicate:       invariantPredicate,
			DataUpdatePredicate:      dataUpdatePredicate,
			ParentTypeID:             nil,
		}),
		testtransaction.WithClientMetadata(createClientMetadata()),
		testtransaction.WithFeeProof(nil),
	)
	_, err := txs.Execute(tx)
	require.NoError(t, err)

	tx = testtransaction.NewTransactionOrder(
		t,
		testtransaction.WithPayloadType(tokens.PayloadTypeTransferNFT),
		testtransaction.WithUnitID(nftTypeID1),
		testtransaction.WithSystemID(tokens.DefaultSystemID),
		testtransaction.WithAttributes(&tokens.TransferNonFungibleTokenAttributes{
			NewBearer:                    templates.AlwaysTrueBytes(),
			Nonce:                        test.RandomBytes(32),
			Counter:                      0,
			InvariantPredicateSignatures: [][]byte{templates.AlwaysTrueBytes()},
		}),
		testtransaction.WithClientMetadata(createClientMetadata()),
		testtransaction.WithFeeProof(nil),
	)
	_, err = txs.Execute(tx)
	require.ErrorContains(t, err, "invalid unit ID")
}

func TestTransferNFT_InvalidCounter(t *testing.T) {
	txs, _ := newTokenTxSystem(t)
	nftID := createNFTTypeAndMintToken(t, txs, nftTypeID2)

	// transfer NFT
	tx := testtransaction.NewTransactionOrder(
		t,
<<<<<<< HEAD
		testtransaction.WithPayloadType(tokens.PayloadTypeTransferNFT),
		testtransaction.WithUnitID(unitID),
		testtransaction.WithSystemID(tokens.DefaultSystemID),
		testtransaction.WithAttributes(&tokens.TransferNonFungibleTokenAttributes{
=======
		testtransaction.WithPayloadType(PayloadTypeTransferNFT),
		testtransaction.WithUnitID(nftID),
		testtransaction.WithSystemID(DefaultSystemIdentifier),
		testtransaction.WithAttributes(&TransferNonFungibleTokenAttributes{
>>>>>>> c76354ac
			NewBearer:                    templates.AlwaysTrueBytes(),
			Nonce:                        test.RandomBytes(32),
			Counter:                      1,
			InvariantPredicateSignatures: [][]byte{nil},
		}),
		testtransaction.WithClientMetadata(createClientMetadata()),
		testtransaction.WithFeeProof(nil),
	)
	_, err := txs.Execute(tx)
	require.ErrorContains(t, err, "invalid counter")
}

func TestTransferNFT_InvalidTypeID(t *testing.T) {
	txs, _ := newTokenTxSystem(t)
	nftID := createNFTTypeAndMintToken(t, txs, nftTypeID2)

	// transfer NFT
	tx := testtransaction.NewTransactionOrder(
		t,
<<<<<<< HEAD
		testtransaction.WithPayloadType(tokens.PayloadTypeTransferNFT),
		testtransaction.WithUnitID(unitID),
		testtransaction.WithSystemID(tokens.DefaultSystemID),
		testtransaction.WithAttributes(&tokens.TransferNonFungibleTokenAttributes{
			NFTTypeID:                    tokens.NewFungibleTokenTypeID(nil, test.RandomBytes(32)),
=======
		testtransaction.WithPayloadType(PayloadTypeTransferNFT),
		testtransaction.WithUnitID(nftID),
		testtransaction.WithSystemID(DefaultSystemIdentifier),
		testtransaction.WithAttributes(&TransferNonFungibleTokenAttributes{
			NFTTypeID:                    NewFungibleTokenTypeID(nil, test.RandomBytes(32)),
>>>>>>> c76354ac
			NewBearer:                    templates.AlwaysTrueBytes(),
			Nonce:                        test.RandomBytes(32),
			Counter:                      0,
			InvariantPredicateSignatures: [][]byte{{0, 0, 0, 1}},
		}),
		testtransaction.WithClientMetadata(createClientMetadata()),
		testtransaction.WithFeeProof(nil),
	)
	_, err := txs.Execute(tx)
	require.ErrorContains(t, err, "invalid type identifier")
}

func TestTransferNFT_EmptyTypeID(t *testing.T) {
	txs, _ := newTokenTxSystem(t)
	nftID := createNFTTypeAndMintToken(t, txs, nftTypeID2)

	// transfer NFT
	tx := testtransaction.NewTransactionOrder(
		t,
<<<<<<< HEAD
		testtransaction.WithPayloadType(tokens.PayloadTypeTransferNFT),
		testtransaction.WithUnitID(unitID),
		testtransaction.WithSystemID(tokens.DefaultSystemID),
		testtransaction.WithAttributes(&tokens.TransferNonFungibleTokenAttributes{
=======
		testtransaction.WithPayloadType(PayloadTypeTransferNFT),
		testtransaction.WithUnitID(nftID),
		testtransaction.WithSystemID(DefaultSystemIdentifier),
		testtransaction.WithAttributes(&TransferNonFungibleTokenAttributes{
>>>>>>> c76354ac
			NewBearer:                    templates.AlwaysTrueBytes(),
			Nonce:                        test.RandomBytes(32),
			Counter:                      0,
			InvariantPredicateSignatures: [][]byte{{0, 0, 0, 1}},
		}),
		testtransaction.WithClientMetadata(createClientMetadata()),
		testtransaction.WithFeeProof(nil),
	)
	_, err := txs.Execute(tx)
	require.ErrorContains(t, err, "invalid type identifier")
}

func createClientMetadata() *types.ClientMetadata {
	return &types.ClientMetadata{
		Timeout:           1000,
		MaxTransactionFee: 10,
		FeeCreditRecordID: feeCreditID,
	}
}

func TestTransferNFT_InvalidPredicateFormat(t *testing.T) {
	txs, _ := newTokenTxSystem(t)
	nftID := createNFTTypeAndMintToken(t, txs, nftTypeID2)

	// transfer NFT from 'always true' to 'p2pkh'
	tx := testtransaction.NewTransactionOrder(
		t,
<<<<<<< HEAD
		testtransaction.WithPayloadType(tokens.PayloadTypeTransferNFT),
		testtransaction.WithUnitID(unitID),
		testtransaction.WithSystemID(tokens.DefaultSystemID),
		testtransaction.WithAttributes(&tokens.TransferNonFungibleTokenAttributes{
=======
		testtransaction.WithPayloadType(PayloadTypeTransferNFT),
		testtransaction.WithUnitID(nftID),
		testtransaction.WithSystemID(DefaultSystemIdentifier),
		testtransaction.WithAttributes(&TransferNonFungibleTokenAttributes{
>>>>>>> c76354ac
			NFTTypeID:                    nftTypeID2,
			NewBearer:                    test.RandomBytes(32), // invalid bearer
			Nonce:                        test.RandomBytes(32),
			Counter:                      0,
			InvariantPredicateSignatures: [][]byte{templates.EmptyArgument()},
		}),
		testtransaction.WithClientMetadata(createClientMetadata()),
		testtransaction.WithFeeProof(templates.EmptyArgument()),
	)
	_, err := txs.Execute(tx)
	require.NoError(t, err)

	tx = testtransaction.NewTransactionOrder(
		t,
<<<<<<< HEAD
		testtransaction.WithPayloadType(tokens.PayloadTypeTransferNFT),
		testtransaction.WithUnitID(unitID),
		testtransaction.WithSystemID(tokens.DefaultSystemID),
		testtransaction.WithAttributes(&tokens.TransferNonFungibleTokenAttributes{
=======
		testtransaction.WithPayloadType(PayloadTypeTransferNFT),
		testtransaction.WithUnitID(nftID),
		testtransaction.WithSystemID(DefaultSystemIdentifier),
		testtransaction.WithAttributes(&TransferNonFungibleTokenAttributes{
>>>>>>> c76354ac
			NFTTypeID:                    nftTypeID2,
			NewBearer:                    templates.NewP2pkh256BytesFromKeyHash(test.RandomBytes(32)),
			Nonce:                        test.RandomBytes(32),
			Counter:                      1,
			InvariantPredicateSignatures: [][]byte{templates.EmptyArgument()},
		}),
		testtransaction.WithClientMetadata(createClientMetadata()),
		testtransaction.WithFeeProof(templates.EmptyArgument()),
	)
	_, err = txs.Execute(tx)
	require.ErrorContains(t, err, "tx order execution failed: invalid transfer non-fungible token tx: executing bearer predicate: decoding predicate:")
}

func TestTransferNFT_InvalidSignature(t *testing.T) {
	txs, _ := newTokenTxSystem(t)
	nftID := createNFTTypeAndMintToken(t, txs, nftTypeID2)

	// transfer with invalid signature
	tx := testtransaction.NewTransactionOrder(
		t,
<<<<<<< HEAD
		testtransaction.WithPayloadType(tokens.PayloadTypeTransferNFT),
		testtransaction.WithUnitID(unitID),
		testtransaction.WithSystemID(tokens.DefaultSystemID),
=======
		testtransaction.WithPayloadType(PayloadTypeTransferNFT),
		testtransaction.WithUnitID(nftID),
		testtransaction.WithSystemID(DefaultSystemIdentifier),
>>>>>>> c76354ac
		testtransaction.WithOwnerProof(nil),
		testtransaction.WithAttributes(&tokens.TransferNonFungibleTokenAttributes{
			NFTTypeID: nftTypeID2,
			NewBearer: templates.AlwaysTrueBytes(),
			Nonce:     test.RandomBytes(32),
			Counter:   0,
			// the NFT we transfer has "always true" bearer predicate so providing
			// arguments for it makes it fail
			InvariantPredicateSignatures: [][]byte{{0x0B, 0x0A, 0x0D}},
		}),
		testtransaction.WithClientMetadata(createClientMetadata()),
		testtransaction.WithFeeProof(templates.EmptyArgument()),
		testtransaction.WithOwnerProof(test.RandomBytes(12)),
	)
	_, err := txs.Execute(tx)
	require.EqualError(t, err, `tx order execution failed: invalid transfer non-fungible token tx: executing bearer predicate: executing predicate: "always true" predicate arguments must be empty`)
}

func TestTransferNFT_Ok(t *testing.T) {
	txs, _ := newTokenTxSystem(t)
	nftID := createNFTTypeAndMintToken(t, txs, nftTypeID2)

	// transfer NFT
	tx := testtransaction.NewTransactionOrder(
		t,
<<<<<<< HEAD
		testtransaction.WithPayloadType(tokens.PayloadTypeTransferNFT),
		testtransaction.WithUnitID(unitID),
		testtransaction.WithSystemID(tokens.DefaultSystemID),
=======
		testtransaction.WithPayloadType(PayloadTypeTransferNFT),
		testtransaction.WithUnitID(nftID),
		testtransaction.WithSystemID(DefaultSystemIdentifier),
>>>>>>> c76354ac
		testtransaction.WithOwnerProof(nil),
		testtransaction.WithAttributes(&tokens.TransferNonFungibleTokenAttributes{
			NFTTypeID:                    nftTypeID2,
			NewBearer:                    templates.AlwaysTrueBytes(),
			Nonce:                        test.RandomBytes(32),
			Counter:                      0,
			InvariantPredicateSignatures: [][]byte{nil},
		}),
		testtransaction.WithClientMetadata(createClientMetadata()),
		testtransaction.WithFeeProof(nil),
	)
	_, err := txs.Execute(tx)
	require.NoError(t, err)
	u, err := txs.State().GetUnit(nftID, false)
	require.NoError(t, err)
	require.IsType(t, &tokens.NonFungibleTokenData{}, u.Data())
	d := u.Data().(*tokens.NonFungibleTokenData)
	require.Equal(t, zeroSummaryValue, d.SummaryValueInput())
	require.Equal(t, nftTypeID2, d.NftType)
	require.Equal(t, nftName, d.Name)
	require.Equal(t, []byte{10}, d.Data)
	require.Equal(t, validNFTURI, d.URI)
	require.EqualValues(t, templates.AlwaysTrueBytes(), d.DataUpdatePredicate)
	require.Equal(t, uint64(0), d.T)
	require.Equal(t, uint64(1), d.Counter)
	require.EqualValues(t, templates.AlwaysTrueBytes(), []byte(u.Bearer()))
}

func TestTransferNFT_BurnedBearerMustFail(t *testing.T) {
	txs, _ := newTokenTxSystem(t)
	nftID := createNFTTypeAndMintToken(t, txs, nftTypeID2)

	// transfer NFT, set bearer to un-spendable predicate
	tx := testtransaction.NewTransactionOrder(
		t,
<<<<<<< HEAD
		testtransaction.WithPayloadType(tokens.PayloadTypeTransferNFT),
		testtransaction.WithUnitID(unitID),
		testtransaction.WithSystemID(tokens.DefaultSystemID),
=======
		testtransaction.WithPayloadType(PayloadTypeTransferNFT),
		testtransaction.WithUnitID(nftID),
		testtransaction.WithSystemID(DefaultSystemIdentifier),
>>>>>>> c76354ac
		testtransaction.WithOwnerProof(nil),
		testtransaction.WithAttributes(&tokens.TransferNonFungibleTokenAttributes{
			NFTTypeID:                    nftTypeID2,
			NewBearer:                    templates.AlwaysFalseBytes(),
			Nonce:                        test.RandomBytes(32),
			Counter:                      0,
			InvariantPredicateSignatures: [][]byte{nil},
		}),
		testtransaction.WithClientMetadata(createClientMetadata()),
		testtransaction.WithFeeProof(nil),
	)
	_, err := txs.Execute(tx)
	require.NoError(t, err)
	u, err := txs.State().GetUnit(nftID, false)
	require.NoError(t, err)
	require.IsType(t, &tokens.NonFungibleTokenData{}, u.Data())
	require.EqualValues(t, templates.AlwaysFalseBytes(), []byte(u.Bearer()))

	// the token must be considered as burned and not transferable
	tx = testtransaction.NewTransactionOrder(
		t,
<<<<<<< HEAD
		testtransaction.WithPayloadType(tokens.PayloadTypeTransferNFT),
		testtransaction.WithUnitID(unitID),
		testtransaction.WithSystemID(tokens.DefaultSystemID),
=======
		testtransaction.WithPayloadType(PayloadTypeTransferNFT),
		testtransaction.WithUnitID(nftID),
		testtransaction.WithSystemID(DefaultSystemIdentifier),
>>>>>>> c76354ac
		testtransaction.WithOwnerProof(nil),
		testtransaction.WithAttributes(&tokens.TransferNonFungibleTokenAttributes{
			NFTTypeID:                    nftTypeID2,
			NewBearer:                    templates.AlwaysFalseBytes(),
			Nonce:                        test.RandomBytes(32),
			Counter:                      1,
			InvariantPredicateSignatures: [][]byte{nil},
		}),
		testtransaction.WithClientMetadata(createClientMetadata()),
		testtransaction.WithFeeProof(nil),
	)
	_, err = txs.Execute(tx)
	require.ErrorContains(t, err, "executing bearer predicate: predicate evaluated to false")
}

func TestTransferNFT_LockedToken(t *testing.T) {
	txs, _ := newTokenTxSystem(t)
	nftID := createNFTTypeAndMintToken(t, txs, nftTypeID2)

	// lock token
	lockTx := testtransaction.NewTransactionOrder(
		t,
<<<<<<< HEAD
		testtransaction.WithPayloadType(tokens.PayloadTypeLockToken),
		testtransaction.WithUnitID(unitID),
		testtransaction.WithSystemID(tokens.DefaultSystemID),
		testtransaction.WithAttributes(&tokens.LockTokenAttributes{
=======
		testtransaction.WithPayloadType(PayloadTypeLockToken),
		testtransaction.WithUnitID(nftID),
		testtransaction.WithSystemID(DefaultSystemIdentifier),
		testtransaction.WithAttributes(&LockTokenAttributes{
>>>>>>> c76354ac
			LockStatus:                   1,
			Counter:                      0,
			InvariantPredicateSignatures: [][]byte{nil},
		}),
		testtransaction.WithClientMetadata(&types.ClientMetadata{
			Timeout:           1000,
			MaxTransactionFee: 10,
			FeeCreditRecordID: feeCreditID,
		}),
		testtransaction.WithOwnerProof(nil),
	)
	_, err := txs.Execute(lockTx)
	require.NoError(t, err)

	// verify unit was locked
	u, err := txs.State().GetUnit(nftID, false)
	require.NoError(t, err)
	tokenData := u.Data().(*tokens.NonFungibleTokenData)
	require.EqualValues(t, 1, tokenData.Locked)

	// update nft
	tx := testtransaction.NewTransactionOrder(
		t,
<<<<<<< HEAD
		testtransaction.WithPayloadType(tokens.PayloadTypeTransferNFT),
		testtransaction.WithUnitID(unitID),
		testtransaction.WithSystemID(tokens.DefaultSystemID),
		testtransaction.WithAttributes(&tokens.TransferNonFungibleTokenAttributes{
=======
		testtransaction.WithPayloadType(PayloadTypeTransferNFT),
		testtransaction.WithUnitID(nftID),
		testtransaction.WithSystemID(DefaultSystemIdentifier),
		testtransaction.WithAttributes(&TransferNonFungibleTokenAttributes{
>>>>>>> c76354ac
			NFTTypeID:                    nftTypeID2,
			NewBearer:                    templates.AlwaysTrueBytes(),
			Nonce:                        test.RandomBytes(32),
			Counter:                      0,
			InvariantPredicateSignatures: [][]byte{nil},
		}),
		testtransaction.WithClientMetadata(createClientMetadata()),
		testtransaction.WithFeeProof(nil),
	)
	_, err = txs.Execute(tx)

	// verify token was locked
	require.ErrorContains(t, err, "token is locked")
}

func TestUpdateNFT_DataLengthIsInvalid(t *testing.T) {
	txs, _ := newTokenTxSystem(t)
	nftID := createNFTTypeAndMintToken(t, txs, nftTypeID2)

	tx := testtransaction.NewTransactionOrder(
		t,
<<<<<<< HEAD
		testtransaction.WithPayloadType(tokens.PayloadTypeUpdateNFT),
		testtransaction.WithUnitID(unitID),
		testtransaction.WithSystemID(tokens.DefaultSystemID),
		testtransaction.WithAttributes(&tokens.UpdateNonFungibleTokenAttributes{
			Data:     test.RandomBytes(dataMaxSize + 1),
			Backlink: test.RandomBytes(32),
=======
		testtransaction.WithPayloadType(PayloadTypeUpdateNFT),
		testtransaction.WithUnitID(nftID),
		testtransaction.WithSystemID(DefaultSystemIdentifier),
		testtransaction.WithAttributes(&UpdateNonFungibleTokenAttributes{
			Data:    test.RandomBytes(dataMaxSize + 1),
			Counter: 0,
>>>>>>> c76354ac
		}),
		testtransaction.WithClientMetadata(createClientMetadata()),
		testtransaction.WithFeeProof(nil),
	)
	_, err := txs.Execute(tx)
	require.ErrorContains(t, err, "data exceeds the maximum allowed size of 65536 KB")
}

func TestUpdateNFT_UnitDoesNotExist(t *testing.T) {
	txs, _ := newTokenTxSystem(t)

	tx := testtransaction.NewTransactionOrder(
		t,
<<<<<<< HEAD
		testtransaction.WithPayloadType(tokens.PayloadTypeUpdateNFT),
		testtransaction.WithUnitID(unitID),
		testtransaction.WithSystemID(tokens.DefaultSystemID),
		testtransaction.WithAttributes(&tokens.UpdateNonFungibleTokenAttributes{
			Data:     test.RandomBytes(0),
			Backlink: test.RandomBytes(32),
=======
		testtransaction.WithPayloadType(PayloadTypeUpdateNFT),
		testtransaction.WithUnitID(nftUnitID),
		testtransaction.WithSystemID(DefaultSystemIdentifier),
		testtransaction.WithAttributes(&UpdateNonFungibleTokenAttributes{
			Data:    test.RandomBytes(0),
			Counter: 0,
>>>>>>> c76354ac
		}),
		testtransaction.WithClientMetadata(createClientMetadata()),
		testtransaction.WithFeeProof(nil),
	)
	_, err := txs.Execute(tx)
	require.ErrorContains(t, err, fmt.Sprintf("item %s does not exist", nftUnitID))
}

func TestUpdateNFT_UnitIsNotNFT(t *testing.T) {
	txs, _ := newTokenTxSystem(t)
	tx := testtransaction.NewTransactionOrder(
		t,
		testtransaction.WithPayloadType(tokens.PayloadTypeCreateNFTType),
		testtransaction.WithUnitID(nftTypeID1),
		testtransaction.WithSystemID(tokens.DefaultSystemID),
		testtransaction.WithAttributes(&tokens.CreateNonFungibleTokenTypeAttributes{
			Symbol:                   symbol,
			SubTypeCreationPredicate: subTypeCreationPredicate,
			TokenCreationPredicate:   tokenCreationPredicate,
			InvariantPredicate:       invariantPredicate,
			DataUpdatePredicate:      dataUpdatePredicate,
			ParentTypeID:             nil,
		}),
		testtransaction.WithClientMetadata(createClientMetadata()),
		testtransaction.WithFeeProof(nil),
	)
	_, err := txs.Execute(tx)
	require.NoError(t, err)

	tx = testtransaction.NewTransactionOrder(
		t,
		testtransaction.WithPayloadType(tokens.PayloadTypeUpdateNFT),
		testtransaction.WithUnitID(nftTypeID1),
<<<<<<< HEAD
		testtransaction.WithSystemID(tokens.DefaultSystemID),
		testtransaction.WithAttributes(&tokens.UpdateNonFungibleTokenAttributes{
			Data:     test.RandomBytes(10),
			Backlink: test.RandomBytes(32),
=======
		testtransaction.WithSystemID(DefaultSystemIdentifier),
		testtransaction.WithAttributes(&UpdateNonFungibleTokenAttributes{
			Data:    test.RandomBytes(10),
			Counter: 0,
>>>>>>> c76354ac
		}),
		testtransaction.WithClientMetadata(createClientMetadata()),
		testtransaction.WithFeeProof(nil),
	)
	_, err = txs.Execute(tx)
	require.ErrorContains(t, err, "invalid unit ID")
}

func TestUpdateNFT_LockedToken(t *testing.T) {
	txs, _ := newTokenTxSystem(t)
	nftID := createNFTTypeAndMintToken(t, txs, nftTypeID2)

	// lock token
	lockTx := testtransaction.NewTransactionOrder(
		t,
<<<<<<< HEAD
		testtransaction.WithPayloadType(tokens.PayloadTypeLockToken),
		testtransaction.WithUnitID(unitID),
		testtransaction.WithSystemID(tokens.DefaultSystemID),
		testtransaction.WithAttributes(&tokens.LockTokenAttributes{
=======
		testtransaction.WithPayloadType(PayloadTypeLockToken),
		testtransaction.WithUnitID(nftID),
		testtransaction.WithSystemID(DefaultSystemIdentifier),
		testtransaction.WithAttributes(&LockTokenAttributes{
>>>>>>> c76354ac
			LockStatus:                   1,
			Counter:                      0,
			InvariantPredicateSignatures: [][]byte{nil},
		}),
		testtransaction.WithClientMetadata(&types.ClientMetadata{
			Timeout:           1000,
			MaxTransactionFee: 10,
			FeeCreditRecordID: feeCreditID,
		}),
		testtransaction.WithOwnerProof(nil),
	)
	_, err := txs.Execute(lockTx)
	require.NoError(t, err)

	// verify unit was locked
	u, err := txs.State().GetUnit(nftID, false)
	require.NoError(t, err)
	tokenData := u.Data().(*tokens.NonFungibleTokenData)
	require.EqualValues(t, 1, tokenData.Locked)

	// update nft
	tx := testtransaction.NewTransactionOrder(
		t,
<<<<<<< HEAD
		testtransaction.WithPayloadType(tokens.PayloadTypeUpdateNFT),
		testtransaction.WithUnitID(unitID),
		testtransaction.WithSystemID(tokens.DefaultSystemID),
		testtransaction.WithAttributes(&tokens.UpdateNonFungibleTokenAttributes{
			Data:     test.RandomBytes(10),
			Backlink: []byte{1},
=======
		testtransaction.WithPayloadType(PayloadTypeUpdateNFT),
		testtransaction.WithUnitID(nftID),
		testtransaction.WithSystemID(DefaultSystemIdentifier),
		testtransaction.WithAttributes(&UpdateNonFungibleTokenAttributes{
			Data:    test.RandomBytes(10),
			Counter: 0,
>>>>>>> c76354ac
		}),
		testtransaction.WithClientMetadata(createClientMetadata()),
		testtransaction.WithFeeProof(nil),
	)
	_, err = txs.Execute(tx)

	// verify token was locked
	require.ErrorContains(t, err, "token is locked")
}

func TestUpdateNFT_InvalidCounter(t *testing.T) {
	txs, _ := newTokenTxSystem(t)
	nftID := createNFTTypeAndMintToken(t, txs, nftTypeID2)

	tx := testtransaction.NewTransactionOrder(
		t,
<<<<<<< HEAD
		testtransaction.WithPayloadType(tokens.PayloadTypeUpdateNFT),
		testtransaction.WithUnitID(unitID),
		testtransaction.WithSystemID(tokens.DefaultSystemID),
		testtransaction.WithAttributes(&tokens.UpdateNonFungibleTokenAttributes{
			Data:     test.RandomBytes(10),
			Backlink: []byte{1},
=======
		testtransaction.WithPayloadType(PayloadTypeUpdateNFT),
		testtransaction.WithUnitID(nftID),
		testtransaction.WithSystemID(DefaultSystemIdentifier),
		testtransaction.WithAttributes(&UpdateNonFungibleTokenAttributes{
			Data:    test.RandomBytes(10),
			Counter: 1,
>>>>>>> c76354ac
		}),
		testtransaction.WithClientMetadata(createClientMetadata()),
		testtransaction.WithFeeProof(nil),
	)
	_, err := txs.Execute(tx)
	require.ErrorContains(t, err, "invalid counter")
}

func TestUpdateNFT_InvalidSignature(t *testing.T) {
	txs, _ := newTokenTxSystem(t)

	// create NFT type
	tx := testtransaction.NewTransactionOrder(
		t,
		testtransaction.WithPayloadType(PayloadTypeCreateNFTType),
		testtransaction.WithUnitID(nftTypeID2),
		testtransaction.WithSystemID(DefaultSystemIdentifier),
		testtransaction.WithAttributes(&CreateNonFungibleTokenTypeAttributes{
			Symbol:                   symbol,
			SubTypeCreationPredicate: templates.AlwaysTrueBytes(),
			TokenCreationPredicate:   templates.AlwaysTrueBytes(),
			InvariantPredicate:       templates.AlwaysTrueBytes(),
			DataUpdatePredicate:      templates.AlwaysTrueBytes(),
			ParentTypeID:             nil,
		}),
		testtransaction.WithClientMetadata(&types.ClientMetadata{
			Timeout:           1000,
			MaxTransactionFee: 10,
			FeeCreditRecordID: feeCreditID,
		}),
		testtransaction.WithFeeProof(nil),
	)

	_, err := txs.Execute(tx)
	require.NoError(t, err)

	// mint NFT
	tx = testtransaction.NewTransactionOrder(
		t,
<<<<<<< HEAD
		testtransaction.WithPayloadType(tokens.PayloadTypeMintNFT),
		testtransaction.WithUnitID(unitID),
		testtransaction.WithSystemID(tokens.DefaultSystemID),
		testtransaction.WithAttributes(&tokens.MintNonFungibleTokenAttributes{
=======
		testtransaction.WithPayloadType(PayloadTypeMintNFT),
		testtransaction.WithUnitID(nftTypeID2),
		testtransaction.WithSystemID(DefaultSystemIdentifier),
		testtransaction.WithAttributes(&MintNonFungibleTokenAttributes{
>>>>>>> c76354ac
			Bearer:                           templates.AlwaysTrueBytes(),
			Name:                             nftName,
			URI:                              validNFTURI,
			Data:                             []byte{10},
			DataUpdatePredicate:              templates.NewP2pkh256BytesFromKeyHash(test.RandomBytes(32)),
			TokenCreationPredicateSignatures: [][]byte{nil},
		}),
		testtransaction.WithClientMetadata(&types.ClientMetadata{
			Timeout:           1000,
			MaxTransactionFee: 10,
			FeeCreditRecordID: feeCreditID,
		}),
		testtransaction.WithFeeProof(nil),
	)
	sm, err := txs.Execute(tx)
	require.NoError(t, err)

	nftID := sm.TargetUnits[0]

	tx = testtransaction.NewTransactionOrder(
		t,
<<<<<<< HEAD
		testtransaction.WithPayloadType(tokens.PayloadTypeUpdateNFT),
		testtransaction.WithUnitID(unitID),
		testtransaction.WithSystemID(tokens.DefaultSystemID),
		testtransaction.WithAttributes(&tokens.UpdateNonFungibleTokenAttributes{
			Data:     test.RandomBytes(10),
			Backlink: tx.Hash(gocrypto.SHA256),
=======
		testtransaction.WithPayloadType(PayloadTypeUpdateNFT),
		testtransaction.WithUnitID(nftID),
		testtransaction.WithSystemID(DefaultSystemIdentifier),
		testtransaction.WithAttributes(&UpdateNonFungibleTokenAttributes{
			Data:    test.RandomBytes(10),
			Counter: 0,
>>>>>>> c76354ac
			// the previous mint tx did set the DataUpdatePredicate to p2pkh so (for the tx
			// to be valid) the first argument here should be CBOR of pubkey and signature pair
			DataUpdateSignatures: [][]byte{{0}, templates.EmptyArgument()},
		}),
		testtransaction.WithClientMetadata(createClientMetadata()),
		testtransaction.WithFeeProof(nil),
	)
	_, err = txs.Execute(tx)
	require.EqualError(t, err, `tx order execution failed: invalid update non-fungible token tx: data update predicate: executing predicate: failed to decode P2PKH256 signature: cbor: cannot unmarshal positive integer into Go value of type templates.P2pkh256Signature`)
}

func TestUpdateNFT_Ok(t *testing.T) {
	txs, _ := newTokenTxSystem(t)
	nftID := createNFTTypeAndMintToken(t, txs, nftTypeID2)

	// update NFT
	tx := testtransaction.NewTransactionOrder(
		t,
<<<<<<< HEAD
		testtransaction.WithPayloadType(tokens.PayloadTypeUpdateNFT),
		testtransaction.WithUnitID(unitID),
		testtransaction.WithSystemID(tokens.DefaultSystemID),
		testtransaction.WithAttributes(&tokens.UpdateNonFungibleTokenAttributes{
			Backlink:             tx.Hash(gocrypto.SHA256),
=======
		testtransaction.WithPayloadType(PayloadTypeUpdateNFT),
		testtransaction.WithUnitID(nftID),
		testtransaction.WithSystemID(DefaultSystemIdentifier),
		testtransaction.WithAttributes(&UpdateNonFungibleTokenAttributes{
			Counter:              0,
>>>>>>> c76354ac
			Data:                 updatedData,
			DataUpdateSignatures: [][]byte{nil, nil},
		}),
		testtransaction.WithClientMetadata(createClientMetadata()),
		testtransaction.WithFeeProof(nil),
	)
	_, err := txs.Execute(tx)
	require.NoError(t, err)
	u, err := txs.State().GetUnit(nftID, false)
	require.NoError(t, err)
	require.IsType(t, &tokens.NonFungibleTokenData{}, u.Data())
	d := u.Data().(*tokens.NonFungibleTokenData)
	require.Equal(t, zeroSummaryValue, d.SummaryValueInput())
	require.Equal(t, nftTypeID2, d.NftType)
	require.Equal(t, nftName, d.Name)
	require.Equal(t, updatedData, d.Data)
	require.Equal(t, validNFTURI, d.URI)
	require.EqualValues(t, templates.AlwaysTrueBytes(), d.DataUpdatePredicate)
	require.Equal(t, uint64(0), d.T)
	require.Equal(t, uint64(1), d.Counter)
	require.EqualValues(t, templates.AlwaysTrueBytes(), []byte(u.Bearer()))
}

// Test LockFC -> UnlockFC
func TestExecute_LockFeeCreditTxs_OK(t *testing.T) {
	txs, _ := newTokenTxSystem(t)

	err := txs.BeginBlock(1)
	require.NoError(t, err)

	// lock fee credit record
	lockFCAttr := testutils.NewLockFCAttr(testutils.WithLockFCBacklink(make([]byte, 32)))
	lockFC := testutils.NewLockFC(t, lockFCAttr,
		testtransaction.WithUnitID(feeCreditID),
		testtransaction.WithOwnerProof(nil),
		testtransaction.WithSystemID(tokens.DefaultSystemID),
	)
	sm, err := txs.Execute(lockFC)
	require.NoError(t, err)
	require.NotNil(t, sm)

	// verify unit was locked
	u, err := txs.State().GetUnit(feeCreditID, false)
	require.NoError(t, err)
	fcr, ok := u.Data().(*fc.FeeCreditRecord)
	require.True(t, ok)
	require.True(t, fcr.IsLocked())

	// unlock fee credit record
	unlockFCAttr := testutils.NewUnlockFCAttr(testutils.WithUnlockFCBacklink(lockFC.Hash(gocrypto.SHA256)))
	unlockFC := testutils.NewUnlockFC(t, unlockFCAttr,
		testtransaction.WithUnitID(feeCreditID),
		testtransaction.WithSystemID(tokens.DefaultSystemID),
	)
	sm, err = txs.Execute(unlockFC)
	require.NoError(t, err)
	require.NotNil(t, sm)

	// verify unit was unlocked
	fcrUnit, err := txs.State().GetUnit(feeCreditID, false)
	require.NoError(t, err)
	fcr, ok = fcrUnit.Data().(*fc.FeeCreditRecord)
	require.True(t, ok)
	require.False(t, fcr.IsLocked())
}

func createNFTTypeAndMintToken(t *testing.T, txs *txsystem.GenericTxSystem, nftTypeID types.UnitID) types.UnitID {
	// create NFT type
	tx := testtransaction.NewTransactionOrder(
		t,
		testtransaction.WithPayloadType(tokens.PayloadTypeCreateNFTType),
		testtransaction.WithUnitID(nftTypeID),
		testtransaction.WithSystemID(tokens.DefaultSystemID),
		testtransaction.WithAttributes(&tokens.CreateNonFungibleTokenTypeAttributes{
			Symbol:                   symbol,
			SubTypeCreationPredicate: templates.AlwaysTrueBytes(),
			TokenCreationPredicate:   templates.AlwaysTrueBytes(),
			InvariantPredicate:       templates.AlwaysTrueBytes(),
			DataUpdatePredicate:      templates.AlwaysTrueBytes(),
			ParentTypeID:             nil,
		}),
		testtransaction.WithClientMetadata(&types.ClientMetadata{
			Timeout:           1000,
			MaxTransactionFee: 10,
			FeeCreditRecordID: feeCreditID,
		}),
		testtransaction.WithFeeProof(nil),
	)

	_, err := txs.Execute(tx)
	require.NoError(t, err)

<<<<<<< HEAD
	if nftID != nil {
		// mint NFT
		tx = testtransaction.NewTransactionOrder(
			t,
			testtransaction.WithPayloadType(tokens.PayloadTypeMintNFT),
			testtransaction.WithUnitID(nftID),
			testtransaction.WithSystemID(tokens.DefaultSystemID),
			testtransaction.WithAttributes(&tokens.MintNonFungibleTokenAttributes{
				Bearer:                           templates.AlwaysTrueBytes(),
				NFTTypeID:                        nftTypeID,
				Name:                             nftName,
				URI:                              validNFTURI,
				Data:                             []byte{10},
				DataUpdatePredicate:              templates.AlwaysTrueBytes(),
				TokenCreationPredicateSignatures: [][]byte{nil},
			}),
			testtransaction.WithClientMetadata(&types.ClientMetadata{
				Timeout:           1000,
				MaxTransactionFee: 10,
				FeeCreditRecordID: feeCreditID,
			}),
			testtransaction.WithFeeProof(nil),
		)
		_, err = txs.Execute(tx)
		require.NoError(t, err)
	}
	return tx
=======
	// mint NFT
	tx = testtransaction.NewTransactionOrder(
		t,
		testtransaction.WithPayloadType(PayloadTypeMintNFT),
		testtransaction.WithUnitID(nftTypeID),
		testtransaction.WithSystemID(DefaultSystemIdentifier),
		testtransaction.WithAttributes(&MintNonFungibleTokenAttributes{
			Bearer:                           templates.AlwaysTrueBytes(),
			Name:                             nftName,
			URI:                              validNFTURI,
			Data:                             []byte{10},
			DataUpdatePredicate:              templates.AlwaysTrueBytes(),
			TokenCreationPredicateSignatures: [][]byte{nil},
		}),
		testtransaction.WithClientMetadata(&types.ClientMetadata{
			Timeout:           1000,
			MaxTransactionFee: 10,
			FeeCreditRecordID: feeCreditID,
		}),
		testtransaction.WithFeeProof(nil),
	)
	sm, err := txs.Execute(tx)
	require.NoError(t, err)

	return sm.TargetUnits[0]
>>>>>>> c76354ac
}

type mockUnitData struct{}

func (m mockUnitData) Write(hash.Hash) error { return nil }

func (m mockUnitData) SummaryValueInput() uint64 {
	return 0
}

func (m mockUnitData) Copy() types.UnitData {
	return &mockUnitData{}
}

func createSigner(t *testing.T) (abcrypto.Signer, []byte) {
	t.Helper()
	signer, err := abcrypto.NewInMemorySecp256K1Signer()
	require.NoError(t, err)

	verifier, err := signer.Verifier()
	require.NoError(t, err)

	pubKey, err := verifier.MarshalPublicKey()
	require.NoError(t, err)
	return signer, pubKey
}

func signTx(t *testing.T, tx *types.TransactionOrder, signer abcrypto.Signer, pubKey []byte) ([]byte, []byte) {
	sigBytes, err := tx.PayloadBytes()
	require.NoError(t, err)
	signature, err := signer.SignBytes(sigBytes)
	require.NoError(t, err)
	return signature, templates.NewP2pkh256SignatureBytes(signature, pubKey)
}

func newTokenTxSystem(t *testing.T) (*txsystem.GenericTxSystem, *state.State) {
	_, verifier := testsig.CreateSignerAndVerifier(t)
	s := state.NewEmptyState()
	require.NoError(t, s.Apply(state.AddUnit(feeCreditID, templates.AlwaysTrueBytes(), &fc.FeeCreditRecord{
		Balance:  100,
		Backlink: make([]byte, 32),
		Timeout:  1000,
	})))
	summaryValue, summaryHash, err := s.CalculateRoot()
	require.NoError(t, err)
	require.NoError(t, s.Commit(&types.UnicityCertificate{InputRecord: &types.InputRecord{
		RoundNumber:  1,
		Hash:         summaryHash,
		SummaryValue: util.Uint64ToBytes(summaryValue),
	}}))

	txs, err := NewTxSystem(
		observability.Default(t),
		WithTrustBase(map[string]abcrypto.Verifier{"test": verifier}),
		WithState(s),
	)
	require.NoError(t, err)
	return txs, s
}<|MERGE_RESOLUTION|>--- conflicted
+++ resolved
@@ -36,11 +36,7 @@
 )
 
 var (
-<<<<<<< HEAD
-	unitID                   = tokens.NewNonFungibleTokenID(nil, []byte{1})
-=======
-	nftUnitID                = NewNonFungibleTokenID(nil, []byte{1})
->>>>>>> c76354ac
+	nftUnitID                = tokens.NewNonFungibleTokenID(nil, []byte{1})
 	symbol                   = "TEST"
 	subTypeCreationPredicate = []byte{4}
 	tokenCreationPredicate   = []byte{5}
@@ -274,17 +270,10 @@
 	txs, _ := newTokenTxSystem(t)
 	tx := testtransaction.NewTransactionOrder(
 		t,
-<<<<<<< HEAD
-		testtransaction.WithUnitID(unitID),
+		testtransaction.WithUnitID(tokens.NewNonFungibleTokenID(nil, test.RandomBytes(32))),
 		testtransaction.WithSystemID(tokens.DefaultSystemID),
 		testtransaction.WithAttributes(&tokens.CreateNonFungibleTokenTypeAttributes{}),
 		testtransaction.WithPayloadType(tokens.PayloadTypeCreateNFTType),
-=======
-		testtransaction.WithUnitID(NewNonFungibleTokenID(nil, test.RandomBytes(32))),
-		testtransaction.WithSystemID(DefaultSystemIdentifier),
-		testtransaction.WithAttributes(&CreateNonFungibleTokenTypeAttributes{}),
-		testtransaction.WithPayloadType(PayloadTypeCreateNFTType),
->>>>>>> c76354ac
 		testtransaction.WithClientMetadata(createClientMetadata()),
 		testtransaction.WithFeeProof(nil),
 	)
@@ -297,17 +286,10 @@
 	txs, _ := newTokenTxSystem(t)
 	tx := testtransaction.NewTransactionOrder(
 		t,
-<<<<<<< HEAD
-		testtransaction.WithUnitID(unitID),
-		testtransaction.WithSystemID(tokens.DefaultSystemID),
-		testtransaction.WithAttributes(&tokens.CreateNonFungibleTokenTypeAttributes{ParentTypeID: unitID}),
-		testtransaction.WithPayloadType(tokens.PayloadTypeCreateNFTType),
-=======
-		testtransaction.WithUnitID(nftTypeID1),
-		testtransaction.WithSystemID(DefaultSystemIdentifier),
-		testtransaction.WithAttributes(&CreateNonFungibleTokenTypeAttributes{ParentTypeID: NewNonFungibleTokenID(nil, test.RandomBytes(32))}),
-		testtransaction.WithPayloadType(PayloadTypeCreateNFTType),
->>>>>>> c76354ac
+		testtransaction.WithUnitID(nftTypeID1),
+		testtransaction.WithSystemID(tokens.DefaultSystemID),
+		testtransaction.WithAttributes(&tokens.CreateNonFungibleTokenTypeAttributes{ParentTypeID: tokens.NewNonFungibleTokenID(nil, test.RandomBytes(32))}),
+		testtransaction.WithPayloadType(tokens.PayloadTypeCreateNFTType),
 		testtransaction.WithClientMetadata(createClientMetadata()),
 		testtransaction.WithFeeProof(nil),
 	)
@@ -524,17 +506,10 @@
 	require.NoError(t, err)
 	tx = testtransaction.NewTransactionOrder(
 		t,
-<<<<<<< HEAD
 		testtransaction.WithPayloadType(tokens.PayloadTypeMintNFT),
-		testtransaction.WithUnitID(unitID),
+		testtransaction.WithUnitID(nftTypeID2),
 		testtransaction.WithSystemID(tokens.DefaultSystemID),
 		testtransaction.WithAttributes(&tokens.MintNonFungibleTokenAttributes{
-=======
-		testtransaction.WithPayloadType(PayloadTypeMintNFT),
-		testtransaction.WithUnitID(nftTypeID2),
-		testtransaction.WithSystemID(DefaultSystemIdentifier),
-		testtransaction.WithAttributes(&MintNonFungibleTokenAttributes{
->>>>>>> c76354ac
 			Bearer:                           templates.AlwaysTrueBytes(),
 			Name:                             nftName,
 			URI:                              validNFTURI,
@@ -551,12 +526,7 @@
 	newTokenID := sm.TargetUnits[0]
 	u, err := txs.State().GetUnit(newTokenID, false)
 	require.NoError(t, err)
-<<<<<<< HEAD
-	txHash := tx.Hash(gocrypto.SHA256)
 	require.IsType(t, &tokens.NonFungibleTokenData{}, u.Data())
-=======
-	require.IsType(t, &NonFungibleTokenData{}, u.Data())
->>>>>>> c76354ac
 
 	// verify unit log was added
 	require.Len(t, u.Logs(), 1)
@@ -591,17 +561,10 @@
 	txs, _ := newTokenTxSystem(t)
 	tx := testtransaction.NewTransactionOrder(
 		t,
-<<<<<<< HEAD
 		testtransaction.WithPayloadType(tokens.PayloadTypeMintNFT),
-		testtransaction.WithUnitID(nftTypeID1),
+		testtransaction.WithUnitID(tokens.NewNonFungibleTokenID(nil, test.RandomBytes(32))),
 		testtransaction.WithSystemID(tokens.DefaultSystemID),
 		testtransaction.WithAttributes(&tokens.MintNonFungibleTokenAttributes{}),
-=======
-		testtransaction.WithPayloadType(PayloadTypeMintNFT),
-		testtransaction.WithUnitID(NewNonFungibleTokenID(nil, test.RandomBytes(32))),
-		testtransaction.WithSystemID(DefaultSystemIdentifier),
-		testtransaction.WithAttributes(&MintNonFungibleTokenAttributes{}),
->>>>>>> c76354ac
 		testtransaction.WithClientMetadata(createClientMetadata()),
 		testtransaction.WithFeeProof(nil),
 	)
@@ -609,26 +572,7 @@
 	require.ErrorContains(t, err, ErrStrInvalidUnitID)
 }
 
-<<<<<<< HEAD
-func TestMintNFT_TypeIDHasWrongType(t *testing.T) {
-	txs, _ := newTokenTxSystem(t)
-	tx := testtransaction.NewTransactionOrder(
-		t,
-		testtransaction.WithPayloadType(tokens.PayloadTypeMintNFT),
-		testtransaction.WithUnitID(unitID),
-		testtransaction.WithSystemID(tokens.DefaultSystemID),
-		testtransaction.WithAttributes(&tokens.MintNonFungibleTokenAttributes{NFTTypeID: unitID}),
-		testtransaction.WithClientMetadata(createClientMetadata()),
-		testtransaction.WithFeeProof(nil),
-	)
-	_, err := txs.Execute(tx)
-	require.ErrorContains(t, err, ErrStrInvalidTypeID)
-}
-
-func TestMintNFT_UnitIDExists(t *testing.T) {
-=======
 func TestMintNFT_UnitIDDoesNotExist(t *testing.T) {
->>>>>>> c76354ac
 	txs, _ := newTokenTxSystem(t)
 	tx := testtransaction.NewTransactionOrder(
 		t,
@@ -651,17 +595,10 @@
 
 	tx = testtransaction.NewTransactionOrder(
 		t,
-<<<<<<< HEAD
 		testtransaction.WithPayloadType(tokens.PayloadTypeMintNFT),
-		testtransaction.WithUnitID(unitID),
+		testtransaction.WithUnitID(nftTypeID1),
 		testtransaction.WithSystemID(tokens.DefaultSystemID),
 		testtransaction.WithAttributes(&tokens.MintNonFungibleTokenAttributes{
-=======
-		testtransaction.WithPayloadType(PayloadTypeMintNFT),
-		testtransaction.WithUnitID(nftTypeID1),
-		testtransaction.WithSystemID(DefaultSystemIdentifier),
-		testtransaction.WithAttributes(&MintNonFungibleTokenAttributes{
->>>>>>> c76354ac
 			Bearer:                           templates.AlwaysTrueBytes(),
 			URI:                              validNFTURI,
 			Data:                             []byte{10},
@@ -677,22 +614,12 @@
 
 func TestMintNFT_NFTTypeIsZero(t *testing.T) {
 	txs, _ := newTokenTxSystem(t)
-<<<<<<< HEAD
-	idBytes := tokens.NewNonFungibleTokenTypeID(nil, []byte{110})
 	tx := testtransaction.NewTransactionOrder(
 		t,
 		testtransaction.WithPayloadType(tokens.PayloadTypeMintNFT),
-		testtransaction.WithUnitID(unitID),
+		testtransaction.WithUnitID(nftTypeID1),
 		testtransaction.WithSystemID(tokens.DefaultSystemID),
 		testtransaction.WithAttributes(&tokens.MintNonFungibleTokenAttributes{
-=======
-	tx := testtransaction.NewTransactionOrder(
-		t,
-		testtransaction.WithPayloadType(PayloadTypeMintNFT),
-		testtransaction.WithUnitID(nftTypeID1),
-		testtransaction.WithSystemID(DefaultSystemIdentifier),
-		testtransaction.WithAttributes(&MintNonFungibleTokenAttributes{
->>>>>>> c76354ac
 			Bearer:                           templates.AlwaysTrueBytes(),
 			URI:                              validNFTURI,
 			Data:                             []byte{10},
@@ -710,17 +637,10 @@
 	txs, _ := newTokenTxSystem(t)
 	tx := testtransaction.NewTransactionOrder(
 		t,
-<<<<<<< HEAD
 		testtransaction.WithPayloadType(tokens.PayloadTypeMintNFT),
-		testtransaction.WithUnitID(unitID),
+		testtransaction.WithUnitID(nftTypeID1),
 		testtransaction.WithSystemID(tokens.DefaultSystemID),
 		testtransaction.WithAttributes(&tokens.MintNonFungibleTokenAttributes{
-=======
-		testtransaction.WithPayloadType(PayloadTypeMintNFT),
-		testtransaction.WithUnitID(nftTypeID1),
-		testtransaction.WithSystemID(DefaultSystemIdentifier),
-		testtransaction.WithAttributes(&MintNonFungibleTokenAttributes{
->>>>>>> c76354ac
 			Name: test.RandomString(maxNameLength + 1),
 		}),
 		testtransaction.WithClientMetadata(createClientMetadata()),
@@ -734,15 +654,9 @@
 	txs, _ := newTokenTxSystem(t)
 	tx := testtransaction.NewTransactionOrder(
 		t,
-<<<<<<< HEAD
 		testtransaction.WithPayloadType(tokens.PayloadTypeMintNFT),
-		testtransaction.WithUnitID(unitID),
-		testtransaction.WithSystemID(tokens.DefaultSystemID),
-=======
-		testtransaction.WithPayloadType(PayloadTypeMintNFT),
-		testtransaction.WithUnitID(nftTypeID1),
-		testtransaction.WithSystemID(DefaultSystemIdentifier),
->>>>>>> c76354ac
+		testtransaction.WithUnitID(nftTypeID1),
+		testtransaction.WithSystemID(tokens.DefaultSystemID),
 		testtransaction.WithClientMetadata(defaultClientMetadata),
 		testtransaction.WithAttributes(&tokens.MintNonFungibleTokenAttributes{
 			URI: test.RandomString(4097),
@@ -757,17 +671,10 @@
 	txs, _ := newTokenTxSystem(t)
 	tx := testtransaction.NewTransactionOrder(
 		t,
-<<<<<<< HEAD
 		testtransaction.WithPayloadType(tokens.PayloadTypeMintNFT),
-		testtransaction.WithUnitID(unitID),
+		testtransaction.WithUnitID(nftTypeID1),
 		testtransaction.WithSystemID(tokens.DefaultSystemID),
 		testtransaction.WithAttributes(&tokens.MintNonFungibleTokenAttributes{
-=======
-		testtransaction.WithPayloadType(PayloadTypeMintNFT),
-		testtransaction.WithUnitID(nftTypeID1),
-		testtransaction.WithSystemID(DefaultSystemIdentifier),
-		testtransaction.WithAttributes(&MintNonFungibleTokenAttributes{
->>>>>>> c76354ac
 			URI: "invalid_uri",
 		}),
 		testtransaction.WithClientMetadata(createClientMetadata()),
@@ -782,17 +689,10 @@
 
 	tx := testtransaction.NewTransactionOrder(
 		t,
-<<<<<<< HEAD
 		testtransaction.WithPayloadType(tokens.PayloadTypeMintNFT),
-		testtransaction.WithUnitID(unitID),
+		testtransaction.WithUnitID(nftTypeID1),
 		testtransaction.WithSystemID(tokens.DefaultSystemID),
 		testtransaction.WithAttributes(&tokens.MintNonFungibleTokenAttributes{
-=======
-		testtransaction.WithPayloadType(PayloadTypeMintNFT),
-		testtransaction.WithUnitID(nftTypeID1),
-		testtransaction.WithSystemID(DefaultSystemIdentifier),
-		testtransaction.WithAttributes(&MintNonFungibleTokenAttributes{
->>>>>>> c76354ac
 			URI:  validNFTURI,
 			Data: test.RandomBytes(dataMaxSize + 1),
 		}),
@@ -809,17 +709,10 @@
 	typeID := tokens.NewNonFungibleTokenTypeID(nil, []byte{1})
 	tx := testtransaction.NewTransactionOrder(
 		t,
-<<<<<<< HEAD
 		testtransaction.WithPayloadType(tokens.PayloadTypeMintNFT),
-		testtransaction.WithUnitID(unitID),
+		testtransaction.WithUnitID(typeID),
 		testtransaction.WithSystemID(tokens.DefaultSystemID),
 		testtransaction.WithAttributes(&tokens.MintNonFungibleTokenAttributes{
-=======
-		testtransaction.WithPayloadType(PayloadTypeMintNFT),
-		testtransaction.WithUnitID(typeID),
-		testtransaction.WithSystemID(DefaultSystemIdentifier),
-		testtransaction.WithAttributes(&MintNonFungibleTokenAttributes{
->>>>>>> c76354ac
 			URI:                              validNFTURI,
 			Data:                             []byte{0, 0, 0, 0},
 			TokenCreationPredicateSignatures: [][]byte{{0}},
@@ -834,20 +727,13 @@
 func TestTransferNFT_UnitDoesNotExist(t *testing.T) {
 	txs, _ := newTokenTxSystem(t)
 
-	nonExistingUnitID := NewNonFungibleTokenID(nil, test.RandomBytes(32))
-	tx := testtransaction.NewTransactionOrder(
-		t,
-<<<<<<< HEAD
+	nonExistingUnitID := tokens.NewNonFungibleTokenID(nil, test.RandomBytes(32))
+	tx := testtransaction.NewTransactionOrder(
+		t,
 		testtransaction.WithPayloadType(tokens.PayloadTypeTransferNFT),
-		testtransaction.WithUnitID(unitID),
+		testtransaction.WithUnitID(nonExistingUnitID),
 		testtransaction.WithSystemID(tokens.DefaultSystemID),
 		testtransaction.WithAttributes(&tokens.TransferNonFungibleTokenAttributes{
-=======
-		testtransaction.WithPayloadType(PayloadTypeTransferNFT),
-		testtransaction.WithUnitID(nonExistingUnitID),
-		testtransaction.WithSystemID(DefaultSystemIdentifier),
-		testtransaction.WithAttributes(&TransferNonFungibleTokenAttributes{
->>>>>>> c76354ac
 			NewBearer:                    templates.AlwaysTrueBytes(),
 			Nonce:                        test.RandomBytes(32),
 			Counter:                      0,
@@ -906,17 +792,10 @@
 	// transfer NFT
 	tx := testtransaction.NewTransactionOrder(
 		t,
-<<<<<<< HEAD
 		testtransaction.WithPayloadType(tokens.PayloadTypeTransferNFT),
-		testtransaction.WithUnitID(unitID),
+		testtransaction.WithUnitID(nftID),
 		testtransaction.WithSystemID(tokens.DefaultSystemID),
 		testtransaction.WithAttributes(&tokens.TransferNonFungibleTokenAttributes{
-=======
-		testtransaction.WithPayloadType(PayloadTypeTransferNFT),
-		testtransaction.WithUnitID(nftID),
-		testtransaction.WithSystemID(DefaultSystemIdentifier),
-		testtransaction.WithAttributes(&TransferNonFungibleTokenAttributes{
->>>>>>> c76354ac
 			NewBearer:                    templates.AlwaysTrueBytes(),
 			Nonce:                        test.RandomBytes(32),
 			Counter:                      1,
@@ -936,19 +815,11 @@
 	// transfer NFT
 	tx := testtransaction.NewTransactionOrder(
 		t,
-<<<<<<< HEAD
 		testtransaction.WithPayloadType(tokens.PayloadTypeTransferNFT),
-		testtransaction.WithUnitID(unitID),
+		testtransaction.WithUnitID(nftID),
 		testtransaction.WithSystemID(tokens.DefaultSystemID),
 		testtransaction.WithAttributes(&tokens.TransferNonFungibleTokenAttributes{
 			NFTTypeID:                    tokens.NewFungibleTokenTypeID(nil, test.RandomBytes(32)),
-=======
-		testtransaction.WithPayloadType(PayloadTypeTransferNFT),
-		testtransaction.WithUnitID(nftID),
-		testtransaction.WithSystemID(DefaultSystemIdentifier),
-		testtransaction.WithAttributes(&TransferNonFungibleTokenAttributes{
-			NFTTypeID:                    NewFungibleTokenTypeID(nil, test.RandomBytes(32)),
->>>>>>> c76354ac
 			NewBearer:                    templates.AlwaysTrueBytes(),
 			Nonce:                        test.RandomBytes(32),
 			Counter:                      0,
@@ -968,17 +839,10 @@
 	// transfer NFT
 	tx := testtransaction.NewTransactionOrder(
 		t,
-<<<<<<< HEAD
 		testtransaction.WithPayloadType(tokens.PayloadTypeTransferNFT),
-		testtransaction.WithUnitID(unitID),
+		testtransaction.WithUnitID(nftID),
 		testtransaction.WithSystemID(tokens.DefaultSystemID),
 		testtransaction.WithAttributes(&tokens.TransferNonFungibleTokenAttributes{
-=======
-		testtransaction.WithPayloadType(PayloadTypeTransferNFT),
-		testtransaction.WithUnitID(nftID),
-		testtransaction.WithSystemID(DefaultSystemIdentifier),
-		testtransaction.WithAttributes(&TransferNonFungibleTokenAttributes{
->>>>>>> c76354ac
 			NewBearer:                    templates.AlwaysTrueBytes(),
 			Nonce:                        test.RandomBytes(32),
 			Counter:                      0,
@@ -1006,17 +870,10 @@
 	// transfer NFT from 'always true' to 'p2pkh'
 	tx := testtransaction.NewTransactionOrder(
 		t,
-<<<<<<< HEAD
 		testtransaction.WithPayloadType(tokens.PayloadTypeTransferNFT),
-		testtransaction.WithUnitID(unitID),
+		testtransaction.WithUnitID(nftID),
 		testtransaction.WithSystemID(tokens.DefaultSystemID),
 		testtransaction.WithAttributes(&tokens.TransferNonFungibleTokenAttributes{
-=======
-		testtransaction.WithPayloadType(PayloadTypeTransferNFT),
-		testtransaction.WithUnitID(nftID),
-		testtransaction.WithSystemID(DefaultSystemIdentifier),
-		testtransaction.WithAttributes(&TransferNonFungibleTokenAttributes{
->>>>>>> c76354ac
 			NFTTypeID:                    nftTypeID2,
 			NewBearer:                    test.RandomBytes(32), // invalid bearer
 			Nonce:                        test.RandomBytes(32),
@@ -1031,17 +888,10 @@
 
 	tx = testtransaction.NewTransactionOrder(
 		t,
-<<<<<<< HEAD
 		testtransaction.WithPayloadType(tokens.PayloadTypeTransferNFT),
-		testtransaction.WithUnitID(unitID),
+		testtransaction.WithUnitID(nftID),
 		testtransaction.WithSystemID(tokens.DefaultSystemID),
 		testtransaction.WithAttributes(&tokens.TransferNonFungibleTokenAttributes{
-=======
-		testtransaction.WithPayloadType(PayloadTypeTransferNFT),
-		testtransaction.WithUnitID(nftID),
-		testtransaction.WithSystemID(DefaultSystemIdentifier),
-		testtransaction.WithAttributes(&TransferNonFungibleTokenAttributes{
->>>>>>> c76354ac
 			NFTTypeID:                    nftTypeID2,
 			NewBearer:                    templates.NewP2pkh256BytesFromKeyHash(test.RandomBytes(32)),
 			Nonce:                        test.RandomBytes(32),
@@ -1062,15 +912,9 @@
 	// transfer with invalid signature
 	tx := testtransaction.NewTransactionOrder(
 		t,
-<<<<<<< HEAD
 		testtransaction.WithPayloadType(tokens.PayloadTypeTransferNFT),
-		testtransaction.WithUnitID(unitID),
-		testtransaction.WithSystemID(tokens.DefaultSystemID),
-=======
-		testtransaction.WithPayloadType(PayloadTypeTransferNFT),
-		testtransaction.WithUnitID(nftID),
-		testtransaction.WithSystemID(DefaultSystemIdentifier),
->>>>>>> c76354ac
+		testtransaction.WithUnitID(nftID),
+		testtransaction.WithSystemID(tokens.DefaultSystemID),
 		testtransaction.WithOwnerProof(nil),
 		testtransaction.WithAttributes(&tokens.TransferNonFungibleTokenAttributes{
 			NFTTypeID: nftTypeID2,
@@ -1096,15 +940,9 @@
 	// transfer NFT
 	tx := testtransaction.NewTransactionOrder(
 		t,
-<<<<<<< HEAD
 		testtransaction.WithPayloadType(tokens.PayloadTypeTransferNFT),
-		testtransaction.WithUnitID(unitID),
-		testtransaction.WithSystemID(tokens.DefaultSystemID),
-=======
-		testtransaction.WithPayloadType(PayloadTypeTransferNFT),
-		testtransaction.WithUnitID(nftID),
-		testtransaction.WithSystemID(DefaultSystemIdentifier),
->>>>>>> c76354ac
+		testtransaction.WithUnitID(nftID),
+		testtransaction.WithSystemID(tokens.DefaultSystemID),
 		testtransaction.WithOwnerProof(nil),
 		testtransaction.WithAttributes(&tokens.TransferNonFungibleTokenAttributes{
 			NFTTypeID:                    nftTypeID2,
@@ -1140,15 +978,9 @@
 	// transfer NFT, set bearer to un-spendable predicate
 	tx := testtransaction.NewTransactionOrder(
 		t,
-<<<<<<< HEAD
 		testtransaction.WithPayloadType(tokens.PayloadTypeTransferNFT),
-		testtransaction.WithUnitID(unitID),
-		testtransaction.WithSystemID(tokens.DefaultSystemID),
-=======
-		testtransaction.WithPayloadType(PayloadTypeTransferNFT),
-		testtransaction.WithUnitID(nftID),
-		testtransaction.WithSystemID(DefaultSystemIdentifier),
->>>>>>> c76354ac
+		testtransaction.WithUnitID(nftID),
+		testtransaction.WithSystemID(tokens.DefaultSystemID),
 		testtransaction.WithOwnerProof(nil),
 		testtransaction.WithAttributes(&tokens.TransferNonFungibleTokenAttributes{
 			NFTTypeID:                    nftTypeID2,
@@ -1170,15 +1002,9 @@
 	// the token must be considered as burned and not transferable
 	tx = testtransaction.NewTransactionOrder(
 		t,
-<<<<<<< HEAD
 		testtransaction.WithPayloadType(tokens.PayloadTypeTransferNFT),
-		testtransaction.WithUnitID(unitID),
-		testtransaction.WithSystemID(tokens.DefaultSystemID),
-=======
-		testtransaction.WithPayloadType(PayloadTypeTransferNFT),
-		testtransaction.WithUnitID(nftID),
-		testtransaction.WithSystemID(DefaultSystemIdentifier),
->>>>>>> c76354ac
+		testtransaction.WithUnitID(nftID),
+		testtransaction.WithSystemID(tokens.DefaultSystemID),
 		testtransaction.WithOwnerProof(nil),
 		testtransaction.WithAttributes(&tokens.TransferNonFungibleTokenAttributes{
 			NFTTypeID:                    nftTypeID2,
@@ -1201,17 +1027,10 @@
 	// lock token
 	lockTx := testtransaction.NewTransactionOrder(
 		t,
-<<<<<<< HEAD
 		testtransaction.WithPayloadType(tokens.PayloadTypeLockToken),
-		testtransaction.WithUnitID(unitID),
+		testtransaction.WithUnitID(nftID),
 		testtransaction.WithSystemID(tokens.DefaultSystemID),
 		testtransaction.WithAttributes(&tokens.LockTokenAttributes{
-=======
-		testtransaction.WithPayloadType(PayloadTypeLockToken),
-		testtransaction.WithUnitID(nftID),
-		testtransaction.WithSystemID(DefaultSystemIdentifier),
-		testtransaction.WithAttributes(&LockTokenAttributes{
->>>>>>> c76354ac
 			LockStatus:                   1,
 			Counter:                      0,
 			InvariantPredicateSignatures: [][]byte{nil},
@@ -1235,17 +1054,10 @@
 	// update nft
 	tx := testtransaction.NewTransactionOrder(
 		t,
-<<<<<<< HEAD
 		testtransaction.WithPayloadType(tokens.PayloadTypeTransferNFT),
-		testtransaction.WithUnitID(unitID),
+		testtransaction.WithUnitID(nftID),
 		testtransaction.WithSystemID(tokens.DefaultSystemID),
 		testtransaction.WithAttributes(&tokens.TransferNonFungibleTokenAttributes{
-=======
-		testtransaction.WithPayloadType(PayloadTypeTransferNFT),
-		testtransaction.WithUnitID(nftID),
-		testtransaction.WithSystemID(DefaultSystemIdentifier),
-		testtransaction.WithAttributes(&TransferNonFungibleTokenAttributes{
->>>>>>> c76354ac
 			NFTTypeID:                    nftTypeID2,
 			NewBearer:                    templates.AlwaysTrueBytes(),
 			Nonce:                        test.RandomBytes(32),
@@ -1267,21 +1079,12 @@
 
 	tx := testtransaction.NewTransactionOrder(
 		t,
-<<<<<<< HEAD
 		testtransaction.WithPayloadType(tokens.PayloadTypeUpdateNFT),
-		testtransaction.WithUnitID(unitID),
+		testtransaction.WithUnitID(nftID),
 		testtransaction.WithSystemID(tokens.DefaultSystemID),
 		testtransaction.WithAttributes(&tokens.UpdateNonFungibleTokenAttributes{
-			Data:     test.RandomBytes(dataMaxSize + 1),
-			Backlink: test.RandomBytes(32),
-=======
-		testtransaction.WithPayloadType(PayloadTypeUpdateNFT),
-		testtransaction.WithUnitID(nftID),
-		testtransaction.WithSystemID(DefaultSystemIdentifier),
-		testtransaction.WithAttributes(&UpdateNonFungibleTokenAttributes{
 			Data:    test.RandomBytes(dataMaxSize + 1),
 			Counter: 0,
->>>>>>> c76354ac
 		}),
 		testtransaction.WithClientMetadata(createClientMetadata()),
 		testtransaction.WithFeeProof(nil),
@@ -1295,21 +1098,12 @@
 
 	tx := testtransaction.NewTransactionOrder(
 		t,
-<<<<<<< HEAD
 		testtransaction.WithPayloadType(tokens.PayloadTypeUpdateNFT),
-		testtransaction.WithUnitID(unitID),
+		testtransaction.WithUnitID(nftUnitID),
 		testtransaction.WithSystemID(tokens.DefaultSystemID),
 		testtransaction.WithAttributes(&tokens.UpdateNonFungibleTokenAttributes{
-			Data:     test.RandomBytes(0),
-			Backlink: test.RandomBytes(32),
-=======
-		testtransaction.WithPayloadType(PayloadTypeUpdateNFT),
-		testtransaction.WithUnitID(nftUnitID),
-		testtransaction.WithSystemID(DefaultSystemIdentifier),
-		testtransaction.WithAttributes(&UpdateNonFungibleTokenAttributes{
 			Data:    test.RandomBytes(0),
 			Counter: 0,
->>>>>>> c76354ac
 		}),
 		testtransaction.WithClientMetadata(createClientMetadata()),
 		testtransaction.WithFeeProof(nil),
@@ -1343,17 +1137,10 @@
 		t,
 		testtransaction.WithPayloadType(tokens.PayloadTypeUpdateNFT),
 		testtransaction.WithUnitID(nftTypeID1),
-<<<<<<< HEAD
 		testtransaction.WithSystemID(tokens.DefaultSystemID),
 		testtransaction.WithAttributes(&tokens.UpdateNonFungibleTokenAttributes{
-			Data:     test.RandomBytes(10),
-			Backlink: test.RandomBytes(32),
-=======
-		testtransaction.WithSystemID(DefaultSystemIdentifier),
-		testtransaction.WithAttributes(&UpdateNonFungibleTokenAttributes{
 			Data:    test.RandomBytes(10),
 			Counter: 0,
->>>>>>> c76354ac
 		}),
 		testtransaction.WithClientMetadata(createClientMetadata()),
 		testtransaction.WithFeeProof(nil),
@@ -1369,17 +1156,10 @@
 	// lock token
 	lockTx := testtransaction.NewTransactionOrder(
 		t,
-<<<<<<< HEAD
 		testtransaction.WithPayloadType(tokens.PayloadTypeLockToken),
-		testtransaction.WithUnitID(unitID),
+		testtransaction.WithUnitID(nftID),
 		testtransaction.WithSystemID(tokens.DefaultSystemID),
 		testtransaction.WithAttributes(&tokens.LockTokenAttributes{
-=======
-		testtransaction.WithPayloadType(PayloadTypeLockToken),
-		testtransaction.WithUnitID(nftID),
-		testtransaction.WithSystemID(DefaultSystemIdentifier),
-		testtransaction.WithAttributes(&LockTokenAttributes{
->>>>>>> c76354ac
 			LockStatus:                   1,
 			Counter:                      0,
 			InvariantPredicateSignatures: [][]byte{nil},
@@ -1403,21 +1183,12 @@
 	// update nft
 	tx := testtransaction.NewTransactionOrder(
 		t,
-<<<<<<< HEAD
 		testtransaction.WithPayloadType(tokens.PayloadTypeUpdateNFT),
-		testtransaction.WithUnitID(unitID),
+		testtransaction.WithUnitID(nftID),
 		testtransaction.WithSystemID(tokens.DefaultSystemID),
 		testtransaction.WithAttributes(&tokens.UpdateNonFungibleTokenAttributes{
-			Data:     test.RandomBytes(10),
-			Backlink: []byte{1},
-=======
-		testtransaction.WithPayloadType(PayloadTypeUpdateNFT),
-		testtransaction.WithUnitID(nftID),
-		testtransaction.WithSystemID(DefaultSystemIdentifier),
-		testtransaction.WithAttributes(&UpdateNonFungibleTokenAttributes{
 			Data:    test.RandomBytes(10),
 			Counter: 0,
->>>>>>> c76354ac
 		}),
 		testtransaction.WithClientMetadata(createClientMetadata()),
 		testtransaction.WithFeeProof(nil),
@@ -1434,21 +1205,12 @@
 
 	tx := testtransaction.NewTransactionOrder(
 		t,
-<<<<<<< HEAD
 		testtransaction.WithPayloadType(tokens.PayloadTypeUpdateNFT),
-		testtransaction.WithUnitID(unitID),
+		testtransaction.WithUnitID(nftID),
 		testtransaction.WithSystemID(tokens.DefaultSystemID),
 		testtransaction.WithAttributes(&tokens.UpdateNonFungibleTokenAttributes{
-			Data:     test.RandomBytes(10),
-			Backlink: []byte{1},
-=======
-		testtransaction.WithPayloadType(PayloadTypeUpdateNFT),
-		testtransaction.WithUnitID(nftID),
-		testtransaction.WithSystemID(DefaultSystemIdentifier),
-		testtransaction.WithAttributes(&UpdateNonFungibleTokenAttributes{
 			Data:    test.RandomBytes(10),
 			Counter: 1,
->>>>>>> c76354ac
 		}),
 		testtransaction.WithClientMetadata(createClientMetadata()),
 		testtransaction.WithFeeProof(nil),
@@ -1463,10 +1225,10 @@
 	// create NFT type
 	tx := testtransaction.NewTransactionOrder(
 		t,
-		testtransaction.WithPayloadType(PayloadTypeCreateNFTType),
+		testtransaction.WithPayloadType(tokens.PayloadTypeCreateNFTType),
 		testtransaction.WithUnitID(nftTypeID2),
-		testtransaction.WithSystemID(DefaultSystemIdentifier),
-		testtransaction.WithAttributes(&CreateNonFungibleTokenTypeAttributes{
+		testtransaction.WithSystemID(tokens.DefaultSystemID),
+		testtransaction.WithAttributes(&tokens.CreateNonFungibleTokenTypeAttributes{
 			Symbol:                   symbol,
 			SubTypeCreationPredicate: templates.AlwaysTrueBytes(),
 			TokenCreationPredicate:   templates.AlwaysTrueBytes(),
@@ -1488,17 +1250,10 @@
 	// mint NFT
 	tx = testtransaction.NewTransactionOrder(
 		t,
-<<<<<<< HEAD
 		testtransaction.WithPayloadType(tokens.PayloadTypeMintNFT),
-		testtransaction.WithUnitID(unitID),
+		testtransaction.WithUnitID(nftTypeID2),
 		testtransaction.WithSystemID(tokens.DefaultSystemID),
 		testtransaction.WithAttributes(&tokens.MintNonFungibleTokenAttributes{
-=======
-		testtransaction.WithPayloadType(PayloadTypeMintNFT),
-		testtransaction.WithUnitID(nftTypeID2),
-		testtransaction.WithSystemID(DefaultSystemIdentifier),
-		testtransaction.WithAttributes(&MintNonFungibleTokenAttributes{
->>>>>>> c76354ac
 			Bearer:                           templates.AlwaysTrueBytes(),
 			Name:                             nftName,
 			URI:                              validNFTURI,
@@ -1520,21 +1275,12 @@
 
 	tx = testtransaction.NewTransactionOrder(
 		t,
-<<<<<<< HEAD
 		testtransaction.WithPayloadType(tokens.PayloadTypeUpdateNFT),
-		testtransaction.WithUnitID(unitID),
+		testtransaction.WithUnitID(nftID),
 		testtransaction.WithSystemID(tokens.DefaultSystemID),
 		testtransaction.WithAttributes(&tokens.UpdateNonFungibleTokenAttributes{
-			Data:     test.RandomBytes(10),
-			Backlink: tx.Hash(gocrypto.SHA256),
-=======
-		testtransaction.WithPayloadType(PayloadTypeUpdateNFT),
-		testtransaction.WithUnitID(nftID),
-		testtransaction.WithSystemID(DefaultSystemIdentifier),
-		testtransaction.WithAttributes(&UpdateNonFungibleTokenAttributes{
 			Data:    test.RandomBytes(10),
 			Counter: 0,
->>>>>>> c76354ac
 			// the previous mint tx did set the DataUpdatePredicate to p2pkh so (for the tx
 			// to be valid) the first argument here should be CBOR of pubkey and signature pair
 			DataUpdateSignatures: [][]byte{{0}, templates.EmptyArgument()},
@@ -1553,19 +1299,11 @@
 	// update NFT
 	tx := testtransaction.NewTransactionOrder(
 		t,
-<<<<<<< HEAD
 		testtransaction.WithPayloadType(tokens.PayloadTypeUpdateNFT),
-		testtransaction.WithUnitID(unitID),
+		testtransaction.WithUnitID(nftID),
 		testtransaction.WithSystemID(tokens.DefaultSystemID),
 		testtransaction.WithAttributes(&tokens.UpdateNonFungibleTokenAttributes{
-			Backlink:             tx.Hash(gocrypto.SHA256),
-=======
-		testtransaction.WithPayloadType(PayloadTypeUpdateNFT),
-		testtransaction.WithUnitID(nftID),
-		testtransaction.WithSystemID(DefaultSystemIdentifier),
-		testtransaction.WithAttributes(&UpdateNonFungibleTokenAttributes{
 			Counter:              0,
->>>>>>> c76354ac
 			Data:                 updatedData,
 			DataUpdateSignatures: [][]byte{nil, nil},
 		}),
@@ -1658,42 +1396,13 @@
 	_, err := txs.Execute(tx)
 	require.NoError(t, err)
 
-<<<<<<< HEAD
-	if nftID != nil {
-		// mint NFT
-		tx = testtransaction.NewTransactionOrder(
-			t,
-			testtransaction.WithPayloadType(tokens.PayloadTypeMintNFT),
-			testtransaction.WithUnitID(nftID),
-			testtransaction.WithSystemID(tokens.DefaultSystemID),
-			testtransaction.WithAttributes(&tokens.MintNonFungibleTokenAttributes{
-				Bearer:                           templates.AlwaysTrueBytes(),
-				NFTTypeID:                        nftTypeID,
-				Name:                             nftName,
-				URI:                              validNFTURI,
-				Data:                             []byte{10},
-				DataUpdatePredicate:              templates.AlwaysTrueBytes(),
-				TokenCreationPredicateSignatures: [][]byte{nil},
-			}),
-			testtransaction.WithClientMetadata(&types.ClientMetadata{
-				Timeout:           1000,
-				MaxTransactionFee: 10,
-				FeeCreditRecordID: feeCreditID,
-			}),
-			testtransaction.WithFeeProof(nil),
-		)
-		_, err = txs.Execute(tx)
-		require.NoError(t, err)
-	}
-	return tx
-=======
 	// mint NFT
 	tx = testtransaction.NewTransactionOrder(
 		t,
-		testtransaction.WithPayloadType(PayloadTypeMintNFT),
+		testtransaction.WithPayloadType(tokens.PayloadTypeMintNFT),
 		testtransaction.WithUnitID(nftTypeID),
-		testtransaction.WithSystemID(DefaultSystemIdentifier),
-		testtransaction.WithAttributes(&MintNonFungibleTokenAttributes{
+		testtransaction.WithSystemID(tokens.DefaultSystemID),
+		testtransaction.WithAttributes(&tokens.MintNonFungibleTokenAttributes{
 			Bearer:                           templates.AlwaysTrueBytes(),
 			Name:                             nftName,
 			URI:                              validNFTURI,
@@ -1712,7 +1421,6 @@
 	require.NoError(t, err)
 
 	return sm.TargetUnits[0]
->>>>>>> c76354ac
 }
 
 type mockUnitData struct{}
