package tokens

import (
	gocrypto "crypto"
	"sort"
	"testing"
	"time"

	"github.com/alphabill-org/alphabill-go-base/predicates/templates"
	"github.com/alphabill-org/alphabill-go-base/txsystem/fc"
	"github.com/alphabill-org/alphabill-go-base/txsystem/tokens"
	"github.com/alphabill-org/alphabill-go-base/types"

	test "github.com/alphabill-org/alphabill/internal/testutils"
	"github.com/alphabill-org/alphabill/internal/testutils/observability"
	testpartition "github.com/alphabill-org/alphabill/internal/testutils/partition"
	"github.com/alphabill-org/alphabill/state"
	"github.com/alphabill-org/alphabill/txsystem"
	"github.com/alphabill-org/alphabill/txsystem/fc/unit"
	testtransaction "github.com/alphabill-org/alphabill/txsystem/testutils/transaction"
	"github.com/stretchr/testify/require"
)

var (
	feeCreditID = tokens.NewFeeCreditRecordID(nil, []byte{42})

	defaultClientMetadata = &types.ClientMetadata{
		Timeout:           20,
		MaxTransactionFee: 10,
		FeeCreditRecordID: feeCreditID,
	}
)

func TestInitPartitionAndDefineNFT_Ok(t *testing.T) {
<<<<<<< HEAD
	pdr := types.PartitionDescriptionRecord{Version: 1,
		NetworkIdentifier: 5,
		SystemIdentifier:  tokens.DefaultSystemID,
		TypeIdLen:         8,
		UnitIdLen:         256,
		T2Timeout:         2000 * time.Millisecond,
=======
	pdr := types.PartitionDescriptionRecord{
		NetworkIdentifier:   5,
		PartitionIdentifier: tokens.DefaultPartitionID,
		TypeIdLen:           8,
		UnitIdLen:           256,
		T2Timeout:           2000 * time.Millisecond,
>>>>>>> 4f29cf1e
	}
	genesisState := newStateWithFeeCredit(t, feeCreditID)
	tokenPrt, err := testpartition.NewPartition(t, 3, func(trustBase types.RootTrustBase) txsystem.TransactionSystem {
		system, err := NewTxSystem(pdr, types.ShardID{}, observability.Default(t), WithTrustBase(trustBase), WithState(genesisState.Clone()))
		require.NoError(t, err)
		return system
	}, pdr, genesisState)
	require.NoError(t, err)
	abNet, err := testpartition.NewAlphabillPartition([]*testpartition.NodePartition{tokenPrt})
	require.NoError(t, err)
	require.NoError(t, abNet.Start(t))
	defer abNet.WaitClose(t)

	tx := testtransaction.NewTransactionOrder(t,
		testtransaction.WithTransactionType(tokens.TransactionTypeDefineNFT),
		testtransaction.WithPartitionID(pdr.PartitionIdentifier),
		testtransaction.WithUnitID(tokens.NewNonFungibleTokenTypeID(nil, []byte{1})),
		testtransaction.WithAuthProof(&tokens.DefineNonFungibleTokenAuthProof{}),
		testtransaction.WithAttributes(&tokens.DefineNonFungibleTokenAttributes{
			Symbol:                   "Test",
			Name:                     "Long name for Test",
			Icon:                     &tokens.Icon{Type: validIconType, Data: []byte{3, 2, 1}},
			ParentTypeID:             nil,
			SubTypeCreationPredicate: templates.AlwaysTrueBytes(),
			TokenMintingPredicate:    templates.AlwaysTrueBytes(),
			TokenTypeOwnerPredicate:  templates.AlwaysTrueBytes(),
			DataUpdatePredicate:      templates.AlwaysTrueBytes(),
		}),
		testtransaction.WithFeeProof(nil),
		testtransaction.WithClientMetadata(createClientMetadata()),
	)
	require.NoError(t, tokenPrt.BroadcastTx(tx))
	require.Eventually(t, testpartition.BlockchainContainsSuccessfulTx(t, tokenPrt, tx), test.WaitDuration, test.WaitTick)
}

func TestFungibleTokenTransactions_Ok(t *testing.T) {
	var (
		hashAlgorithm       = gocrypto.SHA256
		states              []*state.State
		fungibleTokenTypeID        = tokens.NewFungibleTokenTypeID(nil, []byte{1})
		totalValue          uint64 = 1000
		splitValue1         uint64 = 100
		splitValue2         uint64 = 10
		trustBase           types.RootTrustBase
	)
<<<<<<< HEAD
	pdr := types.PartitionDescriptionRecord{Version: 1,
		NetworkIdentifier: 5,
		SystemIdentifier:  tokens.DefaultSystemID,
		TypeIdLen:         8,
		UnitIdLen:         256,
		T2Timeout:         2000 * time.Millisecond,
=======
	pdr := types.PartitionDescriptionRecord{
		NetworkIdentifier:   5,
		PartitionIdentifier: tokens.DefaultPartitionID,
		TypeIdLen:           8,
		UnitIdLen:           256,
		T2Timeout:           2000 * time.Millisecond,
>>>>>>> 4f29cf1e
	}

	// setup network
	genesisState := newStateWithFeeCredit(t, feeCreditID)
	tokenPrt, err := testpartition.NewPartition(t, 1, func(tb types.RootTrustBase) txsystem.TransactionSystem {
		trustBase = tb
		genesisState = genesisState.Clone()
		system, err := NewTxSystem(pdr, types.ShardID{}, observability.Default(t), WithState(genesisState), WithTrustBase(tb))
		require.NoError(t, err)
		states = append(states, genesisState)
		return system
	}, pdr, genesisState)
	require.NoError(t, err)
	// the tx system lambda is called once for node genesis, but this is not interesting so clear the states before node
	// is started
	states = []*state.State{}
	abNet, err := testpartition.NewAlphabillPartition([]*testpartition.NodePartition{tokenPrt})
	require.NoError(t, err)
	require.NoError(t, abNet.Start(t))
	defer abNet.WaitClose(t)

	state0 := states[0]

	// create fungible token type
	createTypeTx := testtransaction.NewTransactionOrder(t,
		testtransaction.WithPartitionID(tokens.DefaultPartitionID),
		testtransaction.WithUnitID(fungibleTokenTypeID),
		testtransaction.WithTransactionType(tokens.TransactionTypeDefineFT),
		testtransaction.WithAttributes(
			&tokens.DefineFungibleTokenAttributes{
				Symbol:                   "ALPHA",
				Name:                     "Long name for ALPHA",
				Icon:                     &tokens.Icon{Type: validIconType, Data: []byte{1, 2, 3}},
				ParentTypeID:             nil,
				SubTypeCreationPredicate: templates.AlwaysTrueBytes(),
				TokenMintingPredicate:    templates.AlwaysTrueBytes(),
				TokenTypeOwnerPredicate:  templates.AlwaysTrueBytes(),
			},
		),
		testtransaction.WithAuthProof(&tokens.DefineFungibleTokenAuthProof{}),
		testtransaction.WithFeeProof(nil),
		testtransaction.WithClientMetadata(createClientMetadata()),
	)
	require.NoError(t, tokenPrt.BroadcastTx(createTypeTx))
	txProof, err := testpartition.WaitTxProof(t, tokenPrt, createTypeTx)
	require.NoError(t, err, "token create type tx failed")
	require.NoError(t, types.VerifyTxProof(txProof, trustBase, hashAlgorithm))
	RequireFungibleTokenTypeState(t, state0, fungibleTokenTypeUnitData{
		tokenMintingPredicate:    templates.AlwaysTrueBytes(),
		subTypeCreationPredicate: templates.AlwaysTrueBytes(),
		tokenTypeOwnerPredicate:  templates.AlwaysTrueBytes(),
		unitID:                   fungibleTokenTypeID,
		symbol:                   "ALPHA",
		name:                     "Long name for ALPHA",
		icon:                     &tokens.Icon{Type: validIconType, Data: []byte{1, 2, 3}},
		parentID:                 nil,
		decimalPlaces:            0,
	})

	// mint token
	mintTx := testtransaction.NewTransactionOrder(t,
		testtransaction.WithPartitionID(tokens.DefaultPartitionID),
		testtransaction.WithTransactionType(tokens.TransactionTypeMintFT),
		testtransaction.WithAttributes(
			&tokens.MintFungibleTokenAttributes{
				OwnerPredicate: templates.AlwaysTrueBytes(),
				TypeID:         fungibleTokenTypeID,
				Value:          totalValue,
			},
		),
		testtransaction.WithAuthProof(tokens.MintFungibleTokenAuthProof{}),
		testtransaction.WithFeeProof(nil),
		testtransaction.WithClientMetadata(createClientMetadata()),
	)
	mintedTokenID := newFungibleTokenID(t, mintTx)
	mintTx.UnitID = mintedTokenID
	require.NoError(t, tokenPrt.BroadcastTx(mintTx))
	minTxProof, err := testpartition.WaitTxProof(t, tokenPrt, mintTx)
	require.NoError(t, err, "token mint transaction failed")
	require.NoError(t, types.VerifyTxProof(minTxProof, trustBase, hashAlgorithm))
	RequireFungibleTokenState(t, state0, fungibleTokenUnitData{
		unitID:     mintedTokenID,
		typeUnitID: fungibleTokenTypeID,
		counter:    0,
		bearer:     templates.AlwaysTrueBytes(),
		tokenValue: totalValue,
	})

	// split token
	splitTx1 := testtransaction.NewTransactionOrder(t,
		testtransaction.WithPartitionID(tokens.DefaultPartitionID),
		testtransaction.WithUnitID(mintedTokenID),
		testtransaction.WithTransactionType(tokens.TransactionTypeSplitFT),
		testtransaction.WithAttributes(
			&tokens.SplitFungibleTokenAttributes{
				TypeID:            fungibleTokenTypeID,
				NewOwnerPredicate: templates.AlwaysTrueBytes(),
				TargetValue:       splitValue1,
				Counter:           0,
			},
		),
		testtransaction.WithAuthProof(&tokens.SplitFungibleTokenAuthProof{TokenTypeOwnerProofs: [][]byte{nil}}),
		testtransaction.WithFeeProof(nil),
		testtransaction.WithClientMetadata(createClientMetadata()),
	)
	require.NoError(t, tokenPrt.BroadcastTx(splitTx1))
	split1TxProof, err := testpartition.WaitTxProof(t, tokenPrt, splitTx1)
	require.NoError(t, err, "token split transaction failed")
	require.NoError(t, types.VerifyTxProof(split1TxProof, trustBase, hashAlgorithm))
	RequireFungibleTokenState(t, state0, fungibleTokenUnitData{
		unitID:     mintedTokenID,
		typeUnitID: fungibleTokenTypeID,
		counter:    1,
		bearer:     templates.AlwaysTrueBytes(),
		tokenValue: totalValue - splitValue1,
	})

	unitPart, err := tokens.HashForNewTokenID(splitTx1, hashAlgorithm)
	require.NoError(t, err)
	sUnitID1 := tokens.NewFungibleTokenID(nil, unitPart)
	RequireFungibleTokenState(t, state0, fungibleTokenUnitData{
		unitID:     sUnitID1,
		typeUnitID: fungibleTokenTypeID,
		counter:    0,
		bearer:     templates.AlwaysTrueBytes(),
		tokenValue: splitValue1,
	})

	splitTx2 := testtransaction.NewTransactionOrder(t,
		testtransaction.WithPartitionID(tokens.DefaultPartitionID),
		testtransaction.WithUnitID(mintedTokenID),
		testtransaction.WithAuthProof(&tokens.SplitFungibleTokenAuthProof{}),
		testtransaction.WithTransactionType(tokens.TransactionTypeSplitFT),
		testtransaction.WithAttributes(
			&tokens.SplitFungibleTokenAttributes{
				TypeID:            fungibleTokenTypeID,
				NewOwnerPredicate: templates.AlwaysTrueBytes(),
				TargetValue:       splitValue2,
				Counter:           1,
			},
		),
		testtransaction.WithAuthProof(&tokens.SplitFungibleTokenAuthProof{TokenTypeOwnerProofs: [][]byte{nil}}),
		testtransaction.WithFeeProof(nil),
		testtransaction.WithClientMetadata(createClientMetadata()),
	)
	require.NoError(t, tokenPrt.BroadcastTx(splitTx2))
	split2TxProof, err := testpartition.WaitTxProof(t, tokenPrt, splitTx2)
	require.NoError(t, err, "token split 2 transaction failed")
	require.NoError(t, types.VerifyTxProof(split2TxProof, trustBase, hashAlgorithm))
	RequireFungibleTokenState(t, state0, fungibleTokenUnitData{
		unitID:     mintedTokenID,
		typeUnitID: fungibleTokenTypeID,
		counter:    2,
		bearer:     templates.AlwaysTrueBytes(),
		tokenValue: totalValue - splitValue1 - splitValue2,
	})

	unitPart, err = tokens.HashForNewTokenID(splitTx2, hashAlgorithm)
	require.NoError(t, err)
	sUnitID2 := tokens.NewFungibleTokenID(nil, unitPart)
	RequireFungibleTokenState(t, state0, fungibleTokenUnitData{
		unitID:     sUnitID2,
		typeUnitID: fungibleTokenTypeID,
		counter:    0,
		bearer:     templates.AlwaysTrueBytes(),
		tokenValue: splitValue2,
	})

	// Transfer token
	transferTx := testtransaction.NewTransactionOrder(t,
		testtransaction.WithPartitionID(tokens.DefaultPartitionID),
		testtransaction.WithUnitID(mintedTokenID),
		testtransaction.WithTransactionType(tokens.TransactionTypeTransferFT),
		testtransaction.WithAttributes(
			&tokens.TransferFungibleTokenAttributes{
				TypeID:            fungibleTokenTypeID,
				NewOwnerPredicate: templates.AlwaysTrueBytes(),
				Value:             totalValue - splitValue1 - splitValue2,
				Counter:           2,
			},
		),
		testtransaction.WithAuthProof(&tokens.TransferFungibleTokenAuthProof{TokenTypeOwnerProofs: [][]byte{nil}}),
		testtransaction.WithFeeProof(nil),
		testtransaction.WithClientMetadata(createClientMetadata()),
	)
	require.NoError(t, tokenPrt.BroadcastTx(transferTx))
	transferTxProof, err := testpartition.WaitTxProof(t, tokenPrt, transferTx)
	require.NoError(t, err, "token transfer transaction failed")
	require.NoError(t, types.VerifyTxProof(transferTxProof, trustBase, hashAlgorithm))
	RequireFungibleTokenState(t, state0, fungibleTokenUnitData{
		unitID:     mintedTokenID,
		typeUnitID: fungibleTokenTypeID,
		counter:    3,
		bearer:     templates.AlwaysTrueBytes(),
		tokenValue: totalValue - splitValue1 - splitValue2,
	})

	// burn token x 2
	burnTx := testtransaction.NewTransactionOrder(t,
		testtransaction.WithUnitID(sUnitID1),
		testtransaction.WithPartitionID(tokens.DefaultPartitionID),
		testtransaction.WithTransactionType(tokens.TransactionTypeBurnFT),
		testtransaction.WithAttributes(
			&tokens.BurnFungibleTokenAttributes{
				TypeID:             fungibleTokenTypeID,
				Value:              splitValue1,
				TargetTokenID:      mintedTokenID,
				TargetTokenCounter: 3,
				Counter:            0,
			},
		),
		testtransaction.WithAuthProof(&tokens.BurnFungibleTokenAuthProof{TokenTypeOwnerProofs: [][]byte{nil}}),
		testtransaction.WithFeeProof(nil),
		testtransaction.WithClientMetadata(createClientMetadata()),
	)
	require.NoError(t, tokenPrt.BroadcastTx(burnTx))
	burnTxProof, err := testpartition.WaitTxProof(t, tokenPrt, burnTx)
	require.NoError(t, err, "token burn transaction failed")
	require.NoError(t, types.VerifyTxProof(burnTxProof, trustBase, hashAlgorithm))

	burnTx2 := testtransaction.NewTransactionOrder(t,
		testtransaction.WithUnitID(sUnitID2),
		testtransaction.WithPartitionID(tokens.DefaultPartitionID),
		testtransaction.WithTransactionType(tokens.TransactionTypeBurnFT),
		testtransaction.WithAttributes(
			&tokens.BurnFungibleTokenAttributes{
				TypeID:             fungibleTokenTypeID,
				Value:              splitValue2,
				TargetTokenID:      mintedTokenID,
				TargetTokenCounter: 3,
				Counter:            0,
			},
		),
		testtransaction.WithAuthProof(&tokens.BurnFungibleTokenAuthProof{TokenTypeOwnerProofs: [][]byte{nil}}),
		testtransaction.WithFeeProof(nil),
		testtransaction.WithClientMetadata(createClientMetadata()),
	)
	require.NoError(t, tokenPrt.BroadcastTx(burnTx2))
	burn2TxProof, err := testpartition.WaitTxProof(t, tokenPrt, burnTx2)
	require.NoError(t, err, "token burn 2 transaction failed")
	require.NoError(t, types.VerifyTxProof(burn2TxProof, trustBase, hashAlgorithm))

	txProofs := []*types.TxRecordProof{burnTxProof, burn2TxProof}
	sort.Slice(txProofs, func(i, j int) bool {
		return testtransaction.FetchTxoV1(t, txProofs[i]).UnitID.Compare(testtransaction.FetchTxoV1(t, txProofs[j]).UnitID) < 0
	})
	//var burnTxs []*types.TransactionRecord
	//var burnTxProofs []*types.TxProof
	//for _, txWithProof := range txsWithProofs {
	//	burnTxs = append(burnTxs, txWithProof.burnTx)
	//	burnTxProofs = append(burnTxProofs, txWithProof.burnTxProof)
	//}

	// join token
	joinTx := testtransaction.NewTransactionOrder(t,
		testtransaction.WithPartitionID(tokens.DefaultPartitionID),
		testtransaction.WithUnitID(mintedTokenID),
		testtransaction.WithTransactionType(tokens.TransactionTypeJoinFT),
		testtransaction.WithAttributes(&tokens.JoinFungibleTokenAttributes{BurnTokenProofs: txProofs}),
		testtransaction.WithAuthProof(&tokens.JoinFungibleTokenAuthProof{TokenTypeOwnerProofs: [][]byte{nil}}),
		testtransaction.WithFeeProof(nil),
		testtransaction.WithClientMetadata(createClientMetadata()),
	)
	require.NoError(t, tokenPrt.BroadcastTx(joinTx))
	joinTxProof, err := testpartition.WaitTxProof(t, tokenPrt, joinTx)
	require.NoError(t, err, "token join transaction failed")
	require.NoError(t, types.VerifyTxProof(joinTxProof, trustBase, hashAlgorithm))

	u, err := states[0].GetUnit(mintedTokenID, true)
	require.NoError(t, err)
	require.NotNil(t, u)
	require.IsType(t, &tokens.FungibleTokenData{}, u.Data())
	d := u.Data().(*tokens.FungibleTokenData)
	require.NotNil(t, totalValue, d.Value)

	RequireFungibleTokenState(t, state0, fungibleTokenUnitData{
		unitID:     mintedTokenID,
		typeUnitID: fungibleTokenTypeID,
		counter:    4,
		bearer:     templates.AlwaysTrueBytes(),
		tokenValue: totalValue,
	})

	u, err = state0.GetUnit(feeCreditID, true)
	require.NoError(t, err)
	require.Equal(t, uint64(92), u.Data().(*fc.FeeCreditRecord).Balance)
}

type fungibleTokenUnitData struct {
	unitID     []byte
	typeUnitID []byte
	counter    uint64
	bearer     []byte
	tokenValue uint64
}

type fungibleTokenTypeUnitData struct {
	parentID, unitID                                                         []byte
	symbol, name                                                             string
	icon                                                                     *tokens.Icon
	decimalPlaces                                                            uint32
	tokenMintingPredicate, subTypeCreationPredicate, tokenTypeOwnerPredicate []byte
}

func RequireFungibleTokenTypeState(t *testing.T, s *state.State, e fungibleTokenTypeUnitData) {
	t.Helper()
	u, err := s.GetUnit(e.unitID, false)
	require.NoError(t, err)
	require.NotNil(t, u)
	require.IsType(t, &tokens.FungibleTokenTypeData{}, u.Data())
	d := u.Data().(*tokens.FungibleTokenTypeData)
	require.Nil(t, d.Owner())
	require.EqualValues(t, e.tokenMintingPredicate, d.TokenMintingPredicate)
	require.EqualValues(t, e.subTypeCreationPredicate, d.SubTypeCreationPredicate)
	require.EqualValues(t, e.tokenTypeOwnerPredicate, d.TokenTypeOwnerPredicate)
	require.Equal(t, e.symbol, d.Symbol)
	require.Equal(t, e.name, d.Name)
	require.Equal(t, e.icon.Type, d.Icon.Type)
	require.Equal(t, e.icon.Data, d.Icon.Data)
	require.Equal(t, types.UnitID(e.parentID), d.ParentTypeID)
	require.Equal(t, e.decimalPlaces, d.DecimalPlaces)
}

func RequireFungibleTokenState(t *testing.T, s *state.State, e fungibleTokenUnitData) {
	t.Helper()
	u, err := s.GetUnit(e.unitID, false)
	require.NoError(t, err)
	require.NotNil(t, u)
	require.IsType(t, &tokens.FungibleTokenData{}, u.Data())
	d := u.Data().(*tokens.FungibleTokenData)
	require.Equal(t, e.bearer, d.Owner())
	require.Equal(t, e.tokenValue, d.Value)
	require.Equal(t, e.counter, d.Counter)
	require.Equal(t, types.UnitID(e.typeUnitID), d.TokenType)
}

func newStateWithFeeCredit(t *testing.T, feeCreditID types.UnitID) *state.State {
	s := state.NewEmptyState()
	require.NoError(t, s.Apply(
		unit.AddCredit(feeCreditID, &fc.FeeCreditRecord{
			Balance:        100,
			OwnerPredicate: templates.AlwaysTrueBytes(),
			Counter:        10,
			Timeout:        1000,
		}),
	))
	_, _, err := s.CalculateRoot()
	require.NoError(t, err)
	return s
}

func newFungibleTokenID(t *testing.T, tx *types.TransactionOrder) types.UnitID {
	unitPart, err := tokens.HashForNewTokenID(tx, gocrypto.SHA256)
	require.NoError(t, err)
	return tokens.NewFungibleTokenID(nil, unitPart)
}

func newNonFungibleTokenID(t *testing.T, tx *types.TransactionOrder) types.UnitID {
	unitPart, err := tokens.HashForNewTokenID(tx, gocrypto.SHA256)
	require.NoError(t, err)
	return tokens.NewNonFungibleTokenID(nil, unitPart)
}<|MERGE_RESOLUTION|>--- conflicted
+++ resolved
@@ -32,21 +32,12 @@
 )
 
 func TestInitPartitionAndDefineNFT_Ok(t *testing.T) {
-<<<<<<< HEAD
 	pdr := types.PartitionDescriptionRecord{Version: 1,
-		NetworkIdentifier: 5,
-		SystemIdentifier:  tokens.DefaultSystemID,
-		TypeIdLen:         8,
-		UnitIdLen:         256,
-		T2Timeout:         2000 * time.Millisecond,
-=======
-	pdr := types.PartitionDescriptionRecord{
 		NetworkIdentifier:   5,
 		PartitionIdentifier: tokens.DefaultPartitionID,
 		TypeIdLen:           8,
 		UnitIdLen:           256,
 		T2Timeout:           2000 * time.Millisecond,
->>>>>>> 4f29cf1e
 	}
 	genesisState := newStateWithFeeCredit(t, feeCreditID)
 	tokenPrt, err := testpartition.NewPartition(t, 3, func(trustBase types.RootTrustBase) txsystem.TransactionSystem {
@@ -92,21 +83,12 @@
 		splitValue2         uint64 = 10
 		trustBase           types.RootTrustBase
 	)
-<<<<<<< HEAD
 	pdr := types.PartitionDescriptionRecord{Version: 1,
-		NetworkIdentifier: 5,
-		SystemIdentifier:  tokens.DefaultSystemID,
-		TypeIdLen:         8,
-		UnitIdLen:         256,
-		T2Timeout:         2000 * time.Millisecond,
-=======
-	pdr := types.PartitionDescriptionRecord{
 		NetworkIdentifier:   5,
 		PartitionIdentifier: tokens.DefaultPartitionID,
 		TypeIdLen:           8,
 		UnitIdLen:           256,
 		T2Timeout:           2000 * time.Millisecond,
->>>>>>> 4f29cf1e
 	}
 
 	// setup network
