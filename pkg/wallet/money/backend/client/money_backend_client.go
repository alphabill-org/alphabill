--- conflicted
+++ resolved
@@ -293,14 +293,9 @@
 }
 
 // GetTxProof wrapper for GetProof method to satisfy txsubmitter interface, also verifies txHash
-<<<<<<< HEAD
 func (c *MoneyBackendClient) GetTxProof(ctx context.Context, unitID types.UnitID, txHash sdk.TxHash) (*sdk.Proof, error) {
-	req, err := http.NewRequestWithContext(ctx, http.MethodGet, fmt.Sprintf("%s/api/v1/units/0x%s/transactions/0x%x/proof", c.BaseUrl, unitID, txHash), nil)
-=======
-func (c *MoneyBackendClient) GetTxProof(ctx context.Context, unitID sdk.UnitID, txHash sdk.TxHash) (*sdk.Proof, error) {
 	urlPath := c.unitsURL.JoinPath(hexutil.Encode(unitID), "transactions", hexutil.Encode(txHash), "proof").String()
 	req, err := http.NewRequestWithContext(ctx, http.MethodGet, urlPath, nil)
->>>>>>> f6fdaa86
 	if err != nil {
 		return nil, fmt.Errorf("failed to build get tx proof request: %w", err)
 	}
