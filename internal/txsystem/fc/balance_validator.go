package fc

import (
	"errors"
	"fmt"

	"github.com/alphabill-org/alphabill/internal/rma"
	"github.com/alphabill-org/alphabill/internal/script"
	"github.com/alphabill-org/alphabill/internal/txsystem"
	"github.com/alphabill-org/alphabill/internal/txsystem/fc/transactions"
	"github.com/alphabill-org/alphabill/internal/types"
	"github.com/holiman/uint256"
)

func checkFeeCreditBalance(state *rma.Tree, feeCalculator FeeCalculator) txsystem.GenericTransactionValidator {
	return func(ctx *txsystem.TxValidationContext) error {
		if !isFeeCreditTx(ctx.Tx) {
			clientMetadata := ctx.Tx.Payload.ClientMetadata
			feeCreditRecordId := clientMetadata.FeeCreditRecordID
			if len(feeCreditRecordId) == 0 {
				return errors.New("fee credit record missing")
			}
			unit := getFeeCreditRecordUnit(clientMetadata, state)

			// 5. ExtrType(ιf) = fcr ∧ N[ιf] != ⊥ – the fee payer has credit in this system
			if unit == nil {
				return errors.New("fee credit record unit is nil")
			}
			fcr, ok := unit.Data.(*FeeCreditRecord)
			if !ok {
				return errors.New("invalid fee credit record type")
			}

			// 6. if the transaction has a fee authorization proof,
			//    it must satisfy the owner_bytes condition of the fee credit record
			// 7. if the transaction does not have a separate fee authorization proof,
			//    the owner_bytes proof of the whole transaction must also satisfy the owner_bytes condition of the fee credit record
			feeProof := getFeeProof(ctx)

			sigBytes, err := ctx.Tx.PayloadBytes()
			if err != nil {
				return fmt.Errorf("failed to get payload bytes: %w", err)
			}
			if err := script.RunScript(feeProof, unit.Bearer, sigBytes); err != nil {
				return fmt.Errorf("invalid fee proof: %w", err)
			}

			// 8. the maximum permitted transaction cost does not exceed the fee credit balance
			if fcr.Balance < ctx.Tx.Payload.ClientMetadata.MaxTransactionFee {
				return errors.New("the max tx fee cannot exceed fee credit balance")
			}
		}

		// 9. the actual transaction cost does not exceed the maximum permitted by the user
		if feeCalculator() > ctx.Tx.Payload.ClientMetadata.MaxTransactionFee {
			return errors.New("the tx fee cannot exceed the max specified fee")
		}
		return nil
	}
}

func isFeeCreditTx(tx *types.TransactionOrder) bool {
	typeUrl := tx.PayloadType()
	return typeUrl == transactions.PayloadTypeTransferFeeCredit ||
		typeUrl == transactions.PayloadTypeAddFeeCredit ||
		typeUrl == transactions.PayloadTypeCloseFeeCredit ||
		typeUrl == transactions.PayloadTypeReclaimFeeCredit
}

// getFeeProof returns tx.FeeProof if it exists or tx.OwnerProof if it does not exist
func getFeeProof(ctx *txsystem.TxValidationContext) []byte {
	feeProof := ctx.Tx.FeeProof
	if len(feeProof) > 0 {
		return feeProof
	}
	return ctx.Tx.OwnerProof
}

func getFeeCreditRecordUnit(clientMD *types.ClientMetadata, state *rma.Tree) *rma.Unit {
	var fcr *rma.Unit
<<<<<<< HEAD
	if len(clientMD.FeeCreditRecordID) > 0 {
		fcr, _ = state.GetUnit(uint256.NewInt(0).SetBytes(clientMD.FeeCreditRecordID))
=======
	if len(clientMD.FeeCreditRecordId) > 0 {
		fcrID := uint256.NewInt(0).SetBytes(clientMD.FeeCreditRecordId)
		fcr, _ = state.GetUnit(fcrID)
>>>>>>> b88133b8
	}
	return fcr
}<|MERGE_RESOLUTION|>--- conflicted
+++ resolved
@@ -78,14 +78,9 @@
 
 func getFeeCreditRecordUnit(clientMD *types.ClientMetadata, state *rma.Tree) *rma.Unit {
 	var fcr *rma.Unit
-<<<<<<< HEAD
 	if len(clientMD.FeeCreditRecordID) > 0 {
-		fcr, _ = state.GetUnit(uint256.NewInt(0).SetBytes(clientMD.FeeCreditRecordID))
-=======
-	if len(clientMD.FeeCreditRecordId) > 0 {
-		fcrID := uint256.NewInt(0).SetBytes(clientMD.FeeCreditRecordId)
+		fcrID := uint256.NewInt(0).SetBytes(clientMD.FeeCreditRecordID)
 		fcr, _ = state.GetUnit(fcrID)
->>>>>>> b88133b8
 	}
 	return fcr
 }