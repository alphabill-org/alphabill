--- conflicted
+++ resolved
@@ -55,15 +55,9 @@
 			return nil, fmt.Errorf("transferDC: failed to update state: %w", err)
 		}
 
-<<<<<<< HEAD
-		// record dust bills for later deletion
-		dustCollector.AddDustBill(unitID, currentBlockNumber)
-		return &types.ServerMetadata{ActualFee: fee, TargetUnits: []types.UnitID{unitID}, SuccessIndicator: types.TxStatusSuccessful}, nil
-=======
 		// record dust bills for later deletion TODO AB-1133
 		// dustCollector.AddDustBill(unitID, currentBlockNumber)
-		return &types.ServerMetadata{ActualFee: fee, TargetUnits: []types.UnitID{unitID}}, nil
->>>>>>> fc31c62c
+		return &types.ServerMetadata{ActualFee: fee, TargetUnits: []types.UnitID{unitID}, SuccessIndicator: types.TxStatusSuccessful}, nil
 	}
 }
 
