--- conflicted
+++ resolved
@@ -341,7 +341,22 @@
 
 func Test_ShardInfo_NextEpoch(t *testing.T) {
 	validKey := []byte{0x3, 0x24, 0x8b, 0x61, 0x68, 0x51, 0xac, 0x6e, 0x43, 0x7e, 0xc2, 0x4e, 0xcc, 0x21, 0x9e, 0x5b, 0x42, 0x43, 0xdf, 0xa5, 0xdb, 0xdb, 0x8, 0xce, 0xa6, 0x48, 0x3a, 0xc9, 0xe0, 0xdc, 0x6b, 0x55, 0xcd}
-<<<<<<< HEAD
+	//zH := make([]byte, 32)
+	//signer, _ := testsig.CreateSignerAndVerifier(t)
+	//ir := &types.InputRecord{
+	//	RoundNumber: 101,
+	//	Epoch:       2,
+	//	Hash:        []byte{1, 2, 3, 4, 5, 6, 7, 8},
+	//}
+	//pdr := types.PartitionDescriptionRecord{PartitionIdentifier: 7}
+	//pgEpoch2 := &genesis.GenesisPartitionRecord{
+	//	Version: 1,
+	//	Nodes: []*genesis.PartitionNode{
+	//		{NodeIdentifier: "2222", SigningPublicKey: validKey},
+	//	},
+	//	Certificate:          testcertificates.CreateUnicityCertificate(t, signer, ir, &pdr, 1, zH, zH),
+	//	PartitionDescription: &pdr,
+	//}
 	varEpoch2 := &partitions.ValidatorAssignmentRecord{
 		NetworkID:   0,
 		PartitionID: 7,
@@ -354,23 +369,6 @@
 				SigKey: validKey,
 			},
 		},
-=======
-	zH := make([]byte, 32)
-	signer, _ := testsig.CreateSignerAndVerifier(t)
-	ir := &types.InputRecord{
-		RoundNumber: 101,
-		Epoch:       2,
-		Hash:        []byte{1, 2, 3, 4, 5, 6, 7, 8},
-	}
-	pdr := types.PartitionDescriptionRecord{PartitionIdentifier: 7}
-	pgEpoch2 := &genesis.GenesisPartitionRecord{
-		Version: 1,
-		Nodes: []*genesis.PartitionNode{
-			{NodeIdentifier: "2222", SigningPublicKey: validKey},
-		},
-		Certificate:          testcertificates.CreateUnicityCertificate(t, signer, ir, &pdr, 1, zH, zH),
-		PartitionDescription: &pdr,
->>>>>>> a3efce30
 	}
 
 	orc := mockOrchestration{
@@ -496,9 +494,6 @@
 func Test_NewShardInfoFromGenesis(t *testing.T) {
 	signer, _ := testsig.CreateSignerAndVerifier(t)
 	validKey := []byte{0x3, 0x24, 0x8b, 0x61, 0x68, 0x51, 0xac, 0x6e, 0x43, 0x7e, 0xc2, 0x4e, 0xcc, 0x21, 0x9e, 0x5b, 0x42, 0x43, 0xdf, 0xa5, 0xdb, 0xdb, 0x8, 0xce, 0xa6, 0x48, 0x3a, 0xc9, 0xe0, 0xdc, 0x6b, 0x55, 0xcd}
-<<<<<<< HEAD
-	nodeID, authKey := testutils.RandomNodeID(t)
-=======
 	ir := &types.InputRecord{
 		RoundNumber: 900,
 		Epoch:       1,
@@ -506,7 +501,7 @@
 	}
 	pdr := &types.PartitionDescriptionRecord{PartitionIdentifier: 7}
 	zH := make([]byte, 32)
->>>>>>> a3efce30
+	nodeID, authKey := testutils.RandomNodeID(t)
 	pgEpoch1 := &genesis.GenesisPartitionRecord{
 		Version: 1,
 		Nodes: []*genesis.PartitionNode{
@@ -526,12 +521,7 @@
 		require.Equal(t, map[string]uint64{nodeID: 0}, si.Fees)
 		require.Equal(t, types.RawCBOR{0xA0}, si.PrevEpochFees)
 		require.Equal(t, types.RawCBOR{0x87, 0x0, 0x0, 0x0, 0x0, 0x0, 0x0, 0x0}, si.PrevEpochStat)
-<<<<<<< HEAD
-		require.Equal(t, nodeID, si.Leader)
 		require.Equal(t, nodeID, si.LastCR.Technical.Leader)
-=======
-		require.Equal(t, "1111", si.LastCR.Technical.Leader)
->>>>>>> a3efce30
 		require.Equal(t, si.Round+1, si.LastCR.Technical.Round)
 		require.Equal(t, si.Epoch, si.LastCR.Technical.Epoch)
 	})
