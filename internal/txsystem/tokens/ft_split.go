package tokens

import (
	"bytes"
	"crypto"
	"errors"
	"fmt"

	"github.com/alphabill-org/alphabill/internal/rma"
	"github.com/alphabill-org/alphabill/internal/txsystem"
	"github.com/alphabill-org/alphabill/internal/txsystem/fc"
	txutil "github.com/alphabill-org/alphabill/internal/txsystem/util"
	"github.com/alphabill-org/alphabill/internal/types"
	"github.com/alphabill-org/alphabill/internal/util"
	"github.com/holiman/uint256"
)

<<<<<<< HEAD
func handleSplitFungibleTokenTx(options *Options) txsystem.GenericExecuteFunc[SplitFungibleTokenAttributes] {
	return func(tx *types.TransactionOrder, attr *SplitFungibleTokenAttributes, currentBlockNr uint64) (*types.ServerMetadata, error) {
		logger.Debug("Processing Split Fungible Token tx: %v", tx)
		if err := validateSplitFungibleToken(tx, attr, options.state); err != nil {
			return nil, fmt.Errorf("invalid split fungible token tx: %w", err)
=======
func handleSplitFungibleTokenTx(options *Options) txsystem.GenericExecuteFunc[*splitFungibleTokenWrapper] {
	return func(tx *splitFungibleTokenWrapper, currentBlockNr uint64) error {
		logger.Debug("Processing Split Fungible Token tx: %v", tx.transaction.ToLogString(logger))
		if err := validateSplitFungibleToken(tx, options.state); err != nil {
			return fmt.Errorf("invalid split fungible token tx: %w", err)
>>>>>>> b88133b8
		}
		unitID := util.BytesToUint256(tx.UnitID())
		u, err := options.state.GetUnit(unitID)
		if err != nil {
			return nil, err
		}
		d := u.Data.(*fungibleTokenData)
		// add new token unit
		newTokenID := txutil.SameShardID(unitID, hashForIDCalculation(tx, options.hashAlgorithm))
		logger.Debug("Adding a fungible token with ID %v", newTokenID)

		fee := options.feeCalculator()

		// TODO calculate hash after setting server metadata
		txHash := tx.Hash(options.hashAlgorithm)

		// update state
<<<<<<< HEAD
		// disable fee handling if fee is calculated to 0 (used to temporarily disable fee handling, can be removed after all wallets are updated)
		var fcFunc rma.Action
		if options.feeCalculator() == 0 {
			fcFunc = func(tree *rma.Tree) error {
				return nil
			}
		} else {
			fcrID := util.BytesToUint256(tx.GetClientFeeCreditRecordID())
			fcFunc = fc.DecrCredit(fcrID, fee, txHash)
		}

		if err = options.state.AtomicUpdate(
			fcFunc,
=======
		fcrID := tx.transaction.GetClientFeeCreditRecordID()
		return options.state.AtomicUpdate(
			fc.DecrCredit(fcrID, fee, txHash),
>>>>>>> b88133b8
			rma.AddItem(newTokenID,
				attr.NewBearer,
				&fungibleTokenData{
					tokenType: d.tokenType,
					value:     attr.TargetValue,
					t:         currentBlockNr,
					backlink:  txHash,
				}, txHash),
			rma.UpdateData(unitID,
				func(data rma.UnitData) (newData rma.UnitData) {
					d, ok := data.(*fungibleTokenData)
					if !ok {
						// No change in case of incorrect data type.
						return data
					}
					return &fungibleTokenData{
						tokenType: d.tokenType,
						value:     d.value - attr.TargetValue,
						t:         currentBlockNr,
						backlink:  txHash,
					}
				}, txHash)); err != nil {
			return nil, err
		}
		return &types.ServerMetadata{ActualFee: fee}, nil
	}
}

func hashForIDCalculation(tx *types.TransactionOrder, hashFunc crypto.Hash) []byte {
	hasher := hashFunc.New()
	idBytes := util.BytesToUint256(tx.UnitID()).Bytes32()
	hasher.Write(idBytes[:])
	hasher.Write(tx.Payload.Attributes)
	hasher.Write(util.Uint64ToBytes(tx.Timeout()))
	return hasher.Sum(nil)
}

func validateSplitFungibleToken(tx *types.TransactionOrder, attr *SplitFungibleTokenAttributes, state *rma.Tree) error {
	bearer, d, err := getFungibleTokenData(util.BytesToUint256(tx.UnitID()), state)
	if err != nil {
		return err
	}
	if attr.TargetValue == 0 {
		return errors.New("when splitting a token the value assigned to the new token must be greater than zero")
	}
	if attr.RemainingValue == 0 {
		return errors.New("when splitting a token the remaining value of the token must be greater than zero")
	}

	if d.value < attr.TargetValue {
		return fmt.Errorf("invalid token value: max allowed %v, got %v", d.value, attr.TargetValue)
	}
	if rm := d.value - attr.TargetValue; attr.RemainingValue != rm {
		return errors.New("remaining value must equal to the original value minus target value")
	}

	if !bytes.Equal(d.backlink, attr.Backlink) {
		return fmt.Errorf("invalid backlink: expected %X, got %X", d.backlink, attr.Backlink)
	}
	tokenTypeID := util.Uint256ToBytes(d.tokenType)
	if !bytes.Equal(attr.Type, tokenTypeID) {
		return fmt.Errorf("invalid type identifier: expected '%X', got '%X'", tokenTypeID, attr.Type)
	}

	predicates, err := getChainedPredicates[*fungibleTokenTypeData](
		state,
		d.tokenType,
		func(d *fungibleTokenTypeData) []byte {
			return d.invariantPredicate
		},
		func(d *fungibleTokenTypeData) *uint256.Int {
			return d.parentTypeId
		},
	)
	if err != nil {
		return err
	}
	return verifyOwnership(bearer, predicates, TokenOwnershipProver{tx: tx, invariantPredicateSignatures: attr.InvariantPredicateSignatures})
}<|MERGE_RESOLUTION|>--- conflicted
+++ resolved
@@ -15,19 +15,11 @@
 	"github.com/holiman/uint256"
 )
 
-<<<<<<< HEAD
 func handleSplitFungibleTokenTx(options *Options) txsystem.GenericExecuteFunc[SplitFungibleTokenAttributes] {
 	return func(tx *types.TransactionOrder, attr *SplitFungibleTokenAttributes, currentBlockNr uint64) (*types.ServerMetadata, error) {
 		logger.Debug("Processing Split Fungible Token tx: %v", tx)
 		if err := validateSplitFungibleToken(tx, attr, options.state); err != nil {
 			return nil, fmt.Errorf("invalid split fungible token tx: %w", err)
-=======
-func handleSplitFungibleTokenTx(options *Options) txsystem.GenericExecuteFunc[*splitFungibleTokenWrapper] {
-	return func(tx *splitFungibleTokenWrapper, currentBlockNr uint64) error {
-		logger.Debug("Processing Split Fungible Token tx: %v", tx.transaction.ToLogString(logger))
-		if err := validateSplitFungibleToken(tx, options.state); err != nil {
-			return fmt.Errorf("invalid split fungible token tx: %w", err)
->>>>>>> b88133b8
 		}
 		unitID := util.BytesToUint256(tx.UnitID())
 		u, err := options.state.GetUnit(unitID)
@@ -45,25 +37,9 @@
 		txHash := tx.Hash(options.hashAlgorithm)
 
 		// update state
-<<<<<<< HEAD
-		// disable fee handling if fee is calculated to 0 (used to temporarily disable fee handling, can be removed after all wallets are updated)
-		var fcFunc rma.Action
-		if options.feeCalculator() == 0 {
-			fcFunc = func(tree *rma.Tree) error {
-				return nil
-			}
-		} else {
-			fcrID := util.BytesToUint256(tx.GetClientFeeCreditRecordID())
-			fcFunc = fc.DecrCredit(fcrID, fee, txHash)
-		}
-
-		if err = options.state.AtomicUpdate(
-			fcFunc,
-=======
-		fcrID := tx.transaction.GetClientFeeCreditRecordID()
-		return options.state.AtomicUpdate(
+		fcrID := util.BytesToUint256(tx.GetClientFeeCreditRecordID())
+		if err := options.state.AtomicUpdate(
 			fc.DecrCredit(fcrID, fee, txHash),
->>>>>>> b88133b8
 			rma.AddItem(newTokenID,
 				attr.NewBearer,
 				&fungibleTokenData{
