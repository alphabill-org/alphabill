--- conflicted
+++ resolved
@@ -59,18 +59,11 @@
 	Kind        byte
 
 	FeeCreditBill struct {
-<<<<<<< HEAD
-		Id            []byte `json:"id"`
-		Value         uint64 `json:"value,string"`
-		TxHash        []byte `json:"txHash"`
-		TxRecordHash  []byte `json:"txRecordHash"`
-		FCBlockNumber uint64 `json:"fcBlockNumber,string"`
-=======
-		Id          []byte `json:"id"`
-		Value       uint64 `json:"value,string"`
-		TxHash      []byte `json:"txHash"`
-		AddFCTxHash []byte `json:"addFcTxHash"`
->>>>>>> 82d9a438
+		Id           []byte `json:"id"`
+		Value        uint64 `json:"value,string"`
+		TxHash       []byte `json:"txHash"`
+		TxRecordHash []byte `json:"txRecordHash"`
+		AddFCTxHash  []byte `json:"addFcTxHash"`
 	}
 )
 
@@ -154,9 +147,10 @@
 		return nil
 	}
 	return &wallet.Bill{
-		Id:          f.Id,
-		Value:       f.Value,
-		TxHash:      f.TxHash,
-		AddFCTxHash: f.AddFCTxHash,
+		Id:           f.Id,
+		Value:        f.Value,
+		TxHash:       f.TxHash,
+		TxRecordHash: f.TxRecordHash,
+		AddFCTxHash:  f.AddFCTxHash,
 	}
 }