package tokens

import (
	"bytes"
	"errors"
	"fmt"

	"github.com/alphabill-org/alphabill-go-sdk/txsystem/tokens"
	"github.com/alphabill-org/alphabill-go-sdk/types"
	"github.com/alphabill-org/alphabill/state"
	"github.com/alphabill-org/alphabill/tree/avl"
	"github.com/alphabill-org/alphabill/txsystem"
)

<<<<<<< HEAD
func (m *FungibleTokensModule) handleTransferFungibleTokenTx() txsystem.GenericExecuteFunc[tokens.TransferFungibleTokenAttributes] {
	return func(tx *types.TransactionOrder, attr *tokens.TransferFungibleTokenAttributes, currentBlockNr uint64) (*types.ServerMetadata, error) {
=======
func (m *FungibleTokensModule) handleTransferFungibleTokenTx() txsystem.GenericExecuteFunc[TransferFungibleTokenAttributes] {
	return func(tx *types.TransactionOrder, attr *TransferFungibleTokenAttributes, exeCtx *txsystem.TxExecutionContext) (*types.ServerMetadata, error) {
>>>>>>> c76354ac
		if err := m.validateTransferFungibleToken(tx, attr); err != nil {
			return nil, fmt.Errorf("invalid transfer fungible token tx: %w", err)
		}
		fee := m.feeCalculator()
		unitID := tx.UnitID()

		if err := m.state.Apply(
			state.SetOwner(unitID, attr.NewBearer),
			state.UpdateUnitData(unitID,
				func(data types.UnitData) (types.UnitData, error) {
					d, ok := data.(*tokens.FungibleTokenData)
					if !ok {
						return nil, fmt.Errorf("unit %v does not contain fungible token data", unitID)
					}
					d.T = exeCtx.CurrentBlockNr
					d.Counter += 1
					return d, nil
				}),
		); err != nil {
			return nil, err
		}

		return &types.ServerMetadata{ActualFee: fee, TargetUnits: []types.UnitID{unitID}, SuccessIndicator: types.TxStatusSuccessful}, nil
	}
}

func (m *FungibleTokensModule) validateTransferFungibleToken(tx *types.TransactionOrder, attr *tokens.TransferFungibleTokenAttributes) error {
	bearer, d, err := getFungibleTokenData(tx.UnitID(), m.state)
	if err != nil {
		return err
	}

	if d.Locked != 0 {
		return fmt.Errorf("token is locked")
	}

	if d.Value != attr.Value {
		return fmt.Errorf("invalid token value: expected %v, got %v", d.Value, attr.Value)
	}

	if d.Counter != attr.Counter {
		return fmt.Errorf("invalid counter: expected %d, got %d", d.Counter, attr.Counter)
	}

	if !bytes.Equal(attr.TypeID, d.TokenType) {
		return fmt.Errorf("invalid type identifier: expected '%s', got '%s'", d.TokenType, attr.TypeID)
	}

	if err = m.execPredicate(bearer, tx.OwnerProof, tx); err != nil {
		return fmt.Errorf("evaluating bearer predicate: %w", err)
	}
	err = runChainedPredicates[*tokens.FungibleTokenTypeData](
		tx,
		d.TokenType,
		attr.InvariantPredicateSignatures,
		m.execPredicate,
		func(d *tokens.FungibleTokenTypeData) (types.UnitID, []byte) {
			return d.ParentTypeId, d.InvariantPredicate
		},
		m.state.GetUnit,
	)
	if err != nil {
		return fmt.Errorf("token type InvariantPredicate: %w", err)
	}
	return nil
}

func getFungibleTokenData(unitID types.UnitID, s *state.State) (types.PredicateBytes, *tokens.FungibleTokenData, error) {
	if !unitID.HasType(tokens.FungibleTokenUnitType) {
		return nil, nil, fmt.Errorf(ErrStrInvalidUnitID)
	}

	u, err := s.GetUnit(unitID, false)
	if err != nil {
		if errors.Is(err, avl.ErrNotFound) {
			return nil, nil, fmt.Errorf("unit %v does not exist: %w", unitID, err)
		}
		return nil, nil, err
	}
	d, ok := u.Data().(*tokens.FungibleTokenData)
	if !ok {
		return nil, nil, fmt.Errorf("unit %v is not fungible token data", unitID)
	}
	return u.Bearer(), d, nil
<<<<<<< HEAD
=======
}

func (t *TransferFungibleTokenAttributes) GetNewBearer() []byte {
	return t.NewBearer
}

func (t *TransferFungibleTokenAttributes) SetNewBearer(newBearer []byte) {
	t.NewBearer = newBearer
}

func (t *TransferFungibleTokenAttributes) GetValue() uint64 {
	return t.Value
}

func (t *TransferFungibleTokenAttributes) SetValue(value uint64) {
	t.Value = value
}

func (t *TransferFungibleTokenAttributes) GetNonce() []byte {
	return t.Nonce
}

func (t *TransferFungibleTokenAttributes) SetNonce(nonce []byte) {
	t.Nonce = nonce
}

func (t *TransferFungibleTokenAttributes) GetCounter() uint64 {
	return t.Counter
}

func (t *TransferFungibleTokenAttributes) SetCounter(counter uint64) {
	t.Counter = counter
}

func (t *TransferFungibleTokenAttributes) GetTypeID() types.UnitID {
	return t.TypeID
}

func (t *TransferFungibleTokenAttributes) SetTypeID(typeID types.UnitID) {
	t.TypeID = typeID
}

func (t *TransferFungibleTokenAttributes) GetInvariantPredicateSignatures() [][]byte {
	return t.InvariantPredicateSignatures
}

func (t *TransferFungibleTokenAttributes) SetInvariantPredicateSignatures(signatures [][]byte) {
	t.InvariantPredicateSignatures = signatures
}

func (t *TransferFungibleTokenAttributes) SigBytes() ([]byte, error) {
	// TODO: AB-1016 exclude InvariantPredicateSignatures from the payload hash because otherwise we have "chicken and egg" problem.
	signatureAttr := &TransferFungibleTokenAttributes{
		NewBearer:                    t.NewBearer,
		Value:                        t.Value,
		Nonce:                        t.Nonce,
		Counter:                      t.Counter,
		TypeID:                       t.TypeID,
		InvariantPredicateSignatures: nil,
	}
	return types.Cbor.Marshal(signatureAttr)
>>>>>>> c76354ac
}<|MERGE_RESOLUTION|>--- conflicted
+++ resolved
@@ -12,13 +12,8 @@
 	"github.com/alphabill-org/alphabill/txsystem"
 )
 
-<<<<<<< HEAD
 func (m *FungibleTokensModule) handleTransferFungibleTokenTx() txsystem.GenericExecuteFunc[tokens.TransferFungibleTokenAttributes] {
-	return func(tx *types.TransactionOrder, attr *tokens.TransferFungibleTokenAttributes, currentBlockNr uint64) (*types.ServerMetadata, error) {
-=======
-func (m *FungibleTokensModule) handleTransferFungibleTokenTx() txsystem.GenericExecuteFunc[TransferFungibleTokenAttributes] {
-	return func(tx *types.TransactionOrder, attr *TransferFungibleTokenAttributes, exeCtx *txsystem.TxExecutionContext) (*types.ServerMetadata, error) {
->>>>>>> c76354ac
+	return func(tx *types.TransactionOrder, attr *tokens.TransferFungibleTokenAttributes, exeCtx *txsystem.TxExecutionContext) (*types.ServerMetadata, error) {
 		if err := m.validateTransferFungibleToken(tx, attr); err != nil {
 			return nil, fmt.Errorf("invalid transfer fungible token tx: %w", err)
 		}
@@ -103,68 +98,4 @@
 		return nil, nil, fmt.Errorf("unit %v is not fungible token data", unitID)
 	}
 	return u.Bearer(), d, nil
-<<<<<<< HEAD
-=======
-}
-
-func (t *TransferFungibleTokenAttributes) GetNewBearer() []byte {
-	return t.NewBearer
-}
-
-func (t *TransferFungibleTokenAttributes) SetNewBearer(newBearer []byte) {
-	t.NewBearer = newBearer
-}
-
-func (t *TransferFungibleTokenAttributes) GetValue() uint64 {
-	return t.Value
-}
-
-func (t *TransferFungibleTokenAttributes) SetValue(value uint64) {
-	t.Value = value
-}
-
-func (t *TransferFungibleTokenAttributes) GetNonce() []byte {
-	return t.Nonce
-}
-
-func (t *TransferFungibleTokenAttributes) SetNonce(nonce []byte) {
-	t.Nonce = nonce
-}
-
-func (t *TransferFungibleTokenAttributes) GetCounter() uint64 {
-	return t.Counter
-}
-
-func (t *TransferFungibleTokenAttributes) SetCounter(counter uint64) {
-	t.Counter = counter
-}
-
-func (t *TransferFungibleTokenAttributes) GetTypeID() types.UnitID {
-	return t.TypeID
-}
-
-func (t *TransferFungibleTokenAttributes) SetTypeID(typeID types.UnitID) {
-	t.TypeID = typeID
-}
-
-func (t *TransferFungibleTokenAttributes) GetInvariantPredicateSignatures() [][]byte {
-	return t.InvariantPredicateSignatures
-}
-
-func (t *TransferFungibleTokenAttributes) SetInvariantPredicateSignatures(signatures [][]byte) {
-	t.InvariantPredicateSignatures = signatures
-}
-
-func (t *TransferFungibleTokenAttributes) SigBytes() ([]byte, error) {
-	// TODO: AB-1016 exclude InvariantPredicateSignatures from the payload hash because otherwise we have "chicken and egg" problem.
-	signatureAttr := &TransferFungibleTokenAttributes{
-		NewBearer:                    t.NewBearer,
-		Value:                        t.Value,
-		Nonce:                        t.Nonce,
-		Counter:                      t.Counter,
-		TypeID:                       t.TypeID,
-		InvariantPredicateSignatures: nil,
-	}
-	return types.Cbor.Marshal(signatureAttr)
->>>>>>> c76354ac
 }