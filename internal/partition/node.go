package partition

import (
	"bytes"
	"context"
	"errors"
	"fmt"
	"log/slog"
	"sync"
	"sync/atomic"
	"time"

	"github.com/fxamacker/cbor/v2"
	"github.com/libp2p/go-libp2p/core/peer"
	"github.com/libp2p/go-libp2p/core/peerstore"
	"github.com/prometheus/client_golang/prometheus"
	"go.opentelemetry.io/otel/attribute"
	"go.opentelemetry.io/otel/codes"
	"go.opentelemetry.io/otel/metric"
	"go.opentelemetry.io/otel/trace"
	"golang.org/x/sync/errgroup"

	"github.com/alphabill-org/alphabill/internal/crypto"
	"github.com/alphabill-org/alphabill/internal/keyvaluedb"
	"github.com/alphabill-org/alphabill/internal/network"
	"github.com/alphabill-org/alphabill/internal/network/protocol/blockproposal"
	"github.com/alphabill-org/alphabill/internal/network/protocol/certification"
	"github.com/alphabill-org/alphabill/internal/network/protocol/genesis"
	"github.com/alphabill-org/alphabill/internal/network/protocol/handshake"
	"github.com/alphabill-org/alphabill/internal/network/protocol/replication"
	"github.com/alphabill-org/alphabill/internal/partition/event"
	pgenesis "github.com/alphabill-org/alphabill/internal/partition/genesis"
	"github.com/alphabill-org/alphabill/internal/txsystem"
	"github.com/alphabill-org/alphabill/internal/types"
	"github.com/alphabill-org/alphabill/internal/util"
	"github.com/alphabill-org/alphabill/pkg/logger"
	"github.com/alphabill-org/alphabill/pkg/observability"
)

const (
	initializing status = iota
	normal
	recovering
)

func (s status) String() string {
	switch s {
	case initializing:
		return "initializing"
	case normal:
		return "normal"
	case recovering:
		return "recovering"
	default:
		return fmt.Sprintf("status(%d)", int(s))
	}
}

// Key 0 is used for proposal, that way it is still possible to reverse iterate the DB
// and use 4 byte key, make it incompatible with block number
const proposalKey = uint32(0)
const ledgerReplicationTimeout = 1500 * time.Millisecond

var ErrNodeDoesNotHaveLatestBlock = errors.New("recovery needed, node does not have the latest block")

type (
	// ValidatorNetwork provides an interface for sending and receiving validator network messages.
	ValidatorNetwork interface {
		Send(ctx context.Context, msg any, receivers ...peer.ID) error
		ReceivedChannel() <-chan any

		AddTransaction(ctx context.Context, tx *types.TransactionOrder) ([]byte, error)
		ForwardTransactions(ctx context.Context, receiver peer.ID)
		ProcessTransactions(ctx context.Context, txProcessor network.TxProcessor)
	}

	Observability interface {
		TracerProvider() trace.TracerProvider
		Tracer(name string, options ...trace.TracerOption) trace.Tracer
		Meter(name string, opts ...metric.MeterOption) metric.Meter
		PrometheusRegisterer() prometheus.Registerer
		Logger() *slog.Logger
	}

	// Node represents a member in the partition and implements an instance of a specific TransactionSystem. Partition
	// is a distributed system, it consists of either a set of shards, or one or more partition nodes.
	Node struct {
		status                      atomic.Value
		configuration               *configuration
		transactionSystem           txsystem.TransactionSystem
		luc                         atomic.Pointer[types.UnicityCertificate]
		lastStoredBlock             *types.Block
		proposedTransactions        []*types.TransactionRecord
		sumOfEarnedFees             uint64
		pendingBlockProposal        *pendingBlockProposal
		leaderSelector              LeaderSelector
		txValidator                 TxValidator
		unicityCertificateValidator UnicityCertificateValidator
		blockProposalValidator      BlockProposalValidator
		blockStore                  keyvaluedb.KeyValueDB
		proofIndexer                *ProofIndexer
		stopTxProcessor             atomic.Value
		t1event                     chan struct{}
		peer                        *network.Peer
		rootNodes                   peer.IDSlice
		network                     ValidatorNetwork
		eventCh                     chan event.Event
		lastLedgerReqTime           time.Time
		eventHandler                event.Handler
		recoveryLastProp            *blockproposal.BlockProposal
		log                         *slog.Logger
		tracer                      trace.Tracer

		execTxCnt  metric.Int64Counter
		execTxDur  metric.Float64Histogram
		leaderCnt  metric.Int64Counter
		blockSize  metric.Int64Counter
		execMsgCnt metric.Int64Counter
		execMsgDur metric.Float64Histogram
	}

	pendingBlockProposal struct {
		RoundNumber     uint64
		ProposerNodeId  string
		PrevHash        []byte
		StateHash       []byte
		StateSummary    []byte
		Transactions    []*types.TransactionRecord
		SumOfEarnedFees uint64
	}

	status int
)

/*
NewNode creates a new instance of the partition node. All parameters expect the nodeOptions are required.
Functions implementing the NodeOption interface can be used to override default configuration values.

The following restrictions apply to the inputs:
  - the network peer and signer must use the same keys that were used to generate node genesis file;
  - the state of the transaction system must be equal to the state that was used to generate genesis file.
*/
func NewNode(
	ctx context.Context,
	peerConf *network.PeerConfiguration,
	signer crypto.Signer, // used to sign block proposals and block certification requests
	txSystem txsystem.TransactionSystem, // used transaction system
	genesis *genesis.PartitionGenesis, // partition genesis file, created by root chain.
	network ValidatorNetwork, // network layer of the validator node
	observe Observability,
	nodeOptions ...NodeOption, // additional optional configuration parameters
) (*Node, error) {
	tracer := observe.Tracer("partition.node", trace.WithInstrumentationAttributes(observability.PeerID(observability.NodeIDKey, peerConf.ID)))
	ctx, span := tracer.Start(ctx, "partition.NewNode")
	defer span.End()

	// load and validate node configuration
	conf, err := loadAndValidateConfiguration(signer, genesis, txSystem, observe.Logger(), nodeOptions...)
	if err != nil {
		return nil, fmt.Errorf("invalid node configuration: %w", err)
	}
	rn, err := conf.getRootNodes()
	if err != nil {
		return nil, fmt.Errorf("genesis error, invalid rootnodes: %w", err)
	}
	n := &Node{
		configuration:               conf,
		transactionSystem:           txSystem,
		leaderSelector:              conf.leaderSelector,
		txValidator:                 conf.txValidator,
		unicityCertificateValidator: conf.unicityCertificateValidator,
		blockProposalValidator:      conf.blockProposalValidator,
		blockStore:                  conf.blockStore,
		proofIndexer:                NewProofIndexer(conf.hashAlgorithm, conf.proofIndexConfig.store, conf.proofIndexConfig.historyLen, log),
		t1event:                     make(chan struct{}), // do not buffer!
		eventHandler:                conf.eventHandler,
		rootNodes:                   rn,
		network:                     network,
		lastLedgerReqTime:           time.Time{},
		log:                         observe.Logger(),
		tracer:                      tracer,
	}
	n.stopTxProcessor.Store(func() { /* init to NOP */ })
	n.status.Store(initializing)

	if err := n.initMetrics(observe); err != nil {
		return nil, fmt.Errorf("initialize metrics: %w", err)
	}

	if n.eventHandler != nil {
		n.eventCh = make(chan event.Event, conf.eventChCapacity)
	}

	if err = n.initState(ctx); err != nil {
		return nil, fmt.Errorf("node state initialization failed: %w", err)
	}

	if err = n.initNetwork(ctx, peerConf, observe); err != nil {
		return nil, fmt.Errorf("node network initialization failed: %w", err)
	}

	return n, nil
}

func (n *Node) initMetrics(observe Observability) (err error) {
	m := observe.Meter("partition.node")

	_, err = m.Int64ObservableCounter("round", metric.WithDescription("current round"),
		metric.WithInt64Callback(func(ctx context.Context, io metric.Int64Observer) error {
			io.Observe(int64(n.getCurrentRound()))
			return nil
		}))
	if err != nil {
		return fmt.Errorf("creating counter for round number: %w", err)
	}

	n.leaderCnt, err = m.Int64Counter("round.leader", metric.WithDescription("Number of times node has been round leader"))
	if err != nil {
		return fmt.Errorf("creating counter for leader count: %w", err)
	}
	n.blockSize, err = m.Int64Counter("block.size", metric.WithDescription("Number of transactions in the proposal made by the node"), metric.WithUnit("{transaction}"))
	if err != nil {
		return fmt.Errorf("creating counter for block size: %w", err)
	}

	n.execTxCnt, err = m.Int64Counter("exec.tx.count", metric.WithDescription("Number of transactions processed by the node"), metric.WithUnit("{transaction}"))
	if err != nil {
		return fmt.Errorf("creating counter for processed tx: %w", err)
	}
	n.execTxDur, err = m.Float64Histogram("exec.tx.time",
		metric.WithDescription("How long it took to process tx (validate and execute)"),
		metric.WithUnit("s"),
		metric.WithExplicitBucketBoundaries(200e-6, 400e-6, 800e-6, 0.0016, 0.003, 0.006, 0.015, 0.03))
	if err != nil {
		return fmt.Errorf("creating histogram for processed tx: %w", err)
	}

	n.execMsgCnt, err = m.Int64Counter("exec.msg.count", metric.WithDescription("Number of messages processed by the node"))
	if err != nil {
		return fmt.Errorf("creating counter for processed messages: %w", err)
	}
	n.execMsgDur, err = m.Float64Histogram("exec.msg.time",
		metric.WithDescription("How long it took to process AB network message"),
		metric.WithUnit("s"),
		metric.WithExplicitBucketBoundaries(100e-6, 200e-6, 400e-6, 800e-6, 0.0016, 0.01, 0.05),
	)
	if err != nil {
		return fmt.Errorf("creating histogram for processed messages: %w", err)
	}

	return nil
}

func (n *Node) Run(ctx context.Context) error {
	// subscribe to unicity certificates
	n.sendHandshake(ctx)

	g, ctx := errgroup.WithContext(ctx)

	g.Go(func() error {
		if n.eventHandler == nil {
			return nil // do not cancel the group!
		}
		return n.eventHandlerLoop(ctx)
	})

	// start proof indexer
	g.Go(func() error {
		return n.proofIndexer.loop(ctx)
	})

	g.Go(func() error {
		err := n.loop(ctx)
		n.log.DebugContext(ctx, "node main loop exit", logger.Error(err))
		return err
	})

	return g.Wait()
}

func (n *Node) GetPeer() *network.Peer {
	return n.peer
}

func (n *Node) initState(ctx context.Context) (err error) {
	ctx, span := n.tracer.Start(ctx, "node.initState")
	defer span.End()

	// get genesis block from the genesis
	genesisBlock := n.configuration.genesisBlock()
	empty, err := keyvaluedb.IsEmpty(n.blockStore)
	if err != nil {
		return fmt.Errorf("node init db empty check failed, %w", err)
	}
	if empty {
		n.log.Info("State initialized from genesis")
		if err = n.blockStore.Write(util.Uint64ToBytes(pgenesis.PartitionRoundNumber), genesisBlock); err != nil {
			return fmt.Errorf("init failed to persist genesis block, %w", err)
		}
		// set luc to last known uc
		n.luc.Store(genesisBlock.UnicityCertificate)
		n.lastStoredBlock = genesisBlock
		return nil
	}
	// restore state from db
	prevBlock := genesisBlock
	// get next block from genesis block
	dbIt := n.blockStore.Find(util.Uint64ToBytes(pgenesis.PartitionRoundNumber + 1))
	defer func() { err = errors.Join(err, dbIt.Close()) }()
	for ; dbIt.Valid(); dbIt.Next() {
		var bl types.Block
		roundNo := util.BytesToUint64(dbIt.Key())
		if err = dbIt.Value(&bl); err != nil {
			return fmt.Errorf("failed to read block %v from db, %w", roundNo, err)
		}
		if !bytes.Equal(prevBlock.UnicityCertificate.InputRecord.BlockHash, bl.Header.PreviousBlockHash) {
			return fmt.Errorf("invalid blockchain (previous block %v hash='%X', current block %v backlink='%X')",
				prevBlock.GetRoundNumber(), prevBlock.UnicityCertificate.InputRecord.BlockHash, bl.GetRoundNumber(), bl.Header.PreviousBlockHash)
		}
		var state txsystem.State
		var sumOfEarnedFees uint64
		state, sumOfEarnedFees, err = n.applyBlockTransactions(ctx, bl.GetRoundNumber(), bl.Transactions)
		if err != nil {
			return fmt.Errorf("block %v apply transactions failed, %w", roundNo, err)
		}
		if err = verifyTxSystemState(state, sumOfEarnedFees, bl.UnicityCertificate.InputRecord); err != nil {
			return fmt.Errorf("block %v, state mismatch, %w", roundNo, err)
		}
		// commit changes
		if err = n.transactionSystem.Commit(); err != nil {
			return fmt.Errorf("unable to commit block %v: %w", roundNo, err)
		}
		// node must have exited before block was indexed
		if n.proofIndexer.latestIndexedBlockNumber() < bl.GetRoundNumber() {
			n.proofIndexer.Handle(ctx, &bl, n.transactionSystem.StateStorage())
		}
		prevBlock = &bl
	}
	n.log.Info(fmt.Sprintf("State initialized from persistent store up to block %d", prevBlock.GetRoundNumber()))
	// update luc to last known uc
	n.luc.Store(prevBlock.UnicityCertificate)
	n.lastStoredBlock = prevBlock
	n.restoreBlockProposal(ctx, prevBlock)

	return err
}

func (n *Node) initNetwork(ctx context.Context, peerConf *network.PeerConfiguration, observe Observability) (err error) {
	ctx, span := n.tracer.Start(ctx, "node.initNetwork")
	defer span.End()

	n.peer, err = network.NewPeer(ctx, peerConf, n.log, observe.PrometheusRegisterer())
	if err != nil {
		return err
	}
	// add bootstrap address to the peer store
	if peerConf.BootstrapPeers != nil {
		for _, info := range peerConf.BootstrapPeers {
			for _, addr := range info.Addrs {
				n.peer.Network().Peerstore().AddAddr(info.ID, addr, peerstore.PermanentAddrTTL)
			}
		}
	}

	if n.network != nil {
		return nil
	}

	opts := network.DefaultValidatorNetworkOptions
	opts.TxBufferHashAlgorithm = n.configuration.hashAlgorithm

	n.network, err = network.NewLibP2PValidatorNetwork(n.peer, opts, observe, n.log)
	if err != nil {
		return err
	}

	return nil
}

func (n *Node) getCurrentRound() uint64 {
	return n.luc.Load().GetRoundNumber() + 1
}

func (n *Node) sendHandshake(ctx context.Context) {
	n.log.DebugContext(ctx, "Sending handshake to root chain")
	rootIDs, err := rootNodesSelector(n.luc.Load(), n.rootNodes, defaultNofRootNodes)
	if err != nil {
		n.log.WarnContext(ctx, "root node selection error: %w", err)
	}
	if err := n.network.Send(ctx,
		handshake.Handshake{
			SystemIdentifier: n.configuration.GetSystemIdentifier(),
			NodeIdentifier:   n.peer.ID().String(),
		},
		rootIDs...); err != nil {
		n.log.ErrorContext(ctx, "error sending handshake", logger.Error(err))
	}
}

func verifyTxSystemState(state txsystem.State, sumOfEarnedFees uint64, ucIR *types.InputRecord) error {
	if ucIR == nil {
		return errors.New("unicity certificate input record is nil")
	}
	if !bytes.Equal(ucIR.Hash, state.Root()) {
		return fmt.Errorf("tx system state does not match unicity certificate, expected '%X', got '%X'", ucIR.Hash, state.Root())
	} else if !bytes.Equal(ucIR.SummaryValue, state.Summary()) {
		return fmt.Errorf("tx system summary value %X not equal to unicity certificate value %X", ucIR.SummaryValue, state.Summary())
	} else if ucIR.SumOfEarnedFees != sumOfEarnedFees {
		return fmt.Errorf("tx system sum of earned fees %d not equal to unicity certificate value %d", ucIR.SumOfEarnedFees, sumOfEarnedFees)
	}
	return nil
}

func (n *Node) applyBlockTransactions(ctx context.Context, round uint64, txs []*types.TransactionRecord) (txsystem.State, uint64, error) {
	ctx, span := n.tracer.Start(ctx, "node.applyBlockTransactions", trace.WithAttributes(attribute.Int64("round", int64(round))))
	defer span.End()

	var sumOfEarnedFees uint64
	if err := n.transactionSystem.BeginBlock(round); err != nil {
		return nil, 0, err
	}
	for _, tx := range txs {
		sm, err := n.validateAndExecuteTx(ctx, tx.TransactionOrder, round)
		if err != nil {
			n.log.Warn("processing transaction", logger.Error(err), logger.UnitID(tx.TransactionOrder.UnitID()))
			return nil, 0, fmt.Errorf("processing transaction '%v': %w", tx.TransactionOrder.UnitID(), err)
		}
		sumOfEarnedFees += sm.ActualFee
	}
	state, err := n.transactionSystem.EndBlock()
	if err != nil {
		return nil, 0, err
	}
	return state, sumOfEarnedFees, nil
}

func (n *Node) restoreBlockProposal(ctx context.Context, prevBlock *types.Block) {
	ctx, span := n.tracer.Start(ctx, "node.restoreBlockProposal")
	defer span.End()

	pr := &pendingBlockProposal{}
	found, err := n.blockStore.Read(util.Uint32ToBytes(proposalKey), pr)
	if err != nil {
		n.log.Error("Error fetching block proposal", logger.Error(err))
		return
	}
	if !found {
		n.log.Debug("No pending block proposal stored")
		return
	}
	// make sure proposal extends the previous state
	if !bytes.Equal(prevBlock.UnicityCertificate.InputRecord.Hash, pr.PrevHash) {
		n.log.Debug("Stored block proposal does not extend previous state, stale proposal")
		return
	}
	// apply stored proposal to current state
	n.log.Debug("Stored block proposal extends the previous state")
	roundNo := prevBlock.GetRoundNumber() + 1
	state, sumOfEarnedFees, err := n.applyBlockTransactions(ctx, roundNo, pr.Transactions)
	if err != nil {
		n.log.Warn("Block proposal recovery failed", logger.Error(err))
		n.revertState()
		return
	}
	if !bytes.Equal(pr.StateHash, state.Root()) {
		n.log.Warn(fmt.Sprintf("Block proposal transaction failed, state hash mismatch (expected '%X', actual '%X')", pr.StateHash, state.Root()))
		n.revertState()
		return
	}
	if !bytes.Equal(pr.StateSummary, state.Summary()) {
		n.log.Warn(fmt.Sprintf("Block proposal transaction failed, state summary mismatch (expected '%X', actual '%X')", pr.StateSummary, state.Summary()))
		n.revertState()
		return
	}
	if pr.SumOfEarnedFees != sumOfEarnedFees {
		n.log.Warn(fmt.Sprintf("Block proposal transaction failed, sum of earned fees mismatch (expected '%d', actual '%d')", pr.SumOfEarnedFees, sumOfEarnedFees))
		n.revertState()
		return
	}
	// wait for UC to certify the block proposal
	n.pendingBlockProposal = pr
}

/*
loop runs the main loop of validator node.
It handles messages received from other AB network nodes and coordinates
timeout and communication with rootchain.
*/
func (n *Node) loop(ctx context.Context) error {
	ticker := time.NewTicker(time.Second)
	defer ticker.Stop()
	var lastUCReceived time.Time

	for {
		select {
		case <-ctx.Done():
			return ctx.Err()
		case m, ok := <-n.network.ReceivedChannel():
			if !ok {
				return errors.New("network received channel is closed")
			}
			n.log.Log(ctx, logger.LevelTrace, fmt.Sprintf("received %T", m), logger.Data(m))

			if err := n.handleMessage(ctx, m); err != nil {
				n.log.Warn(fmt.Sprintf("handling %T", m), logger.Error(err))
			} else if _, ok := m.(*types.UnicityCertificate); ok {
				lastUCReceived = time.Now()
			}
		case <-n.t1event:
			n.handleT1TimeoutEvent(ctx)
		case <-ticker.C:
			n.handleMonitoring(ctx, lastUCReceived)
		}
	}
}

/*
handleMessage processes message received from AB network (ie from other partition nodes or rootchain).
*/
func (n *Node) handleMessage(ctx context.Context, msg any) (rErr error) {
	msgAttr := attribute.String("msg", fmt.Sprintf("%T", msg))
	ctx, span := n.tracer.Start(ctx, "node.handleMessage", trace.WithNewRoot(), trace.WithAttributes(msgAttr, n.attrRound()), trace.WithSpanKind(trace.SpanKindServer))
	defer func(start time.Time) {
		status := "ok"
		if rErr != nil {
			span.SetStatus(codes.Error, rErr.Error())
			n.sendEvent(event.Error, rErr)
			status = "err"
		}
		n.execMsgCnt.Add(ctx, 1, metric.WithAttributeSet(attribute.NewSet(msgAttr, attribute.String("status", status))))
		n.execMsgDur.Record(ctx, time.Since(start).Seconds(), metric.WithAttributes(msgAttr))
		span.End()
	}(time.Now())

	switch mt := msg.(type) {
	case *types.UnicityCertificate:
		return n.handleUnicityCertificate(ctx, mt)
	case *blockproposal.BlockProposal:
		return n.handleBlockProposal(ctx, mt)
	case *replication.LedgerReplicationRequest:
		return n.handleLedgerReplicationRequest(ctx, mt)
	case *replication.LedgerReplicationResponse:
		return n.handleLedgerReplicationResponse(ctx, mt)
	default:
		return fmt.Errorf("unknown message: %T", mt)
	}
}

func (n *Node) sendEvent(eventType event.Type, content any) {
	if n.eventHandler != nil {
		n.eventCh <- event.Event{
			EventType: eventType,
			Content:   content,
		}
	}
}

// eventHandlerLoop forwards events produced by a node to the configured eventHandler.
func (n *Node) eventHandlerLoop(ctx context.Context) error {
	for {
		select {
		case <-ctx.Done():
			return ctx.Err()
		case e := <-n.eventCh:
			n.eventHandler(&e)
		}
	}
}

func statusCodeOfTxError(err error) string {
	switch {
	case err == nil:
		return "ok"
	case errors.Is(err, ErrTxTimeout):
		return "tx.timeout"
	case errors.Is(err, errInvalidSystemIdentifier):
		return "invalid.sysid"
	default:
		return "err"
	}
}

func (n *Node) process(ctx context.Context, tx *types.TransactionOrder) (rErr error) {
	sm, err := n.validateAndExecuteTx(ctx, tx, n.getCurrentRound())
	if err != nil {
		n.sendEvent(event.TransactionFailed, tx)
		return fmt.Errorf("executing transaction %X: %w", tx.Hash(n.configuration.hashAlgorithm), err)
	}
	n.proposedTransactions = append(n.proposedTransactions, &types.TransactionRecord{TransactionOrder: tx, ServerMetadata: sm})
	n.sumOfEarnedFees += sm.GetActualFee()
	n.sendEvent(event.TransactionProcessed, tx)
	n.log.Debug(fmt.Sprintf("transaction processed, proposal size: %d", len(n.proposedTransactions)), logger.UnitID(tx.UnitID()))
	return nil
}

func (n *Node) validateAndExecuteTx(ctx context.Context, tx *types.TransactionOrder, round uint64) (_ *types.ServerMetadata, rErr error) {
	defer func(start time.Time) {
		txtattr := attribute.String("tx", tx.PayloadType())
		n.execTxCnt.Add(ctx, 1, metric.WithAttributeSet(attribute.NewSet(txtattr, attribute.String("status", statusCodeOfTxError(rErr)))))
		n.execTxDur.Record(ctx, time.Since(start).Seconds(), metric.WithAttributeSet(attribute.NewSet(txtattr)))
	}(time.Now())

	if err := n.txValidator.Validate(tx, round); err != nil {
		return nil, fmt.Errorf("invalid transaction: %w", err)
	}
	sm, err := n.transactionSystem.Execute(tx)
	if err != nil {
		return nil, fmt.Errorf("executing transaction in tx system: %w", err)
	}
	return sm, nil
}

// handleBlockProposal processes a block proposals. Performs the following steps:
//  1. Block proposal as a whole is validated:
//     * It must have valid signature, correct transaction system ID, valid UC;
//     * the UC must be not older than the latest known by current node;
//     * Sender must be the leader for the round started by included UC.
//  2. If included UC is newer than latest UC then the new UC is processed; this rolls back possible pending change in
//     the transaction system. If new UC is ‘repeat UC’ then update is reasonably fast; if recovery is necessary then
//     likely it takes some time and there is no reason to finish the processing of current proposal.
//  3. If the transaction system root is not equal to one extended by the processed proposal then processing is aborted.
//  4. All transaction orders in proposal are validated; on encountering an invalid transaction order the processing is
//     aborted.
//  5. Transaction orders are executed by applying them to the transaction system.
//  6. Pending unicity certificate request data structure is created and persisted.
//  7. Certificate Request query is assembled and sent to the Root Chain.
func (n *Node) handleBlockProposal(ctx context.Context, prop *blockproposal.BlockProposal) error {
	if n.status.Load() == recovering {
		// but remember last block proposal received
		n.recoveryLastProp = prop
		return fmt.Errorf("node is in recovery status")
	}
	if prop == nil {
		return blockproposal.ErrBlockProposalIsNil
	}
	nodeSignatureVerifier, err := n.configuration.GetSigningPublicKey(prop.NodeIdentifier)
	if err != nil {
		return fmt.Errorf("unknown node id, %w", err)
	}
	if err = n.blockProposalValidator.Validate(prop, nodeSignatureVerifier); err != nil {
		return fmt.Errorf("block proposal validation failed, %w", err)
	}
	n.log.DebugContext(ctx, fmt.Sprintf("Handling block proposal, its UC IR Hash %X, Block hash %X", prop.UnicityCertificate.InputRecord.Hash, prop.UnicityCertificate.InputRecord.BlockHash))
	// verify proposal unicity certificate, must not be older than latest seen received by the node
	uc := prop.UnicityCertificate
	lucRoundNumber := n.luc.Load().GetRoundNumber()
	// UC must be newer than the last one seen
	if uc.GetRoundNumber() < lucRoundNumber {
		return fmt.Errorf("outdated block proposal for round %v, LUC round %v", uc.GetRoundNumber(), lucRoundNumber)
	}
	expectedLeader := n.leaderSelector.LeaderFunc(uc, n.peer.Validators())
	if expectedLeader == UnknownLeader || prop.NodeIdentifier != expectedLeader.String() {
		return fmt.Errorf("invalid node identifier. leader from UC: %v, request leader: %v", expectedLeader, prop.NodeIdentifier)
	}
	if uc.GetRoundNumber() > lucRoundNumber {
		// either the other node received it faster from root or there must be some issue with root communication?
		n.log.DebugContext(ctx, fmt.Sprintf("Received newer UC round nr %d via block proposal, LUC round %d", uc.GetRoundNumber(), lucRoundNumber))
		// just to be sure, subscribe to root chain again, this may result in a duplicate UC received
		n.sendHandshake(ctx)
		if err = n.handleUnicityCertificate(ctx, uc); err != nil {
			return fmt.Errorf("block proposal unicity certificate handling failed: %w", err)
		}
	}
	prevHash := uc.InputRecord.Hash
	txState, err := n.transactionSystem.StateSummary()
	if err != nil {
		return fmt.Errorf("tx system state error, %w", err)
	}
	// check previous state matches before processing transactions
	if !bytes.Equal(prevHash, txState.Root()) {
		return fmt.Errorf("tx system start state mismatch error, expected: %X, got: %X", txState.Root(), prevHash)
	}
	if err := n.transactionSystem.BeginBlock(n.getCurrentRound()); err != nil {
		return fmt.Errorf("tx system BeginBlock error, %w", err)
	}
	for _, tx := range prop.Transactions {
		if err = n.process(ctx, tx.TransactionOrder); err != nil {
			return fmt.Errorf("processing transaction %X: %w", tx.Hash(n.configuration.hashAlgorithm), err)
		}
	}
	if err = n.sendCertificationRequest(ctx, prop.NodeIdentifier); err != nil {
		return fmt.Errorf("certification request send failed, %w", err)
	}
	return nil
}

func (n *Node) updateLUC(uc *types.UnicityCertificate) error {
	luc := n.luc.Load()
	// Unicity Certificate GetRoundNumber function handles nil pointer and returns 0 if either UC is nil or
	// input record is nil. More importantly we should not get here if UC is nil
	if uc.GetRoundNumber() < luc.GetRoundNumber() {
		return fmt.Errorf("received stale unicity certificate, current uc round %d, received uc round %d",
			luc.GetRoundNumber(), uc.GetRoundNumber())
	}
	if n.luc.CompareAndSwap(luc, uc) {
		n.log.Debug("updated LUC", logger.Round(uc.GetRoundNumber()))
		n.sendEvent(event.LatestUnicityCertificateUpdated, uc)
	}
	return nil
}

func (n *Node) startNewRound(ctx context.Context, uc *types.UnicityCertificate) error {
	ctx, span := n.tracer.Start(ctx, "node.startNewRound")
	defer span.End()

	if err := n.updateLUC(uc); err != nil {
		return fmt.Errorf("failed to update unicity certificate: %w", err)
	}
	if n.status.Load() == recovering {
		n.log.InfoContext(ctx, "node is recovered", logger.Round(uc.InputRecord.RoundNumber))
		n.sendEvent(event.RecoveryFinished, uc.InputRecord.RoundNumber)
	}
	n.status.Store(normal)
	newRoundNr := uc.InputRecord.RoundNumber + 1
	n.resetProposal()
	n.sumOfEarnedFees = 0
	// not a fatal issue, but log anyway
	if err := n.blockStore.Delete(util.Uint32ToBytes(proposalKey)); err != nil {
		n.log.DebugContext(ctx, "DB proposal delete failed", logger.Error(err))
	}
	n.leaderSelector.UpdateLeader(uc, n.peer.Validators())
	if n.leaderSelector.IsLeader(n.peer.ID()) {
		// followers will start the block once proposal is received
		if err := n.transactionSystem.BeginBlock(newRoundNr); err != nil {
			return fmt.Errorf("starting new block for round %d: %w", newRoundNr, err)
		}
		n.leaderCnt.Add(ctx, 1)
	}
	n.startHandleOrForwardTransactions(ctx)
	n.sendEvent(event.NewRoundStarted, newRoundNr)
	return nil
}

func (n *Node) startRecovery(ctx context.Context, uc *types.UnicityCertificate) {
	ctx, span := n.tracer.Start(ctx, "node.startRecovery")
	defer span.End()
	// always update last UC seen, this is needed to evaluate if node has recovered and is up-to-date
	if err := n.updateLUC(uc); err != nil {
		n.log.WarnContext(ctx, "Start recovery unicity certificate update failed", logger.Error(err))
		return
	}
	luc := n.luc.Load()
	if n.status.Load() == recovering {
		// already recovering, but if uc is newer than luc, let's update luc
		n.log.DebugContext(ctx, fmt.Sprintf("Recovery already in progress, recovering to %v", luc.GetRoundNumber()))
		return
	}
	// starting recovery
	n.status.Store(recovering)
	n.revertState()
	n.resetProposal()
	n.stopForwardingOrHandlingTransactions()
	fromBlockNr := n.lastStoredBlock.GetRoundNumber() + 1
	n.log.DebugContext(ctx, fmt.Sprintf("Entering recovery state, recover node from %d up to round %d", fromBlockNr, luc.GetRoundNumber()))
	n.sendEvent(event.RecoveryStarted, fromBlockNr)
	n.sendLedgerReplicationRequest(ctx, fromBlockNr)
}

// handleUnicityCertificate processes the Unicity Certificate and finalizes a block. Performs the following steps:
//  1. Given UC is validated cryptographically -> checked before this method is called by unicityCertificateValidator
//  2. Given UC has correct system identifier -> checked before this method is called by unicityCertificateValidator
//  3. TODO: sanity check timestamp
//  4. Given UC is checked for equivocation (for more details see certificates.CheckNonEquivocatingCertificates)
//  5. On unexpected case where there is no pending block proposal, recovery is initiated, unless the state is already
//     up-to-date with the given UC.
//  6. Alternatively, if UC certifies the pending block proposal then block is finalized.
//  7. Alternatively, if UC certifies repeat IR (‘repeat UC’) then
//     state is rolled back to previous state.
//  8. Alternatively, recovery is initiated, after rollback. Note that recovery may end up with
//     newer last known UC than the one being processed.
//  9. New round is started.
//
// See algorithm 5 "Processing a received Unicity Certificate" in Yellowpaper for more details
func (n *Node) handleUnicityCertificate(ctx context.Context, uc *types.UnicityCertificate) error {
	if uc == nil {
		return fmt.Errorf("unicity certificate is nil")
	}
	// UC is validated cryptographically
	if err := n.unicityCertificateValidator.Validate(uc); err != nil {
		n.sendEvent(event.Error, err)
		return fmt.Errorf("certificate invalid, %w", err)
	}
	// validation must make sure all mandatory fields are present and UC is cryptographically sound
	// from this point fields can be logged, that must not be nil can be logged
	luc := n.luc.Load()

	printUC := func(uc *types.UnicityCertificate) string {
		return fmt.Sprintf("H:\t%X\nH':\t%X\nHb:\t%X\nfees:%d, round:%d, root round:%d", uc.InputRecord.Hash, uc.InputRecord.PreviousHash, uc.InputRecord.BlockHash, uc.InputRecord.SumOfEarnedFees, uc.GetRoundNumber(), uc.GetRootRoundNumber())
	}
	n.log.DebugContext(ctx, fmt.Sprintf("Received UC:\n%s", printUC(uc)))
	n.log.DebugContext(ctx, fmt.Sprintf("LUC:\n%s", printUC(luc)))

	// check for equivocation
	if err := types.CheckNonEquivocatingCertificates(luc, uc); err != nil {
		// this is not normal, log all info
		n.log.WarnContext(ctx, fmt.Sprintf("equivocating UC for round %d", uc.InputRecord.RoundNumber), logger.Error(err), logger.Data(uc))
		n.log.WarnContext(ctx, "LUC", logger.Data(luc))
		return fmt.Errorf("equivocating certificate: %w", err)
	}

	if uc.GetRootRoundNumber() == luc.GetRootRoundNumber() {
		n.log.DebugContext(ctx, "duplicate UC (same root round)", logger.Round(uc.GetRootRoundNumber()))
		if n.status.Load() == initializing {
			return n.startNewRound(ctx, uc)
		}
		return nil
	}

	if n.status.Load() == recovering {
		n.log.DebugContext(ctx, "Recovery already in progress, updating LUC")
		if err := n.updateLUC(uc); err != nil {
			return fmt.Errorf("updating LUC: %w", err)
		}
		return nil
	}

	if uc.IsRepeat(luc) {
		// UC certifies the IR before pending block proposal ("repeat UC"). state is rolled back to previous state.
		n.log.WarnContext(ctx, fmt.Sprintf("Reverting state tree on repeat certificate. UC IR hash: %X; %s", uc.InputRecord.Hash, n.pendingBlockProposal.pretty()))
		n.revertState()
		return n.startNewRound(ctx, uc)
	}

	lastStoredRoundNumber := n.lastStoredBlock.GetRoundNumber()
	if uc.GetRoundNumber() != lastStoredRoundNumber+1 {
		// do not allow gaps between blocks, even if state hash does not change
		n.log.WarnContext(ctx, fmt.Sprintf("Recovery needed, missing blocks. UC round number: %d, current round number: %d", uc.GetRoundNumber(), lastStoredRoundNumber+1))
		n.startRecovery(ctx, uc)
		return ErrNodeDoesNotHaveLatestBlock
	}

	// If there is no pending block proposal i.e. no certification request has been sent by the node
	// - leader was down and did not make a block proposal?
	// - node did not receive a block proposal because it was down, it was not sent or there were network issues
	// Note, if for any reason the node misses the proposal and other validators finalize _one_ empty block,
	// this node will start a new round (the one that has been already finalized).
	// Eventually it will start the recovery and catch up.
	if n.pendingBlockProposal == nil {
		// Start recovery unless the state is already up-to-date with UC.
		state, err := n.transactionSystem.StateSummary()
		if err != nil {
			n.startRecovery(ctx, uc)
			return fmt.Errorf("recovery needed, failed to get tx system state: %w", err)
		}
		// if state hash does not match - start recovery
		if !bytes.Equal(uc.InputRecord.Hash, state.Root()) {
			n.startRecovery(ctx, uc)
			return ErrNodeDoesNotHaveLatestBlock
		}
		n.log.DebugContext(ctx, "No pending block proposal, UC IR hash is equal to State hash, so are block hashes")
		return n.startNewRound(ctx, uc)
	}
	// Check pending block proposal
	bl, blockHash, err := n.proposalHash(n.pendingBlockProposal, uc)
	n.log.DebugContext(ctx, fmt.Sprintf("%s\nHb:\t%X", n.pendingBlockProposal.pretty(), blockHash))
	if err != nil {
		n.startRecovery(ctx, uc)
		return fmt.Errorf("recovery needed, block proposal hash calculation failed: %w", err)
	}

	if !bytes.Equal(uc.GetStateHash(), n.pendingBlockProposal.StateHash) {
		n.log.WarnContext(ctx, fmt.Sprintf("Recovery needed, proposal's state hash is different (UC: '%X', actual '%X')", uc.GetStateHash(), n.pendingBlockProposal.StateHash))
	} else if !bytes.Equal(uc.InputRecord.SummaryValue, n.pendingBlockProposal.StateSummary) {
		n.log.WarnContext(ctx, fmt.Sprintf("Recovery needed, proposal's state summary is different (UC: '%X', actual '%X')", uc.InputRecord.SummaryValue, n.pendingBlockProposal.StateSummary))
	} else if uc.InputRecord.SumOfEarnedFees != n.pendingBlockProposal.SumOfEarnedFees {
		n.log.WarnContext(ctx, fmt.Sprintf("Recovery needed, proposal's sum of earned fees is different (UC: %d, actual %d)", uc.InputRecord.SumOfEarnedFees, n.pendingBlockProposal.SumOfEarnedFees))
	} else {
		// UC certifies pending block proposal
		if err = n.finalizeBlock(ctx, bl); err != nil {
			n.startRecovery(ctx, uc)
			return fmt.Errorf("block %v finalize failed: %w", bl.GetRoundNumber(), err)
		}
		return n.startNewRound(ctx, uc)
	}

	// UC with different IR hash. Node does not have the latest state. Revert changes and start recovery.
	// revertState is called from startRecovery()
	n.startRecovery(ctx, uc)
	return ErrNodeDoesNotHaveLatestBlock
}

func (n *Node) revertState() {
	n.log.Warn("Reverting state")
	n.sendEvent(event.StateReverted, nil)
	n.transactionSystem.Revert()
	n.sumOfEarnedFees = 0
}

func (n *Node) proposalHash(prop *pendingBlockProposal, uc *types.UnicityCertificate) (*types.Block, []byte, error) {
	b := &types.Block{
		Header: &types.Header{
			SystemID:          n.configuration.GetSystemIdentifier(),
			ShardID:           nil,
			ProposerID:        prop.ProposerNodeId,
			PreviousBlockHash: n.lastStoredBlock.UnicityCertificate.InputRecord.BlockHash,
		},
		Transactions:       prop.Transactions,
		UnicityCertificate: uc,
	}
	blockHash, err := b.Hash(n.configuration.hashAlgorithm)
	if err != nil {
		return nil, nil, fmt.Errorf("block hash calculation failed, %w", err)
	}
	return b, blockHash, nil
}

// finalizeBlock creates the block and adds it to the blockStore.
func (n *Node) finalizeBlock(ctx context.Context, b *types.Block) error {
	blockNumber := b.GetRoundNumber()
	_, span := n.tracer.Start(ctx, "Node.finalizeBlock", trace.WithAttributes(attribute.Int64("block.number", int64(blockNumber))))
	defer span.End()

	roundNoInBytes := util.Uint64ToBytes(blockNumber)
	// persist the block _before_ committing to tx system
	// if write fails but the round is committed in tx system, there's no way back,
	// but if commit fails, we just remove the block from the store
	if err := n.blockStore.Write(roundNoInBytes, b); err != nil {
		return fmt.Errorf("db write failed, %w", err)
	}

	if err := n.transactionSystem.Commit(); err != nil {
		err = fmt.Errorf("unable to finalize block %d: %w", blockNumber, err)
		if err2 := n.blockStore.Delete(roundNoInBytes); err2 != nil {
			err = errors.Join(err, fmt.Errorf("unable to delete block %d from store: %w", blockNumber, err2))
		}
		return err
	}

<<<<<<< HEAD
=======
	if err := n.writeTxIndex(ctx, b, roundNoInBytes); err != nil {
		return fmt.Errorf("unable to write transaction index: %w", err)
	}
>>>>>>> 73e3e9a3
	// cache last stored block, but only if store succeeds
	// NB! only cache and commit if persist is successful
	n.lastStoredBlock = b
	n.sendEvent(event.BlockFinalized, b)
	n.proofIndexer.Handle(ctx, b, n.transactionSystem.StateStorage())
	return nil
}

func (n *Node) handleT1TimeoutEvent(ctx context.Context) {
	ctx, span := n.tracer.Start(ctx, "node.handleT1TimeoutEvent", trace.WithNewRoot(), trace.WithAttributes(n.attrRound()))
	defer span.End()

	n.stopForwardingOrHandlingTransactions()
	defer func() { n.leaderSelector.UpdateLeader(nil, n.peer.Validators()) }()

	if n.status.Load() == recovering {
		n.log.InfoContext(ctx, "T1 timeout: node is recovering")
		return
	}
	n.log.InfoContext(ctx, "Handling T1 timeout")
	// if node is not leader, then do not do anything
	if !n.leaderSelector.IsLeader(n.peer.ID()) {
		n.log.DebugContext(ctx, "Current node is not the leader.")
		return
	}
	n.log.DebugContext(ctx, "Current node is the leader.")
	if err := n.sendBlockProposal(ctx); err != nil {
		n.log.WarnContext(ctx, "Failed to send BlockProposal", logger.Error(err))
		return
	}
	if err := n.sendCertificationRequest(ctx, n.peer.ID().String()); err != nil {
		n.log.WarnContext(ctx, "Failed to send certification request", logger.Error(err))
	}
}

// handleMonitoring - monitors root communication, if for no UC is
// received for a long time then try and request one from root
func (n *Node) handleMonitoring(ctx context.Context, lastUCReceived time.Time) {
	ctx, span := n.tracer.Start(ctx, "node.handleMonitoring", trace.WithNewRoot(), trace.WithAttributes(n.attrRound(), attribute.String("last UC", lastUCReceived.String())))
	defer span.End()

	// check if we have not heard from root validator for a long time
	if time.Since(lastUCReceived) > 2*n.configuration.GetT2Timeout() {
		// subscribe again
		n.sendHandshake(ctx)
	}
	// handle ledger replication timeout - no response from node is received
	if n.status.Load() == recovering && time.Since(n.lastLedgerReqTime) > ledgerReplicationTimeout {
		n.log.WarnContext(ctx, "Ledger replication timeout, repeat request")
		n.sendLedgerReplicationRequest(ctx, n.lastStoredBlock.GetRoundNumber()+1)
	}
}

func (n *Node) sendLedgerReplicationResponse(ctx context.Context, msg *replication.LedgerReplicationResponse, toId string) error {
	n.log.DebugContext(ctx, fmt.Sprintf("Sending ledger replication response to %s: %s", toId, msg.Pretty()))
	recoveringNodeID, err := peer.Decode(toId)
	if err != nil {
		return fmt.Errorf("decoding peer id %q: %w", toId, err)
	}

	if err = n.network.Send(ctx, msg, recoveringNodeID); err != nil {
		return fmt.Errorf("sending replication response: %w", err)
	}
	n.sendEvent(event.ReplicationResponseSent, msg)
	return nil
}

func (n *Node) handleLedgerReplicationRequest(ctx context.Context, lr *replication.LedgerReplicationRequest) error {
	n.log.DebugContext(ctx, fmt.Sprintf("Handling ledger replication request from '%s', starting block %d", lr.NodeIdentifier, lr.BeginBlockNumber))
	if err := lr.IsValid(); err != nil {
		// for now do not respond to obviously invalid requests
		return fmt.Errorf("invalid request, %w", err)
	}
	// check if the node is known
	if _, err := n.configuration.GetSigningPublicKey(lr.NodeIdentifier); err != nil {
		return fmt.Errorf("unknown node, %w", err)
	}
	if !bytes.Equal(lr.SystemIdentifier, n.configuration.GetSystemIdentifier()) {
		resp := &replication.LedgerReplicationResponse{
			Status:  replication.UnknownSystemIdentifier,
			Message: fmt.Sprintf("Unknown system identifier: %X", lr.SystemIdentifier),
		}
		return n.sendLedgerReplicationResponse(ctx, resp, lr.NodeIdentifier)
	}
	maxBlock := n.lastStoredBlock.GetRoundNumber()
	startBlock := lr.BeginBlockNumber
	// the node is behind and does not have the needed data
	if maxBlock < startBlock {
		resp := &replication.LedgerReplicationResponse{
			Status:  replication.BlocksNotFound,
			Message: fmt.Sprintf("Node does not have block: %v, latest block: %v", startBlock, maxBlock),
		}
		return n.sendLedgerReplicationResponse(ctx, resp, lr.NodeIdentifier)
	}
	n.log.DebugContext(ctx, fmt.Sprintf("Preparing replication response from block %d", startBlock))
	go func() {
		blocks := make([]*types.Block, 0)
		countTx := uint32(0)
		blockCnt := uint64(0)
		dbIt := n.blockStore.Find(util.Uint64ToBytes(startBlock))
		defer func() {
			if err := dbIt.Close(); err != nil {
				n.log.WarnContext(ctx, "closing DB iterator", logger.Error(err))
			}
		}()
		var lastFetchedBlock *types.Block
		for ; dbIt.Valid(); dbIt.Next() {
			var bl types.Block
			roundNo := util.BytesToUint64(dbIt.Key())
			if err := dbIt.Value(&bl); err != nil {
				n.log.WarnContext(ctx, fmt.Sprintf("Ledger replication reply incomplete, failed to read block %d", roundNo), logger.Error(err))
				break
			}
			lastFetchedBlock = &bl
			blocks = append(blocks, lastFetchedBlock)
			blockCnt++
			countTx += uint32(len(bl.Transactions))
			if countTx >= n.configuration.replicationConfig.maxTx ||
				blockCnt >= n.configuration.replicationConfig.maxBlocks {
				break
			}
		}
		resp := &replication.LedgerReplicationResponse{
			Status: replication.Ok,
			Blocks: blocks,
		}
		if err := n.sendLedgerReplicationResponse(ctx, resp, lr.NodeIdentifier); err != nil {
			n.log.WarnContext(ctx, fmt.Sprintf("Problem sending ledger replication response, %s", resp.Pretty()), logger.Error(err))
		}
	}()
	return nil
}

// handleLedgerReplicationResponse handles ledger replication responses from other partition nodes.
// This method is an approximation of YellowPaper algorithm 10 "Partition Node Recovery" (synchronous algorithm)
func (n *Node) handleLedgerReplicationResponse(ctx context.Context, lr *replication.LedgerReplicationResponse) error {
	if err := lr.IsValid(); err != nil {
		return fmt.Errorf("invalid ledger replication response, %w", err)
	}
	if n.status.Load() != recovering {
		n.log.DebugContext(ctx, fmt.Sprintf("Stale Ledger Replication response, node is not recovering: %s", lr.Pretty()))
		return nil
	}
	n.log.DebugContext(ctx, fmt.Sprintf("Ledger replication response received: %s, ", lr.Pretty()))
	if lr.Status != replication.Ok {
		recoverFrom := n.lastStoredBlock.GetRoundNumber() + 1
		n.log.DebugContext(ctx, fmt.Sprintf("Resending replication request starting with round %d", recoverFrom))
		n.sendLedgerReplicationRequest(ctx, recoverFrom)
		return fmt.Errorf("received error response, status=%s, message='%s'", lr.Status.String(), lr.Message)
	}

	onError := func(latestSuccessfulRoundNumber uint64, err error) error {
		// log problems
		n.log.ErrorContext(ctx, "Recovery failed", logger.Error(err))
		// Revert any transactions that were applied
		n.revertState()
		// ask for the failed block again, what else can we do?
		n.sendLedgerReplicationRequest(ctx, latestSuccessfulRoundNumber+1)
		return err
	}

	latestStoredBlock := n.lastStoredBlock
	latestProcessedRoundNumber := latestStoredBlock.UnicityCertificate.GetRoundNumber()
	latestStateHash := latestStoredBlock.UnicityCertificate.InputRecord.Hash

	var err error
	for _, b := range lr.Blocks {
		if err = b.IsValid(n.unicityCertificateValidator.Validate); err != nil {
			// sends invalid blocks, do not trust the response and try again
			err = fmt.Errorf("ledger replication response contains invalid block for round %v, %w", b.GetRoundNumber(), err)
			return onError(latestProcessedRoundNumber, err)
		}
		// it could be that we receive blocks from earlier time or later time, make sure to extend from what is missing
		recoveringRoundNo := b.GetRoundNumber()
		// skip earlier blocks
		if recoveringRoundNo <= latestProcessedRoundNumber {
			n.log.DebugContext(ctx, fmt.Sprintf("Node already has this block %v, skipping block %v", latestProcessedRoundNumber, recoveringRoundNo))
			continue
		} else if recoveringRoundNo > latestProcessedRoundNumber+1 {
			return onError(latestProcessedRoundNumber, fmt.Errorf("node is missing blocks between rounds %v and %v", latestProcessedRoundNumber, recoveringRoundNo))
		}
		n.log.DebugContext(ctx, fmt.Sprintf("Recovering block from round %d", recoveringRoundNo))
		// make sure it extends current state
		var state txsystem.State
		state, err = n.transactionSystem.StateSummary()
		if err != nil {
			return onError(latestProcessedRoundNumber, fmt.Errorf("error reading current state, %w", err))
		}
		if !bytes.Equal(b.UnicityCertificate.InputRecord.PreviousHash, state.Root()) {
			return onError(latestProcessedRoundNumber, fmt.Errorf("received block does not extend current state, state: %X, block's IR.PreviousHash: %X", state.Root(), b.UnicityCertificate.InputRecord.PreviousHash))
		}
		if !bytes.Equal(b.UnicityCertificate.InputRecord.PreviousHash, latestStateHash) {
			return onError(latestProcessedRoundNumber, fmt.Errorf("received block does not extend last unicity certificate"))
		}
		var sumOfEarnedFees uint64
		state, sumOfEarnedFees, err = n.applyBlockTransactions(ctx, latestProcessedRoundNumber+1, b.Transactions)
		if err != nil {
			return onError(latestProcessedRoundNumber, fmt.Errorf("block %v apply transactions failed, %w", recoveringRoundNo, err))
		}
		if err = verifyTxSystemState(state, sumOfEarnedFees, b.UnicityCertificate.InputRecord); err != nil {
			return onError(latestProcessedRoundNumber, fmt.Errorf("block %v, state mismatch, %w", recoveringRoundNo, err))
		}
		// update DB and last block
		if err = n.finalizeBlock(ctx, b); err != nil {
			return onError(latestProcessedRoundNumber, fmt.Errorf("block %v persist failed, %w", recoveringRoundNo, err))
		}
		latestProcessedRoundNumber = recoveringRoundNo
		latestStateHash = b.UnicityCertificate.InputRecord.Hash
	}

	// check if recovery is complete
	n.log.DebugContext(ctx, fmt.Sprintf("Checking if recovery is complete, last recovered round: %d", latestProcessedRoundNumber))
	// if the state hash is equal to luc state hash then recovery is complete
	luc := n.luc.Load()
	if !bytes.Equal(latestStateHash, luc.InputRecord.Hash) {
		n.log.DebugContext(ctx, fmt.Sprintf("Not fully recovered yet, latest recovered UC's round %d vs LUC's round %d", latestProcessedRoundNumber, luc.GetRoundNumber()))
		n.sendLedgerReplicationRequest(ctx, latestProcessedRoundNumber+1)
		return nil
	}
	// node should be recovered now, stop recovery and change state to normal
	if err := n.startNewRound(ctx, luc); err != nil {
		return err
	}
	// try to apply the last received block proposal received during recovery, it may fail if the block was finalized and
	// is in fact the last block received
	if n.recoveryLastProp != nil {
		// try to apply it to the latest state, may fail
		if err = n.handleBlockProposal(ctx, n.recoveryLastProp); err != nil {
			n.log.DebugContext(ctx, "Recovery completed, failed to apply last received block proposal(stale?)", logger.Error(err))
		}
		n.recoveryLastProp = nil
	}
	return nil
}

func (n *Node) sendLedgerReplicationRequest(ctx context.Context, startingBlockNr uint64) {
	ctx, span := n.tracer.Start(ctx, "node.sendLedgerReplicationRequest", trace.WithAttributes(attribute.Int64("starting_block", int64(startingBlockNr))))
	defer span.End()

	req := &replication.LedgerReplicationRequest{
		SystemIdentifier: n.configuration.GetSystemIdentifier(),
		NodeIdentifier:   n.peer.ID().String(),
		BeginBlockNumber: startingBlockNr,
	}
	n.log.Log(ctx, logger.LevelTrace, "sending ledger replication request", logger.Data(req))
	peers := n.peer.Validators()
	if len(peers) == 0 {
		n.log.WarnContext(ctx, "Error sending ledger replication request, no peers")
		return
	}

	// send Ledger Replication request to a first alive randomly chosen node
	for _, p := range util.ShuffleSliceCopy(peers) {
		if n.peer.ID() == p {
			continue
		}
		n.log.DebugContext(ctx, fmt.Sprintf("Sending ledger replication request to %v", p))
		// break loop on successful send, otherwise try again but different node, until all either
		// able to send or all attempts have failed
		if err := n.network.Send(ctx, req, p); err != nil {
			n.log.DebugContext(ctx, "Error sending ledger replication request", logger.Error(err))
			continue
		}
		// remember last request sent for timeout handling - if no response is received
		n.lastLedgerReqTime = time.Now()
		return
	}

	n.log.WarnContext(ctx, "failed to send ledger replication request (no peers, all peers down?)")
}

func (n *Node) sendBlockProposal(ctx context.Context) error {
	ctx, span := n.tracer.Start(ctx, "node.sendBlockProposal")
	defer span.End()

	systemIdentifier := n.configuration.GetSystemIdentifier()
	nodeId := n.peer.ID()
	prop := &blockproposal.BlockProposal{
		SystemIdentifier:   systemIdentifier,
		NodeIdentifier:     nodeId.String(),
		UnicityCertificate: n.luc.Load(),
		Transactions:       n.proposedTransactions,
	}
	n.log.Log(ctx, logger.LevelTrace, "created BlockProposal", logger.Data(prop))
	if err := prop.Sign(n.configuration.hashAlgorithm, n.configuration.signer); err != nil {
		return fmt.Errorf("block proposal sign failed, %w", err)
	}
	n.blockSize.Add(ctx, int64(len(prop.Transactions)))
	return n.network.Send(ctx, prop, n.peer.FilterValidators(nodeId)...)
}

func (n *Node) persistBlockProposal(pr *pendingBlockProposal) error {
	if err := n.blockStore.Write(util.Uint32ToBytes(proposalKey), pr); err != nil {
		return fmt.Errorf("persist error, %w", err)
	}
	return nil
}

func (n *Node) sendCertificationRequest(ctx context.Context, blockAuthor string) error {
	ctx, span := n.tracer.Start(ctx, "node.sendCertificationRequest", trace.WithAttributes(attribute.String("author", blockAuthor)))
	defer span.End()

	systemIdentifier := n.configuration.GetSystemIdentifier()
	luc := n.luc.Load()
	prevStateHash := luc.InputRecord.Hash
	state, err := n.transactionSystem.EndBlock()
	if err != nil {
		return fmt.Errorf("tx system failed to end block, %w", err)
	}
	stateHash := state.Root()
	summary := state.Summary()
	pendingProposal := &pendingBlockProposal{
		ProposerNodeId:  blockAuthor,
		RoundNumber:     n.getCurrentRound(),
		PrevHash:        prevStateHash,
		StateHash:       stateHash,
		StateSummary:    summary,
		Transactions:    n.proposedTransactions,
		SumOfEarnedFees: n.sumOfEarnedFees,
	}
	if err = n.persistBlockProposal(pendingProposal); err != nil {
		n.transactionSystem.Revert()
		return fmt.Errorf("failed to store pending block proposal: %w", err)
	}
	n.pendingBlockProposal = pendingProposal

	latestBlockHash := n.lastStoredBlock.UnicityCertificate.InputRecord.BlockHash
	blockHash, err := n.hashProposedBlock(latestBlockHash, blockAuthor)
	if err != nil {
		return fmt.Errorf("calculating block hash: %w", err)
	}
	n.proposedTransactions = []*types.TransactionRecord{}
	n.sumOfEarnedFees = 0

	req := &certification.BlockCertificationRequest{
		SystemIdentifier: systemIdentifier,
		NodeIdentifier:   n.peer.ID().String(),
		InputRecord: &types.InputRecord{
			PreviousHash: pendingProposal.PrevHash,
			Hash:         pendingProposal.StateHash,
			BlockHash:    blockHash,
			SummaryValue: pendingProposal.StateSummary,
			// latest UC might have certified an empty block and has the latest round number
			RoundNumber:     pendingProposal.RoundNumber,
			SumOfEarnedFees: pendingProposal.SumOfEarnedFees,
		},
		RootRoundNumber: luc.UnicitySeal.RootChainRoundNumber,
	}
	if err = req.Sign(n.configuration.signer); err != nil {
		return fmt.Errorf("failed to sign certification req, %w", err)
	}
	n.log.InfoContext(ctx, fmt.Sprintf("Round %v sending block certification request to root chain, IR hash %X, Block Hash %X, fee sum %d",
		pendingProposal.RoundNumber, stateHash, blockHash, pendingProposal.SumOfEarnedFees))
	n.log.Log(ctx, logger.LevelTrace, "Block Certification req", logger.Data(req))
	rootIDs, err := rootNodesSelector(n.luc.Load(), n.rootNodes, defaultNofRootNodes)
	if err != nil {
		n.log.WarnContext(ctx, "root node selection error: %w", err)
	}
	return n.network.Send(ctx, req, rootIDs...)
}

func (n *Node) resetProposal() {
	n.proposedTransactions = []*types.TransactionRecord{}
	n.pendingBlockProposal = nil
}

func (n *Node) SubmitTx(ctx context.Context, tx *types.TransactionOrder) (txOrderHash []byte, err error) {
	if err = n.txValidator.Validate(tx, n.getCurrentRound()); err != nil {
		return nil, err
	}

	return n.network.AddTransaction(ctx, tx)
}

func (n *Node) GetBlock(_ context.Context, blockNr uint64) (*types.Block, error) {
	// find and return closest match from db
	if blockNr == 0 {
		return nil, fmt.Errorf("block number 0 does not exist")
	}
	var bl types.Block
	found, err := n.blockStore.Read(util.Uint64ToBytes(blockNr), &bl)
	if err != nil {
		return nil, fmt.Errorf("failed to read block from round %v from db, %w", blockNr, err)
	}
	if !found {
		return nil, nil
	}
	return &bl, nil
}

/*
GetLatestBlock returns current latest block.
It's part of the public API exposed by node.
*/
func (n *Node) GetLatestBlock() (_ *types.Block, err error) {
	if status := n.status.Load(); status != normal {
		return nil, fmt.Errorf("node is in invalid status: %s", status)
	}

	// could just return n.lastStoredBlock but then we'd have to make that field concurrency safe?
	dbIt := n.blockStore.Last()
	defer func() { err = errors.Join(err, dbIt.Close()) }()
	var bl types.Block
	if err := dbIt.Value(&bl); err != nil {
		roundNo := util.BytesToUint64(dbIt.Key())
		return nil, fmt.Errorf("failed to read block %d from db: %w", roundNo, err)
	}
	return &bl, nil
}

func (n *Node) GetTransactionRecord(ctx context.Context, hash []byte) (*types.TransactionRecord, *types.TxProof, error) {
	proofs := n.proofIndexer.GetDB()
	index, err := ReadTransactionIndex(proofs, hash)
	if err != nil {
		return nil, nil, fmt.Errorf("unable to query tx index: %w", err)
	}
	b, err := n.GetBlock(ctx, index.RoundNumber)
	if err != nil {
		return nil, nil, fmt.Errorf("unable to load block: %w", err)
	}
	proof, record, err := types.NewTxProof(b, index.TxOrderIndex, n.configuration.hashAlgorithm)
	if err != nil {
		return nil, nil, fmt.Errorf("unable to extract transaction record and execution proof from the block: %w", err)
	}
	h := record.TransactionOrder.Hash(n.configuration.hashAlgorithm)
	if !bytes.Equal(h, hash) {
		return nil, nil, errors.New("transaction index is invalid: hash mismatch")
	}
	return record, proof, nil
}

/*
GetLatestRoundNumber returns current round number.
It's part of the public API exposed by node.
*/
func (n *Node) GetLatestRoundNumber(ctx context.Context) (uint64, error) {
	_, span := n.tracer.Start(ctx, "node.GetLatestRoundNumber")
	defer span.End()

	if status := n.status.Load(); status != normal {
		return 0, fmt.Errorf("node is in invalid status: %s", status)
	}
	return n.luc.Load().GetRoundNumber(), nil
}

func (n *Node) SystemIdentifier() []byte {
	return n.configuration.GetSystemIdentifier()
}

func (n *Node) GetUnitState(unitID []byte, returnProof bool, returnData bool) (*types.UnitDataAndProof, error) {
	clonedState := n.transactionSystem.StateStorage()
	unit, err := clonedState.GetUnit(unitID, true)
	if err != nil {
		return nil, err
	}
	response := &types.UnitDataAndProof{}
	if returnData {
		res, err := cbor.Marshal(unit.Data())
		if err != nil {
			return nil, fmt.Errorf("failed to encode unit data: %w", err)
		}
		response.UnitData = &types.StateUnitData{Data: res, Bearer: unit.Bearer()}
	}
	if returnProof {
		p, err := clonedState.CreateUnitStateProof(unitID, len(unit.Logs())-1, n.luc.Load())
		if err != nil {
			return nil, err
		}
		response.Proof = p
	}
	return response, nil
}

func (n *Node) stopForwardingOrHandlingTransactions() {
	n.stopTxProcessor.Load().(func())()
}

func (n *Node) startHandleOrForwardTransactions(ctx context.Context) {
	ctx, span := n.tracer.Start(ctx, "node.startHandleOrForwardTransactions", trace.WithAttributes(n.attrRound()))
	defer span.End()

	n.stopForwardingOrHandlingTransactions()

	leader := n.leaderSelector.GetLeader()
	if leader == UnknownLeader {
		n.log.Warn("unknown round leader", logger.Round(n.getCurrentRound()))
		return
	}

	txCtx, txCancel := context.WithCancel(ctx)
	var wg sync.WaitGroup
	wg.Add(2)

	n.stopTxProcessor.Store(func() {
		txCancel()
		wg.Wait()
	})

	go func() {
		ctx, span := n.tracer.Start(txCtx, "node.processTransactions", trace.WithNewRoot(), trace.WithLinks(trace.LinkFromContext(txCtx)))
		defer func() {
			span.End()
			wg.Done()
		}()

		if leader == n.peer.ID() {
			n.network.ProcessTransactions(ctx, n.process)
		} else {
			n.network.ForwardTransactions(ctx, leader)
		}
	}()

	go func() {
		defer wg.Done()
		select {
		case <-time.After(n.configuration.t1Timeout):
			// Rather than call handleT1TimeoutEvent directly send signal to main
			// loop - helps to avoid concurrency issues with (repeat) UC handling.
			select {
			case n.t1event <- struct{}{}:
			case <-txCtx.Done():
			}
		case <-txCtx.Done():
		}
	}()
}

func (n *Node) hashProposedBlock(prevBlockHash []byte, author string) ([]byte, error) {
	b := &types.Block{
		Header: &types.Header{
			SystemID:          n.configuration.GetSystemIdentifier(),
			ProposerID:        author,
			PreviousBlockHash: prevBlockHash,
		},
		Transactions: n.pendingBlockProposal.Transactions,
	}
	return b.Hash(n.configuration.hashAlgorithm)
}

<<<<<<< HEAD
=======
func (n *Node) writeTxIndex(ctx context.Context, b *types.Block, roundNo []byte) (retErr error) {
	_, span := n.tracer.Start(ctx, "node.writeTxIndex")
	defer span.End()
	if n.txIndexer == nil {
		return nil
	}

	dbTx, err := n.txIndexer.StartTx()
	if err != nil {
		return fmt.Errorf("starting indexer transaction: %w", err)
	}
	defer func() {
		if retErr != nil {
			if err := dbTx.Rollback(); err != nil {
				retErr = errors.Join(retErr, fmt.Errorf("transaction indexer rollback: %w", err))
			}
		} else {
			retErr = dbTx.Commit()
		}
	}()

	for i, tx := range b.Transactions {
		hash := tx.TransactionOrder.Hash(n.configuration.hashAlgorithm)
		if err = dbTx.Write(hash, &struct {
			RoundNumber  []byte
			TxOrderIndex int
		}{
			RoundNumber:  roundNo,
			TxOrderIndex: i,
		}); err != nil {
			return err
		}
	}
	return nil
}

func (n *Node) attrRound() attribute.KeyValue {
	return observability.Round(n.getCurrentRound())
}

>>>>>>> 73e3e9a3
func (p *pendingBlockProposal) pretty() string {
	if p == nil {
		return ""
	}
	return fmt.Sprintf("Pending proposal: \nH:\t%X\nH':\t%X\nround:\t%v\nfees:\t%d",
		p.StateHash, p.PrevHash, p.RoundNumber, p.SumOfEarnedFees)
}<|MERGE_RESOLUTION|>--- conflicted
+++ resolved
@@ -171,7 +171,7 @@
 		unicityCertificateValidator: conf.unicityCertificateValidator,
 		blockProposalValidator:      conf.blockProposalValidator,
 		blockStore:                  conf.blockStore,
-		proofIndexer:                NewProofIndexer(conf.hashAlgorithm, conf.proofIndexConfig.store, conf.proofIndexConfig.historyLen, log),
+		proofIndexer:                NewProofIndexer(conf.hashAlgorithm, conf.proofIndexConfig.store, conf.proofIndexConfig.historyLen, observe.Logger()),
 		t1event:                     make(chan struct{}), // do not buffer!
 		eventHandler:                conf.eventHandler,
 		rootNodes:                   rn,
@@ -925,13 +925,6 @@
 		}
 		return err
 	}
-
-<<<<<<< HEAD
-=======
-	if err := n.writeTxIndex(ctx, b, roundNoInBytes); err != nil {
-		return fmt.Errorf("unable to write transaction index: %w", err)
-	}
->>>>>>> 73e3e9a3
 	// cache last stored block, but only if store succeeds
 	// NB! only cache and commit if persist is successful
 	n.lastStoredBlock = b
@@ -1471,49 +1464,10 @@
 	return b.Hash(n.configuration.hashAlgorithm)
 }
 
-<<<<<<< HEAD
-=======
-func (n *Node) writeTxIndex(ctx context.Context, b *types.Block, roundNo []byte) (retErr error) {
-	_, span := n.tracer.Start(ctx, "node.writeTxIndex")
-	defer span.End()
-	if n.txIndexer == nil {
-		return nil
-	}
-
-	dbTx, err := n.txIndexer.StartTx()
-	if err != nil {
-		return fmt.Errorf("starting indexer transaction: %w", err)
-	}
-	defer func() {
-		if retErr != nil {
-			if err := dbTx.Rollback(); err != nil {
-				retErr = errors.Join(retErr, fmt.Errorf("transaction indexer rollback: %w", err))
-			}
-		} else {
-			retErr = dbTx.Commit()
-		}
-	}()
-
-	for i, tx := range b.Transactions {
-		hash := tx.TransactionOrder.Hash(n.configuration.hashAlgorithm)
-		if err = dbTx.Write(hash, &struct {
-			RoundNumber  []byte
-			TxOrderIndex int
-		}{
-			RoundNumber:  roundNo,
-			TxOrderIndex: i,
-		}); err != nil {
-			return err
-		}
-	}
-	return nil
-}
-
 func (n *Node) attrRound() attribute.KeyValue {
 	return observability.Round(n.getCurrentRound())
 }
 
->>>>>>> 73e3e9a3
 func (p *pendingBlockProposal) pretty() string {
 	if p == nil {
 		return ""
