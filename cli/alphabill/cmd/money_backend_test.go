package cmd

import (
	"context"
	"crypto"
	"fmt"
	"path/filepath"
	"strings"
	"testing"

	"github.com/alphabill-org/alphabill/internal/script"
	test "github.com/alphabill-org/alphabill/internal/testutils"
	testhttp "github.com/alphabill-org/alphabill/internal/testutils/http"
	"github.com/alphabill-org/alphabill/internal/testutils/net"
	testpartition "github.com/alphabill-org/alphabill/internal/testutils/partition"
	moneytx "github.com/alphabill-org/alphabill/internal/txsystem/money"
	"github.com/alphabill-org/alphabill/internal/types"
	"github.com/alphabill-org/alphabill/internal/util"
	"github.com/alphabill-org/alphabill/pkg/wallet"
	wlog "github.com/alphabill-org/alphabill/pkg/wallet/log"
	"github.com/alphabill-org/alphabill/pkg/wallet/money/backend"
	"github.com/stretchr/testify/require"
)

func TestMoneyBackendCLI(t *testing.T) {
	// create ab network
	_ = wlog.InitStdoutLogger(wlog.INFO)
	initialBill := &moneytx.InitialBill{
		ID:    defaultInitialBillID,
		Value: 1e18,
		Owner: script.PredicateAlwaysTrue(),
	}
<<<<<<< HEAD
	initialBillID := initialBill.ID
	initialBillHex := hexutil.Encode(initialBillID)
=======
>>>>>>> 7d8c4312
	moneyPartition := createMoneyPartition(t, initialBill, 1)
	abNet := startAlphabill(t, []*testpartition.NodePartition{moneyPartition})
	startPartitionRPCServers(t, moneyPartition)
	alphabillNodeAddr := moneyPartition.Nodes[0].AddrGRPC

	// transfer initial bill to wallet pubkey
	pk := "0x03c30573dc0c7fd43fcb801289a6a96cb78c27f4ba398b89da91ece23e9a99aca3"
	pkBytes, _ := pubKeyHexToBytes(pk)
	initialBillValue := spendInitialBillWithFeeCredits(t, abNet, initialBill, pkBytes)

	// start wallet-backend service
	homedir := setupTestHomeDir(t, "money-backend-test")
	port, err := net.GetFreePort()
	require.NoError(t, err)
	serverAddr := fmt.Sprintf("localhost:%d", port)
	consoleWriter = &testConsoleWriter{}
	go func() {
		cmd := New()
		args := fmt.Sprintf("money-backend --home %s start --server-addr %s --%s %s", homedir, serverAddr, alphabillNodeURLCmdName, alphabillNodeAddr)
		cmd.baseCmd.SetArgs(strings.Split(args, " "))

		ctx, cancelFunc := context.WithCancel(context.Background())
		t.Cleanup(cancelFunc)
		err = cmd.addAndExecuteCommand(ctx)
		require.ErrorIs(t, err, context.Canceled)
	}()

	// wait for wallet-backend to index the transaction by verifying balance
	require.Eventually(t, func() bool {
		// verify balance
		res := &backend.BalanceResponse{}
		httpRes, _ := testhttp.DoGetJson(fmt.Sprintf("http://%s/api/v1/balance?pubkey=%s", serverAddr, pk), res)
		return httpRes != nil && httpRes.StatusCode == 200 && res.Balance == initialBillValue
	}, test.WaitDuration, test.WaitTick)

	// verify /list-bills
	resListBills := &backend.ListBillsResponse{}
	httpRes, err := testhttp.DoGetJson(fmt.Sprintf("http://%s/api/v1/list-bills?pubkey=%s", serverAddr, pk), resListBills)
	require.NoError(t, err)
	require.EqualValues(t, 200, httpRes.StatusCode)
	require.Len(t, resListBills.Bills, 1)
	b := resListBills.Bills[0]
	require.Equal(t, initialBillValue, b.Value)
	require.Equal(t, initialBill.ID, types.UnitID(b.Id))
	require.NotNil(t, b.TxHash)

	// verify proof
	resBlockProof := &wallet.Proof{}
	httpRes, err = testhttp.DoGetCbor(fmt.Sprintf("http://%s/api/v1/units/0x%s/transactions/0x%x/proof", serverAddr, initialBill.ID, b.TxHash), resBlockProof)
	require.NoError(t, err)
	require.EqualValues(t, 200, httpRes.StatusCode)
	require.Equal(t, resBlockProof.TxRecord.TransactionOrder.Hash(crypto.SHA256), b.TxHash)
}

func TestMoneyBackendConfig_DbFileParentDirsAreCreated(t *testing.T) {
	expectedFilePath := filepath.Join(t.TempDir(), "non-existent-dir", "my.db")
	c := &moneyBackendConfig{DbFile: expectedFilePath}
	_, err := c.GetDbFile()
	require.NoError(t, err)
	require.True(t, util.FileExists(filepath.Dir(expectedFilePath)))
}<|MERGE_RESOLUTION|>--- conflicted
+++ resolved
@@ -30,11 +30,7 @@
 		Value: 1e18,
 		Owner: script.PredicateAlwaysTrue(),
 	}
-<<<<<<< HEAD
-	initialBillID := initialBill.ID
-	initialBillHex := hexutil.Encode(initialBillID)
-=======
->>>>>>> 7d8c4312
+
 	moneyPartition := createMoneyPartition(t, initialBill, 1)
 	abNet := startAlphabill(t, []*testpartition.NodePartition{moneyPartition})
 	startPartitionRPCServers(t, moneyPartition)
