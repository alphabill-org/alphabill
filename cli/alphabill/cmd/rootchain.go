package cmd

import (
	"bytes"
	"context"
	"fmt"
	"path/filepath"
	"sort"
	"time"

	abcrypto "github.com/alphabill-org/alphabill/internal/crypto"
	"github.com/alphabill-org/alphabill/internal/keyvaluedb"
	"github.com/alphabill-org/alphabill/internal/keyvaluedb/boltdb"
<<<<<<< HEAD
	"github.com/alphabill-org/alphabill/internal/keyvaluedb/memorydb"
=======
>>>>>>> 58170bd2
	"github.com/alphabill-org/alphabill/internal/network"
	"github.com/alphabill-org/alphabill/internal/network/protocol/genesis"
	"github.com/alphabill-org/alphabill/internal/rootchain"
	"github.com/alphabill-org/alphabill/internal/rootchain/consensus"
	"github.com/alphabill-org/alphabill/internal/rootchain/consensus/distributed"
	"github.com/alphabill-org/alphabill/internal/rootchain/consensus/monolithic"
	"github.com/alphabill-org/alphabill/internal/rootchain/partitions"
	"github.com/alphabill-org/alphabill/internal/util"
	"github.com/libp2p/go-libp2p/core/crypto"
	"github.com/libp2p/go-libp2p/core/peer"
	"github.com/spf13/cobra"
)

const (
	boltRootChainStoreFileName = "rootchain.db"
	rootPortCmdFlag            = "root-listener"
	defaultNetworkTimeout      = 300 * time.Millisecond
)

type rootNodeConfig struct {
	Base *baseConfiguration

	// path to rootchain chain key file
	KeyFile string

	// path to rootchain-genesis.json file
	GenesisFile string

	// partition validator node address (libp2p multiaddress format)
	PartitionListener string

	// Root validator node address (libp2p multiaddress format)
	RootListener string

	// root node addresses
	Validators map[string]string

	// path to Bolt storage file
	StoragePath string

	// validator partition certification request channel capacity
	MaxRequests uint
}

// newRootNodeCmd creates a new cobra command for root chain node
func newRootNodeCmd(baseConfig *baseConfiguration) *cobra.Command {
	config := &rootNodeConfig{
		Base: baseConfig,
	}
	var cmd = &cobra.Command{
		Use:   "root",
		Short: "Starts a root chain node",
		RunE: func(cmd *cobra.Command, args []string) error {
			return defaultRootNodeRunFunc(cmd.Context(), config)
		},
	}

	cmd.Flags().StringVarP(&config.KeyFile, keyFileCmdFlag, "k", "", "path to node validator key file  (default $AB_HOME/rootchain/"+defaultKeysFileName+")")
	cmd.Flags().StringVarP(&config.GenesisFile, "genesis-file", "g", "", "path to root-genesis.json file (default $AB_HOME/rootchain/"+rootGenesisFileName+")")
	cmd.Flags().StringVarP(&config.StoragePath, "db", "f", "", "persistent store path (default: $AB_HOME/rootchain/)")
	cmd.Flags().StringVar(&config.PartitionListener, "partition-listener", "/ip4/127.0.0.1/tcp/26662", "validator address in libp2p multiaddress-format")
	cmd.Flags().StringVar(&config.RootListener, rootPortCmdFlag, "/ip4/127.0.0.1/tcp/29666", "validator address in libp2p multiaddress-format")
	cmd.Flags().StringToStringVarP(&config.Validators, "peers", "p", nil, "a map of root node identifiers and addresses. must contain all genesis validator addresses")
	cmd.Flags().UintVar(&config.MaxRequests, "max-requests", 1000, "request buffer capacity")
	return cmd
}

func (c *rootNodeConfig) getPeerAddress(identifier string) (string, error) {
	address, f := c.Validators[identifier]
	if !f {
		return "", fmt.Errorf("address for node %q not found", identifier)
	}
	return address, nil
}

// getGenesisFilePath returns genesis file path if provided, otherwise $AB_HOME/rootchain/root-genesis.json
// Must be called after $AB_HOME is initialized in base command PersistentPreRunE function.
func (c *rootNodeConfig) getGenesisFilePath() string {
	if c.GenesisFile != "" {
		return c.GenesisFile
	}
	return filepath.Join(c.Base.defaultRootGenesisDir(), rootGenesisFileName)
}

func (c *rootNodeConfig) getStoragePath() string {
	if c.StoragePath != "" {
		return c.StoragePath
	}
	return c.Base.defaultRootGenesisDir()
}

func (c *rootNodeConfig) getKeyFilePath() string {
	if c.KeyFile != "" {
		return c.KeyFile
	}
	return filepath.Join(c.Base.defaultRootGenesisDir(), defaultKeysFileName)
}

func initRootStore(dbPath string) (keyvaluedb.KeyValueDB, error) {
	if dbPath != "" {
		return boltdb.New(filepath.Join(dbPath, boltRootChainStoreFileName))
	}
<<<<<<< HEAD
	return memorydb.New(), nil
=======
	return nil, fmt.Errorf("persistent storage path not set")
>>>>>>> 58170bd2
}

func defaultRootNodeRunFunc(ctx context.Context, config *rootNodeConfig) error {
	rootGenesis, err := util.ReadJsonFile(config.getGenesisFilePath(), &genesis.RootGenesis{})
	if err != nil {
		return fmt.Errorf("failed to open root node genesis file %s, %w", config.getGenesisFilePath(), err)
	}
	keys, err := LoadKeys(config.getKeyFilePath(), false, false)
	if err != nil {
		return fmt.Errorf("failed to read key file %s, %w", config.KeyFile, err)
	}
	// check if genesis file is valid and exit early if is not
	if err = rootGenesis.Verify(); err != nil {
		return fmt.Errorf("root genesis verification failed, %w", err)
	}
	// process partition node network
	prtHost, err := createHost(config.PartitionListener, keys.EncryptionPrivateKey)
	if err != nil {
		return fmt.Errorf("partition host error, %w", err)
	}
	partitionNet, err := network.NewLibP2PRootChainNetwork(prtHost, config.MaxRequests, defaultNetworkTimeout)
	if err != nil {
		return fmt.Errorf("partition network initlization failed, %w", err)
	}
	ver, err := keys.SigningPrivateKey.Verifier()
	if err != nil {
		return fmt.Errorf("invalid root node sign key error, %w", err)
	}
	if verifyKeyPresentInGenesis(prtHost, rootGenesis.Root, ver) != nil {
		return fmt.Errorf("error root node key not found in genesis file")
	}
	// initiate partition store
	partitionCfg, err := partitions.NewPartitionStoreFromGenesis(rootGenesis.Partitions)
	if err != nil {
		return fmt.Errorf("failed to extract partition info from genesis file %s, %w", config.getGenesisFilePath(), err)
	}
<<<<<<< HEAD
	// init root storage
=======
	// Initiate root storage
>>>>>>> 58170bd2
	store, err := initRootStore(config.StoragePath)
	if err != nil {
		return fmt.Errorf("root store init failed, %w", err)
	}
<<<<<<< HEAD
	var cm consensus.Manager
	if len(rootGenesis.Root.RootValidators) == 1 {
		// use monolithic consensus algorithm
		cm, err = monolithic.NewMonolithicConsensusManager(
			prtHost.ID().String(),
			rootGenesis,
			partitionCfg,
			keys.SigningPrivateKey,
			consensus.WithStorage(store))
	} else {
		// Initiate Root validator network
		var rootHost *network.Peer
		rootHost, err = loadRootNetworkConfiguration(keys, rootGenesis.Root.RootValidators, config)
		if err != nil {
			return fmt.Errorf("failed to create root node host, %w", err)
		}
		var rootNet *network.LibP2PNetwork
		rootNet, err = network.NewLibP2RootConsensusNetwork(rootHost, config.MaxRequests, defaultNetworkTimeout)
		if err != nil {
			return fmt.Errorf("failed initiate root network, %w", err)
		}
		// Create distributed consensus manager function
		cm, err = distributed.NewDistributedAbConsensusManager(rootHost,
			rootGenesis,
			partitionCfg,
			rootNet,
			keys.SigningPrivateKey,
			consensus.WithStorage(store))
	}
=======
	// use monolithic consensus algorithm
	cm, err := monolithic.NewMonolithicConsensusManager(
		prtHost.ID().String(),
		rootGenesis,
		partitionCfg,
		keys.SigningPrivateKey,
		consensus.WithStorage(store))
>>>>>>> 58170bd2
	if err != nil {
		return fmt.Errorf("failed initiate monolithic consensus manager: %w", err)
	}
	node, err := rootchain.New(
		prtHost,
		partitionNet,
		partitionCfg,
		cm)
	if err != nil {
		return fmt.Errorf("failed initiate root node: %w", err)
	}
	return node.Run(ctx)
}

func loadRootNetworkConfiguration(keys *Keys, rootValidators []*genesis.PublicKeyInfo, cfg *rootNodeConfig) (*network.Peer, error) {
	pair, err := keys.getEncryptionKeyPair()
	if err != nil {
		return nil, err
	}
	selfId, err := peer.IDFromPublicKey(keys.EncryptionPrivateKey.GetPublic())
	if err != nil {
		return nil, err
	}
	var persistentPeers = make([]*network.PeerInfo, len(rootValidators))
	for i, validator := range rootValidators {
		if selfId.String() == validator.NodeIdentifier {
			if !bytes.Equal(pair.PublicKey, validator.EncryptionPublicKey) {
				return nil, fmt.Errorf("invalid encryption key")
			}
			persistentPeers[i] = &network.PeerInfo{
				Address:   cfg.RootListener,
				PublicKey: validator.EncryptionPublicKey,
			}
			continue
		}

		peerAddress, err := cfg.getPeerAddress(validator.NodeIdentifier)
		if err != nil {
			return nil, err
		}

		persistentPeers[i] = &network.PeerInfo{
			Address:   peerAddress,
			PublicKey: validator.EncryptionPublicKey,
		}
	}
	// Sort validators by public encryption key
	sort.Slice(persistentPeers, func(i, j int) bool {
		return string(persistentPeers[i].PublicKey) < string(persistentPeers[j].PublicKey)
	})

	conf := &network.PeerConfiguration{
		Address:         cfg.RootListener,
		KeyPair:         pair,
		PersistentPeers: persistentPeers,
	}
	return network.NewPeer(conf)
}

func createHost(address string, encPrivate crypto.PrivKey) (*network.Peer, error) {
	privateKeyBytes, err := encPrivate.Raw()
	if err != nil {
		return nil, err
	}
	publicKeyBytes, err := encPrivate.GetPublic().Raw()
	if err != nil {
		return nil, err
	}
	keyPair := &network.PeerKeyPair{
		PublicKey:  publicKeyBytes,
		PrivateKey: privateKeyBytes,
	}
	conf := &network.PeerConfiguration{
		Address: address,
		KeyPair: keyPair,
	}
	return network.NewPeer(conf)
}

func verifyKeyPresentInGenesis(peer *network.Peer, rg *genesis.GenesisRootRecord, ver abcrypto.Verifier) error {
	nodeInfo := rg.FindPubKeyById(peer.ID().String())
	if nodeInfo == nil {
		return fmt.Errorf("invalid root node encode key")
	}
	signPubKeyBytes, err := ver.MarshalPublicKey()
	if err != nil {
		return fmt.Errorf("invalid root node sign key, cannot start")
	}
	// verify that the same public key is present in the genesis file
	if !bytes.Equal(signPubKeyBytes, nodeInfo.SigningPublicKey) {
		return fmt.Errorf("invalid root node sign key, expected %X, got %X", signPubKeyBytes, nodeInfo.SigningPublicKey)
	}
	return nil
}<|MERGE_RESOLUTION|>--- conflicted
+++ resolved
@@ -11,10 +11,6 @@
 	abcrypto "github.com/alphabill-org/alphabill/internal/crypto"
 	"github.com/alphabill-org/alphabill/internal/keyvaluedb"
 	"github.com/alphabill-org/alphabill/internal/keyvaluedb/boltdb"
-<<<<<<< HEAD
-	"github.com/alphabill-org/alphabill/internal/keyvaluedb/memorydb"
-=======
->>>>>>> 58170bd2
 	"github.com/alphabill-org/alphabill/internal/network"
 	"github.com/alphabill-org/alphabill/internal/network/protocol/genesis"
 	"github.com/alphabill-org/alphabill/internal/rootchain"
@@ -117,11 +113,7 @@
 	if dbPath != "" {
 		return boltdb.New(filepath.Join(dbPath, boltRootChainStoreFileName))
 	}
-<<<<<<< HEAD
-	return memorydb.New(), nil
-=======
 	return nil, fmt.Errorf("persistent storage path not set")
->>>>>>> 58170bd2
 }
 
 func defaultRootNodeRunFunc(ctx context.Context, config *rootNodeConfig) error {
@@ -158,16 +150,11 @@
 	if err != nil {
 		return fmt.Errorf("failed to extract partition info from genesis file %s, %w", config.getGenesisFilePath(), err)
 	}
-<<<<<<< HEAD
-	// init root storage
-=======
 	// Initiate root storage
->>>>>>> 58170bd2
 	store, err := initRootStore(config.StoragePath)
 	if err != nil {
 		return fmt.Errorf("root store init failed, %w", err)
 	}
-<<<<<<< HEAD
 	var cm consensus.Manager
 	if len(rootGenesis.Root.RootValidators) == 1 {
 		// use monolithic consensus algorithm
@@ -197,15 +184,6 @@
 			keys.SigningPrivateKey,
 			consensus.WithStorage(store))
 	}
-=======
-	// use monolithic consensus algorithm
-	cm, err := monolithic.NewMonolithicConsensusManager(
-		prtHost.ID().String(),
-		rootGenesis,
-		partitionCfg,
-		keys.SigningPrivateKey,
-		consensus.WithStorage(store))
->>>>>>> 58170bd2
 	if err != nil {
 		return fmt.Errorf("failed initiate monolithic consensus manager: %w", err)
 	}
