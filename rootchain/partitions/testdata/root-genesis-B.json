--- conflicted
+++ resolved
@@ -4,15 +4,9 @@
     "version": 1,
     "root_validators": [
       {
-<<<<<<< HEAD
-        "node_identifier": "16Uiu2HAmNDFPFrNCRSea8z2z4PeeU4ciswsWDVv1n8hJzdHKcBBS",
-        "signing_public_key": "A44lENFzjJMO/LARj+fP+utyGLzAErHd2DaOPqw3GQxt",
-        "encryption_public_key": "A44lENFzjJMO/LARj+fP+utyGLzAErHd2DaOPqw3GQxt"
-=======
-        "node_identifier": "16Uiu2HAmCxsKbq1ARUAioqyLmWijEViEzbtSK1QXvNf7VZXAdZUb",
-        "signing_public_key": "ArPLdSIIsHhfFkSzoP8b4wygBHFye5UEoRuWpry36kLW",
-        "encryption_public_key": "ArPLdSIIsHhfFkSzoP8b4wygBHFye5UEoRuWpry36kLW"
->>>>>>> 347680e8
+        "node_identifier": "16Uiu2HAkyE11p3rhFLNwWJkQiumNCAzCe6qwJwUqqG8JoTmVxZUT",
+        "signing_public_key": "AqEcaLnsDrWYad+c6EitpaHoKLjM+1stm4WJuy8JQOYb",
+        "encryption_public_key": "AqEcaLnsDrWYad+c6EitpaHoKLjM+1stm4WJuy8JQOYb"
       }
     ],
     "consensus": {
@@ -22,11 +16,7 @@
       "consensus_timeout_ms": 10000,
       "hash_algorithm": 5,
       "signatures": {
-<<<<<<< HEAD
-        "16Uiu2HAmNDFPFrNCRSea8z2z4PeeU4ciswsWDVv1n8hJzdHKcBBS": "k7rKsgyFrqQQzZYYx/eCZ3MPh5c1DcJ/2QiPlH3kHWxAdCb5hUIEELP6OjW8Lv+H+u8dPGqy5BaIcfWKFS9XOAE="
-=======
-        "16Uiu2HAmCxsKbq1ARUAioqyLmWijEViEzbtSK1QXvNf7VZXAdZUb": "UQDncjf3AwhpI9+BONTFQYV3CK3KgQTCSNqS2HYKYnJQ+eJ/OO50cgs3Zsbh/SN0gW/BQy4AZuonE0W8DQDGXAE="
->>>>>>> 347680e8
+        "16Uiu2HAkyE11p3rhFLNwWJkQiumNCAzCe6qwJwUqqG8JoTmVxZUT": "zyyPjmA8rHp5Nsttv27J1HbkjCYsPH5PjUrpSAd2T0I1q4LMUmMBuapyZdwMUaBi164XZipDK5P0Lmo/FCcdbAA="
       }
     }
   },
@@ -36,23 +26,13 @@
       "nodes": [
         {
           "version": 1,
-<<<<<<< HEAD
-          "node_identifier": "16Uiu2HAm63bB6HhuncY12TG6K7ujxakx9ApMxcVhJcmK5jCxoK6P",
-          "signing_public_key": "A6X0AUEbfwEJBgvK5+YQAPzTj1Kk+Z8HMEcolNuOoYru",
-          "encryption_public_key": "Ap3IWFq+7KLn6qip+nXp54GQw16RBYvHuijgcyDr+uvA",
+          "node_identifier": "16Uiu2HAm6ErbfmcwtVSU7K3zhUvuVwSkYQrTPRy5arQ4HdeWi4gB",
+          "signing_public_key": "A0RsrT+A2/D6BGKn5H8d49HAjmOHBy1Resi5kxVlIjlY",
+          "encryption_public_key": "AqCrLHjjacKP8YnROffDQZGq5XgOiK3XkcFE1EGPukmk",
           "block_certification_request": {
             "system_identifier": 1,
             "shard_identifier": "0x80",
-            "node_identifier": "16Uiu2HAm63bB6HhuncY12TG6K7ujxakx9ApMxcVhJcmK5jCxoK6P",
-=======
-          "node_identifier": "16Uiu2HAmNcQZAk5N75KeyyfGGSdJLumLfFsz9oJtcUeFZTB7Mn41",
-          "signing_public_key": "AtDefYWz2J5rcumNnJ1KS/UklbBnQoLmraFb7oMp6aVm",
-          "encryption_public_key": "A5PrfswL3Q12qIkHq1GiJFdgR9MwtIhoPABRGZneKrhC",
-          "block_certification_request": {
-            "system_identifier": 1,
-            "shard_identifier": "0x80",
-            "node_identifier": "16Uiu2HAmNcQZAk5N75KeyyfGGSdJLumLfFsz9oJtcUeFZTB7Mn41",
->>>>>>> 347680e8
+            "node_identifier": "16Uiu2HAm6ErbfmcwtVSU7K3zhUvuVwSkYQrTPRy5arQ4HdeWi4gB",
             "input_record": {
               "version": 1,
               "previous_hash": "AAAAAAAAAAAAAAAAAAAAAAAAAAAAAAAAAAAAAAAAAAA=",
@@ -64,12 +44,7 @@
             "root_round_number": 0,
             "block_size": 0,
             "state_size": 0,
-<<<<<<< HEAD
-            "signature": "3FXLG4kaUBw1RhldGPa3jM2A9dggniHCUDtEoGoteXVZIerYxOz7VzVX1Ai0argq+D1T2hz5W4S1uGNp2NfPSgA=",
-=======
-            "signature": "+vtrUQxB/AbHjRnyOzazPU5Dg2ZMQp+ucwIjTeuA5WFsEwWIUc8s+Up1/bLveU3bh1h4F4vE1Y8pzNFb1ypbFQA=",
->>>>>>> 347680e8
-            "round_leader": ""
+            "signature": "Z51KLyj/fp04y2BJCh/85XMlANVAKs6d1kRs+1YoXoUakTSYSaLcuYjZZccmESjFSV80sdisHU137ESxBRttUQA="
           },
           "partition_description": {
             "version": 1,
@@ -90,7 +65,7 @@
           "summary_value": "AAABAw==",
           "round_number": 1
         },
-        "tr_hash": "8+rPBRQKZZWsx5DdARiIWNpmGNd+47UpQA50sfjMm3c=",
+        "tr_hash": "oD8Be5NCtkE5pvjZp4gBan1a1LsSRfDa9Bon122bq4k=",
         "unicity_tree_certificate": {
           "version": 1,
           "system_identifier": 1,
@@ -103,11 +78,7 @@
           "previous_hash": "+awUgu8Zu45L3vylkjHXRhEasL8EKByfw6ho/HacR8w=",
           "hash": "tx2XO3WXDteviVIfHXg9BMxHHtVan9s4es7uYP7W+ys=",
           "signatures": {
-<<<<<<< HEAD
-            "16Uiu2HAmNDFPFrNCRSea8z2z4PeeU4ciswsWDVv1n8hJzdHKcBBS": "5AG7uZDw7nQHDmv09N1pl844dDKSfHhgbHs/GhYvGgkmh0ajChWIKC/JZyNxJ8lokUMpvGXMiXB3yyY6fNL+9AE="
-=======
-            "16Uiu2HAmCxsKbq1ARUAioqyLmWijEViEzbtSK1QXvNf7VZXAdZUb": "UASBF3/50pyRpQts/5SCcvJk70jJKM5A3F7HB0OgsW1PkYs7FU4dJgak+qyZoPgGPAIh44x26fnQXFYldMuaKgA="
->>>>>>> 347680e8
+            "16Uiu2HAkyE11p3rhFLNwWJkQiumNCAzCe6qwJwUqqG8JoTmVxZUT": "/9PB4HvBXnzrRm6Qxfs5y7NWt+edIFs9sAJO/EGDF4c0LZU6sZ44vbOMME7OVAf4mPrRo2G6w5CeG9BUkzkw9gA="
           }
         }
       },
