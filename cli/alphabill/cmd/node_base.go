package cmd

import (
	"context"
	"errors"
	"fmt"
	"net/http"
	"os"
	"path/filepath"
	"time"

	"github.com/alphabill-org/alphabill-go-base/types"
	"github.com/alphabill-org/alphabill-go-base/util"
	"github.com/alphabill-org/alphabill/internal/debug"
	"github.com/alphabill-org/alphabill/keyvaluedb"
	"github.com/alphabill-org/alphabill/keyvaluedb/boltdb"
	"github.com/alphabill-org/alphabill/keyvaluedb/memorydb"
	"github.com/alphabill-org/alphabill/logger"
	"github.com/alphabill-org/alphabill/network"
	"github.com/alphabill-org/alphabill/network/protocol/genesis"
	"github.com/alphabill-org/alphabill/partition"
	"github.com/alphabill-org/alphabill/rpc"
	"github.com/alphabill-org/alphabill/state"
	"github.com/alphabill-org/alphabill/txsystem"
	"github.com/spf13/cobra"
	"golang.org/x/sync/errgroup"
)

const (
	cmdFlagState         = "state"
	cmdFlagTrustBaseFile = "trust-base-file"
)

type baseNodeConfiguration struct {
	Base *baseConfiguration
}

type startNodeConfiguration struct {
	Address                         string
	AnnounceAddrs                   []string
	Genesis                         string
	StateFile                       string
	TrustBaseFile                   string
	KeyFile                         string
	DbFile                          string
	ShardConfigurationDbFile        string
	TxIndexerDBFile                 string
	WithOwnerIndex                  bool
	LedgerReplicationMaxBlocksFetch uint64
	LedgerReplicationMaxBlocks      uint64
	LedgerReplicationMaxTx          uint32
	LedgerReplicationTimeoutMs      uint64
	BlockSubscriptionTimeoutMs      uint64
	BootStrapAddresses              string // boot strap addresses (libp2p multiaddress format)
}

func run(ctx context.Context, node *partition.Node, rpcServerConf *rpc.ServerConfiguration, ownerIndexer *partition.OwnerIndexer, obs Observability) error {
	log := obs.Logger()
	name := partitionTypeIDToName(node.PartitionTypeID())
	log.InfoContext(ctx, fmt.Sprintf("starting %s node: BuildInfo=%s", name, debug.ReadBuildInfo()))
	g, ctx := errgroup.WithContext(ctx)

	g.Go(func() error { return node.Run(ctx) })

	g.Go(func() error {
		if rpcServerConf.IsAddressEmpty() {
			return nil // return nil in this case in order not to kill the group!
		}
		routers := []rpc.Registrar{
			rpc.MetricsEndpoints(obs.PrometheusRegisterer()),
			rpc.NodeEndpoints(node, obs),
		}
		if rpcServerConf.Router != nil {
			routers = append(routers, rpcServerConf.Router)
		}
		rpcServerConf.APIs = []rpc.API{
			{
				Namespace: "state",
				Service:   rpc.NewStateAPI(node, ownerIndexer, obs),
			},
			{
				Namespace: "admin",
<<<<<<< HEAD
				Service:   rpc.NewAdminAPI(node, node.Peer(), log),
=======
				Service:   rpc.NewAdminAPI(node, name, node.Peer(), obs),
>>>>>>> fa426f32
			},
		}

		rpcServer, err := rpc.NewHTTPServer(rpcServerConf, obs, routers...)
		if err != nil {
			return err
		}

		errch := make(chan error, 1)
		go func() {
			log.InfoContext(ctx, fmt.Sprintf("%s RPC server starting on %s", name, rpcServer.Addr))
			if err := rpcServer.ListenAndServe(); err != nil && !errors.Is(err, http.ErrServerClosed) {
				errch <- err
				return
			}
			errch <- nil
		}()

		select {
		case <-ctx.Done():
			if err := rpcServer.Close(); err != nil {
				log.WarnContext(ctx, name+" RPC server close error", logger.Error(err))
			}
			exitErr := <-errch
			if exitErr != nil {
				log.WarnContext(ctx, name+" RPC server exited with error", logger.Error(err))
			} else {
				log.InfoContext(ctx, name+" RPC server exited")
			}
			return ctx.Err()
		case err := <-errch:
			return err
		}
	})

	return g.Wait()
}

func loadPeerConfiguration(keys *Keys, cfg *startNodeConfiguration) (*network.PeerConfiguration, error) {
	pair, err := keys.getEncryptionKeyPair()
	if err != nil {
		return nil, err
	}
	bootNodes, err := getBootStrapNodes(cfg.BootStrapAddresses)
	if err != nil {
		return nil, fmt.Errorf("boot nodes parameter error: %w", err)
	}
	return network.NewPeerConfiguration(cfg.Address, cfg.AnnounceAddrs, pair, bootNodes)
}

func createNode(ctx context.Context,
	txs txsystem.TransactionSystem,
	cfg *startNodeConfiguration,
	keys *Keys,
	blockStore keyvaluedb.KeyValueDB,
	proofStore keyvaluedb.KeyValueDB,
	ownerIndexer *partition.OwnerIndexer,
	trustBase types.RootTrustBase,
	obs Observability,
) (*partition.Node, error) {
	pg, err := loadPartitionGenesis(cfg.Genesis)
	if err != nil {
		return nil, err
	}
	// Load network configuration. In testnet, we assume that all validators know the address of all other validators.
	peerConf, err := loadPeerConfiguration(keys, cfg)
	if err != nil {
		return nil, err
	}
	if len(pg.RootValidators) < 1 {
		return nil, errors.New("root validator info is missing")
	}
	if blockStore == nil {
		blockStore, err = initStore(cfg.DbFile)
		if err != nil {
			return nil, err
		}
	}
	shardStore, err := initStore(cfg.ShardConfigurationDbFile)
	if err != nil {
		return nil, err
	}

	options := []partition.NodeOption{
		partition.WithBlockStore(blockStore),
		partition.WithShardStore(shardStore),
		partition.WithReplicationParams(cfg.LedgerReplicationMaxBlocksFetch, cfg.LedgerReplicationMaxBlocks, cfg.LedgerReplicationMaxTx, time.Duration(cfg.LedgerReplicationTimeoutMs)*time.Millisecond),
		partition.WithProofIndex(proofStore, 20), // TODO history size!
		partition.WithOwnerIndex(ownerIndexer),
		partition.WithBlockSubscriptionTimeout(time.Duration(cfg.BlockSubscriptionTimeoutMs) * time.Millisecond),
	}

	node, err := partition.NewNode(
		ctx,
		peerConf,
		keys.SigningPrivateKey,
		txs,
		pg,
		trustBase,
		nil,
		obs,
		options...,
	)
	if err != nil {
		return nil, err
	}
	return node, nil
}

func initStore(dbFile string) (keyvaluedb.KeyValueDB, error) {
	if dbFile != "" {
		return boltdb.New(dbFile)
	}
	return memorydb.New()
}

func loadPartitionGenesis(genesisPath string) (*genesis.PartitionGenesis, error) {
	pg, err := util.ReadJsonFile(genesisPath, &genesis.PartitionGenesis{})
	if err != nil {
		return nil, err
	}
	return pg, nil
}

func loadStateFile(stateFilePath string, unitDataConstructor state.UnitDataConstructor) (*state.State, error) {
	if !util.FileExists(stateFilePath) {
		return nil, fmt.Errorf("state file '%s' not found", stateFilePath)
	}

	stateFile, err := os.Open(filepath.Clean(stateFilePath))
	if err != nil {
		return nil, err
	}
	defer stateFile.Close()

	s, err := state.NewRecoveredState(stateFile, unitDataConstructor)
	if err != nil {
		return nil, fmt.Errorf("failed to build state tree from state file: %w", err)
	}
	return s, nil
}

func addCommonNodeConfigurationFlags(nodeCmd *cobra.Command, config *startNodeConfiguration, partitionSuffix string) {
	nodeCmd.Flags().StringVarP(&config.Address, "address", "a", "/ip4/127.0.0.1/tcp/26652", "node address in libp2p multiaddress-format")
	nodeCmd.Flags().StringSliceVarP(&config.AnnounceAddrs, "announce-addresses", "b", nil, "node public ip addresses in libp2p multiaddress-format, if specified overwrites any and all default listen addresses")
	nodeCmd.Flags().StringVarP(&config.KeyFile, keyFileCmdFlag, "k", "", fmt.Sprintf("path to the key file (default: $AB_HOME/%s/keys.json)", partitionSuffix))
	nodeCmd.Flags().StringVarP(&config.Genesis, "genesis", "g", "", fmt.Sprintf("path to the partition genesis file : $AB_HOME/%s/partition-genesis.json)", partitionSuffix))
	nodeCmd.Flags().StringVarP(&config.StateFile, cmdFlagState, "s", "", fmt.Sprintf("path to the state file : $AB_HOME/%s/node-genesis-state.cbor)", partitionSuffix))
	nodeCmd.Flags().StringVarP(&config.TrustBaseFile, cmdFlagTrustBaseFile, "t", "", "path to the root trust base file : $AB_HOME/root-trust-base.json)")
	nodeCmd.Flags().StringVar(&config.BootStrapAddresses, rootBootStrapNodesCmdFlag, "", "comma separated list of bootstrap root node addresses id@libp2p-multiaddress-format")
	nodeCmd.Flags().StringVarP(&config.DbFile, "db", "f", "", "path to the block database file; in-memory database is used if not set")
	nodeCmd.Flags().StringVarP(&config.ShardConfigurationDbFile, "shard-db", "", "", "path to the shard configuration database file; in-memory database is used if not set")
	nodeCmd.Flags().StringVarP(&config.TxIndexerDBFile, "tx-db", "", "", "path to the transaction indexer database file; in-memory database is used if not set")
	nodeCmd.Flags().BoolVar(&config.WithOwnerIndex, "with-owner-index", true, "enable/disable owner indexer")
	nodeCmd.Flags().Uint64Var(&config.LedgerReplicationMaxBlocksFetch, "ledger-replication-max-blocks-fetch", 1000, "maximum number of blocks to query in a single replication request")
	nodeCmd.Flags().Uint64Var(&config.LedgerReplicationMaxBlocks, "ledger-replication-max-blocks", 1000, "maximum number of blocks to return in a single replication response")
	nodeCmd.Flags().Uint32Var(&config.LedgerReplicationMaxTx, "ledger-replication-max-transactions", 10000, "maximum number of transactions to return in a single replication response")
	nodeCmd.Flags().Uint64Var(&config.LedgerReplicationTimeoutMs, "ledger-replication-timeout", 1500, "time since last received replication response when to trigger another request (in ms)")
	nodeCmd.Flags().Uint64Var(&config.BlockSubscriptionTimeoutMs, "block-subscription-timeout", 3000, "time since last received block when when to trigger recovery (in ms) for non-validating nodes")
}

func addRPCServerConfigurationFlags(cmd *cobra.Command, c *rpc.ServerConfiguration) {
	cmd.Flags().StringVar(&c.Address, "rpc-server-address", "",
		"Specifies the TCP address for the RPC server to listen on, in the form \"host:port\". RPC server isn't initialised if Address is empty. (default \"\")")

	cmd.Flags().DurationVar(&c.ReadTimeout, "rpc-server-read-timeout", 0,
		"The maximum duration for reading the entire request, including the body. A zero or negative value means there will be no timeout. (default 0)")
	cmd.Flags().DurationVar(&c.ReadHeaderTimeout, "rpc-server-read-header-timeout", 0,
		"The amount of time allowed to read request headers. If rpc-server-read-header-timeout is zero, the value of rpc-server-read-timeout is used. If both are zero, there is no timeout. (default 0)")
	cmd.Flags().DurationVar(&c.WriteTimeout, "rpc-server-write-timeout", 0,
		"The maximum duration before timing out writes of the response. A zero or negative value means there will be no timeout. (default 0)")
	cmd.Flags().DurationVar(&c.IdleTimeout, "rpc-server-idle-timeout", 0,
		"The maximum amount of time to wait for the next request when keep-alives are enabled. If rpc-server-idle-timeout is zero, the value of rpc-server-read-timeout is used. If both are zero, there is no timeout. (default 0)")
	cmd.Flags().IntVar(&c.MaxHeaderBytes, "rpc-server-max-header", http.DefaultMaxHeaderBytes,
		"Controls the maximum number of bytes the server will read parsing the request header's keys and values, including the request line.")
	cmd.Flags().Int64Var(&c.MaxBodyBytes, "rpc-server-max-body", rpc.DefaultMaxBodyBytes,
		"Controls the maximum number of bytes the server will read parsing the request body.")
	cmd.Flags().IntVar(&c.BatchItemLimit, "rpc-server-batch-item-limit", rpc.DefaultBatchItemLimit,
		"The maximum number of requests in a batch.")
	cmd.Flags().IntVar(&c.BatchResponseSizeLimit, "rpc-server-batch-response-size-limit", rpc.DefaultBatchResponseSizeLimit,
		"The maximum number of response bytes across all requests in a batch.")

	hideFlags(cmd,
		"rpc-server-read-timeout",
		"rpc-server-read-header-timeout",
		"rpc-server-write-timeout",
		"rpc-server-idle-timeout",
		"rpc-server-max-header",
		"rpc-server-max-body",
		"rpc-server-batch-item-limit",
		"rpc-server-batch-response-size-limit",
	)
}

func hideFlags(cmd *cobra.Command, flags ...string) {
	for _, flag := range flags {
		if err := cmd.Flags().MarkHidden(flag); err != nil {
			panic(err)
		}
	}
}

func partitionTypeIDToName(partitionTypeID types.PartitionTypeID) string {
	switch partitionTypeID {
	case 1:
		return "money"
	case 2:
		return "tokens"
	case 3:
		return "evm"
	case 4:
		return "orchestration"
	default:
		return "unknown"
	}
}<|MERGE_RESOLUTION|>--- conflicted
+++ resolved
@@ -80,11 +80,7 @@
 			},
 			{
 				Namespace: "admin",
-<<<<<<< HEAD
-				Service:   rpc.NewAdminAPI(node, node.Peer(), log),
-=======
-				Service:   rpc.NewAdminAPI(node, name, node.Peer(), obs),
->>>>>>> fa426f32
+				Service:   rpc.NewAdminAPI(node, node.Peer(), obs),
 			},
 		}
 
