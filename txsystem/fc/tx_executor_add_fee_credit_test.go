package fc

import (
	"fmt"
	"testing"

	abcrypto "github.com/alphabill-org/alphabill-go-base/crypto"
	"github.com/alphabill-org/alphabill-go-base/predicates/templates"
	"github.com/alphabill-org/alphabill-go-base/txsystem/fc"
	"github.com/alphabill-org/alphabill-go-base/types"
	testblock "github.com/alphabill-org/alphabill/internal/testutils/block"
	testsig "github.com/alphabill-org/alphabill/internal/testutils/sig"
	testtb "github.com/alphabill-org/alphabill/internal/testutils/trustbase"
	"github.com/alphabill-org/alphabill/predicates"
	testfc "github.com/alphabill-org/alphabill/txsystem/fc/testutils"
	testctx "github.com/alphabill-org/alphabill/txsystem/testutils/exec_context"
	testtransaction "github.com/alphabill-org/alphabill/txsystem/testutils/transaction"
	"github.com/stretchr/testify/require"
)

func TestAddFC_ValidateAddFC(t *testing.T) {
	signer, verifier := testsig.CreateSignerAndVerifier(t)
	trustBase := testtb.NewTrustBase(t, verifier)

	t.Run("ok - empty", func(t *testing.T) {
		feeCreditModule := newTestFeeModule(t, trustBase)
		attr := testfc.NewAddFCAttr(t, signer)
		authProof := &fc.AddFeeCreditAuthProof{OwnerProof: templates.EmptyArgument()}
		tx := testfc.NewAddFC(t, signer, attr, testtransaction.WithAuthProof(authProof))
		require.NoError(t, feeCreditModule.validateAddFC(tx, attr, authProof, testctx.NewMockExecutionContext(testctx.WithCurrentRound(10))))
	})
	t.Run("transferFC transaction record is nil", func(t *testing.T) {
		attr := testfc.NewAddFCAttr(t, signer)
		attr.FeeCreditTransferProof.TxRecord = nil
		authProof := &fc.AddFeeCreditAuthProof{OwnerProof: templates.EmptyArgument()}
		tx := testfc.NewAddFC(t, signer, attr, testtransaction.WithAuthProof(authProof))
		feeCreditModule := newTestFeeModule(t, trustBase)
		execCtx := testctx.NewMockExecutionContext(testctx.WithCurrentRound(5))
		require.EqualError(t, feeCreditModule.validateAddFC(tx, attr, authProof, execCtx),
			"add fee credit validation failed: invalid transferFC transaction record proof: transaction record is nil")
	})
	t.Run("transferFC transaction order is nil", func(t *testing.T) {
<<<<<<< HEAD
		tx := testtransaction.NewTransactionOrder(t,
			testtransaction.WithAttributes(&fc.AddFeeCreditAttributes{
				FeeCreditTransferProof: &types.TxRecordProof{
					TxRecord: &types.TransactionRecord{Version: 1, TransactionOrder: nil},
					TxProof:  &types.TxProof{Version: 1},
				}},
			),
			testtransaction.WithAuthProof(&fc.AddFeeCreditAuthProof{
				OwnerProof: templates.EmptyArgument(),
			}),
		)
=======
		attr := testfc.NewAddFCAttr(t, signer)
		attr.FeeCreditTransferProof.TxRecord.TransactionOrder = nil
		authProof := &fc.AddFeeCreditAuthProof{OwnerProof: templates.EmptyArgument()}
		tx := testfc.NewAddFC(t, signer, attr, testtransaction.WithAuthProof(authProof))
>>>>>>> 347680e8
		feeCreditModule := newTestFeeModule(t, trustBase)
		execCtx := testctx.NewMockExecutionContext(testctx.WithCurrentRound(5))
		require.EqualError(t, feeCreditModule.validateAddFC(tx, attr, authProof, execCtx),
			"add fee credit validation failed: invalid transferFC transaction record proof: transaction order is nil")
	})
	t.Run("transferFC proof is nil", func(t *testing.T) {
<<<<<<< HEAD
		tx := testtransaction.NewTransactionOrder(t,
			testtransaction.WithAttributes(&fc.AddFeeCreditAttributes{
				FeeCreditTransferProof: &types.TxRecordProof{
					TxRecord: &types.TransactionRecord{Version: 1, TransactionOrder: testtransaction.TxoToBytes(t, &types.TransactionOrder{Version: 1}), ServerMetadata: &types.ServerMetadata{}},
					TxProof:  nil,
				}},
			),
			testtransaction.WithAuthProof(&fc.AddFeeCreditAuthProof{OwnerProof: templates.EmptyArgument()}),
		)
=======
		attr := testfc.NewAddFCAttr(t, signer)
		attr.FeeCreditTransferProof.TxProof = nil
		authProof := &fc.AddFeeCreditAuthProof{OwnerProof: templates.EmptyArgument()}
		tx := testfc.NewAddFC(t, signer, attr, testtransaction.WithAuthProof(authProof))
>>>>>>> 347680e8
		feeCreditModule := newTestFeeModule(t, trustBase)
		execCtx := testctx.NewMockExecutionContext(testctx.WithCurrentRound(5))
		require.EqualError(t, feeCreditModule.validateAddFC(tx, attr, authProof, execCtx),
			"add fee credit validation failed: invalid transferFC transaction record proof: transaction proof is nil")
	})
	t.Run("transferFC server metadata is nil", func(t *testing.T) {
		tx := testfc.NewAddFC(t, signer,
			testfc.NewAddFCAttr(t, signer,
				testfc.WithTransferFCProof(&types.TxRecordProof{
					TxRecord: &types.TransactionRecord{Version: 1,
						TransactionOrder: testtransaction.TxoToBytes(t, testfc.NewTransferFC(t, signer, testfc.NewTransferFCAttr(t, signer, testfc.WithTargetUnitCounter(10)))),
						ServerMetadata:   nil,
					},
					TxProof: &types.TxProof{Version: 1},
				}),
			),
		)
		feeCreditModule := newTestFeeModule(t, trustBase)
		execCtx := testctx.NewMockExecutionContext(testctx.WithCurrentRound(5))
		var attr fc.AddFeeCreditAttributes
		require.NoError(t, tx.UnmarshalAttributes(&attr))
		var authProof fc.AddFeeCreditAuthProof
		require.NoError(t, tx.UnmarshalAuthProof(&authProof))
		require.EqualError(t, feeCreditModule.validateAddFC(tx, &attr, &authProof, execCtx),
			"add fee credit validation failed: invalid transferFC transaction record proof: server metadata is nil")
	})
	t.Run("transferFC type not valid", func(t *testing.T) {
		tx := testfc.NewAddFC(t, signer,
			testfc.NewAddFCAttr(t, signer,
				testfc.WithTransferFCProof(&types.TxRecordProof{
					TxRecord: &types.TransactionRecord{Version: 1,
						TransactionOrder: testtransaction.TxoToBytes(t, testfc.NewAddFC(t, signer, nil)),
						ServerMetadata:   &types.ServerMetadata{},
					},
					TxProof: &types.TxProof{Version: 1},
				}),
			),
		)
		feeCreditModule := newTestFeeModule(t, trustBase)
		execCtx := testctx.NewMockExecutionContext(testctx.WithCurrentRound(5))
		var attr fc.AddFeeCreditAttributes
		require.NoError(t, tx.UnmarshalAttributes(&attr))
		var authProof fc.AddFeeCreditAuthProof
		require.NoError(t, tx.UnmarshalAuthProof(&authProof))
		require.EqualError(t, feeCreditModule.validateAddFC(tx, &attr, &authProof, execCtx),
			"add fee credit validation failed: transfer transaction attributes error: invalid transfer fee credit transaction transaction type: 16")
	})
	t.Run("transferFC attributes unmarshal error", func(t *testing.T) {
		tx := testfc.NewAddFC(t, signer,
			testfc.NewAddFCAttr(t, signer,
				testfc.WithTransferFCProof(&types.TxRecordProof{
					TxRecord: &types.TransactionRecord{Version: 1,
						TransactionOrder: testtransaction.TxoToBytes(t, testfc.NewAddFC(t, signer, nil,
							testtransaction.WithTransactionType(fc.TransactionTypeTransferFeeCredit))),
						ServerMetadata: &types.ServerMetadata{},
					},
					TxProof: &types.TxProof{Version: 1},
				}),
			),
		)
		feeCreditModule := newTestFeeModule(t, trustBase)
		execCtx := testctx.NewMockExecutionContext(testctx.WithCurrentRound(5))
		var attr fc.AddFeeCreditAttributes
		require.NoError(t, tx.UnmarshalAttributes(&attr))
		var authProof fc.AddFeeCreditAuthProof
		require.NoError(t, tx.UnmarshalAuthProof(&authProof))
		require.EqualError(t, feeCreditModule.validateAddFC(tx, &attr, &authProof, execCtx),
			"add fee credit validation failed: transfer transaction attributes error: failed to unmarshal transfer payload: cbor: cannot unmarshal array into Go value of type fc.TransferFeeCreditAttributes (cannot decode CBOR array to struct with different number of elements)")
	})
	t.Run("FeeCreditRecordID is not nil", func(t *testing.T) {
		tx := testfc.NewAddFC(t, signer, nil,
			testtransaction.WithClientMetadata(&types.ClientMetadata{FeeCreditRecordID: recordID}),
		)
		feeCreditModule := newTestFeeModule(t, trustBase)
		execCtx := testctx.NewMockExecutionContext(testctx.WithCurrentRound(5))
		var attr fc.AddFeeCreditAttributes
		require.NoError(t, tx.UnmarshalAttributes(&attr))
		var authProof fc.AddFeeCreditAuthProof
		require.NoError(t, tx.UnmarshalAuthProof(&authProof))
		require.EqualError(t, feeCreditModule.validateAddFC(tx, &attr, &authProof, execCtx),
			"fee credit transaction validation error: fee transaction cannot contain fee credit reference")
	})
	t.Run("bill not transferred to fee credits of the target record", func(t *testing.T) {
		tx := testfc.NewAddFC(t, signer,
			testfc.NewAddFCAttr(t, signer,
				testfc.WithTransferFCProof(&types.TxRecordProof{
					TxRecord: &types.TransactionRecord{Version: 1,
						TransactionOrder: testtransaction.TxoToBytes(t, testfc.NewTransferFC(t, signer, testfc.NewTransferFCAttr(t, signer, testfc.WithTargetRecordID([]byte{1})))),
						ServerMetadata:   &types.ServerMetadata{},
					},
					TxProof: &types.TxProof{Version: 1},
				}),
			),
		)
		feeCreditModule := newTestFeeModule(t, trustBase)
		execCtx := testctx.NewMockExecutionContext(testctx.WithCurrentRound(5))
		var attr fc.AddFeeCreditAttributes
		require.NoError(t, tx.UnmarshalAttributes(&attr))
		var authProof fc.AddFeeCreditAuthProof
		require.NoError(t, tx.UnmarshalAuthProof(&authProof))
		require.ErrorContains(t, feeCreditModule.validateAddFC(tx, &attr, &authProof, execCtx),
			"invalid transferFC target record id")
	})
	t.Run("invalid fee credit owner predicate", func(t *testing.T) {
		tx := testfc.NewAddFC(t, signer,
			testfc.NewAddFCAttr(t, signer))
		feeCreditModule := newTestFeeModule(t, trustBase, withFeePredicateRunner(func(predicate types.PredicateBytes, args []byte, sigBytesFn func() ([]byte, error), env predicates.TxContext) error {
			return fmt.Errorf("predicate error")
		}))
		execCtx := testctx.NewMockExecutionContext(testctx.WithCurrentRound(5))
		var attr fc.AddFeeCreditAttributes
		require.NoError(t, tx.UnmarshalAttributes(&attr))
		var authProof fc.AddFeeCreditAuthProof
		require.NoError(t, tx.UnmarshalAuthProof(&authProof))
		require.EqualError(t, feeCreditModule.validateAddFC(tx, &attr, &authProof, execCtx),
			"executing fee credit predicate: predicate error")
	})
	t.Run("invalid network id", func(t *testing.T) {
		tx := testfc.NewAddFC(t, signer,
			testfc.NewAddFCAttr(t, signer,
				testfc.WithTransferFCProof(&types.TxRecordProof{
					TxRecord: &types.TransactionRecord{Version: 1,
						TransactionOrder: testtransaction.TxoToBytes(t, testfc.NewTransferFC(t, signer, nil, testtransaction.WithNetworkID(10))),
						ServerMetadata:   &types.ServerMetadata{},
					},
					TxProof: &types.TxProof{Version: 1},
				}),
			),
		)
		feeCreditModule := newTestFeeModule(t, trustBase)
		execCtx := testctx.NewMockExecutionContext(testctx.WithCurrentRound(5))
		var attr fc.AddFeeCreditAttributes
		require.NoError(t, tx.UnmarshalAttributes(&attr))
		var authProof fc.AddFeeCreditAuthProof
		require.NoError(t, tx.UnmarshalAuthProof(&authProof))
		require.EqualError(t, feeCreditModule.validateAddFC(tx, &attr, &authProof, execCtx),
			"add fee credit validation failed: invalid transferFC network identifier 10 (expected 5)")
	})
	t.Run("invalid system id", func(t *testing.T) {
		tx := testfc.NewAddFC(t, signer,
			testfc.NewAddFCAttr(t, signer,
				testfc.WithTransferFCProof(&types.TxRecordProof{
					TxRecord: &types.TransactionRecord{Version: 1,
						TransactionOrder: testtransaction.TxoToBytes(t, testfc.NewTransferFC(t, signer, nil, testtransaction.WithSystemID(0xFFFFFFFF))),
						ServerMetadata:   &types.ServerMetadata{},
					},
					TxProof: &types.TxProof{Version: 1},
				}),
			),
		)
		feeCreditModule := newTestFeeModule(t, trustBase)
		execCtx := testctx.NewMockExecutionContext(testctx.WithCurrentRound(5))
		var attr fc.AddFeeCreditAttributes
		require.NoError(t, tx.UnmarshalAttributes(&attr))
		var authProof fc.AddFeeCreditAuthProof
		require.NoError(t, tx.UnmarshalAuthProof(&authProof))
		require.EqualError(t, feeCreditModule.validateAddFC(tx, &attr, &authProof, execCtx),
			"add fee credit validation failed: invalid transferFC money system identifier 4294967295 (expected 1)")
	})
	t.Run("invalid target systemID", func(t *testing.T) {
		tx := testfc.NewAddFC(t, signer,
			testfc.NewAddFCAttr(t, signer,
				testfc.WithTransferFCProof(&types.TxRecordProof{
					TxRecord: &types.TransactionRecord{Version: 1,
						TransactionOrder: testtransaction.TxoToBytes(t, testfc.NewTransferFC(t, signer, testfc.NewTransferFCAttr(t, signer, testfc.WithTargetSystemID(0xFFFFFFFF)))),
						ServerMetadata:   &types.ServerMetadata{},
					},
					TxProof: &types.TxProof{Version: 1},
				}),
			),
		)
		feeCreditModule := newTestFeeModule(t, trustBase)
		execCtx := testctx.NewMockExecutionContext(testctx.WithCurrentRound(5))
		var attr fc.AddFeeCreditAttributes
		require.NoError(t, tx.UnmarshalAttributes(&attr))
		var authProof fc.AddFeeCreditAuthProof
		require.NoError(t, tx.UnmarshalAuthProof(&authProof))
		require.EqualError(t, feeCreditModule.validateAddFC(tx, &attr, &authProof, execCtx),
			"add fee credit validation failed: invalid transferFC target system identifier 4294967295 (expected 1)")
	})
	t.Run("invalid target recordID", func(t *testing.T) {
		tx := testfc.NewAddFC(t, signer,
			testfc.NewAddFCAttr(t, signer,
				testfc.WithTransferFCProof(&types.TxRecordProof{
					TxRecord: &types.TransactionRecord{Version: 1,
						TransactionOrder: testtransaction.TxoToBytes(t, testfc.NewTransferFC(t, signer, testfc.NewTransferFCAttr(t, signer, testfc.WithTargetRecordID([]byte("not equal to transaction.unitId"))))),
						ServerMetadata:   &types.ServerMetadata{},
					},
					TxProof: &types.TxProof{Version: 1},
				}),
			),
		)
		feeCreditModule := newTestFeeModule(t, trustBase)
		execCtx := testctx.NewMockExecutionContext(testctx.WithCurrentRound(5))
		var attr fc.AddFeeCreditAttributes
		require.NoError(t, tx.UnmarshalAttributes(&attr))
		var authProof fc.AddFeeCreditAuthProof
		require.NoError(t, tx.UnmarshalAuthProof(&authProof))
		require.ErrorContains(t, feeCreditModule.validateAddFC(tx, &attr, &authProof, execCtx),
			"invalid transferFC target record id")
	})
	t.Run("invalid target unit counter (fee credit record does not exist, counter must be nil)", func(t *testing.T) {
		tx := testfc.NewAddFC(t, signer,
			testfc.NewAddFCAttr(t, signer,
				testfc.WithTransferFCProof(&types.TxRecordProof{
					TxRecord: &types.TransactionRecord{Version: 1,
						TransactionOrder: testtransaction.TxoToBytes(t, testfc.NewTransferFC(t, signer, testfc.NewTransferFCAttr(t, signer, testfc.WithTargetUnitCounter(10)))),
						ServerMetadata:   &types.ServerMetadata{ActualFee: 1},
					},
					TxProof: &types.TxProof{Version: 1},
				}),
			),
		)
		feeCreditModule := newTestFeeModule(t, trustBase)
		execCtx := testctx.NewMockExecutionContext(testctx.WithCurrentRound(5))
		var attr fc.AddFeeCreditAttributes
		require.NoError(t, tx.UnmarshalAttributes(&attr))
		var authProof fc.AddFeeCreditAuthProof
		require.NoError(t, tx.UnmarshalAuthProof(&authProof))
		require.EqualError(t, feeCreditModule.validateAddFC(tx, &attr, &authProof, execCtx),
			"invalid transferFC target unit counter (target counter must be nil if creating fee credit record for the first time)")
	})
	t.Run("invalid target unit counter (fee credit record exists, counter must be non-nil)", func(t *testing.T) {
		tx := testfc.NewAddFC(t, signer,
			testfc.NewAddFCAttr(t, signer,
				testfc.WithTransferFCProof(&types.TxRecordProof{
<<<<<<< HEAD
					TxRecord: &types.TransactionRecord{Version: 1,
						TransactionOrder: testtransaction.TxoToBytes(t, testfc.NewTransferFC(t, signer, testfc.NewTransferFCAttr(t, signer, testfc.WithLatestAdditionTime(10)))),
						ServerMetadata:   &types.ServerMetadata{},
					},
					TxProof: &types.TxProof{Version: 1},
				}),
			),
		)
		feeCreditModule := newTestFeeModule(t, trustBase)
		execCtx := testctx.NewMockExecutionContext(testctx.WithCurrentRound(11))
		var attr fc.AddFeeCreditAttributes
		require.NoError(t, tx.UnmarshalAttributes(&attr))
		var authProof fc.AddFeeCreditAuthProof
		require.NoError(t, tx.UnmarshalAuthProof(&authProof))
		require.EqualError(t, feeCreditModule.validateAddFC(tx, &attr, &authProof, execCtx),
			"add fee credit validation failed: invalid transferFC timeout: latestAdditionTime=10 currentRoundNumber=11")
	})
	t.Run("LatestAdditionTime next block OK", func(t *testing.T) {
		transTxRecord := &types.TransactionRecord{Version: 1,
			TransactionOrder: testtransaction.TxoToBytes(t, testfc.NewTransferFC(t, signer, nil)),
			ServerMetadata:   &types.ServerMetadata{ActualFee: 1, SuccessIndicator: types.TxStatusSuccessful},
		}
		transTxProof := testblock.CreateTxRecordProof(t, transTxRecord, signer)
		tx := testfc.NewAddFC(t, signer,
			testfc.NewAddFCAttr(t, signer, testfc.WithTransferFCProof(transTxProof)),
		)
		feeCreditModule := newTestFeeModule(t, trustBase)
		execCtx := testctx.NewMockExecutionContext(testctx.WithCurrentRound(10))
		var attr fc.AddFeeCreditAttributes
		require.NoError(t, tx.UnmarshalAttributes(&attr))
		var authProof fc.AddFeeCreditAuthProof
		require.NoError(t, tx.UnmarshalAuthProof(&authProof))
		require.NoError(t, feeCreditModule.validateAddFC(tx, &attr, &authProof, execCtx))
	})
	t.Run("Invalid transaction fee", func(t *testing.T) {
		tx := testfc.NewAddFC(t, signer,
			testfc.NewAddFCAttr(t, signer,
				testfc.WithTransferFCProof(&types.TxRecordProof{
					TxRecord: &types.TransactionRecord{Version: 1,
						TransactionOrder: testtransaction.TxoToBytes(t, testfc.NewTransferFC(t, signer, testfc.NewTransferFCAttr(t, signer, testfc.WithAmount(100)))),
=======
					TxRecord: &types.TransactionRecord{
						TransactionOrder: testfc.NewTransferFC(t, signer, nil), // default counter is nil
>>>>>>> 347680e8
						ServerMetadata:   &types.ServerMetadata{ActualFee: 1},
					},
					TxProof: &types.TxProof{Version: 1},
				}),
			),
		)
		feeCreditModule := newTestFeeModule(t, trustBase, withStateUnit(tx.UnitID, &fc.FeeCreditRecord{Counter: 11}))
		execCtx := testctx.NewMockExecutionContext(testctx.WithCurrentRound(5))
		var attr fc.AddFeeCreditAttributes
		require.NoError(t, tx.UnmarshalAttributes(&attr))
		var authProof fc.AddFeeCreditAuthProof
		require.NoError(t, tx.UnmarshalAuthProof(&authProof))
		require.EqualError(t, feeCreditModule.validateAddFC(tx, &attr, &authProof, execCtx),
			"invalid transferFC target unit counter (target counter must not be nil if updating existing fee credit record)")
	})
<<<<<<< HEAD
	t.Run("transferFC transaction record is nil", func(t *testing.T) {
		tx := testtransaction.NewTransactionOrder(t,
			testtransaction.WithUnitID(testfc.NewFeeCreditRecordID(t, signer)),
			testtransaction.WithAttributes(&fc.AddFeeCreditAttributes{FeeCreditTransferProof: &types.TxRecordProof{TxProof: &types.TxProof{Version: 1}, TxRecord: nil}}),
			testtransaction.WithAuthProof(&fc.AddFeeCreditAuthProof{OwnerProof: templates.EmptyArgument()}),
		)
		feeCreditModule := newTestFeeModule(t, trustBase, withStateUnit(tx.UnitID, &fc.FeeCreditRecord{Balance: 10}))
		execCtx := testctx.NewMockExecutionContext(testctx.WithCurrentRound(5))
		var attr fc.AddFeeCreditAttributes
		require.NoError(t, tx.UnmarshalAttributes(&attr))
		var authProof fc.AddFeeCreditAuthProof
		require.NoError(t, tx.UnmarshalAuthProof(&authProof))
		require.EqualError(t, feeCreditModule.validateAddFC(tx, &attr, &authProof, execCtx),
			"add fee credit validation failed: invalid transferFC transaction record proof: transaction record is nil")
	})
	t.Run("transferFC transaction order is nil", func(t *testing.T) {
		tx := testtransaction.NewTransactionOrder(t,
			testtransaction.WithUnitID(testfc.NewFeeCreditRecordID(t, signer)),
			testtransaction.WithAttributes(&fc.AddFeeCreditAttributes{FeeCreditTransferProof: &types.TxRecordProof{TxProof: &types.TxProof{Version: 1}, TxRecord: &types.TransactionRecord{Version: 1, TransactionOrder: nil}}}),
			testtransaction.WithAuthProof(&fc.AddFeeCreditAuthProof{OwnerProof: templates.EmptyArgument()}))
		feeCreditModule := newTestFeeModule(t, trustBase, withStateUnit(tx.UnitID, &fc.FeeCreditRecord{Balance: 10}))
		execCtx := testctx.NewMockExecutionContext(testctx.WithCurrentRound(5))
		var attr fc.AddFeeCreditAttributes
		require.NoError(t, tx.UnmarshalAttributes(&attr))
		var authProof fc.AddFeeCreditAuthProof
		require.NoError(t, tx.UnmarshalAuthProof(&authProof))
		require.EqualError(t, feeCreditModule.validateAddFC(tx, &attr, &authProof, execCtx),
			"add fee credit validation failed: invalid transferFC transaction record proof: transaction order is nil")
	})
	t.Run("transferFC proof is nil", func(t *testing.T) {
		tx := testtransaction.NewTransactionOrder(t,
			testtransaction.WithUnitID(testfc.NewFeeCreditRecordID(t, signer)),
			testtransaction.WithAttributes(&fc.AddFeeCreditAttributes{
				FeeCreditTransferProof: &types.TxRecordProof{
					TxRecord: &types.TransactionRecord{Version: 1, TransactionOrder: testtransaction.TxoToBytes(t, &types.TransactionOrder{Version: 1}), ServerMetadata: &types.ServerMetadata{}},
					TxProof:  nil,
				},
			}),
			testtransaction.WithAuthProof(&fc.AddFeeCreditAuthProof{OwnerProof: templates.EmptyArgument()}),
		)
		feeCreditModule := newTestFeeModule(t, trustBase, withStateUnit(tx.UnitID, &fc.FeeCreditRecord{Balance: 10}))
		execCtx := testctx.NewMockExecutionContext(testctx.WithCurrentRound(5))
		var attr fc.AddFeeCreditAttributes
		require.NoError(t, tx.UnmarshalAttributes(&attr))
		var authProof fc.AddFeeCreditAuthProof
		require.NoError(t, tx.UnmarshalAuthProof(&authProof))
		require.EqualError(t, feeCreditModule.validateAddFC(tx, &attr, &authProof, execCtx),
			"add fee credit validation failed: invalid transferFC transaction record proof: transaction proof is nil")
	})
	t.Run("transferFC server metadata is nil", func(t *testing.T) {
		tx := testfc.NewAddFC(t, signer,
			testfc.NewAddFCAttr(t, signer,
				testfc.WithTransferFCProof(&types.TxRecordProof{
					TxRecord: &types.TransactionRecord{Version: 1,
						TransactionOrder: testtransaction.TxoToBytes(t, testfc.NewTransferFC(t, signer, testfc.NewTransferFCAttr(t, signer, testfc.WithTargetUnitCounter(10)))),
						ServerMetadata:   nil,
					},
				}),
			),
		)
		feeCreditModule := newTestFeeModule(t, trustBase, withStateUnit(tx.UnitID, &fc.FeeCreditRecord{Balance: 10}))
		execCtx := testctx.NewMockExecutionContext(testctx.WithCurrentRound(5))
		var attr fc.AddFeeCreditAttributes
		require.NoError(t, tx.UnmarshalAttributes(&attr))
		var authProof fc.AddFeeCreditAuthProof
		require.NoError(t, tx.UnmarshalAuthProof(&authProof))
		require.EqualError(t, feeCreditModule.validateAddFC(tx, &attr, &authProof, execCtx),
			"add fee credit validation failed: invalid transferFC transaction record proof: server metadata is nil")
	})
	t.Run("transferFC type not valid", func(t *testing.T) {
		tx := testfc.NewAddFC(t, signer,
			testfc.NewAddFCAttr(t, signer,
				testfc.WithTransferFCProof(&types.TxRecordProof{
					TxRecord: &types.TransactionRecord{Version: 1,
						TransactionOrder: testtransaction.TxoToBytes(t, testfc.NewAddFC(t, signer, nil)),
						ServerMetadata:   &types.ServerMetadata{},
					},
					TxProof: &types.TxProof{Version: 1},
				}),
			),
		)
		feeCreditModule := newTestFeeModule(t, trustBase, withStateUnit(tx.UnitID, &fc.FeeCreditRecord{Balance: 10}))
		execCtx := testctx.NewMockExecutionContext(testctx.WithCurrentRound(5))
		var attr fc.AddFeeCreditAttributes
		require.NoError(t, tx.UnmarshalAttributes(&attr))
		var authProof fc.AddFeeCreditAuthProof
		require.NoError(t, tx.UnmarshalAuthProof(&authProof))
		require.EqualError(t, feeCreditModule.validateAddFC(tx, &attr, &authProof, execCtx),
			"add fee credit validation failed: transfer transaction attributes error: invalid transfer fee credit transaction transaction type: 16")
	})
	t.Run("transferFC attributes unmarshal error", func(t *testing.T) {
		tx := testfc.NewAddFC(t, signer,
			testfc.NewAddFCAttr(t, signer,
				testfc.WithTransferFCProof(&types.TxRecordProof{
					TxRecord: &types.TransactionRecord{Version: 1,
						TransactionOrder: testtransaction.TxoToBytes(t, testfc.NewAddFC(t, signer, nil,
							testtransaction.WithTransactionType(fc.TransactionTypeTransferFeeCredit))),
						ServerMetadata: &types.ServerMetadata{},
					},
					TxProof: &types.TxProof{Version: 1},
				}),
			),
		)
		feeCreditModule := newTestFeeModule(t, trustBase, withStateUnit(tx.UnitID, &fc.FeeCreditRecord{Balance: 10}))
		execCtx := testctx.NewMockExecutionContext(testctx.WithCurrentRound(5))
		var attr fc.AddFeeCreditAttributes
		require.NoError(t, tx.UnmarshalAttributes(&attr))
		var authProof fc.AddFeeCreditAuthProof
		require.NoError(t, tx.UnmarshalAuthProof(&authProof))
		require.EqualError(t, feeCreditModule.validateAddFC(tx, &attr, &authProof, execCtx),
			"add fee credit validation failed: transfer transaction attributes error: failed to unmarshal transfer payload: cbor: cannot unmarshal array into Go value of type fc.TransferFeeCreditAttributes (cannot decode CBOR array to struct with different number of elements)")
	})
	t.Run("FeeCreditRecordID is not nil", func(t *testing.T) {
		tx := testfc.NewAddFC(t, signer, nil,
			testtransaction.WithClientMetadata(&types.ClientMetadata{FeeCreditRecordID: recordID}),
		)
		feeCreditModule := newTestFeeModule(t, trustBase, withStateUnit(tx.UnitID, &fc.FeeCreditRecord{Balance: 10}))
		execCtx := testctx.NewMockExecutionContext(testctx.WithCurrentRound(5))
		var attr fc.AddFeeCreditAttributes
		require.NoError(t, tx.UnmarshalAttributes(&attr))
		var authProof fc.AddFeeCreditAuthProof
		require.NoError(t, tx.UnmarshalAuthProof(&authProof))
		require.EqualError(t, feeCreditModule.validateAddFC(tx, &attr, &authProof, execCtx),
			"fee credit transaction validation error: fee transaction cannot contain fee credit reference")
	})
	t.Run("bill not transferred to fee credits of the target record", func(t *testing.T) {
		tx := testfc.NewAddFC(t, signer,
			testfc.NewAddFCAttr(t, signer,
				testfc.WithTransferFCProof(&types.TxRecordProof{
					TxRecord: &types.TransactionRecord{Version: 1,
						TransactionOrder: testtransaction.TxoToBytes(t, testfc.NewTransferFC(t, signer, testfc.NewTransferFCAttr(t, signer, testfc.WithTargetRecordID([]byte{1})))),
						ServerMetadata:   &types.ServerMetadata{},
=======
	t.Run("invalid target unit counter (fee credit record exists and counter is not equal)", func(t *testing.T) {
		tx := testfc.NewAddFC(t, signer,
			testfc.NewAddFCAttr(t, signer,
				testfc.WithTransferFCProof(&types.TxRecordProof{
					TxRecord: &types.TransactionRecord{
						TransactionOrder: testfc.NewTransferFC(t, signer, testfc.NewTransferFCAttr(t, signer, testfc.WithTargetUnitCounter(10))),
						ServerMetadata:   &types.ServerMetadata{ActualFee: 1},
>>>>>>> 347680e8
					},
					TxProof: &types.TxProof{Version: 1},
				}),
			),
		)
		feeCreditModule := newTestFeeModule(t, trustBase,
			withStateUnit(tx.UnitID, &fc.FeeCreditRecord{Counter: 11}))
		execCtx := testctx.NewMockExecutionContext(testctx.WithCurrentRound(5))
		var attr fc.AddFeeCreditAttributes
		require.NoError(t, tx.UnmarshalAttributes(&attr))
		var authProof fc.AddFeeCreditAuthProof
		require.NoError(t, tx.UnmarshalAuthProof(&authProof))
		require.EqualError(t, feeCreditModule.validateAddFC(tx, &attr, &authProof, execCtx),
			fmt.Sprintf("invalid transferFC target unit counter: transferFC.targetUnitCounter=%d unit.counter=%d", 10, 11))

	})
	t.Run("invalid fee credit owner predicate", func(t *testing.T) {
		tx := testfc.NewAddFC(t, signer,
			testfc.NewAddFCAttr(t, signer,
				testfc.WithTransferFCProof(&types.TxRecordProof{
					TxRecord: &types.TransactionRecord{Version: 1,
						TransactionOrder: testtransaction.TxoToBytes(t, testfc.NewTransferFC(t, signer, testfc.NewTransferFCAttr(t, signer, testfc.WithTargetUnitCounter(10)))),
						ServerMetadata:   &types.ServerMetadata{ActualFee: 1},
					},
					TxProof: &types.TxProof{Version: 1},
				}),
			))
		feePredicateRunner := func(predicate types.PredicateBytes, args []byte, sigBytesFn func() ([]byte, error), env predicates.TxContext) error {
			return fmt.Errorf("predicate error")
		}
		feeCreditModule := newTestFeeModule(t, trustBase,
			withFeePredicateRunner(feePredicateRunner),
			withStateUnit(tx.UnitID, &fc.FeeCreditRecord{Balance: 10, Counter: 10}))
		execCtx := testctx.NewMockExecutionContext(testctx.WithCurrentRound(5))
		var attr fc.AddFeeCreditAttributes
		require.NoError(t, tx.UnmarshalAttributes(&attr))
		var authProof fc.AddFeeCreditAuthProof
		require.NoError(t, tx.UnmarshalAuthProof(&authProof))
		require.ErrorContains(t, feeCreditModule.validateAddFC(tx, &attr, &authProof, execCtx),
			"invalid owner predicate:")
	})
<<<<<<< HEAD
	t.Run("invalid system id", func(t *testing.T) {
		tx := testfc.NewAddFC(t, signer,
			testfc.NewAddFCAttr(t, signer,
				testfc.WithTransferFCProof(&types.TxRecordProof{
					TxRecord: &types.TransactionRecord{Version: 1,
						TransactionOrder: testtransaction.TxoToBytes(t, testfc.NewTransferFC(t, signer, nil, testtransaction.WithSystemID(0xFFFFFFFF))),
						ServerMetadata:   &types.ServerMetadata{},
					},
					TxProof: &types.TxProof{Version: 1},
				}),
			),
		)
		feeCreditModule := newTestFeeModule(t, trustBase, withStateUnit(tx.UnitID, &fc.FeeCreditRecord{Balance: 10}))
		execCtx := testctx.NewMockExecutionContext(testctx.WithCurrentRound(5))
		var attr fc.AddFeeCreditAttributes
		require.NoError(t, tx.UnmarshalAttributes(&attr))
		var authProof fc.AddFeeCreditAuthProof
		require.NoError(t, tx.UnmarshalAuthProof(&authProof))
		require.EqualError(t, feeCreditModule.validateAddFC(tx, &attr, &authProof, execCtx),
			"add fee credit validation failed: invalid transferFC money system identifier 4294967295 (expected 1)")
	})
	t.Run("Invalid target systemID", func(t *testing.T) {
		tx := testfc.NewAddFC(t, signer,
			testfc.NewAddFCAttr(t, signer,
				testfc.WithTransferFCProof(&types.TxRecordProof{
					TxRecord: &types.TransactionRecord{Version: 1,
						TransactionOrder: testtransaction.TxoToBytes(t, testfc.NewTransferFC(t, signer, testfc.NewTransferFCAttr(t, signer, testfc.WithTargetSystemID(0xFFFFFFFF)))),
						ServerMetadata:   &types.ServerMetadata{},
					},
					TxProof: &types.TxProof{Version: 1},
				}),
			),
		)
		feeCreditModule := newTestFeeModule(t, trustBase, withStateUnit(tx.UnitID, &fc.FeeCreditRecord{Balance: 10}))
		execCtx := testctx.NewMockExecutionContext(testctx.WithCurrentRound(5))
		var attr fc.AddFeeCreditAttributes
		require.NoError(t, tx.UnmarshalAttributes(&attr))
		var authProof fc.AddFeeCreditAuthProof
		require.NoError(t, tx.UnmarshalAuthProof(&authProof))
		require.EqualError(t, feeCreditModule.validateAddFC(tx, &attr, &authProof, execCtx),
			"add fee credit validation failed: invalid transferFC target system identifier 4294967295 (expected 1)")
	})
	t.Run("Invalid target recordID", func(t *testing.T) {
		tx := testfc.NewAddFC(t, signer,
			testfc.NewAddFCAttr(t, signer,
				testfc.WithTransferFCProof(&types.TxRecordProof{
					TxRecord: &types.TransactionRecord{Version: 1,
						TransactionOrder: testtransaction.TxoToBytes(t, testfc.NewTransferFC(t, signer, testfc.NewTransferFCAttr(t, signer, testfc.WithTargetRecordID([]byte("not equal to transaction.unitId"))))),
						ServerMetadata:   &types.ServerMetadata{},
					},
					TxProof: &types.TxProof{Version: 1},
				}),
			),
		)
		feeCreditModule := newTestFeeModule(t, trustBase, withStateUnit(tx.UnitID, &fc.FeeCreditRecord{Balance: 10}))
		execCtx := testctx.NewMockExecutionContext(testctx.WithCurrentRound(5))
		var attr fc.AddFeeCreditAttributes
		require.NoError(t, tx.UnmarshalAttributes(&attr))
		var authProof fc.AddFeeCreditAuthProof
		require.NoError(t, tx.UnmarshalAuthProof(&authProof))
		require.ErrorContains(t, feeCreditModule.validateAddFC(tx, &attr, &authProof, execCtx),
			"invalid transferFC target record id")
	})
	t.Run("invalid target unit counter (fee credit record exist, counter must be non-nil)", func(t *testing.T) {
		tx := testfc.NewAddFC(t, signer,
			testfc.NewAddFCAttr(t, signer,
				testfc.WithTransferFCProof(&types.TxRecordProof{
					TxRecord: &types.TransactionRecord{Version: 1,
						TransactionOrder: testtransaction.TxoToBytes(t, testfc.NewTransferFC(t, signer, nil)), // default counter is nil
						ServerMetadata:   &types.ServerMetadata{ActualFee: 1},
					},
					TxProof: &types.TxProof{Version: 1},
				}),
			),
		)
		feeCreditModule := newTestFeeModule(t, trustBase, withStateUnit(tx.UnitID, &fc.FeeCreditRecord{Counter: 11}))
		execCtx := testctx.NewMockExecutionContext(testctx.WithCurrentRound(5))
		var attr fc.AddFeeCreditAttributes
		require.NoError(t, tx.UnmarshalAttributes(&attr))
		var authProof fc.AddFeeCreditAuthProof
		require.NoError(t, tx.UnmarshalAuthProof(&authProof))
		require.EqualError(t, feeCreditModule.validateAddFC(tx, &attr, &authProof, execCtx),
			"invalid transferFC target unit counter (target counter must not be nil if updating existing fee credit record)")
	})
	t.Run("invalid target unit counter (both exist but are not equal)", func(t *testing.T) {
		tx := testfc.NewAddFC(t, signer,
			testfc.NewAddFCAttr(t, signer,
				testfc.WithTransferFCProof(&types.TxRecordProof{
					TxRecord: &types.TransactionRecord{Version: 1,
						TransactionOrder: testtransaction.TxoToBytes(t, testfc.NewTransferFC(t, signer, testfc.NewTransferFCAttr(t, signer, testfc.WithTargetUnitCounter(10)))),
						ServerMetadata:   &types.ServerMetadata{ActualFee: 1},
					},
					TxProof: &types.TxProof{Version: 1},
				}),
			),
		)
		feeCreditModule := newTestFeeModule(t, trustBase,
			withStateUnit(tx.UnitID, &fc.FeeCreditRecord{Counter: 11}))
		execCtx := testctx.NewMockExecutionContext(testctx.WithCurrentRound(5))
		var attr fc.AddFeeCreditAttributes
		require.NoError(t, tx.UnmarshalAttributes(&attr))
		var authProof fc.AddFeeCreditAuthProof
		require.NoError(t, tx.UnmarshalAuthProof(&authProof))
		require.EqualError(t, feeCreditModule.validateAddFC(tx, &attr, &authProof, execCtx),
			fmt.Sprintf("invalid transferFC target unit counter: transferFC.targetUnitCounter=%d unit.counter=%d", 10, 11))

	})
	t.Run("ok target unit counter (transaction target unit counter equals fee credit record counter)", func(t *testing.T) {
		txr := &types.TransactionRecord{Version: 1,
			TransactionOrder: testtransaction.TxoToBytes(t, testfc.NewTransferFC(t, signer, testfc.NewTransferFCAttr(t, signer, testfc.WithTargetUnitCounter(10)))),
			ServerMetadata:   &types.ServerMetadata{ActualFee: 1, SuccessIndicator: types.TxStatusSuccessful},
		}
		tx := testfc.NewAddFC(t, signer,
			testfc.NewAddFCAttr(t, signer,
				testfc.WithTransferFCProof(testblock.CreateTxRecordProof(t, txr, signer)),
			),
		)
		feeCreditModule := newTestFeeModule(t, trustBase,
			withStateUnit(tx.UnitID, &fc.FeeCreditRecord{Counter: 10, OwnerPredicate: templates.NewP2pkh256BytesFromKey(pubkey)}))
		execCtx := testctx.NewMockExecutionContext(testctx.WithCurrentRound(5))
		var attr fc.AddFeeCreditAttributes
		require.NoError(t, tx.UnmarshalAttributes(&attr))
		var authProof fc.AddFeeCreditAuthProof
		require.NoError(t, tx.UnmarshalAuthProof(&authProof))
		require.NoError(t, feeCreditModule.validateAddFC(tx, &attr, &authProof, execCtx))
	})
=======
>>>>>>> 347680e8
	t.Run("LatestAdditionTime in the past NOK", func(t *testing.T) {
		tx := testfc.NewAddFC(t, signer,
			testfc.NewAddFCAttr(t, signer,
				testfc.WithTransferFCProof(&types.TxRecordProof{
					TxRecord: &types.TransactionRecord{Version: 1,
						TransactionOrder: testtransaction.TxoToBytes(t, testfc.NewTransferFC(t, signer, testfc.NewTransferFCAttr(t, signer, testfc.WithLatestAdditionTime(10)))),
						ServerMetadata:   &types.ServerMetadata{},
					},
					TxProof: &types.TxProof{Version: 1},
				}),
			),
		)
		feeCreditModule := newTestFeeModule(t, trustBase)
		execCtx := testctx.NewMockExecutionContext(testctx.WithCurrentRound(11))
		var attr fc.AddFeeCreditAttributes
		require.NoError(t, tx.UnmarshalAttributes(&attr))
		var authProof fc.AddFeeCreditAuthProof
		require.NoError(t, tx.UnmarshalAuthProof(&authProof))
		require.EqualError(t, feeCreditModule.validateAddFC(tx, &attr, &authProof, execCtx),
			"add fee credit validation failed: invalid transferFC timeout: latestAdditionTime=10 currentRoundNumber=11")
	})
	t.Run("LatestAdditionTime next block OK", func(t *testing.T) {
<<<<<<< HEAD
		txr := &types.TransactionRecord{Version: 1,
			TransactionOrder: testtransaction.TxoToBytes(t, testfc.NewTransferFC(t, signer, testfc.NewTransferFCAttr(t, signer,
				testfc.WithTargetUnitCounter(10),
				testfc.WithLatestAdditionTime(10)))),
			ServerMetadata: &types.ServerMetadata{ActualFee: 1, SuccessIndicator: types.TxStatusSuccessful},
=======
		transTxRecord := &types.TransactionRecord{
			TransactionOrder: testfc.NewTransferFC(t, signer, nil),
			ServerMetadata:   &types.ServerMetadata{ActualFee: 1, SuccessIndicator: types.TxStatusSuccessful},
>>>>>>> 347680e8
		}
		transTxProof := testblock.CreateTxRecordProof(t, transTxRecord, signer)
		tx := testfc.NewAddFC(t, signer,
			testfc.NewAddFCAttr(t, signer, testfc.WithTransferFCProof(transTxProof)),
		)
		feeCreditModule := newTestFeeModule(t, trustBase)
		execCtx := testctx.NewMockExecutionContext(testctx.WithCurrentRound(10))
		var attr fc.AddFeeCreditAttributes
		require.NoError(t, tx.UnmarshalAttributes(&attr))
		var authProof fc.AddFeeCreditAuthProof
		require.NoError(t, tx.UnmarshalAuthProof(&authProof))
		require.NoError(t, feeCreditModule.validateAddFC(tx, &attr, &authProof, execCtx))
	})
	t.Run("invalid transaction fee", func(t *testing.T) {
		tx := testfc.NewAddFC(t, signer,
			testfc.NewAddFCAttr(t, signer,
				testfc.WithTransferFCProof(&types.TxRecordProof{
					TxRecord: &types.TransactionRecord{Version: 1,
						TransactionOrder: testtransaction.TxoToBytes(t, testfc.NewTransferFC(t, signer, testfc.NewTransferFCAttr(t, signer, testfc.WithAmount(100)))),
						ServerMetadata:   &types.ServerMetadata{ActualFee: 1},
					},
					TxProof: &types.TxProof{Version: 1},
				}),
			),
			testtransaction.WithClientMetadata(&types.ClientMetadata{MaxTransactionFee: 101}),
		)
		feeCreditModule := newTestFeeModule(t, trustBase)
		execCtx := testctx.NewMockExecutionContext(testctx.WithCurrentRound(5))
		var attr fc.AddFeeCreditAttributes
		require.NoError(t, tx.UnmarshalAttributes(&attr))
		var authProof fc.AddFeeCreditAuthProof
		require.NoError(t, tx.UnmarshalAuthProof(&authProof))
		require.EqualError(t, feeCreditModule.validateAddFC(tx, &attr, &authProof, execCtx),
			"add fee credit validation failed: invalid transferFC fee: MaxFee+ActualFee=102 transferFC.Amount=100")
	})
	t.Run("invalid proof", func(t *testing.T) {
		tx := testfc.NewAddFC(t, signer,
			testfc.NewAddFCAttr(t, signer,
				testfc.WithTransferFCProof(newInvalidProof(t, signer)),
			),
		)
		feeCreditModule := newTestFeeModule(t, trustBase)
		execCtx := testctx.NewMockExecutionContext(testctx.WithCurrentRound(5))
		var attr fc.AddFeeCreditAttributes
		require.NoError(t, tx.UnmarshalAttributes(&attr))
		var authProof fc.AddFeeCreditAuthProof
		require.NoError(t, tx.UnmarshalAuthProof(&authProof))
		require.EqualError(t, feeCreditModule.validateAddFC(tx, &attr, &authProof, execCtx),
			"transFC proof is not valid: proof block hash does not match to block hash in unicity certificate")
	})
}

func TestAddFC_ExecuteAddFC_CreateNewFCR(t *testing.T) {
	signer, verifier := testsig.CreateSignerAndVerifier(t)
	trustBase := testtb.NewTrustBase(t, verifier)
	feeCreditModule := newTestFeeModule(t, trustBase)
	attr := testfc.NewAddFCAttr(t, signer)
	authProof := &fc.AddFeeCreditAuthProof{OwnerProof: templates.EmptyArgument()}
	tx := testfc.NewAddFC(t, signer, attr, testtransaction.WithAuthProof(authProof))

	exeCtx := testctx.NewMockExecutionContext(testctx.WithCurrentRound(10))
	require.NoError(t, feeCreditModule.validateAddFC(tx, attr, authProof, exeCtx))
	sm, err := feeCreditModule.executeAddFC(tx, attr, authProof, exeCtx)
	require.NoError(t, err)
	require.NotNil(t, sm)

	u, err := feeCreditModule.state.GetUnit(tx.UnitID, false)
	require.NoError(t, err)
	fcr, ok := u.Data().(*fc.FeeCreditRecord)
	require.True(t, ok)
	require.EqualValues(t, 49, fcr.Balance) // transferFC.amount (50) - transferFC.fee (0) - addFC.fee (1)
	require.EqualValues(t, 0, fcr.Counter)  // new unit counter starts from 0
	require.EqualValues(t, 10, fcr.Timeout) // transferFC.latestAdditionTime
	require.EqualValues(t, 0, fcr.Locked)   // new unit is created in unlocked status

}

func TestAddFC_ExecuteAddFC_UpdateExistingFCR(t *testing.T) {
	signer, verifier := testsig.CreateSignerAndVerifier(t)
	trustBase := testtb.NewTrustBase(t, verifier)
	transTxRecord := &types.TransactionRecord{Version: 1,
		TransactionOrder: testtransaction.TxoToBytes(t, testfc.NewTransferFC(t, signer, testfc.NewTransferFCAttr(t, signer,
			testfc.WithAmount(50),
			testfc.WithTargetUnitCounter(4),
			testfc.WithTargetRecordID(testfc.NewFeeCreditRecordID(t, signer)),
		))),
		ServerMetadata: &types.ServerMetadata{ActualFee: 1, SuccessIndicator: types.TxStatusSuccessful},
	}
	transTxRecordProof := testblock.CreateTxRecordProof(t, transTxRecord, signer)
	attr := testfc.NewAddFCAttr(t, signer, testfc.WithTransferFCProof(transTxRecordProof))
	authProof := &fc.AddFeeCreditAuthProof{OwnerProof: templates.EmptyArgument()}
	tx := testfc.NewAddFC(t, signer, attr, testtransaction.WithAuthProof(authProof))
	existingFCR := &fc.FeeCreditRecord{Balance: 10, Counter: 4, Locked: 1, OwnerPredicate: attr.FeeCreditOwnerPredicate}
	feeCreditModule := newTestFeeModule(t, trustBase, withStateUnit(tx.UnitID, existingFCR))

	exeCtx := testctx.NewMockExecutionContext(testctx.WithCurrentRound(10))
	require.NoError(t, feeCreditModule.validateAddFC(tx, attr, authProof, exeCtx))
	sm, err := feeCreditModule.executeAddFC(tx, attr, authProof, exeCtx)
	require.NoError(t, err)
	require.NotNil(t, sm)

	u, err := feeCreditModule.state.GetUnit(tx.GetUnitID(), false)
	require.NoError(t, err)
	fcr, ok := u.Data().(*fc.FeeCreditRecord)
	require.True(t, ok)
	require.EqualValues(t, 58, fcr.Balance) // existing (10) + transferFC.amount (50) - transferFC.fee (1) - addFC.fee (1)
	require.EqualValues(t, 5, fcr.Counter)  // counter is incremented
	require.EqualValues(t, 10, fcr.Timeout) // transferFC.latestAdditionTime
	require.EqualValues(t, 0, fcr.Locked)   // unit is automatically unlocked
	require.EqualValues(t, existingFCR.OwnerPredicate, fcr.OwnerPredicate)
}

func newInvalidProof(t *testing.T, signer abcrypto.Signer) *types.TxRecordProof {
	addFC := testfc.NewAddFC(t, signer, testfc.NewAddFCAttr(t, signer))
	attr := &fc.AddFeeCreditAttributes{}
	require.NoError(t, addFC.UnmarshalAttributes(attr))

	attr.FeeCreditTransferProof.TxProof.BlockHeaderHash = []byte("invalid hash")
	return attr.FeeCreditTransferProof
}<|MERGE_RESOLUTION|>--- conflicted
+++ resolved
@@ -40,46 +40,20 @@
 			"add fee credit validation failed: invalid transferFC transaction record proof: transaction record is nil")
 	})
 	t.Run("transferFC transaction order is nil", func(t *testing.T) {
-<<<<<<< HEAD
-		tx := testtransaction.NewTransactionOrder(t,
-			testtransaction.WithAttributes(&fc.AddFeeCreditAttributes{
-				FeeCreditTransferProof: &types.TxRecordProof{
-					TxRecord: &types.TransactionRecord{Version: 1, TransactionOrder: nil},
-					TxProof:  &types.TxProof{Version: 1},
-				}},
-			),
-			testtransaction.WithAuthProof(&fc.AddFeeCreditAuthProof{
-				OwnerProof: templates.EmptyArgument(),
-			}),
-		)
-=======
 		attr := testfc.NewAddFCAttr(t, signer)
 		attr.FeeCreditTransferProof.TxRecord.TransactionOrder = nil
 		authProof := &fc.AddFeeCreditAuthProof{OwnerProof: templates.EmptyArgument()}
 		tx := testfc.NewAddFC(t, signer, attr, testtransaction.WithAuthProof(authProof))
->>>>>>> 347680e8
 		feeCreditModule := newTestFeeModule(t, trustBase)
 		execCtx := testctx.NewMockExecutionContext(testctx.WithCurrentRound(5))
 		require.EqualError(t, feeCreditModule.validateAddFC(tx, attr, authProof, execCtx),
 			"add fee credit validation failed: invalid transferFC transaction record proof: transaction order is nil")
 	})
 	t.Run("transferFC proof is nil", func(t *testing.T) {
-<<<<<<< HEAD
-		tx := testtransaction.NewTransactionOrder(t,
-			testtransaction.WithAttributes(&fc.AddFeeCreditAttributes{
-				FeeCreditTransferProof: &types.TxRecordProof{
-					TxRecord: &types.TransactionRecord{Version: 1, TransactionOrder: testtransaction.TxoToBytes(t, &types.TransactionOrder{Version: 1}), ServerMetadata: &types.ServerMetadata{}},
-					TxProof:  nil,
-				}},
-			),
-			testtransaction.WithAuthProof(&fc.AddFeeCreditAuthProof{OwnerProof: templates.EmptyArgument()}),
-		)
-=======
 		attr := testfc.NewAddFCAttr(t, signer)
 		attr.FeeCreditTransferProof.TxProof = nil
 		authProof := &fc.AddFeeCreditAuthProof{OwnerProof: templates.EmptyArgument()}
 		tx := testfc.NewAddFC(t, signer, attr, testtransaction.WithAuthProof(authProof))
->>>>>>> 347680e8
 		feeCreditModule := newTestFeeModule(t, trustBase)
 		execCtx := testctx.NewMockExecutionContext(testctx.WithCurrentRound(5))
 		require.EqualError(t, feeCreditModule.validateAddFC(tx, attr, authProof, execCtx),
@@ -306,51 +280,8 @@
 		tx := testfc.NewAddFC(t, signer,
 			testfc.NewAddFCAttr(t, signer,
 				testfc.WithTransferFCProof(&types.TxRecordProof{
-<<<<<<< HEAD
-					TxRecord: &types.TransactionRecord{Version: 1,
-						TransactionOrder: testtransaction.TxoToBytes(t, testfc.NewTransferFC(t, signer, testfc.NewTransferFCAttr(t, signer, testfc.WithLatestAdditionTime(10)))),
-						ServerMetadata:   &types.ServerMetadata{},
-					},
-					TxProof: &types.TxProof{Version: 1},
-				}),
-			),
-		)
-		feeCreditModule := newTestFeeModule(t, trustBase)
-		execCtx := testctx.NewMockExecutionContext(testctx.WithCurrentRound(11))
-		var attr fc.AddFeeCreditAttributes
-		require.NoError(t, tx.UnmarshalAttributes(&attr))
-		var authProof fc.AddFeeCreditAuthProof
-		require.NoError(t, tx.UnmarshalAuthProof(&authProof))
-		require.EqualError(t, feeCreditModule.validateAddFC(tx, &attr, &authProof, execCtx),
-			"add fee credit validation failed: invalid transferFC timeout: latestAdditionTime=10 currentRoundNumber=11")
-	})
-	t.Run("LatestAdditionTime next block OK", func(t *testing.T) {
-		transTxRecord := &types.TransactionRecord{Version: 1,
-			TransactionOrder: testtransaction.TxoToBytes(t, testfc.NewTransferFC(t, signer, nil)),
-			ServerMetadata:   &types.ServerMetadata{ActualFee: 1, SuccessIndicator: types.TxStatusSuccessful},
-		}
-		transTxProof := testblock.CreateTxRecordProof(t, transTxRecord, signer)
-		tx := testfc.NewAddFC(t, signer,
-			testfc.NewAddFCAttr(t, signer, testfc.WithTransferFCProof(transTxProof)),
-		)
-		feeCreditModule := newTestFeeModule(t, trustBase)
-		execCtx := testctx.NewMockExecutionContext(testctx.WithCurrentRound(10))
-		var attr fc.AddFeeCreditAttributes
-		require.NoError(t, tx.UnmarshalAttributes(&attr))
-		var authProof fc.AddFeeCreditAuthProof
-		require.NoError(t, tx.UnmarshalAuthProof(&authProof))
-		require.NoError(t, feeCreditModule.validateAddFC(tx, &attr, &authProof, execCtx))
-	})
-	t.Run("Invalid transaction fee", func(t *testing.T) {
-		tx := testfc.NewAddFC(t, signer,
-			testfc.NewAddFCAttr(t, signer,
-				testfc.WithTransferFCProof(&types.TxRecordProof{
-					TxRecord: &types.TransactionRecord{Version: 1,
-						TransactionOrder: testtransaction.TxoToBytes(t, testfc.NewTransferFC(t, signer, testfc.NewTransferFCAttr(t, signer, testfc.WithAmount(100)))),
-=======
-					TxRecord: &types.TransactionRecord{
-						TransactionOrder: testfc.NewTransferFC(t, signer, nil), // default counter is nil
->>>>>>> 347680e8
+					TxRecord: &types.TransactionRecord{Version: 1,
+						TransactionOrder: testtransaction.TxoToBytes(t, testfc.NewTransferFC(t, signer, nil)), // default counter is nil
 						ServerMetadata:   &types.ServerMetadata{ActualFee: 1},
 					},
 					TxProof: &types.TxProof{Version: 1},
@@ -366,148 +297,13 @@
 		require.EqualError(t, feeCreditModule.validateAddFC(tx, &attr, &authProof, execCtx),
 			"invalid transferFC target unit counter (target counter must not be nil if updating existing fee credit record)")
 	})
-<<<<<<< HEAD
-	t.Run("transferFC transaction record is nil", func(t *testing.T) {
-		tx := testtransaction.NewTransactionOrder(t,
-			testtransaction.WithUnitID(testfc.NewFeeCreditRecordID(t, signer)),
-			testtransaction.WithAttributes(&fc.AddFeeCreditAttributes{FeeCreditTransferProof: &types.TxRecordProof{TxProof: &types.TxProof{Version: 1}, TxRecord: nil}}),
-			testtransaction.WithAuthProof(&fc.AddFeeCreditAuthProof{OwnerProof: templates.EmptyArgument()}),
-		)
-		feeCreditModule := newTestFeeModule(t, trustBase, withStateUnit(tx.UnitID, &fc.FeeCreditRecord{Balance: 10}))
-		execCtx := testctx.NewMockExecutionContext(testctx.WithCurrentRound(5))
-		var attr fc.AddFeeCreditAttributes
-		require.NoError(t, tx.UnmarshalAttributes(&attr))
-		var authProof fc.AddFeeCreditAuthProof
-		require.NoError(t, tx.UnmarshalAuthProof(&authProof))
-		require.EqualError(t, feeCreditModule.validateAddFC(tx, &attr, &authProof, execCtx),
-			"add fee credit validation failed: invalid transferFC transaction record proof: transaction record is nil")
-	})
-	t.Run("transferFC transaction order is nil", func(t *testing.T) {
-		tx := testtransaction.NewTransactionOrder(t,
-			testtransaction.WithUnitID(testfc.NewFeeCreditRecordID(t, signer)),
-			testtransaction.WithAttributes(&fc.AddFeeCreditAttributes{FeeCreditTransferProof: &types.TxRecordProof{TxProof: &types.TxProof{Version: 1}, TxRecord: &types.TransactionRecord{Version: 1, TransactionOrder: nil}}}),
-			testtransaction.WithAuthProof(&fc.AddFeeCreditAuthProof{OwnerProof: templates.EmptyArgument()}))
-		feeCreditModule := newTestFeeModule(t, trustBase, withStateUnit(tx.UnitID, &fc.FeeCreditRecord{Balance: 10}))
-		execCtx := testctx.NewMockExecutionContext(testctx.WithCurrentRound(5))
-		var attr fc.AddFeeCreditAttributes
-		require.NoError(t, tx.UnmarshalAttributes(&attr))
-		var authProof fc.AddFeeCreditAuthProof
-		require.NoError(t, tx.UnmarshalAuthProof(&authProof))
-		require.EqualError(t, feeCreditModule.validateAddFC(tx, &attr, &authProof, execCtx),
-			"add fee credit validation failed: invalid transferFC transaction record proof: transaction order is nil")
-	})
-	t.Run("transferFC proof is nil", func(t *testing.T) {
-		tx := testtransaction.NewTransactionOrder(t,
-			testtransaction.WithUnitID(testfc.NewFeeCreditRecordID(t, signer)),
-			testtransaction.WithAttributes(&fc.AddFeeCreditAttributes{
-				FeeCreditTransferProof: &types.TxRecordProof{
-					TxRecord: &types.TransactionRecord{Version: 1, TransactionOrder: testtransaction.TxoToBytes(t, &types.TransactionOrder{Version: 1}), ServerMetadata: &types.ServerMetadata{}},
-					TxProof:  nil,
-				},
-			}),
-			testtransaction.WithAuthProof(&fc.AddFeeCreditAuthProof{OwnerProof: templates.EmptyArgument()}),
-		)
-		feeCreditModule := newTestFeeModule(t, trustBase, withStateUnit(tx.UnitID, &fc.FeeCreditRecord{Balance: 10}))
-		execCtx := testctx.NewMockExecutionContext(testctx.WithCurrentRound(5))
-		var attr fc.AddFeeCreditAttributes
-		require.NoError(t, tx.UnmarshalAttributes(&attr))
-		var authProof fc.AddFeeCreditAuthProof
-		require.NoError(t, tx.UnmarshalAuthProof(&authProof))
-		require.EqualError(t, feeCreditModule.validateAddFC(tx, &attr, &authProof, execCtx),
-			"add fee credit validation failed: invalid transferFC transaction record proof: transaction proof is nil")
-	})
-	t.Run("transferFC server metadata is nil", func(t *testing.T) {
-		tx := testfc.NewAddFC(t, signer,
-			testfc.NewAddFCAttr(t, signer,
-				testfc.WithTransferFCProof(&types.TxRecordProof{
-					TxRecord: &types.TransactionRecord{Version: 1,
+	t.Run("invalid target unit counter (fee credit record exists and counter is not equal)", func(t *testing.T) {
+		tx := testfc.NewAddFC(t, signer,
+			testfc.NewAddFCAttr(t, signer,
+				testfc.WithTransferFCProof(&types.TxRecordProof{
+TxRecord: &types.TransactionRecord{Version: 1,
 						TransactionOrder: testtransaction.TxoToBytes(t, testfc.NewTransferFC(t, signer, testfc.NewTransferFCAttr(t, signer, testfc.WithTargetUnitCounter(10)))),
-						ServerMetadata:   nil,
-					},
-				}),
-			),
-		)
-		feeCreditModule := newTestFeeModule(t, trustBase, withStateUnit(tx.UnitID, &fc.FeeCreditRecord{Balance: 10}))
-		execCtx := testctx.NewMockExecutionContext(testctx.WithCurrentRound(5))
-		var attr fc.AddFeeCreditAttributes
-		require.NoError(t, tx.UnmarshalAttributes(&attr))
-		var authProof fc.AddFeeCreditAuthProof
-		require.NoError(t, tx.UnmarshalAuthProof(&authProof))
-		require.EqualError(t, feeCreditModule.validateAddFC(tx, &attr, &authProof, execCtx),
-			"add fee credit validation failed: invalid transferFC transaction record proof: server metadata is nil")
-	})
-	t.Run("transferFC type not valid", func(t *testing.T) {
-		tx := testfc.NewAddFC(t, signer,
-			testfc.NewAddFCAttr(t, signer,
-				testfc.WithTransferFCProof(&types.TxRecordProof{
-					TxRecord: &types.TransactionRecord{Version: 1,
-						TransactionOrder: testtransaction.TxoToBytes(t, testfc.NewAddFC(t, signer, nil)),
-						ServerMetadata:   &types.ServerMetadata{},
-					},
-					TxProof: &types.TxProof{Version: 1},
-				}),
-			),
-		)
-		feeCreditModule := newTestFeeModule(t, trustBase, withStateUnit(tx.UnitID, &fc.FeeCreditRecord{Balance: 10}))
-		execCtx := testctx.NewMockExecutionContext(testctx.WithCurrentRound(5))
-		var attr fc.AddFeeCreditAttributes
-		require.NoError(t, tx.UnmarshalAttributes(&attr))
-		var authProof fc.AddFeeCreditAuthProof
-		require.NoError(t, tx.UnmarshalAuthProof(&authProof))
-		require.EqualError(t, feeCreditModule.validateAddFC(tx, &attr, &authProof, execCtx),
-			"add fee credit validation failed: transfer transaction attributes error: invalid transfer fee credit transaction transaction type: 16")
-	})
-	t.Run("transferFC attributes unmarshal error", func(t *testing.T) {
-		tx := testfc.NewAddFC(t, signer,
-			testfc.NewAddFCAttr(t, signer,
-				testfc.WithTransferFCProof(&types.TxRecordProof{
-					TxRecord: &types.TransactionRecord{Version: 1,
-						TransactionOrder: testtransaction.TxoToBytes(t, testfc.NewAddFC(t, signer, nil,
-							testtransaction.WithTransactionType(fc.TransactionTypeTransferFeeCredit))),
-						ServerMetadata: &types.ServerMetadata{},
-					},
-					TxProof: &types.TxProof{Version: 1},
-				}),
-			),
-		)
-		feeCreditModule := newTestFeeModule(t, trustBase, withStateUnit(tx.UnitID, &fc.FeeCreditRecord{Balance: 10}))
-		execCtx := testctx.NewMockExecutionContext(testctx.WithCurrentRound(5))
-		var attr fc.AddFeeCreditAttributes
-		require.NoError(t, tx.UnmarshalAttributes(&attr))
-		var authProof fc.AddFeeCreditAuthProof
-		require.NoError(t, tx.UnmarshalAuthProof(&authProof))
-		require.EqualError(t, feeCreditModule.validateAddFC(tx, &attr, &authProof, execCtx),
-			"add fee credit validation failed: transfer transaction attributes error: failed to unmarshal transfer payload: cbor: cannot unmarshal array into Go value of type fc.TransferFeeCreditAttributes (cannot decode CBOR array to struct with different number of elements)")
-	})
-	t.Run("FeeCreditRecordID is not nil", func(t *testing.T) {
-		tx := testfc.NewAddFC(t, signer, nil,
-			testtransaction.WithClientMetadata(&types.ClientMetadata{FeeCreditRecordID: recordID}),
-		)
-		feeCreditModule := newTestFeeModule(t, trustBase, withStateUnit(tx.UnitID, &fc.FeeCreditRecord{Balance: 10}))
-		execCtx := testctx.NewMockExecutionContext(testctx.WithCurrentRound(5))
-		var attr fc.AddFeeCreditAttributes
-		require.NoError(t, tx.UnmarshalAttributes(&attr))
-		var authProof fc.AddFeeCreditAuthProof
-		require.NoError(t, tx.UnmarshalAuthProof(&authProof))
-		require.EqualError(t, feeCreditModule.validateAddFC(tx, &attr, &authProof, execCtx),
-			"fee credit transaction validation error: fee transaction cannot contain fee credit reference")
-	})
-	t.Run("bill not transferred to fee credits of the target record", func(t *testing.T) {
-		tx := testfc.NewAddFC(t, signer,
-			testfc.NewAddFCAttr(t, signer,
-				testfc.WithTransferFCProof(&types.TxRecordProof{
-					TxRecord: &types.TransactionRecord{Version: 1,
-						TransactionOrder: testtransaction.TxoToBytes(t, testfc.NewTransferFC(t, signer, testfc.NewTransferFCAttr(t, signer, testfc.WithTargetRecordID([]byte{1})))),
-						ServerMetadata:   &types.ServerMetadata{},
-=======
-	t.Run("invalid target unit counter (fee credit record exists and counter is not equal)", func(t *testing.T) {
-		tx := testfc.NewAddFC(t, signer,
-			testfc.NewAddFCAttr(t, signer,
-				testfc.WithTransferFCProof(&types.TxRecordProof{
-					TxRecord: &types.TransactionRecord{
-						TransactionOrder: testfc.NewTransferFC(t, signer, testfc.NewTransferFCAttr(t, signer, testfc.WithTargetUnitCounter(10))),
 						ServerMetadata:   &types.ServerMetadata{ActualFee: 1},
->>>>>>> 347680e8
 					},
 					TxProof: &types.TxProof{Version: 1},
 				}),
@@ -549,168 +345,31 @@
 		require.ErrorContains(t, feeCreditModule.validateAddFC(tx, &attr, &authProof, execCtx),
 			"invalid owner predicate:")
 	})
-<<<<<<< HEAD
-	t.Run("invalid system id", func(t *testing.T) {
-		tx := testfc.NewAddFC(t, signer,
-			testfc.NewAddFCAttr(t, signer,
-				testfc.WithTransferFCProof(&types.TxRecordProof{
-					TxRecord: &types.TransactionRecord{Version: 1,
-						TransactionOrder: testtransaction.TxoToBytes(t, testfc.NewTransferFC(t, signer, nil, testtransaction.WithSystemID(0xFFFFFFFF))),
-						ServerMetadata:   &types.ServerMetadata{},
-					},
-					TxProof: &types.TxProof{Version: 1},
-				}),
-			),
-		)
-		feeCreditModule := newTestFeeModule(t, trustBase, withStateUnit(tx.UnitID, &fc.FeeCreditRecord{Balance: 10}))
-		execCtx := testctx.NewMockExecutionContext(testctx.WithCurrentRound(5))
-		var attr fc.AddFeeCreditAttributes
-		require.NoError(t, tx.UnmarshalAttributes(&attr))
-		var authProof fc.AddFeeCreditAuthProof
-		require.NoError(t, tx.UnmarshalAuthProof(&authProof))
-		require.EqualError(t, feeCreditModule.validateAddFC(tx, &attr, &authProof, execCtx),
-			"add fee credit validation failed: invalid transferFC money system identifier 4294967295 (expected 1)")
-	})
-	t.Run("Invalid target systemID", func(t *testing.T) {
-		tx := testfc.NewAddFC(t, signer,
-			testfc.NewAddFCAttr(t, signer,
-				testfc.WithTransferFCProof(&types.TxRecordProof{
-					TxRecord: &types.TransactionRecord{Version: 1,
-						TransactionOrder: testtransaction.TxoToBytes(t, testfc.NewTransferFC(t, signer, testfc.NewTransferFCAttr(t, signer, testfc.WithTargetSystemID(0xFFFFFFFF)))),
-						ServerMetadata:   &types.ServerMetadata{},
-					},
-					TxProof: &types.TxProof{Version: 1},
-				}),
-			),
-		)
-		feeCreditModule := newTestFeeModule(t, trustBase, withStateUnit(tx.UnitID, &fc.FeeCreditRecord{Balance: 10}))
-		execCtx := testctx.NewMockExecutionContext(testctx.WithCurrentRound(5))
-		var attr fc.AddFeeCreditAttributes
-		require.NoError(t, tx.UnmarshalAttributes(&attr))
-		var authProof fc.AddFeeCreditAuthProof
-		require.NoError(t, tx.UnmarshalAuthProof(&authProof))
-		require.EqualError(t, feeCreditModule.validateAddFC(tx, &attr, &authProof, execCtx),
-			"add fee credit validation failed: invalid transferFC target system identifier 4294967295 (expected 1)")
-	})
-	t.Run("Invalid target recordID", func(t *testing.T) {
-		tx := testfc.NewAddFC(t, signer,
-			testfc.NewAddFCAttr(t, signer,
-				testfc.WithTransferFCProof(&types.TxRecordProof{
-					TxRecord: &types.TransactionRecord{Version: 1,
-						TransactionOrder: testtransaction.TxoToBytes(t, testfc.NewTransferFC(t, signer, testfc.NewTransferFCAttr(t, signer, testfc.WithTargetRecordID([]byte("not equal to transaction.unitId"))))),
-						ServerMetadata:   &types.ServerMetadata{},
-					},
-					TxProof: &types.TxProof{Version: 1},
-				}),
-			),
-		)
-		feeCreditModule := newTestFeeModule(t, trustBase, withStateUnit(tx.UnitID, &fc.FeeCreditRecord{Balance: 10}))
-		execCtx := testctx.NewMockExecutionContext(testctx.WithCurrentRound(5))
-		var attr fc.AddFeeCreditAttributes
-		require.NoError(t, tx.UnmarshalAttributes(&attr))
-		var authProof fc.AddFeeCreditAuthProof
-		require.NoError(t, tx.UnmarshalAuthProof(&authProof))
-		require.ErrorContains(t, feeCreditModule.validateAddFC(tx, &attr, &authProof, execCtx),
-			"invalid transferFC target record id")
-	})
-	t.Run("invalid target unit counter (fee credit record exist, counter must be non-nil)", func(t *testing.T) {
-		tx := testfc.NewAddFC(t, signer,
-			testfc.NewAddFCAttr(t, signer,
-				testfc.WithTransferFCProof(&types.TxRecordProof{
-					TxRecord: &types.TransactionRecord{Version: 1,
-						TransactionOrder: testtransaction.TxoToBytes(t, testfc.NewTransferFC(t, signer, nil)), // default counter is nil
-						ServerMetadata:   &types.ServerMetadata{ActualFee: 1},
-					},
-					TxProof: &types.TxProof{Version: 1},
-				}),
-			),
-		)
-		feeCreditModule := newTestFeeModule(t, trustBase, withStateUnit(tx.UnitID, &fc.FeeCreditRecord{Counter: 11}))
-		execCtx := testctx.NewMockExecutionContext(testctx.WithCurrentRound(5))
-		var attr fc.AddFeeCreditAttributes
-		require.NoError(t, tx.UnmarshalAttributes(&attr))
-		var authProof fc.AddFeeCreditAuthProof
-		require.NoError(t, tx.UnmarshalAuthProof(&authProof))
-		require.EqualError(t, feeCreditModule.validateAddFC(tx, &attr, &authProof, execCtx),
-			"invalid transferFC target unit counter (target counter must not be nil if updating existing fee credit record)")
-	})
-	t.Run("invalid target unit counter (both exist but are not equal)", func(t *testing.T) {
-		tx := testfc.NewAddFC(t, signer,
-			testfc.NewAddFCAttr(t, signer,
-				testfc.WithTransferFCProof(&types.TxRecordProof{
-					TxRecord: &types.TransactionRecord{Version: 1,
-						TransactionOrder: testtransaction.TxoToBytes(t, testfc.NewTransferFC(t, signer, testfc.NewTransferFCAttr(t, signer, testfc.WithTargetUnitCounter(10)))),
-						ServerMetadata:   &types.ServerMetadata{ActualFee: 1},
-					},
-					TxProof: &types.TxProof{Version: 1},
-				}),
-			),
-		)
-		feeCreditModule := newTestFeeModule(t, trustBase,
-			withStateUnit(tx.UnitID, &fc.FeeCreditRecord{Counter: 11}))
-		execCtx := testctx.NewMockExecutionContext(testctx.WithCurrentRound(5))
-		var attr fc.AddFeeCreditAttributes
-		require.NoError(t, tx.UnmarshalAttributes(&attr))
-		var authProof fc.AddFeeCreditAuthProof
-		require.NoError(t, tx.UnmarshalAuthProof(&authProof))
-		require.EqualError(t, feeCreditModule.validateAddFC(tx, &attr, &authProof, execCtx),
-			fmt.Sprintf("invalid transferFC target unit counter: transferFC.targetUnitCounter=%d unit.counter=%d", 10, 11))
-
-	})
-	t.Run("ok target unit counter (transaction target unit counter equals fee credit record counter)", func(t *testing.T) {
-		txr := &types.TransactionRecord{Version: 1,
-			TransactionOrder: testtransaction.TxoToBytes(t, testfc.NewTransferFC(t, signer, testfc.NewTransferFCAttr(t, signer, testfc.WithTargetUnitCounter(10)))),
+	t.Run("LatestAdditionTime in the past NOK", func(t *testing.T) {
+		tx := testfc.NewAddFC(t, signer,
+			testfc.NewAddFCAttr(t, signer,
+				testfc.WithTransferFCProof(&types.TxRecordProof{
+					TxRecord: &types.TransactionRecord{Version: 1,
+						TransactionOrder: testtransaction.TxoToBytes(t, testfc.NewTransferFC(t, signer, testfc.NewTransferFCAttr(t, signer, testfc.WithLatestAdditionTime(10)))),
+						ServerMetadata:   &types.ServerMetadata{},
+					},
+					TxProof: &types.TxProof{Version: 1},
+				}),
+			),
+		)
+		feeCreditModule := newTestFeeModule(t, trustBase)
+		execCtx := testctx.NewMockExecutionContext(testctx.WithCurrentRound(11))
+		var attr fc.AddFeeCreditAttributes
+		require.NoError(t, tx.UnmarshalAttributes(&attr))
+		var authProof fc.AddFeeCreditAuthProof
+		require.NoError(t, tx.UnmarshalAuthProof(&authProof))
+		require.EqualError(t, feeCreditModule.validateAddFC(tx, &attr, &authProof, execCtx),
+			"add fee credit validation failed: invalid transferFC timeout: latestAdditionTime=10 currentRoundNumber=11")
+	})
+	t.Run("LatestAdditionTime next block OK", func(t *testing.T) {
+transTxRecord := &types.TransactionRecord{Version: 1,
+			TransactionOrder: testtransaction.TxoToBytes(t, testfc.NewTransferFC(t, signer, nil)),
 			ServerMetadata:   &types.ServerMetadata{ActualFee: 1, SuccessIndicator: types.TxStatusSuccessful},
-		}
-		tx := testfc.NewAddFC(t, signer,
-			testfc.NewAddFCAttr(t, signer,
-				testfc.WithTransferFCProof(testblock.CreateTxRecordProof(t, txr, signer)),
-			),
-		)
-		feeCreditModule := newTestFeeModule(t, trustBase,
-			withStateUnit(tx.UnitID, &fc.FeeCreditRecord{Counter: 10, OwnerPredicate: templates.NewP2pkh256BytesFromKey(pubkey)}))
-		execCtx := testctx.NewMockExecutionContext(testctx.WithCurrentRound(5))
-		var attr fc.AddFeeCreditAttributes
-		require.NoError(t, tx.UnmarshalAttributes(&attr))
-		var authProof fc.AddFeeCreditAuthProof
-		require.NoError(t, tx.UnmarshalAuthProof(&authProof))
-		require.NoError(t, feeCreditModule.validateAddFC(tx, &attr, &authProof, execCtx))
-	})
-=======
->>>>>>> 347680e8
-	t.Run("LatestAdditionTime in the past NOK", func(t *testing.T) {
-		tx := testfc.NewAddFC(t, signer,
-			testfc.NewAddFCAttr(t, signer,
-				testfc.WithTransferFCProof(&types.TxRecordProof{
-					TxRecord: &types.TransactionRecord{Version: 1,
-						TransactionOrder: testtransaction.TxoToBytes(t, testfc.NewTransferFC(t, signer, testfc.NewTransferFCAttr(t, signer, testfc.WithLatestAdditionTime(10)))),
-						ServerMetadata:   &types.ServerMetadata{},
-					},
-					TxProof: &types.TxProof{Version: 1},
-				}),
-			),
-		)
-		feeCreditModule := newTestFeeModule(t, trustBase)
-		execCtx := testctx.NewMockExecutionContext(testctx.WithCurrentRound(11))
-		var attr fc.AddFeeCreditAttributes
-		require.NoError(t, tx.UnmarshalAttributes(&attr))
-		var authProof fc.AddFeeCreditAuthProof
-		require.NoError(t, tx.UnmarshalAuthProof(&authProof))
-		require.EqualError(t, feeCreditModule.validateAddFC(tx, &attr, &authProof, execCtx),
-			"add fee credit validation failed: invalid transferFC timeout: latestAdditionTime=10 currentRoundNumber=11")
-	})
-	t.Run("LatestAdditionTime next block OK", func(t *testing.T) {
-<<<<<<< HEAD
-		txr := &types.TransactionRecord{Version: 1,
-			TransactionOrder: testtransaction.TxoToBytes(t, testfc.NewTransferFC(t, signer, testfc.NewTransferFCAttr(t, signer,
-				testfc.WithTargetUnitCounter(10),
-				testfc.WithLatestAdditionTime(10)))),
-			ServerMetadata: &types.ServerMetadata{ActualFee: 1, SuccessIndicator: types.TxStatusSuccessful},
-=======
-		transTxRecord := &types.TransactionRecord{
-			TransactionOrder: testfc.NewTransferFC(t, signer, nil),
-			ServerMetadata:   &types.ServerMetadata{ActualFee: 1, SuccessIndicator: types.TxStatusSuccessful},
->>>>>>> 347680e8
 		}
 		transTxProof := testblock.CreateTxRecordProof(t, transTxRecord, signer)
 		tx := testfc.NewAddFC(t, signer,
