package partitions

import (
	"fmt"
	"math"
	"testing"
	"time"

	"github.com/stretchr/testify/require"

	abcrypto "github.com/alphabill-org/alphabill-go-base/crypto"
	"github.com/alphabill-org/alphabill-go-base/types"
	testsig "github.com/alphabill-org/alphabill/internal/testutils/sig"
	"github.com/alphabill-org/alphabill/network/protocol/genesis"
)

func Test_PartitionStore_Init(t *testing.T) {
	// calling constructor with nil storage should return error
	ps, err := NewPartitionStore(nil)
	require.Nil(t, ps)
	require.EqualError(t, err, `configuration storage must be initialized`)

	// set up configuration store
	_, encPubKey := testsig.CreateSignerAndVerifier(t)
	pubKeyBytes, err := encPubKey.MarshalPublicKey()
	require.NoError(t, err)
	conf := &genesis.RootGenesis{
		Partitions: []*genesis.GenesisPartitionRecord{
		{
			PartitionDescription: &types.PartitionDescriptionRecord{
				NetworkIdentifier: 5,
				SystemIdentifier:  1,
				T2Timeout:         2600 * time.Millisecond,
			},
			Nodes: []*genesis.PartitionNode{
				{NodeIdentifier: "node1", SigningPublicKey: pubKeyBytes},
				{NodeIdentifier: "node2", SigningPublicKey: pubKeyBytes},
				{NodeIdentifier: "node3", SigningPublicKey: pubKeyBytes},
			},
		},
	},
	}
	gs := &mockGenesisStore{
		getConfiguration: func(round uint64) (*genesis.RootGenesis, uint64, error) {
			require.EqualValues(t, 150, round, "round used to init partition store")
			return conf, 100, nil
		},
	}

	// calling constructor with non nil storage should return partition store...
	ps, err = NewPartitionStore(gs)
	require.NoError(t, err)
	require.NotNil(t, ps)
	require.Equal(t, uint64(0), ps.cfgVersion, "loaded configuration version")
	require.Empty(t, ps.partitions)

	_, _, err = ps.GetInfo(1, 150)
	require.NoError(t, err)
	require.EqualValues(t, 100, ps.cfgVersion)
	require.Len(t, ps.partitions, 1)

	// Reset might return error when loading from genesis store fail
	expErr := fmt.Errorf("no genesis data")
	gs = &mockGenesisStore{
		getConfiguration: func(round uint64) (*genesis.RootGenesis, uint64, error) {
			return nil, 0, expErr
		},
	}
	ps, err = NewPartitionStore(gs)
	require.NoError(t, err)
	require.NotNil(t, ps)
	_, _, err = ps.GetInfo(1, 10)
	require.ErrorIs(t, err, expErr)
}

func Test_PartitionStore_GetInfo(t *testing.T) {
	_, encPubKey := testsig.CreateSignerAndVerifier(t)
	pubKeyBytes, err := encPubKey.MarshalPublicKey()
	require.NoError(t, err)
<<<<<<< HEAD
	cfg := &genesis.RootGenesis{
		Partitions: []*genesis.GenesisPartitionRecord{
			{
				PartitionDescription: &types.PartitionDescriptionRecord{
					SystemIdentifier: 1,
					T2Timeout:        1000 * time.Millisecond,
				},
				Nodes: []*genesis.PartitionNode{
					{NodeIdentifier: "node1", SigningPublicKey: pubKeyBytes},
					{NodeIdentifier: "node2", SigningPublicKey: pubKeyBytes},
					{NodeIdentifier: "node3", SigningPublicKey: pubKeyBytes},
				},
=======
	partitions := []*genesis.GenesisPartitionRecord{
		{
			PartitionDescription: &types.PartitionDescriptionRecord{
				NetworkIdentifier: 5,
				SystemIdentifier:  1,
				T2Timeout:         1000 * time.Millisecond,
			},
			Nodes: []*genesis.PartitionNode{
				{NodeIdentifier: "node1", SigningPublicKey: pubKeyBytes},
				{NodeIdentifier: "node2", SigningPublicKey: pubKeyBytes},
				{NodeIdentifier: "node3", SigningPublicKey: pubKeyBytes},
			},
		},
		{
			PartitionDescription: &types.PartitionDescriptionRecord{
				NetworkIdentifier: 5,
				SystemIdentifier:  2,
				T2Timeout:         2000 * time.Millisecond,
>>>>>>> 374e067d
			},
			{
				PartitionDescription: &types.PartitionDescriptionRecord{
					SystemIdentifier: 2,
					T2Timeout:        2000 * time.Millisecond,
				},
				Nodes: []*genesis.PartitionNode{
					{NodeIdentifier: "test1", SigningPublicKey: pubKeyBytes},
					{NodeIdentifier: "test2", SigningPublicKey: pubKeyBytes},
				},
			},
		},
	}

	t.Run("unknown partition ID", func(t *testing.T) {
		gs := &mockGenesisStore{
			getConfiguration: func(round uint64) (*genesis.RootGenesis, uint64, error) {
				return cfg, 100, nil
			},
		}
		ps, err := NewPartitionStore(gs)
		require.NoError(t, err)
		sdr, tb, err := ps.GetInfo(3, 1)
		require.EqualError(t, err, `unknown partition identifier 00000003`)
		require.Nil(t, sdr)
		require.Nil(t, tb)
	})

	t.Run("partition ID exist in current dataset", func(t *testing.T) {
		gs := &mockGenesisStore{
			// partitionRecords is called each time configuration is loaded from genesis store,
			// we expect it to be called only once, during initial partition store setup
			getConfiguration: func(round uint64) (*genesis.RootGenesis, uint64, error) {
				return cfg, 100, nil
			},
		}
		ps, err := NewPartitionStore(gs)
		require.NoError(t, err)

		sdr, tb, err := ps.GetInfo(1, 1)
		require.NoError(t, err)
		require.NotNil(t, tb)
		require.Equal(t, cfg.Partitions[0].PartitionDescription, sdr)

		sdr, tb, err = ps.GetInfo(2, 10)
		require.NoError(t, err)
		require.NotNil(t, tb)
		require.Equal(t, cfg.Partitions[1].PartitionDescription, sdr)
	})

	t.Run("genesis store returns error on loading data", func(t *testing.T) {
		expErr := fmt.Errorf("no genesis data")
		gs := &mockGenesisStore{
			getConfiguration: func(round uint64) (*genesis.RootGenesis, uint64, error) {
				if round >= 100 {
					return cfg, 100, nil
				}
				return nil, 0, expErr
			},
		}
		ps, err := NewPartitionStore(gs)
		require.NoError(t, err)
		sdr, tb, err := ps.GetInfo(1, 100)
		require.NoError(t, err)

		sdr, tb, err = ps.GetInfo(1, 99)
		require.ErrorIs(t, err, expErr)
		require.Nil(t, tb)
		require.Nil(t, sdr)
	})

	t.Run("data from genesis store is invalid", func(t *testing.T) {
<<<<<<< HEAD
		cfgWithInvalidPartitions := &genesis.RootGenesis{
			Partitions: []*genesis.GenesisPartitionRecord{
				{
					PartitionDescription: &types.PartitionDescriptionRecord{
						SystemIdentifier: 1,
						T2Timeout:        1000 * time.Millisecond,
					},
					// make one of the PKs invalid so building partition trust base should fail
					Nodes: []*genesis.PartitionNode{
						{NodeIdentifier: "node1", SigningPublicKey: pubKeyBytes},
						{NodeIdentifier: "node2", SigningPublicKey: []byte{1, 4, 8}},
						{NodeIdentifier: "node3", SigningPublicKey: pubKeyBytes},
					},
=======
		invalidPartitions := []*genesis.GenesisPartitionRecord{
			{
				PartitionDescription: &types.PartitionDescriptionRecord{
					NetworkIdentifier: 5,
					SystemIdentifier:  1,
					T2Timeout:         1000 * time.Millisecond,
				},
				// make one of the PKs invalid so building partition trust base should fail
				Nodes: []*genesis.PartitionNode{
					{NodeIdentifier: "node1", SigningPublicKey: pubKeyBytes},
					{NodeIdentifier: "node2", SigningPublicKey: []byte{1, 4, 8}},
					{NodeIdentifier: "node3", SigningPublicKey: pubKeyBytes},
>>>>>>> 374e067d
				},
			},
		}
		gs := &mockGenesisStore{
			getConfiguration: func(round uint64) (*genesis.RootGenesis, uint64, error) {
				if round < 100 {
					return cfg, 1, nil
				}
				return cfgWithInvalidPartitions, math.MaxUint64, nil
			},
		}
		ps, err := NewPartitionStore(gs)
		require.NoError(t, err)
		// query from round beyond current range to trigger load from storage
		sdr, tb, err := ps.GetInfo(1, 101)
		require.EqualError(t, err, `loading new configuration: creating verifier for the node "node2": pubkey must be 33 bytes long, but is 3`)
		require.Nil(t, tb)
		require.Nil(t, sdr)
	})

	t.Run("successfully load config for next range of rounds", func(t *testing.T) {
<<<<<<< HEAD
		nextCfg := &genesis.RootGenesis{
			Partitions: []*genesis.GenesisPartitionRecord{
				{
					PartitionDescription: &types.PartitionDescriptionRecord{
						SystemIdentifier: 3,
						T2Timeout:        3000 * time.Millisecond,
					},
					Nodes: []*genesis.PartitionNode{
						{NodeIdentifier: "node1", SigningPublicKey: pubKeyBytes},
					},
=======
		nextConfig := []*genesis.GenesisPartitionRecord{
			{
				PartitionDescription: &types.PartitionDescriptionRecord{
					NetworkIdentifier: 5,
					SystemIdentifier:  3,
					T2Timeout:         3000 * time.Millisecond,
				},
				Nodes: []*genesis.PartitionNode{
					{NodeIdentifier: "node1", SigningPublicKey: pubKeyBytes},
>>>>>>> 374e067d
				},
			},
		}
		nextCfgRound := uint64(200)
		gs := &mockGenesisStore{
			getConfiguration: func(round uint64) (*genesis.RootGenesis, uint64, error) {
				if round < 200 {
					return cfg, 1, nil
				}
				return nextCfg, nextCfgRound, nil
			},
		}
		ps, err := NewPartitionStore(gs)
		require.NoError(t, err)

		// initial config has partitions 1 and 2
		sdr, tb, err := ps.GetInfo(1, 1)
		require.NoError(t, err)
		require.NotNil(t, tb)
		require.Equal(t, cfg.Partitions[0].PartitionDescription, sdr)

		sdr, tb, err = ps.GetInfo(2, 2)
		require.NoError(t, err)
		require.NotNil(t, tb)
		require.Equal(t, cfg.Partitions[1].PartitionDescription, sdr)

		// but no partition 3
		sdr, tb, err = ps.GetInfo(3, 199)
		require.EqualError(t, err, `unknown partition identifier 00000003`)
		require.Nil(t, sdr)
		require.Nil(t, tb)

		// query from round beyond current range to trigger load from storage
		// we now should only have partition 3
		sdr, tb, err = ps.GetInfo(1, nextCfgRound)
		require.EqualError(t, err, `unknown partition identifier 00000001`)
		require.Nil(t, tb)
		require.Nil(t, sdr)
		sdr, tb, err = ps.GetInfo(2, nextCfgRound+1)
		require.EqualError(t, err, `unknown partition identifier 00000002`)
		require.Nil(t, tb)
		require.Nil(t, sdr)
		sdr, tb, err = ps.GetInfo(3, nextCfgRound+30)
		require.NoError(t, err)
		require.NotNil(t, tb)
		require.Equal(t, nextCfg.Partitions[0].PartitionDescription, sdr)
	})
}

func Test_TrustBase_Quorum(t *testing.T) {
	// quorum rule is "50% + 1 node"
	var testCases = []struct {
		count  uint64 // node count
		quorum uint64 // quorum value we expect
	}{
		{count: 1, quorum: 1},
		{count: 2, quorum: 2},
		{count: 3, quorum: 2},
		{count: 4, quorum: 3},
		{count: 5, quorum: 3},
		{count: 6, quorum: 4},
		{count: 99, quorum: 50},
		{count: 100, quorum: 51},
	}
	_, verifier := testsig.CreateSignerAndVerifier(t)
	for _, tc := range testCases {
		t.Run(fmt.Sprintf("%d nodes", tc.count), func(t *testing.T) {
			tb := make(map[string]abcrypto.Verifier, tc.count)
			for v := range tc.count {
				tb[fmt.Sprintf("node%d", v)] = verifier
			}
			ptb := NewPartitionTrustBase(tb)
			require.Equal(t, tc.count, ptb.GetTotalNodes())
			require.Equal(t, tc.quorum, ptb.GetQuorum())
		})
	}
}

func Test_TrustBase_Verify(t *testing.T) {
	_, verifier := testsig.CreateSignerAndVerifier(t)
	tb := map[string]abcrypto.Verifier{"node1": verifier}
	ptb := NewPartitionTrustBase(tb)

	t.Run("node not found in the trustbase", func(t *testing.T) {
		mv := mockMsgVerification{
			isValid: func(v abcrypto.Verifier) error { return fmt.Errorf("unexpected call") },
		}
		err := ptb.Verify("foobar", mv)
		require.EqualError(t, err, `node foobar is not part of partition trustbase`)
	})

	t.Run("message does NOT verify", func(t *testing.T) {
		expErr := fmt.Errorf("nope, thats invalid")
		mv := mockMsgVerification{
			isValid: func(v abcrypto.Verifier) error { return expErr },
		}
		err := ptb.Verify("node1", mv)
		require.ErrorIs(t, err, expErr)
	})

	t.Run("message does verify", func(t *testing.T) {
		mv := mockMsgVerification{
			isValid: func(v abcrypto.Verifier) error { return nil },
		}
		require.NoError(t, ptb.Verify("node1", mv))
	})
}

type mockGenesisStore struct {
	addConfiguration func(cfg *genesis.RootGenesis, round uint64) error
	getConfiguration func(round uint64) (*genesis.RootGenesis, uint64, error)
}

func (gs *mockGenesisStore) AddConfiguration(cfg *genesis.RootGenesis, round uint64) error {
	return gs.addConfiguration(cfg, round)
}
func (gs *mockGenesisStore) GetConfiguration(round uint64) (*genesis.RootGenesis, uint64, error) {
	return gs.getConfiguration(round)
}

type mockMsgVerification struct {
	isValid func(v abcrypto.Verifier) error
}

func (mv mockMsgVerification) IsValid(v abcrypto.Verifier) error { return mv.isValid(v) }<|MERGE_RESOLUTION|>--- conflicted
+++ resolved
@@ -77,44 +77,25 @@
 	_, encPubKey := testsig.CreateSignerAndVerifier(t)
 	pubKeyBytes, err := encPubKey.MarshalPublicKey()
 	require.NoError(t, err)
-<<<<<<< HEAD
 	cfg := &genesis.RootGenesis{
 		Partitions: []*genesis.GenesisPartitionRecord{
 			{
 				PartitionDescription: &types.PartitionDescriptionRecord{
-					SystemIdentifier: 1,
-					T2Timeout:        1000 * time.Millisecond,
+					NetworkIdentifier: 5,
+					SystemIdentifier:  1,
+					T2Timeout:         1000 * time.Millisecond,
 				},
 				Nodes: []*genesis.PartitionNode{
 					{NodeIdentifier: "node1", SigningPublicKey: pubKeyBytes},
 					{NodeIdentifier: "node2", SigningPublicKey: pubKeyBytes},
 					{NodeIdentifier: "node3", SigningPublicKey: pubKeyBytes},
 				},
-=======
-	partitions := []*genesis.GenesisPartitionRecord{
-		{
-			PartitionDescription: &types.PartitionDescriptionRecord{
-				NetworkIdentifier: 5,
-				SystemIdentifier:  1,
-				T2Timeout:         1000 * time.Millisecond,
-			},
-			Nodes: []*genesis.PartitionNode{
-				{NodeIdentifier: "node1", SigningPublicKey: pubKeyBytes},
-				{NodeIdentifier: "node2", SigningPublicKey: pubKeyBytes},
-				{NodeIdentifier: "node3", SigningPublicKey: pubKeyBytes},
-			},
-		},
-		{
-			PartitionDescription: &types.PartitionDescriptionRecord{
-				NetworkIdentifier: 5,
-				SystemIdentifier:  2,
-				T2Timeout:         2000 * time.Millisecond,
->>>>>>> 374e067d
 			},
 			{
 				PartitionDescription: &types.PartitionDescriptionRecord{
-					SystemIdentifier: 2,
-					T2Timeout:        2000 * time.Millisecond,
+					NetworkIdentifier: 5,
+					SystemIdentifier:  2,
+					T2Timeout:         2000 * time.Millisecond,
 				},
 				Nodes: []*genesis.PartitionNode{
 					{NodeIdentifier: "test1", SigningPublicKey: pubKeyBytes},
@@ -182,13 +163,13 @@
 	})
 
 	t.Run("data from genesis store is invalid", func(t *testing.T) {
-<<<<<<< HEAD
 		cfgWithInvalidPartitions := &genesis.RootGenesis{
 			Partitions: []*genesis.GenesisPartitionRecord{
 				{
 					PartitionDescription: &types.PartitionDescriptionRecord{
-						SystemIdentifier: 1,
-						T2Timeout:        1000 * time.Millisecond,
+						NetworkIdentifier: 5,
+						SystemIdentifier:  1,
+						T2Timeout:         1000 * time.Millisecond,
 					},
 					// make one of the PKs invalid so building partition trust base should fail
 					Nodes: []*genesis.PartitionNode{
@@ -196,20 +177,6 @@
 						{NodeIdentifier: "node2", SigningPublicKey: []byte{1, 4, 8}},
 						{NodeIdentifier: "node3", SigningPublicKey: pubKeyBytes},
 					},
-=======
-		invalidPartitions := []*genesis.GenesisPartitionRecord{
-			{
-				PartitionDescription: &types.PartitionDescriptionRecord{
-					NetworkIdentifier: 5,
-					SystemIdentifier:  1,
-					T2Timeout:         1000 * time.Millisecond,
-				},
-				// make one of the PKs invalid so building partition trust base should fail
-				Nodes: []*genesis.PartitionNode{
-					{NodeIdentifier: "node1", SigningPublicKey: pubKeyBytes},
-					{NodeIdentifier: "node2", SigningPublicKey: []byte{1, 4, 8}},
-					{NodeIdentifier: "node3", SigningPublicKey: pubKeyBytes},
->>>>>>> 374e067d
 				},
 			},
 		}
@@ -231,28 +198,17 @@
 	})
 
 	t.Run("successfully load config for next range of rounds", func(t *testing.T) {
-<<<<<<< HEAD
 		nextCfg := &genesis.RootGenesis{
 			Partitions: []*genesis.GenesisPartitionRecord{
 				{
 					PartitionDescription: &types.PartitionDescriptionRecord{
+						NetworkIdentifier: 5,
 						SystemIdentifier: 3,
 						T2Timeout:        3000 * time.Millisecond,
 					},
 					Nodes: []*genesis.PartitionNode{
 						{NodeIdentifier: "node1", SigningPublicKey: pubKeyBytes},
 					},
-=======
-		nextConfig := []*genesis.GenesisPartitionRecord{
-			{
-				PartitionDescription: &types.PartitionDescriptionRecord{
-					NetworkIdentifier: 5,
-					SystemIdentifier:  3,
-					T2Timeout:         3000 * time.Millisecond,
-				},
-				Nodes: []*genesis.PartitionNode{
-					{NodeIdentifier: "node1", SigningPublicKey: pubKeyBytes},
->>>>>>> 374e067d
 				},
 			},
 		}
