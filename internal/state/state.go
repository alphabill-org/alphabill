package state

import (
	"bytes"
	"crypto"
	"errors"
	"fmt"
	"sync"

	hasherUtil "github.com/alphabill-org/alphabill/internal/hash"
	"github.com/alphabill-org/alphabill/internal/mt"
	"github.com/alphabill-org/alphabill/internal/types"
	"github.com/alphabill-org/alphabill/pkg/tree/avl"
)

type (

	// State is a data structure that keeps track of units, unit ledgers, and calculates global state tree root hash.
	//
	// State can be changed by calling Apply function with one or more Action function. Savepoint method can be used
	// to add a special marker to the state that allows all actions that are executed after savepoint was established
	// to be rolled back. In the other words, savepoint lets you roll back part of the state changes instead of the
	// entire state. Releasing a savepoint does NOT trigger a state root hash calculation. To calculate the root hash
	// of the state use method CalculateRoot. Calling a Commit method commits and releases all savepoints.
	State struct {
		mutex                    sync.RWMutex
		hashAlgorithm            crypto.Hash
		committedTree            *avl.Tree[types.UnitID, *Unit]
		committedTreeBlockNumber uint64
		savepoints               []*savepoint
	}

	// savepoint is a special marker that allows all actions that are executed after savepoint was established to
	// be rolled back, restoring the state to what it was at the time of the savepoint.
	savepoint = avl.Tree[types.UnitID, *Unit]
)

func NewEmptyState() *State {
	return newEmptySate(loadOptions())
}

// New creates a new state with given options.
func New(opts ...Option) (*State, error) {
	options := loadOptions(opts...)
	s := newEmptySate(options)
	if len(options.actions) > 0 {
		if err := s.Apply(options.actions...); err != nil {
			return nil, err
		}
		if _, _, err := s.CalculateRoot(); err != nil {
			return nil, err
		}
		if err := s.Commit(); err != nil {
			return nil, err
		}
	}
	return s, nil
}

func newEmptySate(options *Options) *State {
	hasher := &stateHasher{hashAlgorithm: options.hashAlgorithm}
	tree := avl.NewWithTraverser[types.UnitID, *Unit](hasher)
	return &State{
		hashAlgorithm:            options.hashAlgorithm,
		committedTree:            tree,
		savepoints:               []*avl.Tree[types.UnitID, *Unit]{tree.Clone()},
		committedTreeBlockNumber: 1, // genesis block number is 1. Actual first block is 2.
	}
}

// Clone returns a clone of the state. The original state and the cloned state can be used by different goroutines but
// can never be merged. The cloned state is usually used by read only operations (e.g. unit proof generation).
func (s *State) Clone() *State {
	s.mutex.Lock()
	defer s.mutex.Unlock()
	return &State{
		hashAlgorithm:            s.hashAlgorithm,
		committedTree:            s.committedTree.Clone(),
		savepoints:               []*savepoint{s.committedTree.Clone()},
		committedTreeBlockNumber: s.committedTreeBlockNumber,
	}
}

func (s *State) GetUnit(id types.UnitID, committed bool) (*Unit, error) {
	s.mutex.RLock()
	defer s.mutex.RUnlock()
	if committed {
		return s.committedTree.Get(id)
	}
	u, err := s.latestSavepoint().Get(id)
	if err != nil {
		return nil, err
	}
	return u.Clone(), nil
}

func (s *State) AddUnitLog(id types.UnitID, transactionRecordHash []byte) (int, error) {
	s.mutex.Lock()
	defer s.mutex.Unlock()

	u, err := s.latestSavepoint().Get(id)
	if err != nil {
		return 0, fmt.Errorf("unable to add unit log for unit %v: %w", id, err)
	}
	unit := u.Clone()
	logsCount := len(unit.logs)
	l := &Log{
		txRecordHash: transactionRecordHash,
		newBearer:    bytes.Clone(unit.bearer),
		newUnitData:  copyData(unit.data),
	}
	if logsCount == 0 {
		// newly created unit
		l.unitLedgerHeadHash = hasherUtil.Sum(s.hashAlgorithm, nil, transactionRecordHash)
	} else {
		// a pre-existing unit
		l.unitLedgerHeadHash = hasherUtil.Sum(s.hashAlgorithm, unit.logs[logsCount-1].unitLedgerHeadHash, transactionRecordHash)
	}
	unit.logs = append(unit.logs, l)
	return len(unit.logs), s.latestSavepoint().Update(id, unit)
}

// Apply applies given actions to the state. All Action functions are executed together as a single atomic operation. If
// any of the Action functions returns an error all previous state changes made by any of the action function will be
// reverted.
func (s *State) Apply(actions ...Action) error {
	s.mutex.Lock()
	defer s.mutex.Unlock()
	id := s.createSavepoint()
	for _, action := range actions {
		if err := action(s.latestSavepoint(), s.hashAlgorithm); err != nil {
			s.rollbackToSavepoint(id)
			return err
		}
	}
	s.releaseToSavepoint(id)
	return nil
}

// Commit commits the state.
func (s *State) Commit() error {
	s.mutex.Lock()
	defer s.mutex.Unlock()

	sp := s.latestSavepoint()
	if !sp.IsClean() {
		return errors.New("call CalculateRoot method before committing a state")
	}
	s.committedTree = sp.Clone()
	s.savepoints = []*savepoint{sp}
	s.committedTreeBlockNumber++
	return nil
}

// CommittedTreeBlockNumber returns the block number of the committed state tree.
func (s *State) CommittedTreeBlockNumber() uint64 {
	s.mutex.Lock()
	defer s.mutex.Unlock()
	return s.committedTreeBlockNumber
}

// Revert rolls back all changes made to the state.
func (s *State) Revert() {
	s.mutex.Lock()
	defer s.mutex.Unlock()
	s.savepoints = []*savepoint{s.committedTree.Clone()}
}

// Savepoint creates a new savepoint and returns an id of the savepoint. Use RollbackSavepoint to roll back all
// changes made after calling Savepoint method. Use ReleaseSavepoint to save all changes made to the state.
func (s *State) Savepoint() int {
	s.mutex.Lock()
	defer s.mutex.Unlock()
	return s.createSavepoint()
}

// RollbackToSavepoint destroys savepoints without keeping the changes in the state tree. All actions that were executed
// after the savepoint was established are rolled back, restoring the state to what it was at the time of the savepoint.
func (s *State) RollbackToSavepoint(id int) {
	s.mutex.Lock()
	defer s.mutex.Unlock()
	s.rollbackToSavepoint(id)
}

// ReleaseToSavepoint destroys all savepoints, keeping all state changes after it was created. If a savepoint with given
// id does not exist then this method does nothing.
//
// Releasing savepoints does NOT trigger a state root hash calculation. To calculate the root hash of the state a
// Commit method must be called.
func (s *State) ReleaseToSavepoint(id int) {
	s.mutex.Lock()
	defer s.mutex.Unlock()
	s.releaseToSavepoint(id)
}

func (s *State) CalculateRoot() (uint64, []byte, error) {
	s.mutex.Lock()
	defer s.mutex.Unlock()
	sp := s.latestSavepoint()
	sp.Commit()
	root := sp.Root()
	if root == nil {
		return 0, nil, nil
	}
	value := root.Value()
	return value.subTreeSummaryValue, value.subTreeSummaryHash, nil
}

func (s *State) IsCommitted() bool {
	s.mutex.RLock()
	defer s.mutex.RUnlock()
	return s.isCommitted()
}

func (s *State) PruneLog(id types.UnitID) error {
	s.mutex.Lock()
	defer s.mutex.Unlock()

	u, err := s.latestSavepoint().Get(id)
	if err != nil {
		return err
	}
	logSize := len(u.logs)
	if logSize <= 1 {
		return nil
	}
	latestLog := u.logs[logSize-1]
	unit := u.Clone()
	unit.logs = []*Log{{
		txRecordHash:       nil,
		unitLedgerHeadHash: bytes.Clone(latestLog.unitLedgerHeadHash),
		newBearer:          bytes.Clone(unit.Bearer()),
		newUnitData:        copyData(unit.Data()),
	}}
	return s.latestSavepoint().Update(id, unit)
}

func (s *State) CreateUnitStateProof(id types.UnitID, logIndex int, uc *types.UnicityCertificate) (*types.UnitStateProof, error) {
	s.mutex.RLock()
	defer s.mutex.RUnlock()
	unit, err := s.committedTree.Get(id)
	if err != nil {
		return nil, fmt.Errorf("unable to get unit %v: %w", id, err)
	}

	if len(unit.logs) < logIndex {
		return nil, fmt.Errorf("invalid unit %v log index: %d", id, logIndex)
	}
	// if unit was created then we do not have a previous unit ledger state hash and this variable is nil.
	var unitLedgerHeadHash []byte
	if logIndex > 0 {
		// existing unit was updated by a transaction
		unitLedgerHeadHash = unit.logs[logIndex-1].unitLedgerHeadHash
	} else if unit.logs[0].txRecordHash == nil {
		// initial state was copied from previous round
		unitLedgerHeadHash = unit.logs[0].unitLedgerHeadHash
	}
	unitTreeCert, err := s.createUnitTreeCert(unit, logIndex)
	if err != nil {
		return nil, fmt.Errorf("unable to extract unit tree cert for unit %v: %w", id, err)
	}
	stateTreeCert, err := s.createStateTreeCert(id)
	if err != nil {
		return nil, fmt.Errorf("unable to extract unit state tree cert for unit %v: %w", id, err)
	}
	var summaryValueInput uint64
	if unit.data != nil {
		summaryValueInput = unit.data.SummaryValueInput()
	}

	// TODO verify proof before returning
	return &types.UnitStateProof{
		UnitID:             id,
		PreviousStateHash:  unitLedgerHeadHash,
		UnitTreeCert:       unitTreeCert,
		DataSummary:        summaryValueInput,
		StateTreeCert:      stateTreeCert,
		UnicityCertificate: uc,
	}, nil
}

func (s *State) createUnitTreeCert(unit *Unit, logIndex int) (*types.UnitTreeCert, error) {
	merkle := mt.New(s.hashAlgorithm, unit.logs)
	path, err := merkle.GetMerklePath(logIndex)
	if err != nil {
		return nil, err
	}
	l := unit.logs[logIndex]
	dataHasher := s.hashAlgorithm.New()
	dataHasher.Write(l.newBearer)
<<<<<<< HEAD
	l.newUnitData.Write(dataHasher)
	return &types.UnitTreeCert{
		TransactionRecordHash: l.txRecordHash,
		UnitDataHash:          dataHasher.Sum(nil),
		Path:                  path,
=======
	if err = l.newUnitData.Write(dataHasher); err != nil {
		return nil, fmt.Errorf("add to hasher error: %w", err)
	}
	return &UnitTreeCert{
		transactionRecordHash: l.txRecordHash,
		unitDataHash:          dataHasher.Sum(nil),
		path:                  path,
>>>>>>> 75cdd3d2
	}, nil
}

func (s *State) createStateTreeCert(id types.UnitID) (*types.StateTreeCert, error) {
	var path []*types.StateTreePathItem
	node := s.committedTree.Root()
	for node != nil && !id.Eq(node.Key()) {
		nodeKey := node.Key()
		v := getSummaryValueInput(node)
		var item *types.StateTreePathItem
		if id.Compare(nodeKey) == -1 {
			nodeRight := node.Right()
			item = &types.StateTreePathItem{
				ID:                  nodeKey,
				Hash:                getSubTreeLogRootHash(node),
				NodeSummaryInput:    v,
				SiblingHash:         getSubTreeSummaryHash(nodeRight),
				SubTreeSummaryValue: getSubTreeSummaryValue(nodeRight),
			}
			node = node.Left()
		} else {
			nodeLeft := node.Left()
			item = &types.StateTreePathItem{
				ID:                  nodeKey,
				Hash:                getSubTreeLogRootHash(node),
				NodeSummaryInput:    v,
				SiblingHash:         getSubTreeSummaryHash(nodeLeft),
				SubTreeSummaryValue: getSubTreeSummaryValue(nodeLeft),
			}
			node = node.Right()
		}
		path = append([]*types.StateTreePathItem{item}, path...)
	}
	if id.Eq(node.Key()) {
		nodeLeft := node.Left()
		nodeRight := node.Right()
		return &types.StateTreeCert{
			LeftHash:          getSubTreeSummaryHash(nodeLeft),
			LeftSummaryValue:  getSubTreeSummaryValue(nodeLeft),
			RightHash:         getSubTreeSummaryHash(nodeRight),
			RightSummaryValue: getSubTreeSummaryValue(nodeRight),
			Path:              path,
		}, nil
	}
	return nil, fmt.Errorf("unable to extract unit state tree cert for unit %v", id)
}

func (s *State) createSavepoint() int {
	clonedSavepoint := s.latestSavepoint().Clone()
	// mark AVL Tree nodes as clean
	clonedSavepoint.Traverse(&avl.PostOrderCommitTraverser[types.UnitID, *Unit]{})
	s.savepoints = append(s.savepoints, clonedSavepoint)
	return len(s.savepoints) - 1
}

func (s *State) rollbackToSavepoint(id int) {
	c := len(s.savepoints)
	if id > c {
		// nothing to revert
		return
	}
	s.savepoints = s.savepoints[0:id]
}

func (s *State) releaseToSavepoint(id int) {
	c := len(s.savepoints)
	if id > c {
		// nothing to release
		return
	}
	s.savepoints[id-1] = s.latestSavepoint()
	s.savepoints = s.savepoints[0:id]
}

func (s *State) isCommitted() bool {
	return len(s.savepoints) == 1 && s.savepoints[0].IsClean() && isRootClean(s.savepoints[0])
}

func isRootClean(s *savepoint) bool {
	root := s.Root()
	if root == nil {
		return true
	}
	return root.Value().summaryCalculated
}

// latestSavepoint returns the latest savepoint.
func (s *State) latestSavepoint() *savepoint {
	l := len(s.savepoints)
	return s.savepoints[l-1]
}

func getSubTreeLogRootHash(n *avl.Node[types.UnitID, *Unit]) []byte {
	if n == nil || n.Value() == nil {
		return nil
	}
	return n.Value().logRoot
}

func getSubTreeSummaryValue(n *avl.Node[types.UnitID, *Unit]) uint64 {
	if n == nil || n.Value() == nil {
		return 0
	}
	return n.Value().subTreeSummaryValue
}

func getSummaryValueInput(node *avl.Node[types.UnitID, *Unit]) uint64 {
	if node == nil || node.Value() == nil || node.Value().data == nil {
		return 0
	}
	return node.Value().data.SummaryValueInput()
}

func getSubTreeSummaryHash(node *avl.Node[types.UnitID, *Unit]) []byte {
	if node == nil || node.Value() == nil {
		return nil
	}
	return node.Value().subTreeSummaryHash
}<|MERGE_RESOLUTION|>--- conflicted
+++ resolved
@@ -288,21 +288,13 @@
 	l := unit.logs[logIndex]
 	dataHasher := s.hashAlgorithm.New()
 	dataHasher.Write(l.newBearer)
-<<<<<<< HEAD
-	l.newUnitData.Write(dataHasher)
+	if err = l.newUnitData.Write(dataHasher); err != nil {
+		return nil, fmt.Errorf("add to hasher error: %w", err)
+	}
 	return &types.UnitTreeCert{
 		TransactionRecordHash: l.txRecordHash,
 		UnitDataHash:          dataHasher.Sum(nil),
 		Path:                  path,
-=======
-	if err = l.newUnitData.Write(dataHasher); err != nil {
-		return nil, fmt.Errorf("add to hasher error: %w", err)
-	}
-	return &UnitTreeCert{
-		transactionRecordHash: l.txRecordHash,
-		unitDataHash:          dataHasher.Sum(nil),
-		path:                  path,
->>>>>>> 75cdd3d2
 	}, nil
 }
 
