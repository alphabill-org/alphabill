package tokens

import (
	"testing"

	testsig "github.com/alphabill-org/alphabill/internal/testutils/sig"
	"github.com/stretchr/testify/require"

	"github.com/alphabill-org/alphabill-go-base/hash"
	"github.com/alphabill-org/alphabill-go-base/predicates/templates"
	"github.com/alphabill-org/alphabill-go-base/txsystem/tokens"
	"github.com/alphabill-org/alphabill-go-base/types"

	test "github.com/alphabill-org/alphabill/internal/testutils"
	"github.com/alphabill-org/alphabill/txsystem"
	testtransaction "github.com/alphabill-org/alphabill/txsystem/testutils/transaction"
)

// TestTransferNFT_StateLock locks NFT with a transfer tx to pk1, then unlocks it with an update tx
func TestTransferNFT_StateLock(t *testing.T) {
	w1Signer, w1PubKey := createSigner(t)
	_ = w1Signer
	txs, _ := newTokenTxSystem(t)
	unitID := defineNFTAndMintToken(t, txs, nftTypeID2)

	// transfer NFT to pk1 with state lock
	transferTx := testtransaction.NewTransactionOrder(
		t,
		testtransaction.WithPayloadType(tokens.PayloadTypeTransferNFT),
		testtransaction.WithUnitID(unitID),
		testtransaction.WithSystemID(tokens.DefaultSystemID),
		testtransaction.WithAttributes(&tokens.TransferNonFungibleTokenAttributes{
			TypeID:            nftTypeID2,
			NewOwnerPredicate: templates.NewP2pkh256BytesFromKeyHash(hash.Sum256(w1PubKey)),
<<<<<<< HEAD
			Nonce:             test.RandomBytes(32),
			Counter:           0,
		}),
		testtransaction.WithAuthProof(tokens.TransferNonFungibleTokenAuthProof{
			TokenTypeOwnerPredicateSignatures: [][]byte{templates.EmptyArgument()}},
=======
			Counter:           0,
		}),
		testtransaction.WithAuthProof(tokens.TransferNonFungibleTokenAuthProof{
			TokenTypeOwnerProofs: [][]byte{templates.EmptyArgument()}},
>>>>>>> 2df770cb
		),
		testtransaction.WithClientMetadata(createClientMetadata()),
		testtransaction.WithFeeProof(nil),
		testtransaction.WithStateLock(&types.StateLock{
			ExecutionPredicate: templates.NewP2pkh256BytesFromKey(w1PubKey),
			RollbackPredicate:  templates.NewP2pkh256BytesFromKey(w1PubKey)},
		),
	)
	_, err := txs.Execute(transferTx)
	require.NoError(t, err)

	// verify unit was locked and bearer hasn't changed
	u, err := txs.State().GetUnit(unitID, false)
	require.NoError(t, err)
	require.True(t, u.IsStateLocked())

	require.IsType(t, &tokens.NonFungibleTokenData{}, u.Data())
	d := u.Data().(*tokens.NonFungibleTokenData)
	require.Equal(t, nftTypeID2, d.TypeID)
	require.Equal(t, []byte{0xa}, d.Data)
	require.Equal(t, uint64(0), d.Counter)
	require.Equal(t, templates.AlwaysTrueBytes(), u.Owner())

	// try to update nft without state unlocking
	updateTx := testtransaction.NewTransactionOrder(
		t,
		testtransaction.WithPayloadType(tokens.PayloadTypeUpdateNFT),
		testtransaction.WithUnitID(unitID),
		testtransaction.WithSystemID(tokens.DefaultSystemID),
		testtransaction.WithAttributes(&tokens.UpdateNonFungibleTokenAttributes{
			Data:    test.RandomBytes(10),
			Counter: 1,
		}),
		testtransaction.WithClientMetadata(createClientMetadata()),
		testtransaction.WithFeeProof(nil),
	)
	sm, err := txs.Execute(updateTx)
	require.NoError(t, err)
	require.Equal(t, types.TxStatusFailed, sm.SuccessIndicator)

	// update nft with state unlock, it must be transferred to new bearer w1
	attr := &tokens.UpdateNonFungibleTokenAttributes{
		Data:    []byte{42},
		Counter: 1,
	}
	updateTx = testtransaction.NewTransactionOrder(
		t,
		testtransaction.WithPayloadType(tokens.PayloadTypeUpdateNFT),
		testtransaction.WithUnitID(unitID),
		testtransaction.WithSystemID(tokens.DefaultSystemID),
		testtransaction.WithAttributes(attr),
		testtransaction.WithClientMetadata(createClientMetadata()),
		testtransaction.WithFeeProof(templates.EmptyArgument()),
		testtransaction.WithAuthProof(
<<<<<<< HEAD
			tokens.UpdateNonFungibleTokenAuthProof{TokenTypeDataUpdatePredicateSignatures: [][]byte{templates.EmptyArgument()}},
=======
			tokens.UpdateNonFungibleTokenAuthProof{TokenTypeDataUpdateProofs: [][]byte{templates.EmptyArgument()}},
>>>>>>> 2df770cb
		),
	)

	ownerProof := testsig.NewOwnerProof(t, updateTx, w1Signer)
	updateTx.StateUnlock = append([]byte{byte(txsystem.StateUnlockExecute)}, ownerProof...)

	_, err = txs.Execute(updateTx)
	require.NoError(t, err)
	require.Equal(t, types.TxStatusFailed, sm.SuccessIndicator)

	// verify unit was unlocked and bearer has changed
	u, err = txs.State().GetUnit(unitID, false)
	require.NoError(t, err)
	require.False(t, u.IsStateLocked())

	require.IsType(t, &tokens.NonFungibleTokenData{}, u.Data())
	d = u.Data().(*tokens.NonFungibleTokenData)
	require.Equal(t, nftTypeID2, d.TypeID)
	require.Equal(t, attr.Data, d.Data)
	require.Equal(t, uint64(2), d.Counter)
	require.Equal(t, templates.NewP2pkh256BytesFromKeyHash(hash.Sum256(w1PubKey)), u.Owner())
}<|MERGE_RESOLUTION|>--- conflicted
+++ resolved
@@ -32,18 +32,10 @@
 		testtransaction.WithAttributes(&tokens.TransferNonFungibleTokenAttributes{
 			TypeID:            nftTypeID2,
 			NewOwnerPredicate: templates.NewP2pkh256BytesFromKeyHash(hash.Sum256(w1PubKey)),
-<<<<<<< HEAD
-			Nonce:             test.RandomBytes(32),
-			Counter:           0,
-		}),
-		testtransaction.WithAuthProof(tokens.TransferNonFungibleTokenAuthProof{
-			TokenTypeOwnerPredicateSignatures: [][]byte{templates.EmptyArgument()}},
-=======
 			Counter:           0,
 		}),
 		testtransaction.WithAuthProof(tokens.TransferNonFungibleTokenAuthProof{
 			TokenTypeOwnerProofs: [][]byte{templates.EmptyArgument()}},
->>>>>>> 2df770cb
 		),
 		testtransaction.WithClientMetadata(createClientMetadata()),
 		testtransaction.WithFeeProof(nil),
@@ -98,11 +90,7 @@
 		testtransaction.WithClientMetadata(createClientMetadata()),
 		testtransaction.WithFeeProof(templates.EmptyArgument()),
 		testtransaction.WithAuthProof(
-<<<<<<< HEAD
-			tokens.UpdateNonFungibleTokenAuthProof{TokenTypeDataUpdatePredicateSignatures: [][]byte{templates.EmptyArgument()}},
-=======
 			tokens.UpdateNonFungibleTokenAuthProof{TokenTypeDataUpdateProofs: [][]byte{templates.EmptyArgument()}},
->>>>>>> 2df770cb
 		),
 	)
 
