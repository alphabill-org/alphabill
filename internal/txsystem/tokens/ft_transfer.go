package tokens

import (
	"bytes"
	"errors"
	"fmt"

	"github.com/alphabill-org/alphabill/internal/rma"
	"github.com/alphabill-org/alphabill/internal/txsystem"
	"github.com/alphabill-org/alphabill/internal/txsystem/fc"
	"github.com/alphabill-org/alphabill/internal/types"
	"github.com/alphabill-org/alphabill/internal/util"
	"github.com/holiman/uint256"
)

<<<<<<< HEAD
func handleTransferFungibleTokenTx(options *Options) txsystem.GenericExecuteFunc[TransferFungibleTokenAttributes] {
	return func(tx *types.TransactionOrder, attr *TransferFungibleTokenAttributes, currentBlockNr uint64) (*types.ServerMetadata, error) {
		logger.Debug("Processing Transfer Fungible Token tx: %v", tx)
		if err := validateTransferFungibleToken(tx, attr, options.state); err != nil {
			return nil, fmt.Errorf("invalid transfer fungible token tx: %w", err)
=======
func handleTransferFungibleTokenTx(options *Options) txsystem.GenericExecuteFunc[*transferFungibleTokenWrapper] {
	return func(tx *transferFungibleTokenWrapper, currentBlockNr uint64) error {
		logger.Debug("Processing Transfer Fungible Token tx: %v", tx.transaction.ToLogString(logger))
		if err := validateTransferFungibleToken(tx, options.state); err != nil {
			return fmt.Errorf("invalid transfer fungible token tx: %w", err)
>>>>>>> b88133b8
		}
		fee := options.feeCalculator()

		// TODO calculate hash after setting server metadata
		h := tx.Hash(options.hashAlgorithm)

		// update state
<<<<<<< HEAD
		// disable fee handling if fee is calculated to 0 (used to temporarily disable fee handling, can be removed after all wallets are updated)
		var fcFunc rma.Action
		if options.feeCalculator() == 0 {
			fcFunc = func(tree *rma.Tree) error {
				return nil
			}
		} else {
			fcrID := util.BytesToUint256(tx.GetClientFeeCreditRecordID())
			fcFunc = fc.DecrCredit(fcrID, fee, h)
		}

		unitID := util.BytesToUint256(tx.UnitID())
		if err := options.state.AtomicUpdate(
			fcFunc,
			rma.SetOwner(unitID, attr.NewBearer, h),
			rma.UpdateData(unitID,
=======
		fcrID := tx.transaction.GetClientFeeCreditRecordID()
		return options.state.AtomicUpdate(
			fc.DecrCredit(fcrID, fee, h),
			rma.SetOwner(tx.UnitID(), tx.attributes.NewBearer, h),
			rma.UpdateData(tx.UnitID(),
>>>>>>> b88133b8
				func(data rma.UnitData) (newData rma.UnitData) {
					d, ok := data.(*fungibleTokenData)
					if !ok {
						return data
					}
					d.t = currentBlockNr
					d.backlink = tx.Hash(options.hashAlgorithm)
					return data
				}, h)); err != nil {
			return nil, err
		}
		return &types.ServerMetadata{ActualFee: fee}, nil
	}
}

func validateTransferFungibleToken(tx *types.TransactionOrder, attr *TransferFungibleTokenAttributes, state *rma.Tree) error {
	bearer, d, err := getFungibleTokenData(util.BytesToUint256(tx.UnitID()), state)
	if err != nil {
		return err
	}
	if d.value != attr.Value {
		return fmt.Errorf("invalid token value: expected %v, got %v", d.value, attr.Value)
	}

	if !bytes.Equal(d.backlink, attr.Backlink) {
		return fmt.Errorf("invalid backlink: expected %X, got %X", d.backlink, attr.Backlink)
	}

	tokenTypeID := util.Uint256ToBytes(d.tokenType)
	if !bytes.Equal(attr.Type, tokenTypeID) {
		return fmt.Errorf("invalid type identifier: expected '%X', got '%X'", tokenTypeID, attr.Type)
	}

	predicates, err := getChainedPredicates[*fungibleTokenTypeData](
		state,
		d.tokenType,
		func(d *fungibleTokenTypeData) []byte {
			return d.invariantPredicate
		},
		func(d *fungibleTokenTypeData) *uint256.Int {
			return d.parentTypeId
		},
	)
	if err != nil {
		return err
	}
	return verifyOwnership(bearer, predicates, TokenOwnershipProver{tx: tx, invariantPredicateSignatures: attr.InvariantPredicateSignatures})
}

func getFungibleTokenData(unitID *uint256.Int, state *rma.Tree) (Predicate, *fungibleTokenData, error) {
	if unitID.IsZero() {
		return nil, nil, errors.New(ErrStrUnitIDIsZero)
	}
	u, err := state.GetUnit(unitID)
	if err != nil {
		if errors.Is(err, rma.ErrUnitNotFound) {
			return nil, nil, fmt.Errorf("unit %v does not exist: %w", unitID, err)
		}
		return nil, nil, err
	}
	d, ok := u.Data.(*fungibleTokenData)
	if !ok {
		return nil, nil, fmt.Errorf("unit %v is not fungible token data", unitID)
	}
	return Predicate(u.Bearer), d, nil
}<|MERGE_RESOLUTION|>--- conflicted
+++ resolved
@@ -13,19 +13,11 @@
 	"github.com/holiman/uint256"
 )
 
-<<<<<<< HEAD
 func handleTransferFungibleTokenTx(options *Options) txsystem.GenericExecuteFunc[TransferFungibleTokenAttributes] {
 	return func(tx *types.TransactionOrder, attr *TransferFungibleTokenAttributes, currentBlockNr uint64) (*types.ServerMetadata, error) {
 		logger.Debug("Processing Transfer Fungible Token tx: %v", tx)
 		if err := validateTransferFungibleToken(tx, attr, options.state); err != nil {
 			return nil, fmt.Errorf("invalid transfer fungible token tx: %w", err)
-=======
-func handleTransferFungibleTokenTx(options *Options) txsystem.GenericExecuteFunc[*transferFungibleTokenWrapper] {
-	return func(tx *transferFungibleTokenWrapper, currentBlockNr uint64) error {
-		logger.Debug("Processing Transfer Fungible Token tx: %v", tx.transaction.ToLogString(logger))
-		if err := validateTransferFungibleToken(tx, options.state); err != nil {
-			return fmt.Errorf("invalid transfer fungible token tx: %w", err)
->>>>>>> b88133b8
 		}
 		fee := options.feeCalculator()
 
@@ -33,30 +25,12 @@
 		h := tx.Hash(options.hashAlgorithm)
 
 		// update state
-<<<<<<< HEAD
-		// disable fee handling if fee is calculated to 0 (used to temporarily disable fee handling, can be removed after all wallets are updated)
-		var fcFunc rma.Action
-		if options.feeCalculator() == 0 {
-			fcFunc = func(tree *rma.Tree) error {
-				return nil
-			}
-		} else {
-			fcrID := util.BytesToUint256(tx.GetClientFeeCreditRecordID())
-			fcFunc = fc.DecrCredit(fcrID, fee, h)
-		}
-
+		fcrID := util.BytesToUint256(tx.GetClientFeeCreditRecordID())
 		unitID := util.BytesToUint256(tx.UnitID())
 		if err := options.state.AtomicUpdate(
-			fcFunc,
+			fc.DecrCredit(fcrID, fee, h),
 			rma.SetOwner(unitID, attr.NewBearer, h),
 			rma.UpdateData(unitID,
-=======
-		fcrID := tx.transaction.GetClientFeeCreditRecordID()
-		return options.state.AtomicUpdate(
-			fc.DecrCredit(fcrID, fee, h),
-			rma.SetOwner(tx.UnitID(), tx.attributes.NewBearer, h),
-			rma.UpdateData(tx.UnitID(),
->>>>>>> b88133b8
 				func(data rma.UnitData) (newData rma.UnitData) {
 					d, ok := data.(*fungibleTokenData)
 					if !ok {
