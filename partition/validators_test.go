package partition

import (
	gocrypto "crypto"
	"testing"
	"time"

	"github.com/alphabill-org/alphabill-go-base/types"
	testcertificates "github.com/alphabill-org/alphabill/internal/testutils/certificates"
	testsig "github.com/alphabill-org/alphabill/internal/testutils/sig"
	"github.com/alphabill-org/alphabill/internal/testutils/trustbase"
	"github.com/alphabill-org/alphabill/network/protocol/blockproposal"
	testtransaction "github.com/alphabill-org/alphabill/txsystem/testutils/transaction"
	"github.com/stretchr/testify/require"
)

<<<<<<< HEAD
var systemDescription = &types.PartitionDescriptionRecord{Version: 1,
	NetworkIdentifier: 5,
	SystemIdentifier:  1,
	TypeIdLen:         8,
	UnitIdLen:         256,
	T2Timeout:         2500 * time.Millisecond,
=======
var systemDescription = &types.PartitionDescriptionRecord{
	NetworkIdentifier:   5,
	PartitionIdentifier: 1,
	TypeIdLen:           8,
	UnitIdLen:           256,
	T2Timeout:           2500 * time.Millisecond,
>>>>>>> 4f29cf1e
}

func TestNewDefaultUnicityCertificateValidator_NotOk(t *testing.T) {
	_, v := testsig.CreateSignerAndVerifier(t)
	type args struct {
		systemDescription *types.PartitionDescriptionRecord
		rootTrustBase     types.RootTrustBase
		algorithm         gocrypto.Hash
	}
	tests := []struct {
		name    string
		args    args
		wantErr error
	}{
		{
			name: "system description record is nil",
			args: args{
				systemDescription: nil,
				rootTrustBase:     trustbase.NewTrustBase(t, v),
				algorithm:         gocrypto.SHA256,
			},
			wantErr: types.ErrSystemDescriptionIsNil,
		},
		{
			name: "trust base is nil",
			args: args{
				systemDescription: systemDescription,
				rootTrustBase:     nil,
				algorithm:         gocrypto.SHA256,
			},
			wantErr: types.ErrRootValidatorInfoMissing,
		},
	}
	for _, tt := range tests {
		t.Run(tt.name, func(t *testing.T) {
			got, err := NewDefaultUnicityCertificateValidator(tt.args.systemDescription, tt.args.rootTrustBase, tt.args.algorithm)
			require.ErrorIs(t, err, tt.wantErr)
			require.Nil(t, got)
		})
	}
}

func TestDefaultUnicityCertificateValidator_ValidateNotOk(t *testing.T) {
	_, verifier := testsig.CreateSignerAndVerifier(t)
	rootTrust := trustbase.NewTrustBase(t, verifier)
	v, err := NewDefaultUnicityCertificateValidator(systemDescription, rootTrust, gocrypto.SHA256)
	require.NoError(t, err)
	require.ErrorIs(t, v.Validate(nil), types.ErrUnicityCertificateIsNil)
}

func TestDefaultUnicityCertificateValidator_ValidateOk(t *testing.T) {
	signer, verifier := testsig.CreateSignerAndVerifier(t)
	rootTrust := trustbase.NewTrustBase(t, verifier)
	v, err := NewDefaultUnicityCertificateValidator(systemDescription, rootTrust, gocrypto.SHA256)
	require.NoError(t, err)
	ir := &types.InputRecord{Version: 1,
		PreviousHash: make([]byte, 32),
		Hash:         make([]byte, 32),
		BlockHash:    make([]byte, 32),
		SummaryValue: make([]byte, 32),
		RoundNumber:  1,
	}
	uc := testcertificates.CreateUnicityCertificate(
		t,
		signer,
		ir,
		systemDescription,
		1,
		make([]byte, 32),
	)
	require.NoError(t, v.Validate(uc))
}

func TestNewDefaultBlockProposalValidator_NotOk(t *testing.T) {
	_, v := testsig.CreateSignerAndVerifier(t)
	type args struct {
		systemDescription *types.PartitionDescriptionRecord
		trustBase         types.RootTrustBase
		algorithm         gocrypto.Hash
	}
	tests := []struct {
		name    string
		args    args
		wantErr error
	}{
		{
			name: "system description record is nil",
			args: args{
				systemDescription: nil,
				trustBase:         trustbase.NewTrustBase(t, v),
				algorithm:         gocrypto.SHA256,
			},
			wantErr: types.ErrSystemDescriptionIsNil,
		},
		{
			name: "trust base is nil",
			args: args{
				systemDescription: systemDescription,
				trustBase:         nil,
				algorithm:         gocrypto.SHA256,
			},
			wantErr: types.ErrRootValidatorInfoMissing,
		},
	}
	for _, tt := range tests {
		t.Run(tt.name, func(t *testing.T) {
			got, err := NewDefaultBlockProposalValidator(tt.args.systemDescription, tt.args.trustBase, tt.args.algorithm)
			require.ErrorIs(t, err, tt.wantErr)
			require.Nil(t, got)
		})
	}
}

func TestDefaultNewDefaultBlockProposalValidator_ValidateNotOk(t *testing.T) {
	_, verifier := testsig.CreateSignerAndVerifier(t)
	rootTrust := trustbase.NewTrustBase(t, verifier)
	v, err := NewDefaultBlockProposalValidator(systemDescription, rootTrust, gocrypto.SHA256)
	require.NoError(t, err)
	require.ErrorIs(t, v.Validate(nil, nil), blockproposal.ErrBlockProposalIsNil)
}

func TestDefaultNewDefaultBlockProposalValidator_ValidateOk(t *testing.T) {
	signer, verifier := testsig.CreateSignerAndVerifier(t)
	nodeSigner, nodeVerifier := testsig.CreateSignerAndVerifier(t)
	rootTrust := trustbase.NewTrustBase(t, verifier)
	v, err := NewDefaultBlockProposalValidator(systemDescription, rootTrust, gocrypto.SHA256)
	require.NoError(t, err)
	ir := &types.InputRecord{Version: 1,
		PreviousHash: make([]byte, 32),
		Hash:         make([]byte, 32),
		BlockHash:    make([]byte, 32),
		SummaryValue: make([]byte, 32),
		RoundNumber:  1,
	}
	uc := testcertificates.CreateUnicityCertificate(
		t,
		signer,
		ir,
		systemDescription,
		1,
		make([]byte, 32),
	)

	bp := &blockproposal.BlockProposal{
		Partition:          uc.UnicityTreeCertificate.PartitionIdentifier,
		NodeIdentifier:     "1",
		UnicityCertificate: uc,
		Transactions: []*types.TransactionRecord{
			{
				TransactionOrder: testtransaction.NewTransactionOrderBytes(t),
				ServerMetadata: &types.ServerMetadata{
					ActualFee: 10,
				},
			},
		},
	}
	err = bp.Sign(gocrypto.SHA256, nodeSigner)
	require.NoError(t, err)
	require.NoError(t, v.Validate(bp, nodeVerifier))
}

func TestDefaultTxValidator_ValidateNotOk(t *testing.T) {
	tests := []struct {
		name                        string
		tx                          *types.TransactionOrder
		latestBlockNumber           uint64
		expectedPartitionIdentifier types.PartitionID
		errStr                      string
	}{
		{
			name:                        "tx is nil",
			tx:                          nil,
			latestBlockNumber:           10,
			expectedPartitionIdentifier: 0x01020304,
			errStr:                      "transaction is nil",
		},
		{
			name:                        "invalid partition identifier",
			tx:                          testtransaction.NewTransactionOrder(t), // default partitionID is 0x00000001
			latestBlockNumber:           10,
			expectedPartitionIdentifier: 0x01020304,
			errStr:                      "expected 01020304, got 00000001: invalid transaction partition identifier",
		},
		{
			name:                        "expired transaction",
			tx:                          testtransaction.NewTransactionOrder(t), // default timeout is 10
			latestBlockNumber:           11,
			expectedPartitionIdentifier: 0x00000001,
			errStr:                      "transaction timeout round is 10, current round is 11: transaction has timed out",
		},
	}
	for _, tt := range tests {
		t.Run(tt.name, func(t *testing.T) {
			dtv := &DefaultTxValidator{
				partitionIdentifier: tt.expectedPartitionIdentifier,
			}
			err := dtv.Validate(tt.tx, tt.latestBlockNumber)
			require.ErrorContains(t, err, tt.errStr)
		})
	}
}<|MERGE_RESOLUTION|>--- conflicted
+++ resolved
@@ -14,21 +14,12 @@
 	"github.com/stretchr/testify/require"
 )
 
-<<<<<<< HEAD
 var systemDescription = &types.PartitionDescriptionRecord{Version: 1,
-	NetworkIdentifier: 5,
-	SystemIdentifier:  1,
-	TypeIdLen:         8,
-	UnitIdLen:         256,
-	T2Timeout:         2500 * time.Millisecond,
-=======
-var systemDescription = &types.PartitionDescriptionRecord{
 	NetworkIdentifier:   5,
 	PartitionIdentifier: 1,
 	TypeIdLen:           8,
 	UnitIdLen:           256,
 	T2Timeout:           2500 * time.Millisecond,
->>>>>>> 4f29cf1e
 }
 
 func TestNewDefaultUnicityCertificateValidator_NotOk(t *testing.T) {
