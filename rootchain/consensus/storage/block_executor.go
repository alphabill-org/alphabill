package storage

import (
	"bytes"
	"crypto"
	"fmt"

	"github.com/alphabill-org/alphabill-go-base/types"
	"github.com/alphabill-org/alphabill-go-base/types/hex"
	"github.com/alphabill-org/alphabill-go-base/util"
	"github.com/alphabill-org/alphabill/network/protocol/abdrc"
	"github.com/alphabill-org/alphabill/network/protocol/certification"
	"github.com/alphabill-org/alphabill/network/protocol/genesis"
	rctypes "github.com/alphabill-org/alphabill/rootchain/consensus/types"
	rcgenesis "github.com/alphabill-org/alphabill/rootchain/genesis"
)

type (
	InputData struct {
		_         struct{} `cbor:",toarray"`
		Partition types.PartitionID
		Shard     types.ShardID
		IR        *types.InputRecord
		Technical certification.TechnicalRecord
		PDRHash   hex.Bytes // Partition Description Record Hash
	}

	InputRecords []*InputData

	ExecutedBlock struct {
		_         struct{}                    `cbor:",toarray"`
		BlockData *rctypes.BlockData          // proposed block
		CurrentIR InputRecords                // all input records in this block
		Changed   map[partitionShard]struct{} // changed shard identifiers
		HashAlgo  crypto.Hash                 // hash algorithm for the block
		RootHash  hex.Bytes                   // resulting root hash
		Qc        *rctypes.QuorumCert         // block's quorum certificate (from next view)
		CommitQc  *rctypes.QuorumCert         // block's commit certificate
	}

	IRChangeReqVerifier interface {
		VerifyIRChangeReq(round uint64, irChReq *rctypes.IRChangeReq) (*InputData, error)
	}
)

func (data InputRecords) Update(newInputData *InputData) error {
	for i, d := range data {
		if d.Partition == newInputData.Partition {
			data[i] = newInputData
			return nil
		}
	}
	return fmt.Errorf("input record for partition %s was not found", newInputData.Partition)
}

func (data InputRecords) Find(sysID types.PartitionID) *InputData {
	for _, d := range data {
		if d.Partition == sysID {
			return d
		}
	}
	return nil
}

/*
unicityTree builds the unicity tree based on the InputData slice.
*/
func (data InputRecords) unicityTree(algo crypto.Hash) (*types.UnicityTree, error) {
	// TODO: supports just single shard partitions, ie each element in the data slice is the sole shard of the partition!
	utData := make([]*types.UnicityTreeData, 0, len(data))
	for _, d := range data {
		trHash, err := d.Technical.Hash()
		if err != nil {
			return nil, fmt.Errorf("calculating TR hash: %w", err)
		}
		sTree, err := types.CreateShardTree(types.ShardingScheme{}, []types.ShardTreeInput{{Shard: d.Shard, IR: d.IR, TRHash: trHash}}, algo)
		if err != nil {
			return nil, fmt.Errorf("creating shard tree: %w", err)
		}
		utData = append(utData, &types.UnicityTreeData{
			Partition:     d.Partition,
			ShardTreeRoot: sTree.RootHash(),
			PDRHash:       d.PDRHash,
		})
	}
	return types.NewUnicityTree(algo, utData)
}

/*
certificationResponses builds the unicity tree and certification responses based on the InputData slice.
CertificationResponse will be generated only for shards listed in the "changed" argument. The UnicityCertificates
in the response are not complete, they miss the UnicityTreeCertificate and UnicitySeal.
*/
func (data InputRecords) certificationResponses(changed map[partitionShard]struct{}, algo crypto.Hash) ([]*certification.CertificationResponse, *types.UnicityTree, error) {
	crs := []*certification.CertificationResponse{}
	utData := make([]*types.UnicityTreeData, 0, len(data))
	for _, d := range data {
		trHash, err := d.Technical.Hash()
		if err != nil {
			return nil, nil, fmt.Errorf("calculating TR hash: %w", err)
		}
		sTree, err := types.CreateShardTree(types.ShardingScheme{}, []types.ShardTreeInput{{Shard: d.Shard, IR: d.IR, TRHash: trHash}}, algo)
		if err != nil {
			return nil, nil, fmt.Errorf("creating shard tree: %w", err)
		}
		utData = append(utData, &types.UnicityTreeData{
			Partition:     d.Partition,
			ShardTreeRoot: sTree.RootHash(),
			PDRHash:       d.PDRHash,
		})

		if _, ok := changed[partitionShard{partition: d.Partition, shard: d.Shard.Key()}]; ok {
			stCert, err := sTree.Certificate(d.Shard)
			if err != nil {
				return nil, nil, fmt.Errorf("creating shard tree certificate: %w", err)
			}
			crs = append(crs, &certification.CertificationResponse{
				Partition: d.Partition,
				Shard:     d.Shard,
				Technical: d.Technical,
				UC: types.UnicityCertificate{
					Version:              1,
					InputRecord:          d.IR,
					TRHash:               trHash,
					ShardTreeCertificate: stCert,
				},
			})
		}
	}
	ut, err := types.NewUnicityTree(algo, utData)
	return crs, ut, err
}

func qcFromGenesisState(partitionRecords []*genesis.GenesisPartitionRecord) *rctypes.QuorumCert {
	for _, p := range partitionRecords {
		return &rctypes.QuorumCert{
			VoteInfo: &rctypes.RoundInfo{
				RoundNumber:       p.Certificate.UnicitySeal.RootChainRoundNumber,
				Epoch:             0,
				Timestamp:         p.Certificate.UnicitySeal.Timestamp,
				ParentRoundNumber: 0,
				CurrentRootHash:   p.Certificate.UnicitySeal.Hash,
			},
			LedgerCommitInfo: &types.UnicitySeal{
				Version:              1,
				PreviousHash:         p.Certificate.UnicitySeal.PreviousHash,
				RootChainRoundNumber: p.Certificate.UnicitySeal.RootChainRoundNumber,
				Hash:                 p.Certificate.UnicitySeal.Hash,
				Timestamp:            p.Certificate.UnicitySeal.Timestamp,
			},
			Signatures: p.Certificate.UnicitySeal.Signatures,
		}
	}
	return nil
}

func NewGenesisBlock(hash crypto.Hash, pg []*genesis.GenesisPartitionRecord) (*ExecutedBlock, error) {
	var err error
	data := make([]*InputData, len(pg))
	for i, partition := range pg {
		data[i] = &InputData{
			Partition: partition.PartitionDescription.PartitionIdentifier,
			Shard:     types.ShardID{},
			IR:        partition.Certificate.InputRecord,
			PDRHash:   partition.Certificate.UnicityTreeCertificate.PDRHash,
		}
		nodeIDs := util.TransformSlice(partition.Nodes, func(pn *genesis.PartitionNode) string { return pn.NodeIdentifier })
		if data[i].Technical, err = rcgenesis.TechnicalRecord(partition.Certificate.InputRecord, nodeIDs); err != nil {
			return nil, fmt.Errorf("creating TechnicalRecord: %w", err)
		}
	}
	qc := qcFromGenesisState(pg)
	// If not initiated, save genesis file to store
	return &ExecutedBlock{
		BlockData: &rctypes.BlockData{
			Author:    "genesis",
			Round:     genesis.RootRound,
			Epoch:     0,
			Timestamp: genesis.Timestamp,
			Payload:   nil,
			Qc:        qc, // qc to itself
		},
		CurrentIR: data,
		Changed:   make(map[partitionShard]struct{}),
		HashAlgo:  hash,
		RootHash:  qc.LedgerCommitInfo.Hash,
		Qc:        qc, // qc to itself
		CommitQc:  qc, // use same qc to itself for genesis block
	}, nil
}

func NewRootBlock(hash crypto.Hash, block *abdrc.CommittedBlock) (*ExecutedBlock, error) {
	var changes map[partitionShard]struct{}
	if block.Block.Payload != nil {
		changes = make(map[partitionShard]struct{})
		// verify requests for IR change and proof of consensus
		for _, irChReq := range block.Block.Payload.Requests {
			changes[partitionShard{partition: irChReq.Partition, shard: irChReq.Shard.Key()}] = struct{}{}
		}
	}
	// recover input records
	irState := make(InputRecords, len(block.Ir))
	for i, d := range block.Ir {
		irState[i] = &InputData{
			Partition: d.Partition,
			Shard:     d.Shard,
			IR:        d.Ir,
			Technical: d.Technical,
			PDRHash:   d.PDRHash,
		}
	}
	ut, err := irState.unicityTree(hash)
	if err != nil {
		return nil, err
	}
	return &ExecutedBlock{
		BlockData: block.Block,
		CurrentIR: irState,
		Changed:   changes,
		HashAlgo:  hash,
		RootHash:  ut.RootHash(),
		Qc:        block.Qc,       // qc to itself
		CommitQc:  block.CommitQc, // use same qc to itself for genesis block
	}, nil
}

type getTRFunc func(types.PartitionID, types.ShardID, *certification.BlockCertificationRequest) (certification.TechnicalRecord, error)

func NewExecutedBlock(hash crypto.Hash, newBlock *rctypes.BlockData, parent *ExecutedBlock, verifier IRChangeReqVerifier, getTR getTRFunc) (*ExecutedBlock, error) {
	changed := make(InputRecords, 0, len(newBlock.Payload.Requests))
	changes := make(map[partitionShard]struct{})
	// verify requests for IR change and proof of consensus
	for _, irChReq := range newBlock.Payload.Requests {
		irData, err := verifier.VerifyIRChangeReq(newBlock.GetRound(), irChReq)
		if err != nil {
			return nil, fmt.Errorf("new block verification in round %v error, %w", newBlock.Round, err)
		}
		// timeout IR change request do not have BCR
		var req *certification.BlockCertificationRequest
		if len(irChReq.Requests) > 0 {
			req = irChReq.Requests[0]
		}
		tr, err := getTR(irChReq.Partition, irChReq.Shard, req)
		if err != nil {
			return nil, fmt.Errorf("get TechnicalRecord: %w", err)
		}
		irData.Technical = tr
		changed = append(changed, irData)
		changes[partitionShard{partition: irChReq.Partition, shard: irChReq.Shard.Key()}] = struct{}{}
	}
	// copy parent input records
	irState := make(InputRecords, len(parent.CurrentIR))
	copy(irState, parent.CurrentIR)
	for _, d := range changed {
		if err := irState.Update(d); err != nil {
			return nil, fmt.Errorf("block execution failed, no input record for partition %s", d.Partition)
		}
	}
	ut, err := irState.unicityTree(hash)
	if err != nil {
		return nil, fmt.Errorf("creating UnicityTree: %w", err)
	}
	return &ExecutedBlock{
		BlockData: newBlock,
		CurrentIR: irState,
		Changed:   changes,
		HashAlgo:  hash,
		RootHash:  ut.RootHash(),
	}, nil
}

func (x *ExecutedBlock) GenerateCertificates(commitQc *rctypes.QuorumCert) ([]*certification.CertificationResponse, error) {
	crs, ut, err := x.CurrentIR.certificationResponses(x.Changed, x.HashAlgo)
	if err != nil {
		return nil, fmt.Errorf("failed to generate unicity tree: %w", err)
	}
	rootHash := ut.RootHash()
	// sanity check, data must not have changed, hence the root hash must still be the same
	fmt.Printf("rootHash: %X\n", rootHash)
	fmt.Printf("x.rootHash: %X\n", x.RootHash)
	if !bytes.Equal(rootHash, x.RootHash) {
		return nil, fmt.Errorf("root hash does not match previously calculated root hash")
	}
	// sanity check, if root hashes do not match then fall back to recovery
	if !bytes.Equal(rootHash, commitQc.LedgerCommitInfo.Hash) {
		return nil, fmt.Errorf("commit of block round %v failed, root hash mismatch", commitQc.VoteInfo.ParentRoundNumber)
	}
	// create UnicitySeal for pending certificates
	uSeal := &types.UnicitySeal{
		Version:              1,
		RootChainRoundNumber: commitQc.LedgerCommitInfo.RootChainRoundNumber,
		Hash:                 commitQc.LedgerCommitInfo.Hash,
		Timestamp:            commitQc.LedgerCommitInfo.Timestamp,
		PreviousHash:         commitQc.LedgerCommitInfo.PreviousHash,
		Signatures:           commitQc.Signatures,
	}
	ucs := []*certification.CertificationResponse{}
<<<<<<< HEAD
	// copy parent certificates and extract changed certificates from this round
	for _, sysID := range x.Changed {
		utCert, err := ut.GetCertificate(sysID)
		if err != nil {
			// this should never happen. if it does then exit with panic because we cannot generate
			// unicity tree certificates.
			return nil, fmt.Errorf("failed to read certificate of %X: %w", sysID, err)
		}
		ir := x.CurrentIR.Find(sysID)
		if ir == nil {
			return nil, fmt.Errorf("input record for %X not found", sysID)
		}
		cr := certification.CertificationResponse{
			Partition: ir.Partition,
			Shard:     ir.Shard,
			UC: types.UnicityCertificate{
				Version:     1,
				InputRecord: ir.IR,
				UnicityTreeCertificate: &types.UnicityTreeCertificate{
Version: 1,
					PartitionIdentifier:      utCert.PartitionIdentifier,
					HashSteps:                utCert.HashSteps,
					PartitionDescriptionHash: utCert.PartitionDescriptionHash,
				},
				UnicitySeal: uSeal,
			},
		}
		if err := cr.SetTechnicalRecord(ir.Technical); err != nil {
			return nil, fmt.Errorf("assigning TechnicalRecord: %w", err)
=======
	for _, cr := range crs {
		if cr.UC.UnicityTreeCertificate, err = ut.Certificate(cr.Partition); err != nil {
			return nil, fmt.Errorf("create unicity tree certificate for partition %s - %s: %w", cr.Partition, cr.Shard, err)
>>>>>>> 836e75da
		}
		cr.UC.UnicitySeal = uSeal
		ucs = append(ucs, cr)
	}
	x.CommitQc = commitQc
	return ucs, nil
}

func (x *ExecutedBlock) GetRound() uint64 {
	if x != nil {
		return x.BlockData.GetRound()
	}
	return 0
}

func (x *ExecutedBlock) GetParentRound() uint64 {
	if x != nil {
		return x.BlockData.GetParentRound()
	}
	return 0
}<|MERGE_RESOLUTION|>--- conflicted
+++ resolved
@@ -276,8 +276,7 @@
 	}
 	rootHash := ut.RootHash()
 	// sanity check, data must not have changed, hence the root hash must still be the same
-	fmt.Printf("rootHash: %X\n", rootHash)
-	fmt.Printf("x.rootHash: %X\n", x.RootHash)
+	// fmt.Printf("rootHash: %X\n", rootHash) // if fails, uncomment and set this hash to 'roundInfo.CurrentRootHash'
 	if !bytes.Equal(rootHash, x.RootHash) {
 		return nil, fmt.Errorf("root hash does not match previously calculated root hash")
 	}
@@ -295,41 +294,9 @@
 		Signatures:           commitQc.Signatures,
 	}
 	ucs := []*certification.CertificationResponse{}
-<<<<<<< HEAD
-	// copy parent certificates and extract changed certificates from this round
-	for _, sysID := range x.Changed {
-		utCert, err := ut.GetCertificate(sysID)
-		if err != nil {
-			// this should never happen. if it does then exit with panic because we cannot generate
-			// unicity tree certificates.
-			return nil, fmt.Errorf("failed to read certificate of %X: %w", sysID, err)
-		}
-		ir := x.CurrentIR.Find(sysID)
-		if ir == nil {
-			return nil, fmt.Errorf("input record for %X not found", sysID)
-		}
-		cr := certification.CertificationResponse{
-			Partition: ir.Partition,
-			Shard:     ir.Shard,
-			UC: types.UnicityCertificate{
-				Version:     1,
-				InputRecord: ir.IR,
-				UnicityTreeCertificate: &types.UnicityTreeCertificate{
-Version: 1,
-					PartitionIdentifier:      utCert.PartitionIdentifier,
-					HashSteps:                utCert.HashSteps,
-					PartitionDescriptionHash: utCert.PartitionDescriptionHash,
-				},
-				UnicitySeal: uSeal,
-			},
-		}
-		if err := cr.SetTechnicalRecord(ir.Technical); err != nil {
-			return nil, fmt.Errorf("assigning TechnicalRecord: %w", err)
-=======
 	for _, cr := range crs {
 		if cr.UC.UnicityTreeCertificate, err = ut.Certificate(cr.Partition); err != nil {
 			return nil, fmt.Errorf("create unicity tree certificate for partition %s - %s: %w", cr.Partition, cr.Shard, err)
->>>>>>> 836e75da
 		}
 		cr.UC.UnicitySeal = uSeal
 		ucs = append(ucs, cr)
