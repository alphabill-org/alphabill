package tokens

import (
	"context"
	"crypto"
	"fmt"

	"github.com/alphabill-org/alphabill/internal/txsystem/tokens"
	"github.com/alphabill-org/alphabill/internal/types"
	sdk "github.com/alphabill-org/alphabill/pkg/wallet"
	"github.com/alphabill-org/alphabill/pkg/wallet/account"
	"github.com/alphabill-org/alphabill/pkg/wallet/log"
	twb "github.com/alphabill-org/alphabill/pkg/wallet/tokens/backend"
	"github.com/alphabill-org/alphabill/pkg/wallet/txsubmitter"
	"github.com/fxamacker/cbor/v2"
)

const maxBurnBatchSize = 100

func (w *Wallet) CollectDust(ctx context.Context, accountNumber uint64, allowedTokenTypes []twb.TokenTypeID, invariantPredicateArgs []*PredicateInput) ([]*SubmissionResult, error) {
	keys, err := w.getAccounts(accountNumber)
	if err != nil {
		return nil, err
	}
	results := make([]*SubmissionResult, 0, len(keys))

	for _, key := range keys {
		tokensByTypes, err := w.getTokensForDC(ctx, key.PubKey, allowedTokenTypes)
		if err != nil {
			return nil, err
		}
		for _, tokenz := range tokensByTypes {
			result, err := w.collectDust(ctx, key, tokenz, invariantPredicateArgs)
			if err != nil {
				return results, err
			}
			if result != nil {
				results = append(results, result)
			}
		}
	}
	return results, nil
}

func (w *Wallet) collectDust(ctx context.Context, acc *accountKey, typedTokens []*twb.TokenUnit, invariantPredicateArgs []*PredicateInput) (*SubmissionResult, error) {
	if err := w.ensureFeeCredit(ctx, acc.AccountKey, len(typedTokens)); err != nil {
		return nil, err
	}
	// first token to be joined into
	targetToken := typedTokens[0]
	targetTokenID := targetToken.ID
	targetTokenBacklink := targetToken.TxHash
	totalAmountJoined := targetToken.Amount
	burnTokens := typedTokens[1:]
	totalFees := uint64(0)

	for startIdx := 0; startIdx < len(burnTokens); startIdx += maxBurnBatchSize {
		endIdx := startIdx + maxBurnBatchSize
		if endIdx > len(burnTokens) {
			endIdx = len(burnTokens)
		}
		burnBatch := burnTokens[startIdx:endIdx]

		// check batch overflow before burning the tokens
		totalAmountToBeJoined := totalAmountJoined
		var err error
		for _, token := range burnBatch {
			totalAmountToBeJoined, _, err = sdk.AddUint64(totalAmountToBeJoined, token.Amount)
			if err != nil {
				log.Warning(fmt.Sprintf("unable to join tokens of type '%X', account key '0x%X': %v", token.TypeID, acc.PubKey, err))
				// just stop without returning error, so that we can continue with other token types
				if totalFees > 0 {
					return &SubmissionResult{FeeSum: totalFees, AccountNumber: acc.idx}, nil
				}
				return nil, nil
			}
		}

		burnBatchAmount, burnFee, proofs, err := w.burnTokensForDC(ctx, acc.AccountKey, burnBatch, targetTokenBacklink, invariantPredicateArgs)
		if err != nil {
			return nil, err
		}

		// if there's more to burn, update backlink to continue
		var joinFee uint64
		targetTokenBacklink, joinFee, err = w.joinTokenForDC(ctx, acc.AccountKey, proofs, targetTokenBacklink, targetTokenID, invariantPredicateArgs)
		if err != nil {
			return nil, err
		}

		totalAmountJoined += burnBatchAmount
		totalFees += burnFee + joinFee
	}
	return &SubmissionResult{FeeSum: totalFees, AccountNumber: acc.idx}, nil
}

<<<<<<< HEAD
func (w *Wallet) joinTokenForDC(ctx context.Context, acc *account.AccountKey, burnProofs []*sdk.Proof, targetTokenBacklink sdk.TxHash, targetTokenID sdk.UnitID, invariantPredicateArgs []*PredicateInput) (sdk.TxHash, uint64, error) {
=======
func (w *Wallet) joinTokenForDC(ctx context.Context, acc *account.AccountKey, burnProofs []*sdk.Proof, targetTokenBacklink sdk.TxHash, targetTokenID types.UnitID, invariantPredicateArgs []*PredicateInput) (sdk.TxHash, error) {
>>>>>>> 882caabe
	burnTxs := make([]*types.TransactionRecord, len(burnProofs))
	burnTxProofs := make([]*types.TxProof, len(burnProofs))
	for i, proof := range burnProofs {
		burnTxs[i] = proof.TxRecord
		burnTxProofs[i] = proof.TxProof
	}

	joinAttrs := &tokens.JoinFungibleTokenAttributes{
		BurnTransactions:             burnTxs,
		Proofs:                       burnTxProofs,
		Backlink:                     targetTokenBacklink,
		InvariantPredicateSignatures: nil,
	}

	sub, err := w.prepareTxSubmission(ctx, tokens.PayloadTypeJoinFungibleToken, joinAttrs, targetTokenID, acc, w.GetRoundNumber, func(tx *types.TransactionOrder) error {
		signatures, err := preparePredicateSignatures(w.GetAccountManager(), invariantPredicateArgs, tx, joinAttrs)
		if err != nil {
			return err
		}
		joinAttrs.SetInvariantPredicateSignatures(signatures)
		tx.Payload.Attributes, err = cbor.Marshal(joinAttrs)
		return err
	})
	if err != nil {
		return nil, 0, err
	}
	if err = sub.ToBatch(w.backend, acc.PubKey).SendTx(ctx, true); err != nil {
		return nil, 0, err
	}

	return sub.Proof.TxRecord.TransactionOrder.Hash(crypto.SHA256), sub.Proof.TxRecord.ServerMetadata.ActualFee, nil
}

func (w *Wallet) burnTokensForDC(ctx context.Context, acc *account.AccountKey, tokensToBurn []*twb.TokenUnit, nonce sdk.TxHash, invariantPredicateArgs []*PredicateInput) (uint64, uint64, []*sdk.Proof, error) {
	burnBatch := txsubmitter.NewBatch(acc.PubKey, w.backend)
	rnFetcher := &cachingRoundNumberFetcher{delegate: w.GetRoundNumber}
	burnBatchAmount := uint64(0)

	for _, token := range tokensToBurn {
		burnBatchAmount += token.Amount
		attrs := newBurnTxAttrs(token, nonce)
		sub, err := w.prepareTxSubmission(ctx, tokens.PayloadTypeBurnFungibleToken, attrs, token.ID, acc, rnFetcher.getRoundNumber, func(tx *types.TransactionOrder) error {
			signatures, err := preparePredicateSignatures(w.GetAccountManager(), invariantPredicateArgs, tx, attrs)
			if err != nil {
				return err
			}
			attrs.SetInvariantPredicateSignatures(signatures)
			tx.Payload.Attributes, err = cbor.Marshal(attrs)
			return err
		})
		if err != nil {
			return 0, 0, nil, fmt.Errorf("failed to prepare burn tx: %w", err)
		}
		burnBatch.Add(sub)
	}

	if err := burnBatch.SendTx(ctx, true); err != nil {
		return 0, 0, nil, fmt.Errorf("failed to send burn tx: %w", err)
	}

	proofs := make([]*sdk.Proof, 0, len(burnBatch.Submissions()))
	feeSum := uint64(0)
	for _, sub := range burnBatch.Submissions() {
		proofs = append(proofs, sub.Proof)
		feeSum += sub.Proof.TxRecord.ServerMetadata.ActualFee
	}
	return burnBatchAmount, feeSum, proofs, nil
}

func (w *Wallet) getTokensForDC(ctx context.Context, key sdk.PubKey, allowedTokenTypes []twb.TokenTypeID) (map[string][]*twb.TokenUnit, error) {
	// find tokens to join
	allTokens, err := w.getTokens(ctx, twb.Fungible, key)
	if err != nil {
		return nil, err
	}
	// group tokens by type
	var tokensByTypes = make(map[string][]*twb.TokenUnit, len(allowedTokenTypes))
	for _, tokenType := range allowedTokenTypes {
		tokensByTypes[string(tokenType)] = make([]*twb.TokenUnit, 0)
	}
	for _, tok := range allTokens {
		typeID := string(tok.TypeID)
		tokenz, found := tokensByTypes[typeID]
		if !found && len(allowedTokenTypes) > 0 {
			// if filter is set, skip tokens of other types
			continue
		}
		tokensByTypes[typeID] = append(tokenz, tok)
	}
	for k, v := range tokensByTypes {
		if len(v) < 2 { // not interested if tokens count is less than two
			delete(tokensByTypes, k)
		}
	}
	return tokensByTypes, nil
}<|MERGE_RESOLUTION|>--- conflicted
+++ resolved
@@ -70,7 +70,7 @@
 				log.Warning(fmt.Sprintf("unable to join tokens of type '%X', account key '0x%X': %v", token.TypeID, acc.PubKey, err))
 				// just stop without returning error, so that we can continue with other token types
 				if totalFees > 0 {
-					return &SubmissionResult{FeeSum: totalFees, AccountNumber: acc.idx}, nil
+					return &SubmissionResult{FeeSum: totalFees, AccountNumber: acc.idx + 1}, nil
 				}
 				return nil, nil
 			}
@@ -91,14 +91,10 @@
 		totalAmountJoined += burnBatchAmount
 		totalFees += burnFee + joinFee
 	}
-	return &SubmissionResult{FeeSum: totalFees, AccountNumber: acc.idx}, nil
+	return &SubmissionResult{FeeSum: totalFees, AccountNumber: acc.idx + 1}, nil
 }
 
-<<<<<<< HEAD
-func (w *Wallet) joinTokenForDC(ctx context.Context, acc *account.AccountKey, burnProofs []*sdk.Proof, targetTokenBacklink sdk.TxHash, targetTokenID sdk.UnitID, invariantPredicateArgs []*PredicateInput) (sdk.TxHash, uint64, error) {
-=======
-func (w *Wallet) joinTokenForDC(ctx context.Context, acc *account.AccountKey, burnProofs []*sdk.Proof, targetTokenBacklink sdk.TxHash, targetTokenID types.UnitID, invariantPredicateArgs []*PredicateInput) (sdk.TxHash, error) {
->>>>>>> 882caabe
+func (w *Wallet) joinTokenForDC(ctx context.Context, acc *account.AccountKey, burnProofs []*sdk.Proof, targetTokenBacklink sdk.TxHash, targetTokenID types.UnitID, invariantPredicateArgs []*PredicateInput) (sdk.TxHash, uint64, error) {
 	burnTxs := make([]*types.TransactionRecord, len(burnProofs))
 	burnTxProofs := make([]*types.TxProof, len(burnProofs))
 	for i, proof := range burnProofs {
