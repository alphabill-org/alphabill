package txbuffer

import (
	"context"
	"crypto"
	"errors"
	"fmt"
	"log/slog"
	"sync"
	"time"

	"go.opentelemetry.io/otel/metric"

	"github.com/alphabill-org/alphabill/internal/types"
	"github.com/alphabill-org/alphabill/pkg/logger"
)

var (
<<<<<<< HEAD
	ErrTxBufferFull         = errors.New("tx buffer is full")
	ErrInvalidMaxSize       = errors.New("invalid maximum size")
	ErrInvalidHashAlgorithm = errors.New("invalid maximum size")
	ErrTxIsNil              = errors.New("tx is nil")
	ErrTxInBuffer           = errors.New("tx already in tx buffer")

	transactionsCounter          = metrics.GetOrRegisterCounter("transaction/buffer/size")
	transactionsRejectedCounter  = metrics.GetOrRegisterCounter("transaction/buffer/rejected/full")
	transactionsDuplicateCounter = metrics.GetOrRegisterCounter("transaction/buffer/rejected/duplicate")
=======
	ErrBufferIsFull = errors.New("tx buffer is full")
	ErrTxIsNil      = errors.New("tx is nil")
	ErrTxInBuffer   = errors.New("tx already in the buffer")
>>>>>>> b4975f75
)

type (
	// TxBuffer is an in-memory data structure containing the set of unconfirmed transactions.
	TxBuffer struct {
		mutex          sync.Mutex
		transactions   map[string]time.Time // index of pending transactions, hash->added_ts
		transactionsCh chan *types.TransactionOrder
		hashAlgorithm  crypto.Hash
		log            *slog.Logger

		mCount metric.Int64UpDownCounter
		mDur   metric.Float64Histogram
	}
<<<<<<< HEAD
=======

	// TxHandler processes an transaction.
	TxHandler func(ctx context.Context, tx *types.TransactionOrder)

	Observability interface {
		Meter(name string, opts ...metric.MeterOption) metric.Meter
	}
>>>>>>> b4975f75
)

/*
New creates a new instance of the TxBuffer.
MaxSize specifies the total number of transactions the TxBuffer may contain.
*/
<<<<<<< HEAD
func New(maxSize uint, hashAlgorithm crypto.Hash, log *slog.Logger) (*TxBuffer, error) {
=======
func New(maxSize uint32, hashAlgorithm crypto.Hash, obs Observability, log *slog.Logger) (*TxBuffer, error) {
>>>>>>> b4975f75
	if maxSize < 1 {
		return nil, fmt.Errorf("buffer max size must be greater than zero, got %d", maxSize)
	}
<<<<<<< HEAD
	if hashAlgorithm == 0 {
		return nil, ErrInvalidHashAlgorithm
	}
	return &TxBuffer{
=======

	buf := &TxBuffer{
>>>>>>> b4975f75
		hashAlgorithm:  hashAlgorithm,
		transactions:   make(map[string]time.Time),
		transactionsCh: make(chan *types.TransactionOrder, maxSize),
		log:            log,
	}
	if err := buf.initMetrics(obs); err != nil {
		return nil, fmt.Errorf("initializing metrics: %w", err)
	}

	return buf, nil
}

/*
Add adds the given transaction into the transaction buffer.
Returns an error if the transaction is nil, is already present in the TxBuffer,
or TxBuffer is full.
*/
func (buf *TxBuffer) Add(ctx context.Context, tx *types.TransactionOrder) ([]byte, error) {
	if tx == nil {
		return nil, ErrTxIsNil
	}

	txHash := tx.Hash(buf.hashAlgorithm)
	buf.log.Debug(fmt.Sprintf("received %s transaction, hash %X", tx.PayloadType(), txHash), logger.UnitID(tx.UnitID()))
	txId := string(txHash)

	buf.mutex.Lock()
	defer buf.mutex.Unlock()

	if _, found := buf.transactions[txId]; found {
		return nil, ErrTxInBuffer
	}

	select {
	case buf.transactionsCh <- tx:
		buf.mCount.Add(ctx, 1)
		buf.transactions[txId] = time.Now()
	default:
		return nil, ErrBufferIsFull
	}

	return txHash, nil
}

<<<<<<< HEAD
func (t *TxBuffer) Remove(ctx context.Context) (*types.TransactionOrder, error) {
	select {
	case <-ctx.Done():
		return nil, ctx.Err()
	case tx := <-t.transactionsCh:
		t.removeFromIndex(string(tx.Hash(t.hashAlgorithm)))
		return tx, nil
=======
/*
Process calls the "process" callback for each transaction in the buffer until
ctx is cancelled.
After callback returns the tx is always removed from internal buffer (ie the
callback can't add the tx back to buffer, it would be rejected as duplicate).
*/
func (buf *TxBuffer) Process(ctx context.Context, process TxHandler) {
	for {
		select {
		case <-ctx.Done():
			return
		case tx := <-buf.transactionsCh:
			buf.mCount.Add(ctx, -1)
			process(ctx, tx)
			buf.removeFromIndex(ctx, string(tx.Hash(buf.hashAlgorithm)))
		}
>>>>>>> b4975f75
	}
}

func (t *TxBuffer) HashAlgorithm() crypto.Hash {
	return t.hashAlgorithm
}

/*
removeFromIndex deletes the transaction with given id from the index.
*/
func (buf *TxBuffer) removeFromIndex(ctx context.Context, id string) {
	buf.mutex.Lock()
	defer buf.mutex.Unlock()

	if added, found := buf.transactions[id]; found {
		buf.mDur.Record(ctx, time.Since(added).Seconds())
		delete(buf.transactions, id)
	}
}

func (buf *TxBuffer) initMetrics(obs Observability) (err error) {
	m := obs.Meter("txbuffer")

	if buf.mCount, err = m.Int64UpDownCounter(
		"count",
		metric.WithDescription(`Number of transactions in the buffer.`),
		metric.WithUnit("{transaction}"),
	); err != nil {
		return fmt.Errorf("creating tx counter: %w", err)
	}

	if buf.mDur, err = m.Float64Histogram(
		"queued",
		metric.WithDescription("For how long transaction was in the buffer before being processed."),
		metric.WithUnit("s"),
		//metric.WithExplicitBucketBoundaries(...), // will be in v1.20?
	); err != nil {
		return fmt.Errorf("creating duration histogram: %w", err)
	}

	return nil
}<|MERGE_RESOLUTION|>--- conflicted
+++ resolved
@@ -16,21 +16,11 @@
 )
 
 var (
-<<<<<<< HEAD
-	ErrTxBufferFull         = errors.New("tx buffer is full")
 	ErrInvalidMaxSize       = errors.New("invalid maximum size")
-	ErrInvalidHashAlgorithm = errors.New("invalid maximum size")
+	ErrInvalidHashAlgorithm = errors.New("invalid tx hash algorithm")
 	ErrTxIsNil              = errors.New("tx is nil")
 	ErrTxInBuffer           = errors.New("tx already in tx buffer")
-
-	transactionsCounter          = metrics.GetOrRegisterCounter("transaction/buffer/size")
-	transactionsRejectedCounter  = metrics.GetOrRegisterCounter("transaction/buffer/rejected/full")
-	transactionsDuplicateCounter = metrics.GetOrRegisterCounter("transaction/buffer/rejected/duplicate")
-=======
-	ErrBufferIsFull = errors.New("tx buffer is full")
-	ErrTxIsNil      = errors.New("tx is nil")
-	ErrTxInBuffer   = errors.New("tx already in the buffer")
->>>>>>> b4975f75
+	ErrTxBufferFull         = errors.New("tx buffer is full")
 )
 
 type (
@@ -45,39 +35,25 @@
 		mCount metric.Int64UpDownCounter
 		mDur   metric.Float64Histogram
 	}
-<<<<<<< HEAD
-=======
-
-	// TxHandler processes an transaction.
-	TxHandler func(ctx context.Context, tx *types.TransactionOrder)
 
 	Observability interface {
 		Meter(name string, opts ...metric.MeterOption) metric.Meter
 	}
->>>>>>> b4975f75
 )
 
 /*
 New creates a new instance of the TxBuffer.
 MaxSize specifies the total number of transactions the TxBuffer may contain.
 */
-<<<<<<< HEAD
-func New(maxSize uint, hashAlgorithm crypto.Hash, log *slog.Logger) (*TxBuffer, error) {
-=======
-func New(maxSize uint32, hashAlgorithm crypto.Hash, obs Observability, log *slog.Logger) (*TxBuffer, error) {
->>>>>>> b4975f75
+func New(maxSize uint, hashAlgorithm crypto.Hash, obs Observability, log *slog.Logger) (*TxBuffer, error) {
 	if maxSize < 1 {
 		return nil, fmt.Errorf("buffer max size must be greater than zero, got %d", maxSize)
 	}
-<<<<<<< HEAD
 	if hashAlgorithm == 0 {
 		return nil, ErrInvalidHashAlgorithm
 	}
-	return &TxBuffer{
-=======
 
 	buf := &TxBuffer{
->>>>>>> b4975f75
 		hashAlgorithm:  hashAlgorithm,
 		transactions:   make(map[string]time.Time),
 		transactionsCh: make(chan *types.TransactionOrder, maxSize),
@@ -116,43 +92,25 @@
 		buf.mCount.Add(ctx, 1)
 		buf.transactions[txId] = time.Now()
 	default:
-		return nil, ErrBufferIsFull
+		return nil, ErrTxBufferFull
 	}
 
 	return txHash, nil
 }
 
-<<<<<<< HEAD
-func (t *TxBuffer) Remove(ctx context.Context) (*types.TransactionOrder, error) {
+func (buf *TxBuffer) Remove(ctx context.Context) (*types.TransactionOrder, error) {
 	select {
 	case <-ctx.Done():
 		return nil, ctx.Err()
-	case tx := <-t.transactionsCh:
-		t.removeFromIndex(string(tx.Hash(t.hashAlgorithm)))
+	case tx := <-buf.transactionsCh:
+		buf.removeFromIndex(ctx, string(tx.Hash(buf.hashAlgorithm)))
+		buf.mCount.Add(ctx, -1)
 		return tx, nil
-=======
-/*
-Process calls the "process" callback for each transaction in the buffer until
-ctx is cancelled.
-After callback returns the tx is always removed from internal buffer (ie the
-callback can't add the tx back to buffer, it would be rejected as duplicate).
-*/
-func (buf *TxBuffer) Process(ctx context.Context, process TxHandler) {
-	for {
-		select {
-		case <-ctx.Done():
-			return
-		case tx := <-buf.transactionsCh:
-			buf.mCount.Add(ctx, -1)
-			process(ctx, tx)
-			buf.removeFromIndex(ctx, string(tx.Hash(buf.hashAlgorithm)))
-		}
->>>>>>> b4975f75
 	}
 }
 
-func (t *TxBuffer) HashAlgorithm() crypto.Hash {
-	return t.hashAlgorithm
+func (buf *TxBuffer) HashAlgorithm() crypto.Hash {
+	return buf.hashAlgorithm
 }
 
 /*
