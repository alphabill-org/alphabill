package tokens

import (
	"errors"
	"fmt"

	"github.com/alphabill-org/alphabill/internal/rma"
	"github.com/alphabill-org/alphabill/internal/txsystem"
	"github.com/alphabill-org/alphabill/internal/txsystem/fc"
	"github.com/alphabill-org/alphabill/internal/types"
	"github.com/alphabill-org/alphabill/internal/util"
	"github.com/holiman/uint256"
)

<<<<<<< HEAD
func handleMintNonFungibleTokenTx(options *Options) txsystem.GenericExecuteFunc[MintNonFungibleTokenAttributes] {
	return func(tx *types.TransactionOrder, attr *MintNonFungibleTokenAttributes, currentBlockNr uint64) (*types.ServerMetadata, error) {
		logger.Debug("Processing Mint Non-Fungible Token tx: %v", tx)
		if err := validateMintNonFungibleToken(tx, attr, options.state); err != nil {
			return nil, fmt.Errorf("invalid mint none-fungible token tx: %w", err)
=======
func handleMintNonFungibleTokenTx(options *Options) txsystem.GenericExecuteFunc[*mintNonFungibleTokenWrapper] {
	return func(tx *mintNonFungibleTokenWrapper, currentBlockNr uint64) error {
		logger.Debug("Processing Mint Non-Fungible Token tx: %v", tx.transaction.ToLogString(logger))
		if err := validateMintNonFungibleToken(tx, options.state); err != nil {
			return fmt.Errorf("invalid mint none-fungible token tx: %w", err)
>>>>>>> b88133b8
		}
		fee := options.feeCalculator()

		// TODO calculate hash after setting server metadata
		h := tx.Hash(options.hashAlgorithm)

		// update state
<<<<<<< HEAD
		// disable fee handling if fee is calculated to 0 (used to temporarily disable fee handling, can be removed after all wallets are updated)
		var fcFunc rma.Action
		if options.feeCalculator() == 0 {
			fcFunc = func(tree *rma.Tree) error {
				return nil
			}
		} else {
			fcrID := tx.GetClientFeeCreditRecordID()
			fcFunc = fc.DecrCredit(util.BytesToUint256(fcrID), fee, h)
		}

		if err := options.state.AtomicUpdate(
			fcFunc,
			rma.AddItem(util.BytesToUint256(tx.UnitID()), attr.Bearer, newNonFungibleTokenData(attr, h, currentBlockNr), h)); err != nil {
			return nil, err
		}
		return &types.ServerMetadata{ActualFee: fee}, nil
=======
		fcrID := tx.transaction.GetClientFeeCreditRecordID()
		return options.state.AtomicUpdate(
			fc.DecrCredit(fcrID, fee, h),
			rma.AddItem(tx.UnitID(), tx.attributes.Bearer, newNonFungibleTokenData(tx, h, currentBlockNr), h))
>>>>>>> b88133b8
	}
}

func validateMintNonFungibleToken(tx *types.TransactionOrder, attr *MintNonFungibleTokenAttributes, state *rma.Tree) error {
	unitID := util.BytesToUint256(tx.UnitID())
	if unitID.IsZero() {
		return errors.New(ErrStrUnitIDIsZero)
	}
	if len(attr.Name) > maxNameLength {
		return errors.New(ErrStrInvalidNameLength)
	}
	uri := attr.URI
	if uri != "" {
		if len(uri) > uriMaxSize {
			return fmt.Errorf("URI exceeds the maximum allowed size of %v KB", uriMaxSize)
		}
		if !util.IsValidURI(uri) {
			return fmt.Errorf("URI %s is invalid", uri)
		}
	}
	if len(attr.Data) > dataMaxSize {
		return fmt.Errorf("data exceeds the maximum allowed size of %v KB", dataMaxSize)
	}
	u, err := state.GetUnit(unitID)
	if u != nil {
		return fmt.Errorf("unit %v exists", unitID)
	}
	if !errors.Is(err, rma.ErrUnitNotFound) {
		return err
	}
	nftTypeID := util.BytesToUint256(attr.NFTType)
	if nftTypeID.IsZero() {
		return errors.New(ErrStrUnitIDIsZero)
	}

	// the transaction request satisfies the predicate obtained by concatenating all the token creation clauses along
	// the type inheritance chain.
	predicates, err := getChainedPredicates[*nonFungibleTokenTypeData](
		state,
		nftTypeID,
		func(d *nonFungibleTokenTypeData) []byte {
			return d.tokenCreationPredicate
		},
		func(d *nonFungibleTokenTypeData) *uint256.Int {
			return d.parentTypeId
		},
	)
	if err != nil {
		return err
	}
	sigBytes, err := tx.PayloadBytes()
	if err != nil {
		return err
	}
	return verifyPredicates(predicates, attr.TokenCreationPredicateSignatures, sigBytes)
}<|MERGE_RESOLUTION|>--- conflicted
+++ resolved
@@ -12,19 +12,11 @@
 	"github.com/holiman/uint256"
 )
 
-<<<<<<< HEAD
 func handleMintNonFungibleTokenTx(options *Options) txsystem.GenericExecuteFunc[MintNonFungibleTokenAttributes] {
 	return func(tx *types.TransactionOrder, attr *MintNonFungibleTokenAttributes, currentBlockNr uint64) (*types.ServerMetadata, error) {
 		logger.Debug("Processing Mint Non-Fungible Token tx: %v", tx)
 		if err := validateMintNonFungibleToken(tx, attr, options.state); err != nil {
 			return nil, fmt.Errorf("invalid mint none-fungible token tx: %w", err)
-=======
-func handleMintNonFungibleTokenTx(options *Options) txsystem.GenericExecuteFunc[*mintNonFungibleTokenWrapper] {
-	return func(tx *mintNonFungibleTokenWrapper, currentBlockNr uint64) error {
-		logger.Debug("Processing Mint Non-Fungible Token tx: %v", tx.transaction.ToLogString(logger))
-		if err := validateMintNonFungibleToken(tx, options.state); err != nil {
-			return fmt.Errorf("invalid mint none-fungible token tx: %w", err)
->>>>>>> b88133b8
 		}
 		fee := options.feeCalculator()
 
@@ -32,30 +24,14 @@
 		h := tx.Hash(options.hashAlgorithm)
 
 		// update state
-<<<<<<< HEAD
-		// disable fee handling if fee is calculated to 0 (used to temporarily disable fee handling, can be removed after all wallets are updated)
-		var fcFunc rma.Action
-		if options.feeCalculator() == 0 {
-			fcFunc = func(tree *rma.Tree) error {
-				return nil
-			}
-		} else {
-			fcrID := tx.GetClientFeeCreditRecordID()
-			fcFunc = fc.DecrCredit(util.BytesToUint256(fcrID), fee, h)
-		}
-
+		fcrID := util.BytesToUint256(tx.GetClientFeeCreditRecordID())
+		unitID := util.BytesToUint256(tx.UnitID())
 		if err := options.state.AtomicUpdate(
-			fcFunc,
-			rma.AddItem(util.BytesToUint256(tx.UnitID()), attr.Bearer, newNonFungibleTokenData(attr, h, currentBlockNr), h)); err != nil {
+			fc.DecrCredit(fcrID, fee, h),
+			rma.AddItem(unitID, attr.Bearer, newNonFungibleTokenData(attr, h, currentBlockNr), h)); err != nil {
 			return nil, err
 		}
 		return &types.ServerMetadata{ActualFee: fee}, nil
-=======
-		fcrID := tx.transaction.GetClientFeeCreditRecordID()
-		return options.state.AtomicUpdate(
-			fc.DecrCredit(fcrID, fee, h),
-			rma.AddItem(tx.UnitID(), tx.attributes.Bearer, newNonFungibleTokenData(tx, h, currentBlockNr), h))
->>>>>>> b88133b8
 	}
 }
 
