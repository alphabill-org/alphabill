package monolithic

import (
	gocrypto "crypto"
	"path/filepath"
	"testing"

	"github.com/alphabill-org/alphabill/internal/keyvaluedb/boltdb"
	"github.com/alphabill-org/alphabill/internal/keyvaluedb/memorydb"
	"github.com/alphabill-org/alphabill/internal/network/protocol/genesis"
	"github.com/alphabill-org/alphabill/internal/types"
	"github.com/stretchr/testify/require"
)

var zeroHash = make([]byte, gocrypto.SHA256.Size())
var mockUc = &types.UnicityCertificate{
	InputRecord: &types.InputRecord{
		RoundNumber:  1,
		Hash:         zeroHash,
		PreviousHash: zeroHash,
		BlockHash:    zeroHash,
		SummaryValue: []byte{0, 0, 0, 0},
	},
	UnicityTreeCertificate: &types.UnicityTreeCertificate{
		SystemIdentifier:      sysID0,
		SiblingHashes:         nil,
		SystemDescriptionHash: nil,
	},
	UnicitySeal: &types.UnicitySeal{
		RootChainRoundNumber: 1,
		Hash:                 make([]byte, gocrypto.SHA256.Size()),
	},
}

var testGenesis = &genesis.RootGenesis{
	Partitions: []*genesis.GenesisPartitionRecord{
		{
			Nodes:       nil,
			Certificate: mockUc,
			SystemDescriptionRecord: &genesis.SystemDescriptionRecord{
				SystemIdentifier: sysID0,
				T2Timeout:        2500,
			},
		},
		{
			Nodes:       nil,
			Certificate: mockUc,
			SystemDescriptionRecord: &genesis.SystemDescriptionRecord{
				SystemIdentifier: sysID1,
				T2Timeout:        2500,
			},
		},
	},
}

func storeTest(t *testing.T, store *StateStore) {
	empty, err := store.IsEmpty()
	require.NoError(t, err)
	require.True(t, empty)
	// read round from empty
	round, err := store.GetRound()
	require.ErrorContains(t, err, "round not stored in db")
	require.Equal(t, uint64(0), round)
	require.Error(t, store.Init(nil))
	// Update genesis state
	require.NoError(t, store.Init(testGenesis))
<<<<<<< HEAD
	lastCert, err := store.GetCertificate(sysID0)
=======
	lastCert, err := store.GetCertificate(types.SystemID32(0))
>>>>>>> 364aeb2f
	require.NoError(t, err)
	require.Equal(t, mockUc, lastCert)
	round, err = store.GetRound()
	require.NoError(t, err)
	require.Equal(t, uint64(1), round)
	// Update only round
	require.NoError(t, store.Update(2, nil))
	round, err = store.GetRound()
	require.NoError(t, err)
	require.Equal(t, uint64(2), round)
	// Root round number can skip rounds, but must not be smaller or equal
	require.Error(t, store.Update(1, nil))
	require.Error(t, store.Update(2, nil))

	newUC := &types.UnicityCertificate{
		UnicityTreeCertificate: mockUc.UnicityTreeCertificate,
		UnicitySeal:            mockUc.UnicitySeal,
		InputRecord: &types.InputRecord{
			RoundNumber:  2,
			Hash:         []byte{1, 2, 3},
			PreviousHash: []byte{3, 2, 1},
			SummaryValue: []byte{2, 4, 6, 8},
			BlockHash:    []byte{3, 3, 3},
		}}
	update := map[types.SystemID32]*types.UnicityCertificate{
		types.SystemID32(0): newUC,
	}
	require.NoError(t, store.Update(3, update))
<<<<<<< HEAD
	lastCert, err = store.GetCertificate(sysID0)
=======
	lastCert, err = store.GetCertificate(types.SystemID32(0))
>>>>>>> 364aeb2f
	require.NoError(t, err)
	require.Equal(t, lastCert, newUC)
	IRmap, err := store.GetLastCertifiedInputRecords()
	require.NoError(t, err)
	require.Contains(t, IRmap, types.SystemID32(0))
	ir := IRmap[types.SystemID32(0)]
	require.Equal(t, ir, mockUc.InputRecord)
	// read non-existing system id
<<<<<<< HEAD
	lastCert, err = store.GetCertificate(sysID2)
	require.ErrorContains(t, err, "id 00000002 not in DB")
	require.Nil(t, lastCert)
	// read sys id 1
	lastCert, err = store.GetCertificate(sysID1)
=======
	lastCert, err = store.GetCertificate(types.SystemID32(2))
	require.ErrorContains(t, err, "id 00000002 not in DB")
	require.Nil(t, lastCert)
	// read sys id 1
	lastCert, err = store.GetCertificate(types.SystemID32(1))
>>>>>>> 364aeb2f
	require.NoError(t, err)
	require.Equal(t, lastCert, mockUc)
}

func TestInMemState(t *testing.T) {
	stateStore := NewStateStore(memorydb.New())
	require.NotNil(t, stateStore)
	storeTest(t, stateStore)
}

func TestPersistentRootState(t *testing.T) {
	// creates and initiates the bolt store backend, and saves initial state
	dir := t.TempDir()
	db, err := boltdb.New(filepath.Join(dir, "bolt.db"))
	require.NoError(t, err)
	stateStore := NewStateStore(db)
	storeTest(t, stateStore)
}

func TestRepeatedStore(t *testing.T) {
	// creates and initiates the bolt store backend, and saves initial state
	dir := t.TempDir()
	db, err := boltdb.New(filepath.Join(dir, "bolt.db"))
	require.NoError(t, err)
	store := NewStateStore(db)
	storeTest(t, store)
	require.NoError(t, store.Init(testGenesis))
	require.NoError(t, store.Update(2, nil))
	require.NoError(t, store.Update(3, nil))
	require.NoError(t, store.Update(4, nil))
	require.NoError(t, store.Update(5, nil))
	require.NoError(t, store.Update(6, nil))
	require.NoError(t, store.Update(7, nil))
	require.NoError(t, store.Update(8, nil))
}<|MERGE_RESOLUTION|>--- conflicted
+++ resolved
@@ -64,11 +64,7 @@
 	require.Error(t, store.Init(nil))
 	// Update genesis state
 	require.NoError(t, store.Init(testGenesis))
-<<<<<<< HEAD
-	lastCert, err := store.GetCertificate(sysID0)
-=======
 	lastCert, err := store.GetCertificate(types.SystemID32(0))
->>>>>>> 364aeb2f
 	require.NoError(t, err)
 	require.Equal(t, mockUc, lastCert)
 	round, err = store.GetRound()
@@ -97,11 +93,7 @@
 		types.SystemID32(0): newUC,
 	}
 	require.NoError(t, store.Update(3, update))
-<<<<<<< HEAD
-	lastCert, err = store.GetCertificate(sysID0)
-=======
 	lastCert, err = store.GetCertificate(types.SystemID32(0))
->>>>>>> 364aeb2f
 	require.NoError(t, err)
 	require.Equal(t, lastCert, newUC)
 	IRmap, err := store.GetLastCertifiedInputRecords()
@@ -110,19 +102,11 @@
 	ir := IRmap[types.SystemID32(0)]
 	require.Equal(t, ir, mockUc.InputRecord)
 	// read non-existing system id
-<<<<<<< HEAD
-	lastCert, err = store.GetCertificate(sysID2)
-	require.ErrorContains(t, err, "id 00000002 not in DB")
-	require.Nil(t, lastCert)
-	// read sys id 1
-	lastCert, err = store.GetCertificate(sysID1)
-=======
 	lastCert, err = store.GetCertificate(types.SystemID32(2))
 	require.ErrorContains(t, err, "id 00000002 not in DB")
 	require.Nil(t, lastCert)
 	// read sys id 1
 	lastCert, err = store.GetCertificate(types.SystemID32(1))
->>>>>>> 364aeb2f
 	require.NoError(t, err)
 	require.Equal(t, lastCert, mockUc)
 }
