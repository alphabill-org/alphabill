package cmd

import (
	"bytes"
	"context"
	"fmt"
	"path/filepath"
	"testing"
	"time"

	abcrypto "github.com/alphabill-org/alphabill/internal/crypto"
	"github.com/alphabill-org/alphabill/internal/script"
	test "github.com/alphabill-org/alphabill/internal/testutils"
	testpartition "github.com/alphabill-org/alphabill/internal/testutils/partition"
	"github.com/alphabill-org/alphabill/internal/txsystem"
	moneytx "github.com/alphabill-org/alphabill/internal/txsystem/money"
	tokentxs "github.com/alphabill-org/alphabill/internal/txsystem/tokens"
	"github.com/alphabill-org/alphabill/internal/util"
	abclient "github.com/alphabill-org/alphabill/pkg/client"
	"github.com/alphabill-org/alphabill/pkg/wallet/account"
	"github.com/alphabill-org/alphabill/pkg/wallet/fees"
	wlog "github.com/alphabill-org/alphabill/pkg/wallet/log"
	"github.com/alphabill-org/alphabill/pkg/wallet/money"
	moneyclient "github.com/alphabill-org/alphabill/pkg/wallet/money/backend/client"
	"github.com/alphabill-org/alphabill/pkg/wallet/tokens"
	"github.com/alphabill-org/alphabill/pkg/wallet/tokens/client"
	"github.com/ethereum/go-ethereum/common/hexutil"
	"github.com/holiman/uint256"
	"github.com/stretchr/testify/require"
)

func TestFungibleToken_Subtyping_Integration(t *testing.T) {
	require.NoError(t, wlog.InitStdoutLogger(wlog.INFO))

	network := NewAlphabillNetwork(t)
	tokensPartition, err := network.abNetwork.GetNodePartition(tokentxs.DefaultTokenTxSystemIdentifier)
	require.NoError(t, err)
	homedirW1 := network.walletHomedir
	w1key := network.walletKey1
	backendURL := network.tokenBackendURL
	backendClient := network.tokenBackendClient
	ctx := network.ctx

	symbol1 := "AB"
	// test subtyping
	typeID11 := randomID(t)
	typeID12 := randomID(t)
	typeID13 := randomID(t)
	typeID14 := randomID(t)
	//push bool false, equal; to satisfy: 5100
	execTokensCmd(t, homedirW1, fmt.Sprintf("new-type fungible -r %s --symbol %s --type %X --subtype-clause 0x53510087", backendURL, symbol1, typeID11))
	require.Eventually(t, testpartition.BlockchainContains(tokensPartition, func(tx *txsystem.Transaction) bool {
		return bytes.Equal(tx.UnitId, typeID11)
	}), test.WaitDuration, test.WaitTick)
	ensureTokenTypeIndexed(t, ctx, backendClient, w1key.PubKey, typeID11)
	//second type
	//--parent-type without --subtype-input gives error
	execTokensCmdWithError(t, homedirW1, fmt.Sprintf("new-type fungible -r %s --symbol %s --type %X --subtype-clause %s --parent-type %X", backendURL, symbol1, typeID12, "ptpkh", typeID11), "missing [subtype-input]")
	//--subtype-input without --parent-type also gives error
	execTokensCmdWithError(t, homedirW1, fmt.Sprintf("new-type fungible -r %s --symbol %s --type %X --subtype-clause %s --subtype-input %s", backendURL, symbol1, typeID12, "ptpkh", "0x535100"), "missing [parent-type]")
	//inheriting the first one and setting subtype clause to ptpkh
	execTokensCmd(t, homedirW1, fmt.Sprintf("new-type fungible -r %s --symbol %s --type %X --subtype-clause %s --parent-type %X --subtype-input %s", backendURL, symbol1, typeID12, "ptpkh", typeID11, "0x535100"))
	require.Eventually(t, testpartition.BlockchainContains(tokensPartition, func(tx *txsystem.Transaction) bool {
		return bytes.Equal(tx.UnitId, typeID12)
	}), test.WaitDuration, test.WaitTick)
	ensureTokenTypeIndexed(t, ctx, backendClient, w1key.PubKey, typeID12)
	//third type needs to satisfy both parents, immediate parent with ptpkh, grandparent with 0x535100
	execTokensCmd(t, homedirW1, fmt.Sprintf("new-type fungible -r %s --symbol %s --type %X --subtype-clause %s --parent-type %X --subtype-input %s", backendURL, symbol1, typeID13, "true", typeID12, "ptpkh,0x535100"))
	require.Eventually(t, testpartition.BlockchainContains(tokensPartition, func(tx *txsystem.Transaction) bool {
		return bytes.Equal(tx.UnitId, typeID13)
	}), test.WaitDuration, test.WaitTick)
	ensureTokenTypeIndexed(t, ctx, backendClient, w1key.PubKey, typeID13)
	//4th type
	execTokensCmd(t, homedirW1, fmt.Sprintf("new-type fungible -r %s --symbol %s --type %X --subtype-clause %s --parent-type %X --subtype-input %s", backendURL, symbol1, typeID14, "true", typeID13, "empty,ptpkh,0x535100"))
	require.Eventually(t, testpartition.BlockchainContains(tokensPartition, func(tx *txsystem.Transaction) bool {
		return bytes.Equal(tx.UnitId, typeID14)
	}), test.WaitDuration, test.WaitTick)
	ensureTokenTypeIndexed(t, ctx, backendClient, w1key.PubKey, typeID14)
}

func TestFungibleToken_InvariantPredicate_Integration(t *testing.T) {
	require.NoError(t, wlog.InitStdoutLogger(wlog.INFO))

	network := NewAlphabillNetwork(t)
	tokensPartition, err := network.abNetwork.GetNodePartition(tokentxs.DefaultTokenTxSystemIdentifier)
	homedirW1 := network.walletHomedir
	w1key := network.walletKey1
	backendUrl := network.tokenBackendURL
	backendClient := network.tokenBackendClient
	ctx := network.ctx

	w2, homedirW2 := createNewTokenWallet(t, backendUrl)
	w2key, err := w2.GetAccountManager().GetAccountKey(0)
	require.NoError(t, err)
	w2.Shutdown()

	symbol1 := "AB"
	typeID11 := randomID(t)
	typeID12 := randomID(t)
	execTokensCmd(t, homedirW1, fmt.Sprintf("new-type fungible -r %s  --symbol %s --type %X --decimals 0 --inherit-bearer-clause %s", backendUrl, symbol1, typeID11, predicatePtpkh))
	require.Eventually(t, testpartition.BlockchainContains(tokensPartition, func(tx *txsystem.Transaction) bool {
		return bytes.Equal(tx.UnitId, typeID11)
	}), test.WaitDuration, test.WaitTick)
	ensureTokenTypeIndexed(t, ctx, backendClient, w1key.PubKey, typeID11)
	//second type inheriting the first one and leaves inherit-bearer clause to default (true)
	execTokensCmd(t, homedirW1, fmt.Sprintf("new-type fungible -r %s  --symbol %s --type %X --decimals 0 --parent-type %X --subtype-input %s", backendUrl, symbol1, typeID12, typeID11, predicateTrue))
	require.Eventually(t, testpartition.BlockchainContains(tokensPartition, func(tx *txsystem.Transaction) bool {
		return bytes.Equal(tx.UnitId, typeID12)
	}), test.WaitDuration, test.WaitTick)
	ensureTokenTypeIndexed(t, ctx, backendClient, w1key.PubKey, typeID12)
	//mint
	execTokensCmd(t, homedirW1, fmt.Sprintf("new fungible -r %s  --type %X --amount %v --mint-input %s,%s", backendUrl, typeID12, 1000, predicatePtpkh, predicatePtpkh))
	ensureTokenIndexed(t, ctx, backendClient, w1key.PubKey, nil)
	verifyStdout(t, execTokensCmd(t, homedirW1, fmt.Sprintf("list fungible -r %s", backendUrl)), "amount='1'000'")
	//send to w2
	execTokensCmd(t, homedirW1, fmt.Sprintf("send fungible -r %s --type %X --amount 100 --address 0x%X -k 1 --inherit-bearer-input %s,%s", backendUrl, typeID12, w2key.PubKey, predicateTrue, predicatePtpkh))
	ensureTokenIndexed(t, ctx, backendClient, w2key.PubKey, nil)
	verifyStdout(t, execTokensCmd(t, homedirW2, fmt.Sprintf("list fungible -r %s", backendUrl)), "amount='100'")
}

func TestFungibleTokens_Sending_Integration(t *testing.T) {
	require.NoError(t, wlog.InitStdoutLogger(wlog.INFO))

	network := NewAlphabillNetwork(t)
	moneyPartition, err := network.abNetwork.GetNodePartition(defaultABMoneySystemIdentifier)
	require.NoError(t, err)
	moneyBackendURL := network.moneyBackendURL
	tokensPartition, err := network.abNetwork.GetNodePartition(tokentxs.DefaultTokenTxSystemIdentifier)
	require.NoError(t, err)
	homedirW1 := network.walletHomedir
	w1key := network.walletKey1
	backendUrl := network.tokenBackendURL

	w2, homedirW2 := createNewTokenWallet(t, backendUrl)
	w2key, err := w2.GetAccountManager().GetAccountKey(0)
	require.NoError(t, err)
	w2.Shutdown()

	typeID1 := randomID(t)
	// fungible token types
	symbol1 := "AB"
	execTokensCmdWithError(t, homedirW1, "new-type fungible", "required flag(s) \"symbol\" not set")
	execTokensCmd(t, homedirW1, fmt.Sprintf("new-type fungible  --symbol %s -r %s --type %X --decimals 0", symbol1, backendUrl, typeID1))
	verifyStdout(t, execTokensCmd(t, homedirW1, fmt.Sprintf("list-types fungible -r %s", backendUrl)), "symbol=AB (fungible)")
	// mint tokens
	crit := func(amount uint64) func(tx *txsystem.Transaction) bool {
		return func(tx *txsystem.Transaction) bool {
			if tx.TransactionAttributes.GetTypeUrl() == "type.googleapis.com/alphabill.tokens.v1.MintFungibleTokenAttributes" {
				attrs := &tokentxs.MintFungibleTokenAttributes{}
				require.NoError(t, tx.TransactionAttributes.UnmarshalTo(attrs))
				return attrs.Value == amount
			}
			return false
		}
	}
	execTokensCmd(t, homedirW1, fmt.Sprintf("new fungible  -r %s --type %X --amount 5", backendUrl, typeID1))
	execTokensCmd(t, homedirW1, fmt.Sprintf("new fungible  -r %s --type %X --amount 9", backendUrl, typeID1))
	require.Eventually(t, testpartition.BlockchainContains(tokensPartition, crit(5)), test.WaitDuration, test.WaitTick)
	require.Eventually(t, testpartition.BlockchainContains(tokensPartition, crit(9)), test.WaitDuration, test.WaitTick)
	verifyStdoutEventually(t, func() *testConsoleWriter {
		return execTokensCmd(t, homedirW1, fmt.Sprintf("list fungible -r %s", backendUrl))
	}, "amount='5'", "amount='9'", "Symbol='AB'")
	// check w2 is empty
	verifyStdout(t, execTokensCmd(t, homedirW2, fmt.Sprintf("list fungible  -r %s", backendUrl)), "No tokens")
	// transfer tokens w1 -> w2
	execTokensCmd(t, homedirW1, fmt.Sprintf("send fungible -r %s --type %X --amount 6 --address 0x%X -k 1", backendUrl, typeID1, w2key.PubKey)) //split (9=>6+3)
	verifyStdoutEventually(t, func() *testConsoleWriter {
		return execTokensCmd(t, homedirW1, fmt.Sprintf("list fungible -r %s", backendUrl))
	}, "amount='5'", "amount='3'", "Symbol='AB'")
	execTokensCmd(t, homedirW1, fmt.Sprintf("send fungible -r %s --type %X --amount 6 --address 0x%X -k 1", backendUrl, typeID1, w2key.PubKey)) //transfer (5) + split (3=>2+1)
	//check immediately as tx must be confirmed
	verifyStdout(t, execTokensCmd(t, homedirW2, fmt.Sprintf("list fungible -r %s", backendUrl)), "amount='6'", "amount='5'", "amount='1'", "Symbol='AB'")
	//check what is left in w1
	verifyStdoutEventually(t, func() *testConsoleWriter {
		return execTokensCmd(t, homedirW1, fmt.Sprintf("list fungible -r %s", backendUrl))
	}, "amount='2'")

	// send money to w2 to create fee credits
	stdout := execWalletCmd(t, moneyPartition.Nodes[0].AddrGRPC, homedirW1, fmt.Sprintf("send --amount 100 --address %s -r %s", hexutil.Encode(w2key.PubKey), moneyBackendURL))
	verifyStdout(t, stdout, "Successfully confirmed transaction(s)")
	time.Sleep(2 * time.Second) // TODO confirm through backend instead of node

	// create fee credit on w2
	stdout, err = execFeesCommand(homedirW2, fmt.Sprintf("--partition token add --amount 50 -u %s -r %s -m %s", moneyPartition.Nodes[0].AddrGRPC, moneyBackendURL, backendUrl))
	require.NoError(t, err)
	verifyStdout(t, stdout, "Successfully created 50 fee credits on token partition.")

	//transfer back w2->w1 (AB-513)
	execTokensCmd(t, homedirW2, fmt.Sprintf("send fungible -r %s --type %X --amount 6 --address 0x%X -k 1", backendUrl, typeID1, w1key.PubKey))
	verifyStdout(t, execTokensCmd(t, homedirW1, fmt.Sprintf("list fungible -r %s", backendUrl)), "amount='2'", "amount='6'")
}

func TestWalletCreateFungibleTokenTypeAndTokenAndSendCmd_IntegrationTest(t *testing.T) {
	const decimals = 3
	// mint tokens
	crit := func(amount uint64) func(tx *txsystem.Transaction) bool {
		return func(tx *txsystem.Transaction) bool {
			if tx.TransactionAttributes.GetTypeUrl() == "type.googleapis.com/alphabill.tokens.v1.MintFungibleTokenAttributes" {
				attrs := &tokentxs.MintFungibleTokenAttributes{}
				require.NoError(t, tx.TransactionAttributes.UnmarshalTo(attrs))
				return attrs.Value == amount
			}
			return false
		}
	}

	require.NoError(t, wlog.InitStdoutLogger(wlog.INFO))

	network := NewAlphabillNetwork(t)
	tokensPart, err := network.abNetwork.GetNodePartition(tokentxs.DefaultTokenTxSystemIdentifier)
	require.NoError(t, err)
	homedir := network.walletHomedir
	w1key := network.walletKey1
	backendUrl := network.tokenBackendURL
	tokenBackendClient := network.tokenBackendClient
	ctx := network.ctx

	w2, homedirW2 := createNewTokenWallet(t, backendUrl)
	w2key, err := w2.GetAccountManager().GetAccountKey(0)
	require.NoError(t, err)
	w2.Shutdown()
	typeID := util.Uint256ToBytes(uint256.NewInt(uint64(0x10)))
	symbol := "AB"
	name := "Long name for AB"
	// create type
	execTokensCmd(t, homedir, fmt.Sprintf("new-type fungible  --symbol %s --name %s -r %s --type %X --decimals %v", symbol, name, backendUrl, typeID, decimals))
	ensureTokenTypeIndexed(t, ctx, tokenBackendClient, w1key.PubKey, typeID)
	// non-existing id
	nonExistingTypeId := util.Uint256ToBytes(uint256.NewInt(uint64(0x11)))
	// verify error
	execTokensCmdWithError(t, homedir, fmt.Sprintf("new fungible  -r %s --type %X --amount 3", backendUrl, nonExistingTypeId), fmt.Sprintf("failed to load type with id %X", nonExistingTypeId))
	// new token creation fails
	execTokensCmdWithError(t, homedir, fmt.Sprintf("new fungible  -r %s --type %X --amount 0", backendUrl, typeID), fmt.Sprintf("0 is not valid amount"))
	execTokensCmdWithError(t, homedir, fmt.Sprintf("new fungible  -r %s --type %X --amount 00.000", backendUrl, typeID), fmt.Sprintf("0 is not valid amount"))
	execTokensCmdWithError(t, homedir, fmt.Sprintf("new fungible  -r %s --type %X --amount 00.0.00", backendUrl, typeID), fmt.Sprintf("more than one comma"))
	execTokensCmdWithError(t, homedir, fmt.Sprintf("new fungible  -r %s --type %X --amount .00", backendUrl, typeID), fmt.Sprintf("missing integer part"))
	execTokensCmdWithError(t, homedir, fmt.Sprintf("new fungible  -r %s --type %X --amount a.00", backendUrl, typeID), fmt.Sprintf("invalid amount string"))
	execTokensCmdWithError(t, homedir, fmt.Sprintf("new fungible  -r %s --type %X --amount 0.0a", backendUrl, typeID), fmt.Sprintf("invalid amount string"))
	execTokensCmdWithError(t, homedir, fmt.Sprintf("new fungible  -r %s --type %X --amount 1.1111", backendUrl, typeID), fmt.Sprintf("invalid precision"))
	// out of range because decimals = 3 the value is equal to 18446744073709551615000
	execTokensCmdWithError(t, homedir, fmt.Sprintf("new fungible  -r %s --type %X --amount 18446744073709551615", backendUrl, typeID), fmt.Sprintf("out of range"))
	// creation succeeds
	execTokensCmd(t, homedir, fmt.Sprintf("new fungible  -r %s --type %X --amount 3", backendUrl, typeID))
	execTokensCmd(t, homedir, fmt.Sprintf("new fungible  -r %s --type %X --amount 1.1", backendUrl, typeID))
	execTokensCmd(t, homedir, fmt.Sprintf("new fungible  -r %s --type %X --amount 1.11", backendUrl, typeID))
	execTokensCmd(t, homedir, fmt.Sprintf("new fungible  -r %s --type %X --amount 1.111", backendUrl, typeID))
	require.Eventually(t, testpartition.BlockchainContains(tokensPart, crit(3000)), test.WaitDuration, test.WaitTick)
	require.Eventually(t, testpartition.BlockchainContains(tokensPart, crit(1100)), test.WaitDuration, test.WaitTick)
	require.Eventually(t, testpartition.BlockchainContains(tokensPart, crit(1110)), test.WaitDuration, test.WaitTick)
	require.Eventually(t, testpartition.BlockchainContains(tokensPart, crit(1111)), test.WaitDuration, test.WaitTick)
	// mint tokens from w1 and set the owner to w2
	execTokensCmd(t, homedir, fmt.Sprintf("new fungible  -r %s --type %X --amount 2.222 --bearer-clause ptpkh:0x%X", backendUrl, typeID, w2key.PubKeyHash.Sha256))
	require.Eventually(t, testpartition.BlockchainContains(tokensPart, crit(2222)), test.WaitDuration, test.WaitTick)
	verifyStdout(t, execTokensCmd(t, homedirW2, fmt.Sprintf("list fungible -r %s", backendUrl)), "amount='2.222'")

	// test send fails
	execTokensCmdWithError(t, homedir, fmt.Sprintf("send fungible -r %s --type %X --amount 2 --address 0x%X -k 1", backendUrl, nonExistingTypeId, w2key.PubKey), fmt.Sprintf("failed to load type with id %X", nonExistingTypeId))
	execTokensCmdWithError(t, homedir, fmt.Sprintf("send fungible -r %s --type %X --amount 0 --address 0x%X -k 1", backendUrl, typeID, w2key.PubKey), fmt.Sprintf("0 is not valid amount"))
	execTokensCmdWithError(t, homedir, fmt.Sprintf("send fungible -r %s --type %X --amount 000.000 --address 0x%X -k 1", backendUrl, typeID, w2key.PubKey), fmt.Sprintf("0 is not valid amount"))
	execTokensCmdWithError(t, homedir, fmt.Sprintf("send fungible -r %s --type %X --amount 00.0.00 --address 0x%X -k 1", backendUrl, typeID, w2key.PubKey), fmt.Sprintf("more than one comma"))
	execTokensCmdWithError(t, homedir, fmt.Sprintf("send fungible -r %s --type %X --amount .00 --address 0x%X -k 1", backendUrl, typeID, w2key.PubKey), fmt.Sprintf("missing integer part"))
	execTokensCmdWithError(t, homedir, fmt.Sprintf("send fungible -r %s --type %X --amount a.00 --address 0x%X -k 1", backendUrl, typeID, w2key.PubKey), fmt.Sprintf("invalid amount string"))
	execTokensCmdWithError(t, homedir, fmt.Sprintf("send fungible -r %s --type %X --amount 1.1111 --address 0x%X -k 1", backendUrl, typeID, w2key.PubKey), fmt.Sprintf("invalid precision"))
}

func TestFungibleTokens_CollectDust_Integration(t *testing.T) {
	require.NoError(t, wlog.InitStdoutLogger(wlog.INFO))
	network := NewAlphabillNetwork(t)
	homedir := network.walletHomedir
	backendUrl := network.tokenBackendURL

	typeID1 := randomID(t)
	symbol1 := "AB"
	execTokensCmd(t, homedir, fmt.Sprintf("new-type fungible --symbol %s -r %s --type %X --decimals 0", symbol1, backendUrl, typeID1))
	verifyStdout(t, execTokensCmd(t, homedir, fmt.Sprintf("list-types fungible -r %s", backendUrl)), "symbol=AB (fungible)")
	// mint tokens (without confirming, for speed)
	mintIterations := 110
	expectedAmounts := make([]string, 0, mintIterations)
	expectedTotal := 0
	for i := 1; i <= mintIterations; i++ {
		execTokensCmd(t, homedir, fmt.Sprintf("new fungible -r %s --type %X --amount %v -w false", backendUrl, typeID1, i))
		expectedAmounts = append(expectedAmounts, fmt.Sprintf("amount='%v'", i))
		expectedTotal += i
	}
	//check w1
<<<<<<< HEAD
	verifyStdout(t, execTokensCmd(t, homedir, fmt.Sprintf("list fungible -r %s", backendUrl)), "amount='300'", "amount='700'", "amount='1'000'")
	// DC
	execTokensCmd(t, homedir, fmt.Sprintf("collect-dust -r %s", backendUrl))

	verifyStdout(t, execTokensCmd(t, homedir, fmt.Sprintf("list fungible -r %s", backendUrl)), "amount='2'000'")
=======
	verifyStdoutEventually(t, func() *testConsoleWriter {
		return execTokensCmd(t, homedir, fmt.Sprintf("list fungible -r %s", backendUrl))
	}, expectedAmounts...)
	// DC
	execTokensCmd(t, homedir, fmt.Sprintf("collect-dust -r %s", backendUrl))

	verifyStdout(t, execTokensCmd(t, homedir, fmt.Sprintf("list fungible -r %s", backendUrl)), fmt.Sprintf("amount='%v'", expectedTotal))
>>>>>>> 098fc446
}

type AlphabillNetwork struct {
	abNetwork          *testpartition.AlphabillNetwork
	moneyBackendClient *moneyclient.MoneyBackendClient
	moneyBackendURL    string

	tokenBackendClient *client.TokenBackend
	tokenBackendURL    string

	walletHomedir string
	walletKey1    *account.AccountKey
	walletKey2    *account.AccountKey
	ctx           context.Context
}

// starts money partition, money backend, ut partition, ut backend
// sends initial bill to money wallet
// creates fee credit on money wallet and token wallet
func NewAlphabillNetwork(t *testing.T) *AlphabillNetwork {
	initialBill := &moneytx.InitialBill{
		ID:    uint256.NewInt(1),
		Value: 1e18,
		Owner: script.PredicateAlwaysTrue(),
	}
	moneyPartition := createMoneyPartition(t, initialBill)
	tokensPartition := createTokensPartition(t)
	abNet := startAlphabill(t, []*testpartition.NodePartition{moneyPartition, tokensPartition})
	startPartitionRPCServers(t, moneyPartition)
	startPartitionRPCServers(t, tokensPartition)

	moneyBackendURL, moneyBackendClient := startMoneyBackend(t, moneyPartition, initialBill)

	tokenBackendURL, tokenBackendClient, ctx := startTokensBackend(t, tokensPartition.Nodes[0].AddrGRPC)

	homedirW1 := t.TempDir()
	walletDir := filepath.Join(homedirW1, "wallet")
	am, err := account.NewManager(walletDir, "", true)
	require.NoError(t, err)
	require.NoError(t, am.CreateKeys(""))

	moneyWallet, err := money.LoadExistingWallet(abclient.AlphabillClientConfig{Uri: moneyPartition.Nodes[0].AddrGRPC}, am, moneyBackendClient)
	require.NoError(t, err)
	t.Cleanup(moneyWallet.Shutdown)

	tokenTxConverter, err := tokentxs.New(
		tokentxs.WithSystemIdentifier(tokentxs.DefaultTokenTxSystemIdentifier),
		tokentxs.WithTrustBase(map[string]abcrypto.Verifier{"test": nil}),
	)
	tokenTxPublisher := tokens.NewTxPublisher(tokenBackendClient, tokenTxConverter)
	tokenFeeManager := fees.NewFeeManager(am, defaultABMoneySystemIdentifier, moneyWallet, moneyBackendClient, tokentxs.DefaultTokenTxSystemIdentifier, tokenTxPublisher, tokenBackendClient)

	w1, err := tokens.New(tokentxs.DefaultTokenTxSystemIdentifier, tokenBackendURL, am, true, tokenFeeManager)
	require.NoError(t, err)
	require.NotNil(t, w1)
	t.Cleanup(w1.Shutdown)
	w1key, err := w1.GetAccountManager().GetAccountKey(0)
	_, _, err = am.AddAccount()
	require.NoError(t, err)
	w1key2, err := w1.GetAccountManager().GetAccountKey(1)

	spendInitialBillWithFeeCredits(t, abNet, initialBill, hexutil.Encode(w1key.PubKey))
	time.Sleep(2 * time.Second) // TODO dynamic sleep

	// create fees on money partition
	_, err = moneyWallet.AddFeeCredit(ctx, fees.AddFeeCmd{Amount: 1000})
	require.NoError(t, err)

	// create fees on token partition
	_, err = w1.AddFeeCredit(ctx, fees.AddFeeCmd{Amount: 1000})
	require.NoError(t, err)
	w1.Shutdown()

	return &AlphabillNetwork{
		abNetwork:          abNet,
		moneyBackendClient: moneyBackendClient,
		moneyBackendURL:    moneyBackendURL,
		tokenBackendClient: tokenBackendClient,
		tokenBackendURL:    tokenBackendURL,
		walletHomedir:      homedirW1,
		walletKey1:         w1key,
		walletKey2:         w1key2,
		ctx:                ctx,
	}
}<|MERGE_RESOLUTION|>--- conflicted
+++ resolved
@@ -283,13 +283,6 @@
 		expectedTotal += i
 	}
 	//check w1
-<<<<<<< HEAD
-	verifyStdout(t, execTokensCmd(t, homedir, fmt.Sprintf("list fungible -r %s", backendUrl)), "amount='300'", "amount='700'", "amount='1'000'")
-	// DC
-	execTokensCmd(t, homedir, fmt.Sprintf("collect-dust -r %s", backendUrl))
-
-	verifyStdout(t, execTokensCmd(t, homedir, fmt.Sprintf("list fungible -r %s", backendUrl)), "amount='2'000'")
-=======
 	verifyStdoutEventually(t, func() *testConsoleWriter {
 		return execTokensCmd(t, homedir, fmt.Sprintf("list fungible -r %s", backendUrl))
 	}, expectedAmounts...)
@@ -297,7 +290,6 @@
 	execTokensCmd(t, homedir, fmt.Sprintf("collect-dust -r %s", backendUrl))
 
 	verifyStdout(t, execTokensCmd(t, homedir, fmt.Sprintf("list fungible -r %s", backendUrl)), fmt.Sprintf("amount='%v'", expectedTotal))
->>>>>>> 098fc446
 }
 
 type AlphabillNetwork struct {
