--- conflicted
+++ resolved
@@ -145,7 +145,6 @@
 					transferDCOk.Hash(crypto.SHA256),
 				).Return(nil)
 
-<<<<<<< HEAD
 				rs.On("GetBlockNumber").Return(blockNumber)
 				rs.On("ValidateData", transferDCOk.unitId, mock.Anything).Return(nil)
 				rs.On("UpdateData", transferDCOk.unitId, mock.Anything, transferDCOk.Hash(crypto.SHA256)).Run(func(args mock.Arguments) {
@@ -161,10 +160,6 @@
 					require.EqualValues(t, transferDCOk.Hash(crypto.SHA256), newBD.Backlink)
 					require.Equal(t, blockNumber, newBD.T)
 				}).Return(nil)
-=======
-				rs.On("GetBlockNumber").Return(uint64(0))
-				rs.On("ValidateData", transferDCOk.unitId, mock.Anything).Return(nil)
->>>>>>> fdceba3a
 
 			},
 			expectErr: nil,
