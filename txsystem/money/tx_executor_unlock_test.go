--- conflicted
+++ resolved
@@ -8,12 +8,8 @@
 	"github.com/alphabill-org/alphabill-go-base/txsystem/money"
 	"github.com/alphabill-org/alphabill-go-base/types"
 	testsig "github.com/alphabill-org/alphabill/internal/testutils/sig"
-<<<<<<< HEAD
 	testtx "github.com/alphabill-org/alphabill/internal/testutils/txsystem"
-=======
-	"github.com/alphabill-org/alphabill/txsystem"
 	"github.com/alphabill-org/alphabill/txsystem/fc/testutils"
->>>>>>> cf114455
 	"github.com/stretchr/testify/require"
 )
 
@@ -24,25 +20,15 @@
 	t.Run("ok", func(t *testing.T) {
 		unitID := money.NewBillID(nil, []byte{1, 2, 3})
 		module := newTestMoneyModule(t, verifier, withStateUnit(unitID, templates.AlwaysTrueBytes(), &money.BillData{V: 10, Locked: 1}))
-<<<<<<< HEAD
-		lockTx, attr := createUnlockTx(t, unitID, 0)
+		lockTx, attr := createUnlockTx(t, unitID, fcrID, 0)
 		exeCtx := testtx.NewMockExecutionContext(t)
-=======
-		lockTx, attr := createUnlockTx(t, unitID, fcrID, 0)
-		exeCtx := &txsystem.TxExecutionContext{}
->>>>>>> cf114455
 		require.NoError(t, module.validateUnlockTx(lockTx, attr, exeCtx))
 	})
 	t.Run("unit not found", func(t *testing.T) {
 		module := newTestMoneyModule(t, verifier)
 		unitID := money.NewBillID(nil, []byte{1, 2, 3})
-<<<<<<< HEAD
-		lockTx, _ := createUnlockTx(t, unitID, 0)
+		lockTx, _ := createUnlockTx(t, unitID, fcrID, 0)
 		exeCtx := testtx.NewMockExecutionContext(t)
-=======
-		lockTx, _ := createUnlockTx(t, unitID, fcrID, 0)
-		exeCtx := &txsystem.TxExecutionContext{}
->>>>>>> cf114455
 		require.EqualError(t, module.validateUnlockTx(lockTx, nil, exeCtx), "unlock tx: get unit error: item 000000000000000000000000000000000000000000000000000000000001020300 does not exist: not found")
 	})
 	t.Run("unit is not bill data", func(t *testing.T) {
@@ -55,37 +41,22 @@
 	t.Run("bill is already unlocked", func(t *testing.T) {
 		unitID := money.NewBillID(nil, []byte{1, 2, 3})
 		module := newTestMoneyModule(t, verifier, withStateUnit(unitID, templates.AlwaysTrueBytes(), &money.BillData{V: 10, Locked: 0}))
-<<<<<<< HEAD
-		lockTx, attr := createUnlockTx(t, unitID, 0)
+		lockTx, attr := createUnlockTx(t, unitID, fcrID, 0)
 		exeCtx := testtx.NewMockExecutionContext(t)
-=======
-		lockTx, attr := createUnlockTx(t, unitID, fcrID, 0)
-		exeCtx := &txsystem.TxExecutionContext{}
->>>>>>> cf114455
 		require.EqualError(t, module.validateUnlockTx(lockTx, attr, exeCtx), "bill is already unlocked")
 	})
 	t.Run("invalid counter", func(t *testing.T) {
 		unitID := money.NewBillID(nil, []byte{1, 2, 3})
 		module := newTestMoneyModule(t, verifier, withStateUnit(unitID, templates.AlwaysTrueBytes(), &money.BillData{V: 10, Locked: 1, Counter: 1}))
-<<<<<<< HEAD
-		lockTx, attr := createUnlockTx(t, unitID, 0)
+		lockTx, attr := createUnlockTx(t, unitID, fcrID, 0)
 		exeCtx := testtx.NewMockExecutionContext(t)
-=======
-		lockTx, attr := createUnlockTx(t, unitID, fcrID, 0)
-		exeCtx := &txsystem.TxExecutionContext{}
->>>>>>> cf114455
 		require.EqualError(t, module.validateUnlockTx(lockTx, attr, exeCtx), "the transaction counter is not equal to the unit counter")
 	})
 	t.Run("bearer predicate error", func(t *testing.T) {
 		unitID := money.NewBillID(nil, []byte{1, 2, 3})
 		module := newTestMoneyModule(t, verifier, withStateUnit(unitID, templates.AlwaysFalseBytes(), &money.BillData{V: 10, Locked: 1, Counter: 0}))
-<<<<<<< HEAD
-		lockTx, attr := createUnlockTx(t, unitID, 0)
+		lockTx, attr := createUnlockTx(t, unitID, fcrID, 0)
 		exeCtx := testtx.NewMockExecutionContext(t)
-=======
-		lockTx, attr := createUnlockTx(t, unitID, fcrID, 0)
-		exeCtx := &txsystem.TxExecutionContext{}
->>>>>>> cf114455
 		require.EqualError(t, module.validateUnlockTx(lockTx, attr, exeCtx), `predicate evaluated to "false"`)
 	})
 }
@@ -97,13 +68,8 @@
 	const counter = uint64(1)
 	unitID := money.NewBillID(nil, []byte{1, 2, 3})
 	module := newTestMoneyModule(t, verifier, withStateUnit(unitID, templates.AlwaysTrueBytes(), &money.BillData{V: value, Locked: 1, Counter: counter}))
-<<<<<<< HEAD
-	lockTx, attr := createUnlockTx(t, unitID, 0)
+	lockTx, attr := createUnlockTx(t, unitID, fcrID, 0)
 	exeCtx := testtx.NewMockExecutionContext(t)
-=======
-	lockTx, attr := createUnlockTx(t, unitID, fcrID, 0)
-	exeCtx := &txsystem.TxExecutionContext{}
->>>>>>> cf114455
 	sm, err := module.executeUnlockTx(lockTx, attr, exeCtx)
 	require.NoError(t, err)
 	require.EqualValues(t, types.TxStatusSuccessful, sm.SuccessIndicator)
