--- conflicted
+++ resolved
@@ -91,17 +91,11 @@
         "unicity_seal": {
           "root_chain_round_number": 1,
           "timestamp": 1681971084,
-<<<<<<< HEAD
-          "root_internal_hash": "y3G1bqhWH9jp008qltWA7hf0Wf6Z43FBRxUVfAueXaM=",
-          "hash": "ML3JMGuE5r3UkiApNeiLocndMD+A22gfjpsUvtYzZlo=",
+          "root_internal_hash": "KtnZvtds5rQcG9xo1Wbvq0dRsjzbL7PPeOqtPhSjpIc=",
+          "hash": "S1+FLQQjj3NCUMmKBWEc9KHT8GMvUno/dD/F4hcw5Pc=",
           "root_epoch": 0,
           "signatures": {
-            "16Uiu2HAm87wYZyJtpPuPovXRDrMpK5tWTGyLz2GKkQL8sYHD9pmm": "pXaf+6+P6SjQ2c1IZ4PktxtRKktAe4oqpTnWskgNDRBEAtar7tnz6sCCsWuwVk4vj6Jg81PKjHLVXtS/UfNC/QA="
-=======
-          "hash": "S1+FLQQjj3NCUMmKBWEc9KHT8GMvUno/dD/F4hcw5Pc=",
-          "signatures": {
-            "16Uiu2HAm87wYZyJtpPuPovXRDrMpK5tWTGyLz2GKkQL8sYHD9pmm": "zbWZhCLS9GUDsXchA0PlVgRkUCajmXwj3aWAs+P6JQlUi8X02mm+++UyobIiNqYUFUcn3ksO5ShD2TjxOjlltAE="
->>>>>>> 7d8c4312
+            "16Uiu2HAm87wYZyJtpPuPovXRDrMpK5tWTGyLz2GKkQL8sYHD9pmm": "AgFvJBJg2LTk7m3Ek/hwY4DNFIb6R8r9cm63/Y+vtV0EgTDerYHSSAcH6EUlzZ5n1Yxn5iblwXHF49e7MUFUcAA="
           }
         }
       },
