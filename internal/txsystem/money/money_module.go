--- conflicted
+++ resolved
@@ -36,11 +36,7 @@
 	}
 )
 
-<<<<<<< HEAD
-func NewMoneyModule(systemIdentifier []byte, options *Options) (m *Module, err error) {
-=======
-func NewMoneyModule(options *Options) (*Module, error) {
->>>>>>> 82d9a438
+func NewMoneyModule(options *Options) (m *Module, err error) {
 	if options == nil {
 		return nil, errors.New("money module options are missing")
 	}
@@ -77,13 +73,8 @@
 		state:               s,
 		trustBase:           options.trustBase,
 		hashAlgorithm:       options.hashAlgorithm,
-<<<<<<< HEAD
-		feeCreditTxRecorder: newFeeCreditTxRecorder(s, systemIdentifier, options.systemDescriptionRecords),
+		feeCreditTxRecorder: newFeeCreditTxRecorder(s, options.systemIdentifier, options.systemDescriptionRecords),
 		dustCollector:       NewDustCollector(s),
-=======
-		feeCreditTxRecorder: newFeeCreditTxRecorder(state, options.systemIdentifier, options.systemDescriptionRecords),
-		dustCollector:       NewDustCollector(state),
->>>>>>> 82d9a438
 		feeCalculator:       options.feeCalculator,
 	}
 	return
