package rootchain

import (
	"bytes"

	"github.com/alphabill-org/alphabill/internal/errors"
	p "github.com/alphabill-org/alphabill/internal/network/protocol"

	"github.com/alphabill-org/alphabill/internal/certificates"
	"github.com/alphabill-org/alphabill/internal/network/protocol/certification"
)

<<<<<<< HEAD
type CertificationRequestStore map[p.SystemIdentifier]*RequestStore

// RequestStore keeps track of received consensus requests.
type RequestStore struct {
	id         p.SystemIdentifier
=======
type CertRequestStore map[p.SystemIdentifier]*requestStore

// requestStore keeps track of received certification requests and counts state hashes.
type requestStore struct {
>>>>>>> a01cf8ea
	requests   map[string]*certification.BlockCertificationRequest // all received requests. key is node identifier
	hashCounts map[string]uint                                     // counts of requests with matching State. key is IR hash string.
}

<<<<<<< HEAD
// Get returns an existing store for systemid or registers and returns a new one if none existed
func (c CertificationRequestStore) Get(id p.SystemIdentifier) *RequestStore {
	store, f := c[id]
	if !f {
		store = NewRequestStore(id)
		c[id] = store
	}
	return store
}

// Reset removed all incoming requests from all stores
func (c CertificationRequestStore) Reset() {
	for _, store := range c {
		store.Reset()
	}
}

// NewRequestStore creates a new empty requestStore.
func NewRequestStore(systemIdentifier p.SystemIdentifier) *RequestStore {
	s := &RequestStore{id: systemIdentifier}
	s.Reset()
	return s
}

// Add stores a new input record received from the node.
func (rs *RequestStore) Add(nodeId string, req *certification.BlockCertificationRequest) error {
	prevReq, f := rs.requests[nodeId]
=======
// NewCertificationRequestStore create new certification requests store
func NewCertificationRequestStore() *CertRequestStore {
	return &CertRequestStore{}
}

// Add request to certification store. Per node id first valid request is stored. Rest are either duplicate or
// equivocating and in both cases error is returned. Clear or Reset in order to receive new requests
func (c CertRequestStore) Add(request *certification.BlockCertificationRequest) error {
	rs := c.get(p.SystemIdentifier(request.SystemIdentifier))
	return rs.add(request)
}

// GetRequests returns all stored requests per system identifier
func (c CertRequestStore) GetRequests(id p.SystemIdentifier) []*certification.BlockCertificationRequest {
	rs := c.get(id)
	allReq := make([]*certification.BlockCertificationRequest, 0, len(rs.requests))
	for _, req := range rs.requests {
		allReq = append(allReq, req)
	}
	return allReq
}

// IsConsensusReceived has partition with id reached consensus. Required nrOfNodes as input to calculate consensus
func (c CertRequestStore) IsConsensusReceived(id p.SystemIdentifier, nrOfNodes int) (*certificates.InputRecord, bool) {
	rs := c.get(id)
	return rs.isConsensusReceived(nrOfNodes)
}

// get returns an existing store for system identifier or registers and returns a new one if none existed
func (c CertRequestStore) get(id p.SystemIdentifier) *requestStore {
	rs, f := c[id]
	if !f {
		rs = newRequestStore()
		c[id] = rs
	}
	return rs
}

// Reset removed all incoming requests from all stores
func (c CertRequestStore) Reset() {
	for _, rs := range c {
		rs.reset()
	}
}

// Clear clears requests in one partition
func (c CertRequestStore) Clear(id p.SystemIdentifier) {
	rs := c.get(id)
	logger.Debug("Resetting request store for partition '%X'", id)
	rs.reset()
}

// newRequestStore creates a new empty requestStore.
func newRequestStore() *requestStore {
	s := &requestStore{
		requests:   make(map[string]*certification.BlockCertificationRequest),
		hashCounts: make(map[string]uint)}
	return s
}

// add stores a new input record received from the node.
func (rs *requestStore) add(req *certification.BlockCertificationRequest) error {
	prevReq, f := rs.requests[req.NodeIdentifier]
>>>>>>> a01cf8ea
	if f {
		// Partition node tries to certify and equivocating request
		if !bytes.Equal(prevReq.InputRecord.Hash, req.InputRecord.Hash) {
			logger.Warning("Equivocating request with different hash: %v", req)
			return errors.New("equivocating request with different hash")
		} else {
			logger.Debug("Duplicated request: %v", req)
			return errors.New("duplicated request")
		}
	}
<<<<<<< HEAD
	// remove to replace, but there should not be any since if f is true, then we do not get here?
	if _, f := rs.requests[nodeId]; f {
		rs.Remove(nodeId)
=======
	// remove to replace
	// todo: seems useless at the moment since if f is true, then we do not get here as error is returned before?
	// todo: spec says that the request can be replaced with newer, but what makes a request newer, round number?
	if _, f := rs.requests[req.NodeIdentifier]; f {
		rs.remove(req.NodeIdentifier)
>>>>>>> a01cf8ea
	}
	hashString := string(req.InputRecord.Hash)
	rs.requests[req.NodeIdentifier] = req
	count := rs.hashCounts[hashString]
	rs.hashCounts[hashString] = count + 1
	logger.Debug("Added new IR hash: %X, block hash: %X, total hash count: %v", req.InputRecord.Hash, req.InputRecord.BlockHash, rs.hashCounts[hashString])
	return nil
}

<<<<<<< HEAD
func (rs *RequestStore) Reset() {
	logger.Debug("Resetting request store for partition '%X'", rs.id)
=======
func (rs *requestStore) reset() {
>>>>>>> a01cf8ea
	rs.requests = make(map[string]*certification.BlockCertificationRequest)
	rs.hashCounts = make(map[string]uint)
}

func (rs *RequestStore) IsConsensusReceived(nrOfNodes int) (*certificates.InputRecord, bool) {
	var h []byte
	var c uint = 0
	for hash, count := range rs.hashCounts {
		if c < count {
			c = count
			h = []byte(hash)
		}
	}
	if h == nil {
		// consensus possible in the future
		logger.Debug("isConsensusReceived: no hashes received yet, consensus possible in the future")
		return nil, true
	}

	needed := float64(nrOfNodes) / float64(2)
	logger.Debug("isConsensusReceived: count: %v, needed count: %v, hash:%X", c, needed, h)
	if float64(c) > needed {
		// consensus received
		logger.Debug("isConsensusReceived: yes")
		for _, req := range rs.requests {
			if bytes.Equal(h, req.InputRecord.Hash) {
				logger.Debug("isConsensusReceived: returning IR (hash: %X, block hash: %X)", req.InputRecord.Hash, req.InputRecord.BlockHash)
				return req.InputRecord, true
			}
		}
	} else if float64(uint(nrOfNodes)-uint(len(rs.requests))+c) <= needed {
		logger.Debug("isConsensusReceived: consensus not possible")
		// consensus not possible
		return nil, false
	}
	// consensus possible in the future
	logger.Debug("isConsensusReceived: consensus possible in the future")
	return nil, true
}

func (rs *RequestStore) Remove(nodeId string) {
	oldReq, f := rs.requests[nodeId]
	if !f {
		return
	}
	hashString := string(oldReq.InputRecord.Hash)
	rs.hashCounts[hashString] = rs.hashCounts[hashString] - 1
	logger.Debug("Removing old IR hash: %X, block hash: %X, new hash count: %v", oldReq.InputRecord.Hash, oldReq.InputRecord.BlockHash, rs.hashCounts[hashString])
	delete(rs.requests, nodeId)
}<|MERGE_RESOLUTION|>--- conflicted
+++ resolved
@@ -10,51 +10,14 @@
 	"github.com/alphabill-org/alphabill/internal/network/protocol/certification"
 )
 
-<<<<<<< HEAD
-type CertificationRequestStore map[p.SystemIdentifier]*RequestStore
-
-// RequestStore keeps track of received consensus requests.
-type RequestStore struct {
-	id         p.SystemIdentifier
-=======
 type CertRequestStore map[p.SystemIdentifier]*requestStore
 
 // requestStore keeps track of received certification requests and counts state hashes.
 type requestStore struct {
->>>>>>> a01cf8ea
 	requests   map[string]*certification.BlockCertificationRequest // all received requests. key is node identifier
 	hashCounts map[string]uint                                     // counts of requests with matching State. key is IR hash string.
 }
 
-<<<<<<< HEAD
-// Get returns an existing store for systemid or registers and returns a new one if none existed
-func (c CertificationRequestStore) Get(id p.SystemIdentifier) *RequestStore {
-	store, f := c[id]
-	if !f {
-		store = NewRequestStore(id)
-		c[id] = store
-	}
-	return store
-}
-
-// Reset removed all incoming requests from all stores
-func (c CertificationRequestStore) Reset() {
-	for _, store := range c {
-		store.Reset()
-	}
-}
-
-// NewRequestStore creates a new empty requestStore.
-func NewRequestStore(systemIdentifier p.SystemIdentifier) *RequestStore {
-	s := &RequestStore{id: systemIdentifier}
-	s.Reset()
-	return s
-}
-
-// Add stores a new input record received from the node.
-func (rs *RequestStore) Add(nodeId string, req *certification.BlockCertificationRequest) error {
-	prevReq, f := rs.requests[nodeId]
-=======
 // NewCertificationRequestStore create new certification requests store
 func NewCertificationRequestStore() *CertRequestStore {
 	return &CertRequestStore{}
@@ -118,7 +81,6 @@
 // add stores a new input record received from the node.
 func (rs *requestStore) add(req *certification.BlockCertificationRequest) error {
 	prevReq, f := rs.requests[req.NodeIdentifier]
->>>>>>> a01cf8ea
 	if f {
 		// Partition node tries to certify and equivocating request
 		if !bytes.Equal(prevReq.InputRecord.Hash, req.InputRecord.Hash) {
@@ -129,17 +91,11 @@
 			return errors.New("duplicated request")
 		}
 	}
-<<<<<<< HEAD
-	// remove to replace, but there should not be any since if f is true, then we do not get here?
-	if _, f := rs.requests[nodeId]; f {
-		rs.Remove(nodeId)
-=======
 	// remove to replace
 	// todo: seems useless at the moment since if f is true, then we do not get here as error is returned before?
 	// todo: spec says that the request can be replaced with newer, but what makes a request newer, round number?
 	if _, f := rs.requests[req.NodeIdentifier]; f {
 		rs.remove(req.NodeIdentifier)
->>>>>>> a01cf8ea
 	}
 	hashString := string(req.InputRecord.Hash)
 	rs.requests[req.NodeIdentifier] = req
@@ -149,17 +105,12 @@
 	return nil
 }
 
-<<<<<<< HEAD
-func (rs *RequestStore) Reset() {
-	logger.Debug("Resetting request store for partition '%X'", rs.id)
-=======
 func (rs *requestStore) reset() {
->>>>>>> a01cf8ea
 	rs.requests = make(map[string]*certification.BlockCertificationRequest)
 	rs.hashCounts = make(map[string]uint)
 }
 
-func (rs *RequestStore) IsConsensusReceived(nrOfNodes int) (*certificates.InputRecord, bool) {
+func (rs *requestStore) isConsensusReceived(nrOfNodes int) (*certificates.InputRecord, bool) {
 	var h []byte
 	var c uint = 0
 	for hash, count := range rs.hashCounts {
@@ -195,7 +146,7 @@
 	return nil, true
 }
 
-func (rs *RequestStore) Remove(nodeId string) {
+func (rs *requestStore) remove(nodeId string) {
 	oldReq, f := rs.requests[nodeId]
 	if !f {
 		return
