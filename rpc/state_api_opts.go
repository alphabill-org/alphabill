--- conflicted
+++ resolved
@@ -7,18 +7,11 @@
 
 type (
 	StateAPIOptions struct {
-<<<<<<< HEAD
 		withGetUnits      bool
-		pdr               *types.PartitionDescriptionRecord
+		shardConf         *types.PartitionDescriptionRecord
 		ownerIndex        partition.IndexReader
 		rateLimit         int
 		responseItemLimit int
-=======
-		withGetUnits bool
-		shardConf    *types.PartitionDescriptionRecord
-		ownerIndex   partition.IndexReader
-		rateLimit    int
->>>>>>> 518024b0
 	}
 
 	StateAPIOption func(*StateAPIOptions)
@@ -56,17 +49,10 @@
 
 func defaultStateAPIOptions() *StateAPIOptions {
 	return &StateAPIOptions{
-<<<<<<< HEAD
 		withGetUnits:      false,
-		pdr:               nil,
+		shardConf:         nil,
 		ownerIndex:        nil,
 		rateLimit:         0,
 		responseItemLimit: 0,
-=======
-		withGetUnits: false,
-		shardConf:    nil,
-		ownerIndex:   nil,
-		rateLimit:    0,
->>>>>>> 518024b0
 	}
 }