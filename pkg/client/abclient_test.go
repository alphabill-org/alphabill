--- conflicted
+++ resolved
@@ -2,11 +2,7 @@
 
 import (
 	"context"
-<<<<<<< HEAD
-	"crypto/sha256"
 	"errors"
-=======
->>>>>>> 069fd0b8
 	"sync"
 	"testing"
 	"time"
@@ -84,7 +80,6 @@
 	require.ErrorContains(t, err, "deadline exceeded")
 }
 
-<<<<<<< HEAD
 func TestSendTransactionWithRetry_ServerError(t *testing.T) {
 	server, client := startServerAndCreateClient(t)
 	server.SetProcessTxError(errors.New("some error"))
@@ -143,22 +138,6 @@
 	require.Len(t, server.GetProcessedTransactions(), 0)
 }
 
-func createRandomTransfer() *anypb.Any {
-	tx, _ := anypb.New(&billtx.TransferAttributes{
-		TargetValue: 100,
-		NewBearer:   script.PredicatePayToPublicKeyHashDefault(sha256.New().Sum([]byte{0})),
-		Backlink:    hash.Sum256([]byte{}),
-	})
-	return tx
-}
-
-func createRandomTx() *txsystem.Transaction {
-	return &txsystem.Transaction{
-		UnitId:                hash.Sum256([]byte{0x00}),
-		TransactionAttributes: createRandomTransfer(),
-		ClientMetadata:        &txsystem.ClientMetadata{Timeout: 1000},
-		OwnerProof:            script.PredicateArgumentEmpty(),
-=======
 func createRandomTx() *types.TransactionOrder {
 	return &types.TransactionOrder{
 		Payload: &types.Payload{
@@ -166,7 +145,6 @@
 			ClientMetadata: &types.ClientMetadata{Timeout: 1000},
 		},
 		OwnerProof: script.PredicateArgumentEmpty(),
->>>>>>> 069fd0b8
 	}
 }
 
