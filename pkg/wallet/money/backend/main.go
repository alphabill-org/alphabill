package backend

import (
	"context"
	"crypto"
	"encoding/hex"
	"fmt"
	"log/slog"
	"math/rand"
	"net/http"
	"sync"
	"time"

	"github.com/ainvaltin/httpsrv"
	"golang.org/x/sync/errgroup"
	"golang.org/x/sync/semaphore"

	"github.com/alphabill-org/alphabill/internal/network/protocol/genesis"
	"github.com/alphabill-org/alphabill/internal/script"
	"github.com/alphabill-org/alphabill/internal/txsystem/money"
	"github.com/alphabill-org/alphabill/internal/types"
	"github.com/alphabill-org/alphabill/pkg/client"
	"github.com/alphabill-org/alphabill/pkg/logger"
	sdk "github.com/alphabill-org/alphabill/pkg/wallet"
	"github.com/alphabill-org/alphabill/pkg/wallet/account"
	"github.com/alphabill-org/alphabill/pkg/wallet/blocksync"
)

type (
	WalletBackendService interface {
		GetBills(pubKey []byte, includeDCBills bool, offsetKey []byte, limit int) ([]*Bill, []byte, error)
		GetBill(unitID []byte) (*Bill, error)
		GetFeeCreditBill(unitID []byte) (*Bill, error)
		GetLockedFeeCredit(systemID, fcbID []byte) (*types.TransactionRecord, error)
		GetClosedFeeCredit(fcbID []byte) (*types.TransactionRecord, error)
		GetRoundNumber(ctx context.Context) (uint64, error)
		SendTransactions(ctx context.Context, txs []*types.TransactionOrder) map[string]string
		GetTxProof(unitID types.UnitID, txHash sdk.TxHash) (*sdk.Proof, error)
		HandleTransactionsSubmission(egp *errgroup.Group, sender sdk.PubKey, txs []*types.TransactionOrder)
		GetTxHistoryRecords(hash sdk.PubKeyHash, dbStartKey []byte, count int) ([]*sdk.TxHistoryRecord, []byte, error)
	}

	WalletBackend struct {
		store         BillStore
		genericWallet *sdk.Wallet
	}

	Bills struct {
		Bills []*Bill `json:"bills"`
	}

	Bill struct {
		Id                   []byte `json:"id"`
		Value                uint64 `json:"value"`
		TxHash               []byte `json:"txHash"`
		DCTargetUnitID       []byte `json:"dcTargetUnitId,omitempty"`
		DCTargetUnitBacklink []byte `json:"dcTargetUnitBacklink,omitempty"`
		OwnerPredicate       []byte `json:"ownerPredicate"`

		// fcb specific fields
		// LastAddFCTxHash last add fee credit tx hash
		LastAddFCTxHash []byte `json:"lastAddFcTxHash,omitempty"`
	}

	Pubkey struct {
		Pubkey     []byte             `json:"pubkey"`
		PubkeyHash *account.KeyHashes `json:"pubkeyHash"`
	}

	// BillStore type for creating BillStoreTx transactions
	BillStore interface {
		Do() BillStoreTx
		WithTransaction(func(tx BillStoreTx) error) error
	}

	// BillStoreTx type for managing units by their ID and owner condition
	BillStoreTx interface {
		GetBlockNumber() (uint64, error)
		SetBlockNumber(blockNumber uint64) error
		GetBill(unitID []byte) (*Bill, error)
		GetBills(ownerCondition []byte, includeDCBills bool, offsetKey []byte, limit int) ([]*Bill, []byte, error)
		SetBill(bill *Bill, proof *sdk.Proof) error
		RemoveBill(unitID []byte) error
		SetBillExpirationTime(blockNumber uint64, unitID []byte) error
		DeleteExpiredBills(blockNumber uint64) error
		GetFeeCreditBill(unitID []byte) (*Bill, error)
		SetFeeCreditBill(fcb *Bill, proof *sdk.Proof) error
		GetLockedFeeCredit(systemID, fcbID []byte) (*types.TransactionRecord, error)
		SetLockedFeeCredit(systemID, fcbID []byte, txr *types.TransactionRecord) error
		GetClosedFeeCredit(unitID []byte) (*types.TransactionRecord, error)
		SetClosedFeeCredit(unitID []byte, txr *types.TransactionRecord) error
		GetSystemDescriptionRecords() ([]*genesis.SystemDescriptionRecord, error)
		SetSystemDescriptionRecords(sdrs []*genesis.SystemDescriptionRecord) error
		GetTxProof(unitID types.UnitID, txHash sdk.TxHash) (*sdk.Proof, error)
		StoreTxHistoryRecord(hash sdk.PubKeyHash, rec *sdk.TxHistoryRecord) error
		GetTxHistoryRecords(hash sdk.PubKeyHash, dbStartKey []byte, count int) ([]*sdk.TxHistoryRecord, []byte, error)
		StoreTxProof(unitID types.UnitID, txHash sdk.TxHash, txProof *sdk.Proof) error
	}

	p2pkhOwnerPredicates struct {
		sha256 []byte
		sha512 []byte
	}

	Config struct {
		ABMoneySystemIdentifier  []byte
		AlphabillUrl             string
		ServerAddr               string
		DbFile                   string
		ListBillsPageLimit       int
		InitialBill              InitialBill
		SystemDescriptionRecords []*genesis.SystemDescriptionRecord
		Logger                   *slog.Logger
	}

	InitialBill struct {
		Id        []byte
		Value     uint64
		Predicate []byte
	}
)

func Run(ctx context.Context, config *Config) error {
	store, err := newBoltBillStore(config.DbFile)
	if err != nil {
		return fmt.Errorf("failed to get storage: %w", err)
	}

	// if first run:
	// store initial bill to avoid some edge cases
	// store system description records and partition fee bills to avoid providing them every run
	err = store.WithTransaction(func(txc BillStoreTx) error {
		blockNumber, err := txc.GetBlockNumber()
		if err != nil {
			return err
		}
		if blockNumber > 0 {
			return nil
		}
		ib := config.InitialBill
		err = txc.SetBill(&Bill{
			Id:             ib.Id,
			Value:          ib.Value,
			OwnerPredicate: ib.Predicate,
		}, nil)
		if err != nil {
			return fmt.Errorf("failed to store initial bill: %w", err)
		}

		err = txc.SetSystemDescriptionRecords(config.SystemDescriptionRecords)
		if err != nil {
			return fmt.Errorf("failed to store system description records: %w", err)
		}
		for _, sdr := range config.SystemDescriptionRecords {
			err = txc.SetBill(&Bill{
				Id:             sdr.FeeCreditBill.UnitId,
				OwnerPredicate: sdr.FeeCreditBill.OwnerPredicate,
			}, nil)
			if err != nil {
				return err
			}
		}
		return nil
	})
	if err != nil {
		return err
	}

	abc := client.New(client.AlphabillClientConfig{Uri: config.AlphabillUrl})

	g, ctx := errgroup.WithContext(ctx)

	g.Go(func() error {
		walletBackend := &WalletBackend{store: store, genericWallet: sdk.New().SetABClient(abc).Build()}
		defer walletBackend.genericWallet.Shutdown()

<<<<<<< HEAD
		handler := &moneyRestAPI{Service: walletBackend, ListBillsPageLimit: config.ListBillsPageLimit, log: config.Logger, rw: &sdk.ResponseWriter{LogErr: func(err error) { config.Logger.Error(err.Error()) }}}

		return httpsrv.Run(ctx,
			http.Server{
				Addr:              config.ServerAddr,
				Handler:           handler.Router(),
				ReadTimeout:       3 * time.Second,
				ReadHeaderTimeout: time.Second,
				WriteTimeout:      5 * time.Second,
				IdleTimeout:       30 * time.Second,
			},
			httpsrv.ShutdownTimeout(5*time.Second),
		)
=======
		handler := &moneyRestAPI{
			Service:            walletBackend,
			ListBillsPageLimit: config.ListBillsPageLimit,
			SystemID:           config.ABMoneySystemIdentifier,
			rw:                 &sdk.ResponseWriter{LogErr: wlog.Error},
		}
		server := http.Server{
			Addr:              config.ServerAddr,
			Handler:           handler.Router(),
			ReadTimeout:       3 * time.Second,
			ReadHeaderTimeout: time.Second,
			WriteTimeout:      5 * time.Second,
			IdleTimeout:       30 * time.Second,
		}

		return httpsrv.Run(ctx, server, httpsrv.ShutdownTimeout(5*time.Second))
>>>>>>> 503a0902
	})

	g.Go(func() error {
		blockProcessor, err := NewBlockProcessor(store, config.ABMoneySystemIdentifier, config.Logger)
		if err != nil {
			return fmt.Errorf("failed to create block processor: %w", err)
		}
		getBlockNumber := func() (uint64, error) { return store.Do().GetBlockNumber() }
		// we act as if all errors returned by block sync are recoverable ie we
		// just retry in a loop until ctx is cancelled
		for {
			config.Logger.DebugContext(ctx, "starting block sync")
			err := runBlockSync(ctx, abc.GetBlocks, getBlockNumber, 100, blockProcessor.ProcessBlock)
			if err != nil {
				config.Logger.Error("synchronizing blocks returned error", logger.Error(err))
			}
			select {
			case <-ctx.Done():
				return ctx.Err()
			case <-time.After(time.Duration(rand.Int31n(10)+10) * time.Second):
			}
		}
	})

	return g.Wait()
}

func runBlockSync(ctx context.Context, getBlocks blocksync.BlocksLoaderFunc, getBlockNumber func() (uint64, error), batchSize int, processor blocksync.BlockProcessorFunc) error {
	blockNumber, err := getBlockNumber()
	if err != nil {
		return fmt.Errorf("failed to read current block number for a sync starting point: %w", err)
	}
	// on bootstrap storage returns 0 as current block and as block numbering
	// starts from 1 by adding 1 to it we start with the first block
	return blocksync.Run(ctx, getBlocks, blockNumber+1, 0, batchSize, processor)
}

// GetBills returns first N=limit bills for given owner predicate starting from the offsetKey
// or if offsetKey is nil then starting from the very first key.
// Always returns the next key if it exists i.e. even if limit=0.
// Furthermore, the next key might not match the filter (isDCBill).
func (w *WalletBackend) GetBills(pubkey []byte, includeDCBills bool, offsetKey []byte, limit int) ([]*Bill, []byte, error) {
	keyHashes := account.NewKeyHash(pubkey)
	ownerPredicates := newOwnerPredicates(keyHashes)
	nextKey := offsetKey
	bills := make([]*Bill, 0, limit)
	for _, predicate := range [][]byte{ownerPredicates.sha256, ownerPredicates.sha512} {
		remainingLimit := limit - len(bills)
		batch, batchNextKey, err := w.store.Do().GetBills(predicate, includeDCBills, nextKey, remainingLimit)
		if err != nil {
			return nil, nil, err
		}
		bills = append(bills, batch...)

		nextKey = batchNextKey
		if nextKey != nil {
			break // more bills in the same predicate batch; return response immediately
		}
		// no more bills in this predicate; move to the next predicate to load more bills
	}
	return bills, nextKey, nil
}

// GetBill returns most recently seen bill with given unit id.
func (w *WalletBackend) GetBill(unitID []byte) (*Bill, error) {
	return w.store.Do().GetBill(unitID)
}

func (w *WalletBackend) GetTxProof(unitID types.UnitID, txHash sdk.TxHash) (*sdk.Proof, error) {
	return w.store.Do().GetTxProof(unitID, txHash)
}

// GetFeeCreditBill returns most recently seen fee credit bill with given unit id.
func (w *WalletBackend) GetFeeCreditBill(unitID []byte) (*Bill, error) {
	return w.store.Do().GetFeeCreditBill(unitID)
}

// GetLockedFeeCredit returns most recently seen transferFC transaction for given system ID and fee credit bill ID.
func (w *WalletBackend) GetLockedFeeCredit(systemID, fcbID []byte) (*types.TransactionRecord, error) {
	return w.store.Do().GetLockedFeeCredit(systemID, fcbID)
}

// GetClosedFeeCredit returns most recently seen closeFC transaction for given fee credit bill ID.
func (w *WalletBackend) GetClosedFeeCredit(fcbID []byte) (*types.TransactionRecord, error) {
	return w.store.Do().GetClosedFeeCredit(fcbID)
}

// GetRoundNumber returns latest round number.
func (w *WalletBackend) GetRoundNumber(ctx context.Context) (uint64, error) {
	return w.genericWallet.GetRoundNumber(ctx)
}

// TODO: Share functionaly with tokens partiton
// SendTransactions forwards transactions to partiton node(s).
func (w *WalletBackend) SendTransactions(ctx context.Context, txs []*types.TransactionOrder) map[string]string {
	errs := make(map[string]string)
	var m sync.Mutex

	const maxWorkers = 5
	sem := semaphore.NewWeighted(maxWorkers)
	for _, tx := range txs {
		if err := sem.Acquire(ctx, 1); err != nil {
			break
		}
		go func(tx *types.TransactionOrder) {
			defer sem.Release(1)
			if err := w.genericWallet.SendTransaction(ctx, tx, nil); err != nil {
				m.Lock()
				errs[hex.EncodeToString(tx.UnitID())] =
					fmt.Errorf("failed to forward tx: %w", err).Error()
				m.Unlock()
			}
		}(tx)
	}

	semCtx, cancel := context.WithTimeout(ctx, 3*time.Second)
	defer cancel()
	if err := sem.Acquire(semCtx, maxWorkers); err != nil {
		m.Lock()
		errs["waiting-for-workers"] = err.Error()
		m.Unlock()
	}
	return errs
}

func (w *WalletBackend) GetTxHistoryRecords(hash sdk.PubKeyHash, dbStartKey []byte, count int) ([]*sdk.TxHistoryRecord, []byte, error) {
	return w.store.Do().GetTxHistoryRecords(hash, dbStartKey, count)
}

func (w *WalletBackend) HandleTransactionsSubmission(egp *errgroup.Group, sender sdk.PubKey, txs []*types.TransactionOrder) {
	egp.Go(func() error { return w.storeIncomingTransactions(sender, txs) })
}

func (w *WalletBackend) storeIncomingTransactions(sender sdk.PubKey, txs []*types.TransactionOrder) error {
	for _, tx := range txs {
		var newOwner sdk.Predicate
		switch tx.PayloadType() {
		case money.PayloadTypeTransfer:
			attrs := &money.TransferAttributes{}
			err := tx.UnmarshalAttributes(attrs)
			if err != nil {
				return err
			}
			newOwner = attrs.NewBearer
		case money.PayloadTypeSplit:
			attrs := &money.SplitAttributes{}
			err := tx.UnmarshalAttributes(attrs)
			if err != nil {
				return err
			}
			newOwner = attrs.TargetBearer
		default:
			continue
		}

		rec := &sdk.TxHistoryRecord{
			UnitID:       tx.UnitID(),
			TxHash:       tx.Hash(crypto.SHA256),
			Timeout:      tx.Timeout(),
			State:        sdk.UNCONFIRMED,
			Kind:         sdk.OUTGOING,
			CounterParty: extractOwnerHashFromP2pkh(newOwner),
		}
		if err := w.store.Do().StoreTxHistoryRecord(sender.Hash(), rec); err != nil {
			return fmt.Errorf("failed to store tx history record: %w", err)
		}
	}
	return nil
}

// extractOwnerFromP2pkh extracts owner from p2pkh predicate.
func extractOwnerHashFromP2pkh(bearer sdk.Predicate) sdk.PubKeyHash {
	// p2pkh owner predicate must be 10 + (32 or 64) (SHA256 or SHA512) bytes long
	if len(bearer) != 42 && len(bearer) != 74 {
		return nil
	}
	// 6th byte is HashAlgo 0x01 or 0x02 for SHA256 and SHA512 respectively
	hashAlgo := bearer[5]
	if hashAlgo == script.HashAlgSha256 {
		return sdk.PubKeyHash(bearer[6:38])
	} else if hashAlgo == script.HashAlgSha512 {
		return sdk.PubKeyHash(bearer[6:70])
	}
	return nil
}

func extractOwnerKeyFromProof(signature sdk.Predicate) sdk.PubKey {
	if len(signature) == 103 && signature[68] == script.OpPushPubKey && signature[69] == script.SigSchemeSecp256k1 {
		return sdk.PubKey(signature[70:])
	}
	return nil
}

func (b *Bill) ToGenericBill() *sdk.Bill {
	return &sdk.Bill{
		Id:                   b.Id,
		Value:                b.Value,
		TxHash:               b.TxHash,
		DCTargetUnitID:       b.DCTargetUnitID,
		DCTargetUnitBacklink: b.DCTargetUnitBacklink,
		LastAddFCTxHash:      b.LastAddFCTxHash,
	}
}

func (b *Bill) ToGenericBills() *sdk.Bills {
	return &sdk.Bills{
		Bills: []*sdk.Bill{
			b.ToGenericBill(),
		},
	}
}

func (b *Bill) getValue() uint64 {
	if b != nil {
		return b.Value
	}
	return 0
}

func (b *Bill) getLastAddFCTxHash() []byte {
	if b != nil {
		return b.LastAddFCTxHash
	}
	return nil
}

func (b *Bill) IsDCBill() bool {
	if b != nil {
		return len(b.DCTargetUnitID) > 0
	}
	return false
}

func newOwnerPredicates(hashes *account.KeyHashes) *p2pkhOwnerPredicates {
	return &p2pkhOwnerPredicates{
		sha256: script.PredicatePayToPublicKeyHash(script.HashAlgSha256, hashes.Sha256, script.SigSchemeSecp256k1),
		sha512: script.PredicatePayToPublicKeyHash(script.HashAlgSha512, hashes.Sha512, script.SigSchemeSecp256k1),
	}
}<|MERGE_RESOLUTION|>--- conflicted
+++ resolved
@@ -174,8 +174,12 @@
 		walletBackend := &WalletBackend{store: store, genericWallet: sdk.New().SetABClient(abc).Build()}
 		defer walletBackend.genericWallet.Shutdown()
 
-<<<<<<< HEAD
-		handler := &moneyRestAPI{Service: walletBackend, ListBillsPageLimit: config.ListBillsPageLimit, log: config.Logger, rw: &sdk.ResponseWriter{LogErr: func(err error) { config.Logger.Error(err.Error()) }}}
+		handler := &moneyRestAPI{
+			Service:            walletBackend,
+			ListBillsPageLimit: config.ListBillsPageLimit,
+			SystemID:           config.ABMoneySystemIdentifier,
+			rw:                 &sdk.ResponseWriter{LogErr: func(err error) { config.Logger.Error(err.Error()) }},
+		}
 
 		return httpsrv.Run(ctx,
 			http.Server{
@@ -188,24 +192,6 @@
 			},
 			httpsrv.ShutdownTimeout(5*time.Second),
 		)
-=======
-		handler := &moneyRestAPI{
-			Service:            walletBackend,
-			ListBillsPageLimit: config.ListBillsPageLimit,
-			SystemID:           config.ABMoneySystemIdentifier,
-			rw:                 &sdk.ResponseWriter{LogErr: wlog.Error},
-		}
-		server := http.Server{
-			Addr:              config.ServerAddr,
-			Handler:           handler.Router(),
-			ReadTimeout:       3 * time.Second,
-			ReadHeaderTimeout: time.Second,
-			WriteTimeout:      5 * time.Second,
-			IdleTimeout:       30 * time.Second,
-		}
-
-		return httpsrv.Run(ctx, server, httpsrv.ShutdownTimeout(5*time.Second))
->>>>>>> 503a0902
 	})
 
 	g.Go(func() error {
