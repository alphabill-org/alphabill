package rootchain

import (
	"context"
	"crypto/sha256"
	"fmt"
	"testing"
	"time"

	"github.com/alphabill-org/alphabill/internal/network"
	"github.com/alphabill-org/alphabill/internal/network/protocol/genesis"
	"github.com/alphabill-org/alphabill/internal/network/protocol/handshake"
	"github.com/alphabill-org/alphabill/internal/rootchain/consensus"
	"github.com/alphabill-org/alphabill/internal/rootchain/consensus/monolithic"
	rootgenesis "github.com/alphabill-org/alphabill/internal/rootchain/genesis"
	"github.com/alphabill-org/alphabill/internal/rootchain/partitions"
	"github.com/alphabill-org/alphabill/internal/rootchain/testutils"
	test "github.com/alphabill-org/alphabill/internal/testutils"
	testlogger "github.com/alphabill-org/alphabill/internal/testutils/logger"
	testnetwork "github.com/alphabill-org/alphabill/internal/testutils/network"
	"github.com/alphabill-org/alphabill/internal/testutils/peer"
	"github.com/alphabill-org/alphabill/internal/types"
	"github.com/alphabill-org/alphabill/pkg/logger"
	"github.com/stretchr/testify/require"
	"golang.org/x/sync/errgroup"
)

var partitionID = types.SystemID([]byte{0, 0xFF, 0, 1})
var unknownID = types.SystemID{0, 0, 0, 0}
var partitionInputRecord = &types.InputRecord{
	PreviousHash: make([]byte, 32),
	Hash:         []byte{0, 0, 0, 1},
	BlockHash:    []byte{0, 0, 1, 2},
	SummaryValue: []byte{0, 0, 1, 3},
	RoundNumber:  1,
}

type MockConsensusManager struct {
	certReqCh    chan consensus.IRChangeRequest
	certResultCh chan *types.UnicityCertificate
	partitions   partitions.PartitionConfiguration
	certs        map[types.SystemID32]*types.UnicityCertificate
}

func NewMockConsensus(rg *genesis.RootGenesis, partitionStore partitions.PartitionConfiguration) (*MockConsensusManager, error) {
	var c = make(map[types.SystemID32]*types.UnicityCertificate)
	for i, partition := range rg.Partitions {
		id32, err := partition.SystemDescriptionRecord.GetSystemIdentifier().Id32()
		if err != nil {
			return nil, fmt.Errorf("partitition %v, error: %w", i, err)
		}
		c[id32] = partition.Certificate
	}

	return &MockConsensusManager{
		// use buffered channels here, we just want to know if a tlg is received
		certReqCh:    make(chan consensus.IRChangeRequest, 1),
		certResultCh: make(chan *types.UnicityCertificate, 1),
		partitions:   partitionStore,
		certs:        c,
	}, nil
}

func (m *MockConsensusManager) RequestCertification() chan<- consensus.IRChangeRequest {
	return m.certReqCh
}

func (m *MockConsensusManager) CertificationResult() <-chan *types.UnicityCertificate {
	return m.certResultCh
}

func (m *MockConsensusManager) Run(_ context.Context) error {
	// nothing to do
	return nil
}

func (m *MockConsensusManager) GetLatestUnicityCertificate(id types.SystemID32) (*types.UnicityCertificate, error) {
	luc, f := m.certs[id]
	if !f {
		return nil, fmt.Errorf("no certificate found for system id %X", id)
	}
	return luc, nil
}

func initRootValidator(t *testing.T, net PartitionNet) (*Node, *testutils.TestNode, []*testutils.TestNode, *genesis.RootGenesis) {
	t.Helper()
	partitionNodes, partitionRecord := testutils.CreatePartitionNodesAndPartitionRecord(t, partitionInputRecord, partitionID, 3)
	node := testutils.NewTestNode(t)
	verifier := node.Verifier
	rootPubKeyBytes, err := verifier.MarshalPublicKey()
	require.NoError(t, err)
	id := node.PeerConf.ID
	rootGenesis, _, err := rootgenesis.NewRootGenesis(id.String(), node.Signer, rootPubKeyBytes, []*genesis.PartitionRecord{partitionRecord})
	require.NoError(t, err)
	partitionStore, err := partitions.NewPartitionStoreFromGenesis(rootGenesis.Partitions)
	require.NoError(t, err)
	cm, err := NewMockConsensus(rootGenesis, partitionStore)
	require.NoError(t, err)
<<<<<<< HEAD

	p := peer.CreatePeer(t, node.PeerConf)
	validator, err := New(p, net, partitionStore, cm)
=======
	validator, err := New(node.Peer, net, partitionStore, cm, testlogger.New(t).With(logger.NodeID(id)))
>>>>>>> ac0dd575
	require.NoError(t, err)
	require.NotNil(t, validator)
	return validator, node, partitionNodes, rootGenesis
}

func TestRootValidatorTest_ConstructWithMonolithicManager(t *testing.T) {
	_, partitionRecord := testutils.CreatePartitionNodesAndPartitionRecord(t, partitionInputRecord, partitionID, 3)
	node := testutils.NewTestNode(t)
	verifier := node.Verifier
	rootPubKeyBytes, err := verifier.MarshalPublicKey()
	require.NoError(t, err)
	id := node.PeerConf.ID
	rootGenesis, _, err := rootgenesis.NewRootGenesis(id.String(), node.Signer, rootPubKeyBytes, []*genesis.PartitionRecord{partitionRecord})
	require.NoError(t, err)
	mockNet := testnetwork.NewMockNetwork()
	partitionStore, err := partitions.NewPartitionStoreFromGenesis(rootGenesis.Partitions)
	require.NoError(t, err)
	log := testlogger.New(t).With(logger.NodeID(id))
	cm, err := monolithic.NewMonolithicConsensusManager(
		node.PeerConf.ID.String(),
		rootGenesis,
		partitionStore,
		node.Signer,
		log,
	)
	require.NoError(t, err)
<<<<<<< HEAD

	p := peer.CreatePeer(t, node.PeerConf)
	validator, err := New(p, mockNet, partitionStore, cm)
=======
	validator, err := New(node.Peer, mockNet, partitionStore, cm, log)
>>>>>>> ac0dd575
	require.NoError(t, err)
	require.NotNil(t, validator)
}

func TestRootValidatorTest_CertificationReqRejected(t *testing.T) {
	mockNet := testnetwork.NewMockNetwork()
	rootValidator, _, partitionNodes, rg := initRootValidator(t, mockNet)
	newIR := &types.InputRecord{
		PreviousHash: rg.Partitions[0].Nodes[0].BlockCertificationRequest.InputRecord.Hash,
		Hash:         test.RandomBytes(32),
		BlockHash:    test.RandomBytes(32),
		SummaryValue: rg.Partitions[0].Nodes[0].BlockCertificationRequest.InputRecord.SummaryValue,
		RoundNumber:  2,
	}
	req := testutils.CreateBlockCertificationRequest(t, newIR, unknownID, partitionNodes[0])
	require.Error(t, rootValidator.onBlockCertificationRequest(context.Background(), req))
	// unknown id, gets rejected
	require.NotContains(t, rootValidator.incomingRequests.store, unknownID)
	// unknown node gets rejected
	unknownNode := testutils.NewTestNode(t)
	req = testutils.CreateBlockCertificationRequest(t, newIR, partitionID, unknownNode)
	require.ErrorContains(t, rootValidator.onBlockCertificationRequest(context.Background(), req), "verification failed, unknown node id")
	require.NotContains(t, rootValidator.incomingRequests.store, partitionID)
	// signature does not verify
	invalidNode := testutils.TestNode{
		PeerConf: partitionNodes[0].PeerConf,
		Signer:   unknownNode.Signer,
		Verifier: unknownNode.Verifier,
	}
	req = testutils.CreateBlockCertificationRequest(t, newIR, partitionID, &invalidNode)
	require.ErrorContains(t, rootValidator.onBlockCertificationRequest(context.Background(), req), "rejected: signature verification failed")
	require.NotContains(t, rootValidator.incomingRequests.store, partitionID)
}

func TestRootValidatorTest_CertificationReqEquivocatingReq(t *testing.T) {
	mockNet := testnetwork.NewMockNetwork()
	rootValidator, _, partitionNodes, rg := initRootValidator(t, mockNet)
	newIR := &types.InputRecord{
		PreviousHash: rg.Partitions[0].Nodes[0].BlockCertificationRequest.InputRecord.Hash,
		Hash:         test.RandomBytes(32),
		BlockHash:    test.RandomBytes(32),
		SummaryValue: rg.Partitions[0].Nodes[0].BlockCertificationRequest.InputRecord.SummaryValue,
		RoundNumber:  2,
	}
	req := testutils.CreateBlockCertificationRequest(t, newIR, partitionID, partitionNodes[0])
	require.NoError(t, rootValidator.onBlockCertificationRequest(context.Background(), req))
	// request is accepted
	id32, err := partitionID.Id32()
	require.NoError(t, err)
	require.Contains(t, rootValidator.incomingRequests.store, id32)
	equivocatingIR := &types.InputRecord{
		PreviousHash: rg.Partitions[0].Nodes[0].BlockCertificationRequest.InputRecord.Hash,
		Hash:         test.RandomBytes(32),
		BlockHash:    test.RandomBytes(32),
		SummaryValue: rg.Partitions[0].Nodes[0].BlockCertificationRequest.InputRecord.SummaryValue,
		RoundNumber:  2,
	}
	eqReq := testutils.CreateBlockCertificationRequest(t, equivocatingIR, partitionID, partitionNodes[0])
	require.ErrorContains(t, rootValidator.onBlockCertificationRequest(context.Background(), eqReq), "request in this round already stored, rejected")
	buffer, f := rootValidator.incomingRequests.store[id32]
	require.True(t, f)
	storedNodeReqHash, f := buffer.nodeRequest[partitionNodes[0].PeerConf.ID.String()]
	require.True(t, f)
	require.EqualValues(t, sha256.Sum256(req.InputRecord.Bytes()), storedNodeReqHash)
	require.Len(t, buffer.requests, 1)
	for _, certReq := range buffer.requests {
		require.Len(t, certReq, 1)
	}
}

func TestRootValidatorTest_SimulateNetCommunication(t *testing.T) {
	mockNet := testnetwork.NewMockNetwork()
	rootValidator, node, partitionNodes, rg := initRootValidator(t, mockNet)
	ctx, ctxCancel := context.WithCancel(context.Background())
	t.Cleanup(ctxCancel)
	go func() { require.ErrorIs(t, rootValidator.Run(ctx), context.Canceled) }()

	require.Len(t, partitionNodes, 3)
	require.NotNil(t, rg)
	require.NotEmpty(t, node.PeerConf.ID.String())
	// create certification request
	newIR := &types.InputRecord{
		PreviousHash: rg.Partitions[0].Nodes[0].BlockCertificationRequest.InputRecord.Hash,
		Hash:         test.RandomBytes(32),
		BlockHash:    test.RandomBytes(32),
		SummaryValue: rg.Partitions[0].Nodes[0].BlockCertificationRequest.InputRecord.SummaryValue,
		RoundNumber:  2,
	}
	req := testutils.CreateBlockCertificationRequest(t, newIR, partitionID, partitionNodes[0])
	testutils.MockValidatorNetReceives(t, mockNet, partitionNodes[0].PeerConf.ID, network.ProtocolBlockCertification, req)
	// send second
	req = testutils.CreateBlockCertificationRequest(t, newIR, partitionID, partitionNodes[1])
	testutils.MockValidatorNetReceives(t, mockNet, partitionNodes[1].PeerConf.ID, network.ProtocolBlockCertification, req)
	// since consensus is simple majority, then consensus is now achieved and message should be forwarded
	require.Eventually(t, func() bool { return len(rootValidator.consensusManager.RequestCertification()) == 1 }, 1*time.Second, 10*time.Millisecond)
}

func TestRootValidatorTest_SimulateNetCommunicationNoQuorum(t *testing.T) {
	mockNet := testnetwork.NewMockNetwork()
	rootValidator, node, partitionNodes, rg := initRootValidator(t, mockNet)
	ctx, ctxCancel := context.WithCancel(context.Background())
	t.Cleanup(ctxCancel)
	go func() { require.ErrorIs(t, rootValidator.Run(ctx), context.Canceled) }()

	require.Len(t, partitionNodes, 3)
	require.NotNil(t, rg)
	require.NotEmpty(t, node.PeerConf.ID.String())
	// create certification request
	newIR1 := &types.InputRecord{
		PreviousHash: rg.Partitions[0].Nodes[0].BlockCertificationRequest.InputRecord.Hash,
		Hash:         test.RandomBytes(32),
		BlockHash:    test.RandomBytes(32),
		SummaryValue: rg.Partitions[0].Nodes[0].BlockCertificationRequest.InputRecord.SummaryValue,
		RoundNumber:  2,
	}
	req1 := testutils.CreateBlockCertificationRequest(t, newIR1, partitionID, partitionNodes[0])
	testutils.MockValidatorNetReceives(t, mockNet, partitionNodes[0].PeerConf.ID, network.ProtocolBlockCertification, req1)
	newIR2 := &types.InputRecord{
		PreviousHash: rg.Partitions[0].Nodes[0].BlockCertificationRequest.InputRecord.Hash,
		Hash:         test.RandomBytes(32),
		BlockHash:    test.RandomBytes(32),
		SummaryValue: rg.Partitions[0].Nodes[0].BlockCertificationRequest.InputRecord.SummaryValue,
		RoundNumber:  2,
	}
	req2 := testutils.CreateBlockCertificationRequest(t, newIR2, partitionID, partitionNodes[1])
	testutils.MockValidatorNetReceives(t, mockNet, partitionNodes[1].PeerConf.ID, network.ProtocolBlockCertification, req2)
	newIR3 := &types.InputRecord{
		PreviousHash: rg.Partitions[0].Nodes[0].BlockCertificationRequest.InputRecord.Hash,
		Hash:         test.RandomBytes(32),
		BlockHash:    test.RandomBytes(32),
		SummaryValue: rg.Partitions[0].Nodes[0].BlockCertificationRequest.InputRecord.SummaryValue,
		RoundNumber:  2,
	}
	req3 := testutils.CreateBlockCertificationRequest(t, newIR3, partitionID, partitionNodes[2])
	testutils.MockValidatorNetReceives(t, mockNet, partitionNodes[2].PeerConf.ID, network.ProtocolBlockCertification, req3)
	// no consensus can be achieved all reported different hashes
	require.Eventually(t, func() bool { return len(rootValidator.consensusManager.RequestCertification()) == 1 }, 1*time.Second, 10*time.Millisecond)
}

func TestRootValidatorTest_SimulateNetCommunicationHandshake(t *testing.T) {
	mockNet := testnetwork.NewMockNetwork()
	rootValidator, node, partitionNodes, rg := initRootValidator(t, mockNet)
	ctx, ctxCancel := context.WithCancel(context.Background())
	t.Cleanup(ctxCancel)
	go func() { require.ErrorIs(t, rootValidator.Run(ctx), context.Canceled) }()

	require.Len(t, partitionNodes, 3)
	require.NotNil(t, rg)
	require.NotEmpty(t, node.PeerConf.ID.String())
	// create
	h := &handshake.Handshake{
		SystemIdentifier: partitionID,
		NodeIdentifier:   partitionNodes[1].PeerConf.ID.String(),
	}
	testutils.MockValidatorNetReceives(t, mockNet, partitionNodes[0].PeerConf.ID, network.ProtocolHandshake, h)
	// make sure certificate is sent in return
	testutils.MockAwaitMessage[*types.UnicityCertificate](t, mockNet, network.ProtocolUnicityCertificates)
	// make sure that the node is subscribed
	id32, err := partitionID.Id32()
	require.NoError(t, err)
	subscribed := rootValidator.subscription.Get(id32)
	require.Len(t, subscribed, 1)
	require.Equal(t, partitionNodes[1].PeerConf.ID.String(), subscribed[0])
	// set network in error state
	mockNet.SetErrorState(fmt.Errorf("failed to dial"))
	// simulate root response, which will fail to send due to network error
	// create certification request
	newIR := &types.InputRecord{
		PreviousHash: rg.Partitions[0].Nodes[0].BlockCertificationRequest.InputRecord.Hash,
		Hash:         test.RandomBytes(32),
		BlockHash:    test.RandomBytes(32),
		SummaryValue: rg.Partitions[0].Nodes[0].BlockCertificationRequest.InputRecord.SummaryValue,
		RoundNumber:  2,
	}
	uc := &types.UnicityCertificate{
		InputRecord: newIR,
		UnicityTreeCertificate: &types.UnicityTreeCertificate{
			SystemIdentifier: partitionID,
		},
		UnicitySeal: &types.UnicitySeal{},
	}
	rootValidator.onCertificationResult(ctx, uc)
	rootValidator.onCertificationResult(ctx, uc)
	// two send errors, but node is still subscribed
	subscribed = rootValidator.subscription.Get(id32)
	require.Len(t, subscribed, 1)
	rootValidator.onCertificationResult(ctx, uc)
	// on third error subscription is cleared
	subscribed = rootValidator.subscription.Get(id32)
	require.Len(t, subscribed, 0)
}

func TestRootValidatorTest_SimulateNetCommunicationInvalidReqRoundNumber(t *testing.T) {
	mockNet := testnetwork.NewMockNetwork()
	rootValidator, node, partitionNodes, rg := initRootValidator(t, mockNet)
	ctx, ctxCancel := context.WithCancel(context.Background())
	t.Cleanup(ctxCancel)
	go func() { require.ErrorIs(t, rootValidator.Run(ctx), context.Canceled) }()

	require.NotNil(t, rootValidator)
	require.Len(t, partitionNodes, 3)
	require.NotNil(t, rg)
	require.NotEmpty(t, node.PeerConf.ID.String())
	// create certification request
	newHash := test.RandomBytes(32)
	blockHash := test.RandomBytes(32)
	newIR := &types.InputRecord{
		PreviousHash: rg.Partitions[0].Nodes[0].BlockCertificationRequest.InputRecord.Hash,
		Hash:         newHash,
		BlockHash:    blockHash,
		SummaryValue: rg.Partitions[0].Nodes[0].BlockCertificationRequest.InputRecord.SummaryValue,
		RoundNumber:  1,
	}
	req := testutils.CreateBlockCertificationRequest(t, newIR, partitionID, partitionNodes[0])
	testutils.MockValidatorNetReceives(t, mockNet, partitionNodes[0].PeerConf.ID, network.ProtocolBlockCertification, req)
	// expect repeat UC to be sent
	repeatCert := testutils.MockAwaitMessage[*types.UnicityCertificate](t, mockNet, network.ProtocolUnicityCertificates)
	require.Equal(t, rg.Partitions[0].Certificate, repeatCert)
}

func TestRootValidatorTest_SimulateNetCommunicationInvalidHash(t *testing.T) {
	mockNet := testnetwork.NewMockNetwork()
	rootValidator, node, partitionNodes, rg := initRootValidator(t, mockNet)
	ctx, ctxCancel := context.WithCancel(context.Background())
	t.Cleanup(ctxCancel)
	go func() { require.ErrorIs(t, rootValidator.Run(ctx), context.Canceled) }()

	require.NotNil(t, rootValidator)
	require.Len(t, partitionNodes, 3)
	require.NotNil(t, rg)
	require.NotEmpty(t, node.PeerConf.ID.String())
	// create certification request
	newHash := test.RandomBytes(32)
	blockHash := test.RandomBytes(32)
	newIR := &types.InputRecord{
		PreviousHash: test.RandomBytes(32),
		Hash:         newHash,
		BlockHash:    blockHash,
		SummaryValue: rg.Partitions[0].Nodes[0].BlockCertificationRequest.InputRecord.SummaryValue,
		RoundNumber:  2,
	}
	req := testutils.CreateBlockCertificationRequest(t, newIR, partitionID, partitionNodes[0])
	testutils.MockValidatorNetReceives(t, mockNet, partitionNodes[0].PeerConf.ID, network.ProtocolBlockCertification, req)
	// expect repeat UC to be sent
	repeatCert := testutils.MockAwaitMessage[*types.UnicityCertificate](t, mockNet, network.ProtocolUnicityCertificates)
	require.Equal(t, rg.Partitions[0].Certificate, repeatCert)
}

func TestRootValidatorTest_SimulateResponse(t *testing.T) {
	mockNet := testnetwork.NewMockNetwork()
	rootValidator, node, partitionNodes, rg := initRootValidator(t, mockNet)
	ctx, ctxCancel := context.WithCancel(context.Background())
	t.Cleanup(ctxCancel)
	go func() { require.ErrorIs(t, rootValidator.Run(ctx), context.Canceled) }()

	require.Len(t, partitionNodes, 3)
	require.NotNil(t, rg)
	require.NotEmpty(t, node.PeerConf.ID.String())
	// create certification request
	newIR := &types.InputRecord{
		PreviousHash: rg.Partitions[0].Nodes[0].BlockCertificationRequest.InputRecord.Hash,
		Hash:         test.RandomBytes(32),
		BlockHash:    test.RandomBytes(32),
		SummaryValue: rg.Partitions[0].Nodes[0].BlockCertificationRequest.InputRecord.SummaryValue,
		RoundNumber:  2,
	}
	uc := &types.UnicityCertificate{
		InputRecord: newIR,
		UnicityTreeCertificate: &types.UnicityTreeCertificate{
			SystemIdentifier: partitionID,
		},
		UnicitySeal: &types.UnicitySeal{},
	}
	// simulate 2x subscriptions
	id32, err := rg.Partitions[0].SystemDescriptionRecord.SystemIdentifier.Id32()
	require.NoError(t, err)
	rootValidator.subscription.Subscribe(id32, rg.Partitions[0].Nodes[0].NodeIdentifier)
	rootValidator.subscription.Subscribe(id32, rg.Partitions[0].Nodes[1].NodeIdentifier)
	// simulate response from consensus manager
	rootValidator.onCertificationResult(ctx, uc)
	// UC's are sent to all partition nodes
	certs := testutils.MockNetAwaitMultiple[*types.UnicityCertificate](t, mockNet, network.ProtocolUnicityCertificates, 2)
	require.Len(t, certs, 2)
	for _, cert := range certs {
		require.Equal(t, partitionID, cert.UnicityTreeCertificate.SystemIdentifier)
		require.Equal(t, newIR, cert.InputRecord)
	}
}

func TestRootValidator_ResultUnknown(t *testing.T) {
	mockNet := testnetwork.NewMockNetwork()
	rootValidator, _, _, rg := initRootValidator(t, mockNet)
	ctx, ctxCancel := context.WithCancel(context.Background())
	t.Cleanup(ctxCancel)
	go func() { require.ErrorIs(t, rootValidator.Run(ctx), context.Canceled) }()

	newIR := &types.InputRecord{
		PreviousHash: rg.Partitions[0].Nodes[0].BlockCertificationRequest.InputRecord.Hash,
		Hash:         test.RandomBytes(32),
		BlockHash:    test.RandomBytes(32),
		SummaryValue: rg.Partitions[0].Nodes[0].BlockCertificationRequest.InputRecord.SummaryValue,
		RoundNumber:  2,
	}
	uc := &types.UnicityCertificate{
		InputRecord: newIR,
		UnicityTreeCertificate: &types.UnicityTreeCertificate{
			SystemIdentifier: unknownID,
		},
		UnicitySeal: &types.UnicitySeal{},
	}
	// simulate response from consensus manager
	rootValidator.onCertificationResult(ctx, uc)
	// no responses will be sent
	require.Empty(t, mockNet.SentMessages(network.ProtocolUnicityCertificates))
}

func TestRootValidator_ExitWhenPendingCertRequestAndCMClosed(t *testing.T) {
	mockNet := testnetwork.NewMockNetwork()
	rootValidator, _, partitionNodes, rg := initRootValidator(t, mockNet)
	ctx, ctxCancel := context.WithCancel(context.Background())
	t.Cleanup(ctxCancel)
	mockRunFn := func(ctx context.Context) error {
		g, gctx := errgroup.WithContext(ctx)
		// Start receiving messages from partition nodes
		g.Go(func() error { return rootValidator.loop(gctx) })
		// Start handling certification responses
		g.Go(func() error { return rootValidator.handleConsensus(gctx) })
		return g.Wait()
	}
	go func() { require.ErrorIs(t, mockRunFn(ctx), context.Canceled) }()
	// create certification request
	newIR := &types.InputRecord{
		PreviousHash: rg.Partitions[0].Nodes[0].BlockCertificationRequest.InputRecord.Hash,
		Hash:         test.RandomBytes(32),
		BlockHash:    test.RandomBytes(32),
		SummaryValue: rg.Partitions[0].Nodes[0].BlockCertificationRequest.InputRecord.SummaryValue,
		RoundNumber:  2,
	}
	req := testutils.CreateBlockCertificationRequest(t, newIR, partitionID, partitionNodes[0])
	testutils.MockValidatorNetReceives(t, mockNet, partitionNodes[0].Peer.ID(), network.ProtocolBlockCertification, req)
	// send second
	req = testutils.CreateBlockCertificationRequest(t, newIR, partitionID, partitionNodes[1])
	testutils.MockValidatorNetReceives(t, mockNet, partitionNodes[1].Peer.ID(), network.ProtocolBlockCertification, req)
	// consensus is achieved and request will sent to CM, but CM is not running
	// node should still exit normally even if CM loop is not running and reading the channel
}<|MERGE_RESOLUTION|>--- conflicted
+++ resolved
@@ -96,13 +96,9 @@
 	require.NoError(t, err)
 	cm, err := NewMockConsensus(rootGenesis, partitionStore)
 	require.NoError(t, err)
-<<<<<<< HEAD
 
 	p := peer.CreatePeer(t, node.PeerConf)
-	validator, err := New(p, net, partitionStore, cm)
-=======
-	validator, err := New(node.Peer, net, partitionStore, cm, testlogger.New(t).With(logger.NodeID(id)))
->>>>>>> ac0dd575
+	validator, err := New(p, net, partitionStore, cm, testlogger.New(t).With(logger.NodeID(id)))
 	require.NoError(t, err)
 	require.NotNil(t, validator)
 	return validator, node, partitionNodes, rootGenesis
@@ -129,13 +125,9 @@
 		log,
 	)
 	require.NoError(t, err)
-<<<<<<< HEAD
 
 	p := peer.CreatePeer(t, node.PeerConf)
-	validator, err := New(p, mockNet, partitionStore, cm)
-=======
-	validator, err := New(node.Peer, mockNet, partitionStore, cm, log)
->>>>>>> ac0dd575
+	validator, err := New(p, mockNet, partitionStore, cm, log)
 	require.NoError(t, err)
 	require.NotNil(t, validator)
 }
