package tokens

import (
	"bytes"
	"errors"
	"fmt"

	"github.com/alphabill-org/alphabill/internal/rma"
	"github.com/alphabill-org/alphabill/internal/txsystem"
	"github.com/alphabill-org/alphabill/internal/txsystem/fc"
	"github.com/alphabill-org/alphabill/internal/types"
	"github.com/alphabill-org/alphabill/internal/util"
	"github.com/holiman/uint256"
)

<<<<<<< HEAD
func handleUpdateNonFungibleTokenTx(options *Options) txsystem.GenericExecuteFunc[UpdateNonFungibleTokenAttributes] {
	return func(tx *types.TransactionOrder, attr *UpdateNonFungibleTokenAttributes, currentBlockNr uint64) (*types.ServerMetadata, error) {
		logger.Debug("Processing Update Non-Fungible Token tx: %v", tx)
		if err := validateUpdateNonFungibleToken(tx, attr, options.state); err != nil {
			return nil, fmt.Errorf("invalid update none-fungible token tx: %w", err)
=======
func handleUpdateNonFungibleTokenTx(options *Options) txsystem.GenericExecuteFunc[*updateNonFungibleTokenWrapper] {
	return func(tx *updateNonFungibleTokenWrapper, currentBlockNr uint64) error {
		logger.Debug("Processing Update Non-Fungible Token tx: %v", tx.transaction.ToLogString(logger))
		if err := validateUpdateNonFungibleToken(tx, options.state); err != nil {
			return fmt.Errorf("invalid update none-fungible token tx: %w", err)
>>>>>>> b88133b8
		}
		fee := options.feeCalculator()
		// TODO calculate hash after setting server metadata
		h := tx.Hash(options.hashAlgorithm)

		// update state
<<<<<<< HEAD
		// disable fee handling if fee is calculated to 0 (used to temporarily disable fee handling, can be removed after all wallets are updated)
		var fcFunc rma.Action
		if options.feeCalculator() == 0 {
			fcFunc = func(tree *rma.Tree) error {
				return nil
			}
		} else {
			fcrID := util.BytesToUint256(tx.GetClientFeeCreditRecordID())
			fcFunc = fc.DecrCredit(fcrID, fee, h)
		}

		if err := options.state.AtomicUpdate(
			fcFunc,
			rma.UpdateData(util.BytesToUint256(tx.UnitID()), func(data rma.UnitData) (newData rma.UnitData) {
=======
		fcrID := tx.transaction.GetClientFeeCreditRecordID()
		return options.state.AtomicUpdate(
			fc.DecrCredit(fcrID, fee, h),
			rma.UpdateData(tx.UnitID(), func(data rma.UnitData) (newData rma.UnitData) {
>>>>>>> b88133b8
				d, ok := data.(*nonFungibleTokenData)
				if !ok {
					return data
				}
				d.data = attr.Data
				d.t = currentBlockNr
				d.backlink = tx.Hash(options.hashAlgorithm)
				return data
			}, h)); err != nil {
			return nil, err
		}
		return &types.ServerMetadata{ActualFee: fee}, nil
	}
}

func validateUpdateNonFungibleToken(tx *types.TransactionOrder, attr *UpdateNonFungibleTokenAttributes, state *rma.Tree) error {
	if len(attr.Data) > dataMaxSize {
		return fmt.Errorf("data exceeds the maximum allowed size of %v KB", dataMaxSize)
	}
	unitID := util.BytesToUint256(tx.UnitID())
	u, err := state.GetUnit(unitID)
	if err != nil {
		return err
	}
	data, ok := u.Data.(*nonFungibleTokenData)
	if !ok {
		return fmt.Errorf("unit %v is not a non-fungible token type", unitID)
	}
	if !bytes.Equal(data.backlink, attr.Backlink) {
		return errors.New("invalid backlink")
	}
	predicates, err := getChainedPredicates[*nonFungibleTokenTypeData](
		state,
		data.nftType,
		func(d *nonFungibleTokenTypeData) []byte {
			return d.dataUpdatePredicate
		},
		func(d *nonFungibleTokenTypeData) *uint256.Int {
			return d.parentTypeId
		},
	)
	if err != nil {
		return err
	}
	predicates = append([]Predicate{data.dataUpdatePredicate}, predicates...)
	sigBytes, err := tx.PayloadBytes()
	if err != nil {
		return err
	}
	return verifyPredicates(predicates, attr.DataUpdateSignatures, sigBytes)
}<|MERGE_RESOLUTION|>--- conflicted
+++ resolved
@@ -13,46 +13,22 @@
 	"github.com/holiman/uint256"
 )
 
-<<<<<<< HEAD
 func handleUpdateNonFungibleTokenTx(options *Options) txsystem.GenericExecuteFunc[UpdateNonFungibleTokenAttributes] {
 	return func(tx *types.TransactionOrder, attr *UpdateNonFungibleTokenAttributes, currentBlockNr uint64) (*types.ServerMetadata, error) {
 		logger.Debug("Processing Update Non-Fungible Token tx: %v", tx)
 		if err := validateUpdateNonFungibleToken(tx, attr, options.state); err != nil {
 			return nil, fmt.Errorf("invalid update none-fungible token tx: %w", err)
-=======
-func handleUpdateNonFungibleTokenTx(options *Options) txsystem.GenericExecuteFunc[*updateNonFungibleTokenWrapper] {
-	return func(tx *updateNonFungibleTokenWrapper, currentBlockNr uint64) error {
-		logger.Debug("Processing Update Non-Fungible Token tx: %v", tx.transaction.ToLogString(logger))
-		if err := validateUpdateNonFungibleToken(tx, options.state); err != nil {
-			return fmt.Errorf("invalid update none-fungible token tx: %w", err)
->>>>>>> b88133b8
 		}
 		fee := options.feeCalculator()
 		// TODO calculate hash after setting server metadata
 		h := tx.Hash(options.hashAlgorithm)
 
 		// update state
-<<<<<<< HEAD
-		// disable fee handling if fee is calculated to 0 (used to temporarily disable fee handling, can be removed after all wallets are updated)
-		var fcFunc rma.Action
-		if options.feeCalculator() == 0 {
-			fcFunc = func(tree *rma.Tree) error {
-				return nil
-			}
-		} else {
-			fcrID := util.BytesToUint256(tx.GetClientFeeCreditRecordID())
-			fcFunc = fc.DecrCredit(fcrID, fee, h)
-		}
-
+		fcrID := util.BytesToUint256(tx.GetClientFeeCreditRecordID())
+		unitID := util.BytesToUint256(tx.UnitID())
 		if err := options.state.AtomicUpdate(
-			fcFunc,
-			rma.UpdateData(util.BytesToUint256(tx.UnitID()), func(data rma.UnitData) (newData rma.UnitData) {
-=======
-		fcrID := tx.transaction.GetClientFeeCreditRecordID()
-		return options.state.AtomicUpdate(
 			fc.DecrCredit(fcrID, fee, h),
-			rma.UpdateData(tx.UnitID(), func(data rma.UnitData) (newData rma.UnitData) {
->>>>>>> b88133b8
+			rma.UpdateData(unitID, func(data rma.UnitData) (newData rma.UnitData) {
 				d, ok := data.(*nonFungibleTokenData)
 				if !ok {
 					return data
