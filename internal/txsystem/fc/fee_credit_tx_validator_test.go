package fc

import (
	"crypto"
	"hash"
	"testing"

	abcrypto "github.com/alphabill-org/alphabill/internal/crypto"
	"github.com/alphabill-org/alphabill/internal/state"
	testsig "github.com/alphabill-org/alphabill/internal/testutils/sig"
	testtransaction "github.com/alphabill-org/alphabill/internal/testutils/transaction"
	testfc "github.com/alphabill-org/alphabill/internal/txsystem/fc/testutils"
	"github.com/alphabill-org/alphabill/internal/txsystem/fc/transactions"
	"github.com/alphabill-org/alphabill/internal/txsystem/fc/unit"
	"github.com/alphabill-org/alphabill/internal/types"
	"github.com/stretchr/testify/require"
)

var (
	moneySystemID = []byte{0, 0, 0, 0}
	systemID      = []byte{0, 0, 0, 0}
	recordID      = []byte{0}
	feeProof      = []byte{1}
	bearer        = []byte{2}
)

func TestAddFC(t *testing.T) {
	signer, verifier := testsig.CreateSignerAndVerifier(t)
	verifiers := map[string]abcrypto.Verifier{"test": verifier}
	validator := NewDefaultFeeCreditTxValidator(moneySystemID, systemID, crypto.SHA256, verifiers)

	tests := []struct {
		name        string
		unit        *state.Unit
		tx          *types.TransactionOrder
		roundNumber uint64
		wantErrMsg  string
	}{
		{
			name:        "Ok",
			tx:          testfc.NewAddFC(t, signer, nil),
			roundNumber: 5,
		},
		{
			name: "RecordID exists",
			unit: nil,
			tx: testfc.NewAddFC(t, signer, nil,
				testtransaction.WithClientMetadata(&types.ClientMetadata{FeeCreditRecordID: recordID}),
			),
			wantErrMsg: "fee tx cannot contain fee credit reference",
		},
		{
			name: "Fee proof exists",
			unit: nil,
			tx: testfc.NewAddFC(t, signer, nil,
				testtransaction.WithFeeProof(feeProof),
			),
			wantErrMsg: "fee tx cannot contain fee authorization proof",
		},
		{
			name:       "Invalid unit type",
			unit:       &rma.Unit{Data: &testData{}}, // add unit with wrong type
			tx:         testfc.NewAddFC(t, signer, nil),
			wantErrMsg: "invalid unit type: unit is not fee credit record",
		},
		{
			name: "Invalid fee credit owner condition",
<<<<<<< HEAD
			unit: state.NewUnit(bearer, nil),
=======
			unit: &rma.Unit{Bearer: bearer, Data: &FeeCreditRecord{}},
>>>>>>> 82d9a438
			tx: testfc.NewAddFC(t, signer,
				testfc.NewAddFCAttr(t, signer,
					testfc.WithFCOwnerCondition([]byte("wrong bearer")),
				),
			),
			wantErrMsg: "invalid owner condition",
		},
		{
			name: "Invalid systemID",
			tx: testfc.NewAddFC(t, signer,
				testfc.NewAddFCAttr(t, signer,
					testfc.WithTransferFCTx(
						&types.TransactionRecord{
							TransactionOrder: testfc.NewTransferFC(t, nil, testtransaction.WithSystemID([]byte("not money partition"))),
							ServerMetadata:   nil,
						},
					),
				),
			),
			wantErrMsg: "invalid transferFC system identifier",
		},
		{
			name: "Invalid target systemID",
			tx: testfc.NewAddFC(t, signer,
				testfc.NewAddFCAttr(t, signer,
					testfc.WithTransferFCTx(
						&types.TransactionRecord{
							TransactionOrder: testfc.NewTransferFC(t, testfc.NewTransferFCAttr(testfc.WithTargetSystemID([]byte("not money partition")))),
							ServerMetadata:   nil,
						},
					),
				),
			),
			wantErrMsg: "invalid transferFC target system identifier",
		},
		{
			name: "Invalid target recordID",
			tx: testfc.NewAddFC(t, signer,
				testfc.NewAddFCAttr(t, signer,
					testfc.WithTransferFCTx(
						&types.TransactionRecord{
							TransactionOrder: testfc.NewTransferFC(t, testfc.NewTransferFCAttr(testfc.WithTargetRecordID([]byte("not equal to transaction.unitId")))),
							ServerMetadata:   nil,
						},
					),
				),
			),
			wantErrMsg: "invalid transferFC target record id",
		},
		{
			name: "Invalid nonce (fee credit record does not exist)",
			tx: testfc.NewAddFC(t, signer,
				testfc.NewAddFCAttr(t, signer,
					testfc.WithTransferFCTx(
						&types.TransactionRecord{
							TransactionOrder: testfc.NewTransferFC(t, testfc.NewTransferFCAttr(testfc.WithNonce([]byte("non-empty nonce")))),
							ServerMetadata:   nil,
						},
					),
				),
			),
			wantErrMsg: "invalid transferFC nonce",
		},
		{
			name: "Invalid nonce (tx nonce equals to fee credit record state hash and NOT backlink)",
			tx: testfc.NewAddFC(t, signer,
				testfc.NewAddFCAttr(t, signer,
					testfc.WithTransferFCTx(
						&types.TransactionRecord{
							TransactionOrder: testfc.NewTransferFC(t, testfc.NewTransferFCAttr(testfc.WithNonce([]byte("sent nonce")))),
							ServerMetadata:   nil,
						},
					),
				),
			),
			unit:       state.NewUnit(nil, &unit.FeeCreditRecord{Hash: []byte("actual nonce")}),
			wantErrMsg: "invalid transferFC nonce",
		},
		{
			name: "ok nonce (tx nonce equals fee credit record nonce)",
			tx: testfc.NewAddFC(t, signer,
				testfc.NewAddFCAttr(t, signer,
					testfc.WithTransferFCTx(
						&types.TransactionRecord{
							TransactionOrder: testfc.NewTransferFC(t, testfc.NewTransferFCAttr(testfc.WithNonce([]byte("actual nonce")))),
						},
					),
				),
			),
			unit: state.NewUnit(nil, &unit.FeeCreditRecord{Hash: []byte("actual nonce")}),
		},
		{
			name: "EarliestAdditionTime in the future NOK",
			tx: testfc.NewAddFC(t, signer,
				testfc.NewAddFCAttr(t, signer,
					testfc.WithTransferFCTx(
						&types.TransactionRecord{
							TransactionOrder: testfc.NewTransferFC(t, testfc.NewTransferFCAttr(testfc.WithEarliestAdditionTime(11))),
							ServerMetadata:   nil,
						},
					),
				),
			),
			roundNumber: 10,
			wantErrMsg:  "invalid transferFC timeout",
		},
		{
			name: "EarliestAdditionTime next block OK",
			tx: testfc.NewAddFC(t, signer,
				testfc.NewAddFCAttr(t, signer,
					testfc.WithTransferFCTx(
						&types.TransactionRecord{
							TransactionOrder: testfc.NewTransferFC(t, testfc.NewTransferFCAttr(testfc.WithEarliestAdditionTime(10))),
							ServerMetadata:   nil,
						},
					),
				),
			),
			roundNumber: 10,
		},
		{
			name: "LatestAdditionTime in the past NOK",
			tx: testfc.NewAddFC(t, signer,
				testfc.NewAddFCAttr(t, signer,
					testfc.WithTransferFCTx(
						&types.TransactionRecord{
							TransactionOrder: testfc.NewTransferFC(t, testfc.NewTransferFCAttr(testfc.WithLatestAdditionTime(9))),
							ServerMetadata:   nil,
						},
					),
				),
			),
			roundNumber: 10,
			wantErrMsg:  "invalid transferFC timeout",
		},
		{
			name: "LatestAdditionTime next block OK",
			tx: testfc.NewAddFC(t, signer,
				testfc.NewAddFCAttr(t, signer,
					testfc.WithTransferFCTx(
						&types.TransactionRecord{
							TransactionOrder: testfc.NewTransferFC(t, testfc.NewTransferFCAttr(testfc.WithLatestAdditionTime(10))),
							ServerMetadata:   nil,
						},
					),
				),
			),
			roundNumber: 10,
		},
		{
			name: "Invalid tx fee",
			tx: testfc.NewAddFC(t, signer,
				testfc.NewAddFCAttr(t, signer,
					testfc.WithTransferFCTx(
						&types.TransactionRecord{
							TransactionOrder: testfc.NewTransferFC(t, testfc.NewTransferFCAttr(testfc.WithAmount(100))),
							ServerMetadata:   nil,
						},
					),
				),
				testtransaction.WithClientMetadata(&types.ClientMetadata{MaxTransactionFee: 101}),
			),
			roundNumber: 5,
			wantErrMsg:  "invalid transferFC fee",
		},
		{
			name: "Invalid tx proof",
			tx: testfc.NewAddFC(t, signer,
				testfc.NewAddFCAttr(t, signer,
					testfc.WithTransferFCProof(newInvalidProof(t, signer)),
				),
			),
			roundNumber: 5,
			wantErrMsg:  "proof is not valid",
		},
	}
	for _, tt := range tests {
		t.Run(tt.name, func(t *testing.T) {
			err := validator.ValidateAddFeeCredit(&AddFCValidationContext{
				Tx:                 tt.tx,
				Unit:               tt.unit,
				CurrentRoundNumber: tt.roundNumber,
			})
			if tt.wantErrMsg != "" {
				require.ErrorContains(t, err, tt.wantErrMsg)
			} else {
				require.NoError(t, err)
			}
		})
	}
}

func TestCloseFC(t *testing.T) {
	_, verifier := testsig.CreateSignerAndVerifier(t)
	verifiers := map[string]abcrypto.Verifier{"test": verifier}
	validator := NewDefaultFeeCreditTxValidator(moneySystemID, systemID, crypto.SHA256, verifiers)

	tests := []struct {
		name       string
		unit       *state.Unit
		tx         *types.TransactionOrder
		wantErr    error
		wantErrMsg string
	}{
		{
			name:    "Ok",
			unit:    state.NewUnit(nil, &unit.FeeCreditRecord{Balance: 50}),
			tx:      testfc.NewCloseFC(t, nil),
			wantErr: nil,
		},
		{
			name:       "tx is nil",
			unit:       state.NewUnit(nil, &unit.FeeCreditRecord{Balance: 50}),
			tx:         nil,
			wantErrMsg: "tx is nil",
		},
		{
			name: "RecordID exists",
			unit: state.NewUnit(nil, &unit.FeeCreditRecord{Balance: 50}),
			tx: testfc.NewCloseFC(t, nil,
				testtransaction.WithClientMetadata(&types.ClientMetadata{FeeCreditRecordID: recordID}),
			),
			wantErrMsg: "fee tx cannot contain fee credit reference",
		},
		{
			name: "Fee proof exists",
			unit: state.NewUnit(nil, &unit.FeeCreditRecord{Balance: 50}),
			tx: testfc.NewCloseFC(t, nil,
				testtransaction.WithFeeProof(feeProof),
			),
			wantErrMsg: "fee tx cannot contain fee authorization proof",
		},
		{
			name:       "Invalid unit nil",
			unit:       nil,
			tx:         testfc.NewCloseFC(t, nil),
			wantErrMsg: "unit is nil",
		},
		{
			name:       "Invalid unit type",
			unit:       state.NewUnit(nil, &testData{}),
			tx:         testfc.NewCloseFC(t, nil),
			wantErrMsg: "unit data is not of type fee credit record",
		},
		{
			name:       "Invalid amount",
			unit:       state.NewUnit(nil, &unit.FeeCreditRecord{Balance: 50}),
			tx:         testfc.NewCloseFC(t, testfc.NewCloseFCAttr(testfc.WithCloseFCAmount(51))),
			wantErrMsg: "invalid amount",
		},
		{
			name: "Invalid fee",
			unit: state.NewUnit(nil, &unit.FeeCreditRecord{Balance: 50}),
			tx: testfc.NewCloseFC(t, nil,
				testtransaction.WithClientMetadata(&types.ClientMetadata{MaxTransactionFee: 51}),
			),
			wantErrMsg: "invalid fee",
		},
	}
	for _, tt := range tests {
		t.Run(tt.name, func(t *testing.T) {
			err := validator.ValidateCloseFC(&CloseFCValidationContext{
				Tx:   tt.tx,
				Unit: tt.unit,
			})
			if tt.wantErrMsg != "" {
				require.ErrorContains(t, err, tt.wantErrMsg)
			} else {
				require.NoError(t, err)
			}
		})
	}
}

func newInvalidProof(t *testing.T, signer abcrypto.Signer) *types.TxProof {
	addFC := testfc.NewAddFC(t, signer, nil)
	attr := &transactions.AddFeeCreditAttributes{}
	require.NoError(t, addFC.UnmarshalAttributes(attr))

	attr.FeeCreditTransferProof.BlockHeaderHash = []byte("invalid hash")
	return attr.FeeCreditTransferProof
}

type testData struct {
}

func (t *testData) Write(hash.Hash) {
}

func (t *testData) SummaryValueInput() uint64 {
	return 0
}

func (t *testData) Copy() state.UnitData {
	return &testData{}
}<|MERGE_RESOLUTION|>--- conflicted
+++ resolved
@@ -59,17 +59,13 @@
 		},
 		{
 			name:       "Invalid unit type",
-			unit:       &rma.Unit{Data: &testData{}}, // add unit with wrong type
+			unit:       state.NewUnit(bearer, &testData{}), // add unit with wrong type
 			tx:         testfc.NewAddFC(t, signer, nil),
 			wantErrMsg: "invalid unit type: unit is not fee credit record",
 		},
 		{
 			name: "Invalid fee credit owner condition",
-<<<<<<< HEAD
-			unit: state.NewUnit(bearer, nil),
-=======
-			unit: &rma.Unit{Bearer: bearer, Data: &FeeCreditRecord{}},
->>>>>>> 82d9a438
+			unit: state.NewUnit(bearer, &unit.FeeCreditRecord{}),
 			tx: testfc.NewAddFC(t, signer,
 				testfc.NewAddFCAttr(t, signer,
 					testfc.WithFCOwnerCondition([]byte("wrong bearer")),
