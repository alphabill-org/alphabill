--- conflicted
+++ resolved
@@ -167,12 +167,8 @@
 		sn.nodeDeps.nodeSigner,
 		sn.nodeDeps.txSystem,
 		sn.nodeDeps.genesis,
-<<<<<<< HEAD
 		sn.nodeDeps.network,
-=======
-		sn.nodeDeps.net,
 		sn.obs,
->>>>>>> b4975f75
 		sn.log,
 		append([]NodeOption{
 			WithT1Timeout(100 * time.Minute),
@@ -195,7 +191,7 @@
 }
 
 func (sn *SingleNodePartition) SubmitTx(tx *types.TransactionOrder) error {
-	sn.mockNet.AddTransaction(tx)
+	sn.mockNet.AddTransaction(context.Background(), tx)
 	return nil
 }
 
