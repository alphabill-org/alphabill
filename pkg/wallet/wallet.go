package wallet

import (
	"bytes"
	"crypto"
	"errors"
	"fmt"
	"sort"
	"strconv"
	"sync"
	"time"

	"gitdc.ee.guardtime.com/alphabill/alphabill/internal/block"

	"gitdc.ee.guardtime.com/alphabill/alphabill/internal/abclient"
	abcrypto "gitdc.ee.guardtime.com/alphabill/alphabill/internal/crypto"
	billtx "gitdc.ee.guardtime.com/alphabill/alphabill/internal/rpc/transaction"
	"gitdc.ee.guardtime.com/alphabill/alphabill/internal/transaction"
	"gitdc.ee.guardtime.com/alphabill/alphabill/internal/txsystem/money"
	"gitdc.ee.guardtime.com/alphabill/alphabill/internal/txsystem/util"
	"gitdc.ee.guardtime.com/alphabill/alphabill/pkg/wallet/log"
	"github.com/holiman/uint256"
	"github.com/robfig/cron/v3"
	"github.com/tyler-smith/go-bip39"
)

const (
	prefetchBlockCount          = 10
	dcTimeoutBlockCount         = 10
	swapTimeoutBlockCount       = 60
	txTimeoutBlockCount         = 100
	dustBillDeletionTimeout     = 300
	mnemonicEntropyBitSize      = 128
	sleepTimeAtMaxBlockHeightMs = 500
)

var (
	ErrInvalidPubKey       = errors.New("invalid public key, public key must be in compressed secp256k1 format")
	ErrSwapInProgress      = errors.New("swap is in progress, please wait for swap process to be completed before attempting to send transactions")
	ErrInsufficientBalance = errors.New("insufficient balance for transaction")
	ErrInvalidPassword     = errors.New("invalid password")
)

type Wallet struct {
	config           Config
	db               Db
	alphaBillClient  abclient.ABClient
	dustCollectorJob *cron.Cron
	dcWg             *dcWaitGroup
	syncFlag         *syncFlagWrapper
}

// CreateNewWallet creates a new wallet. To synchronize wallet with a node call Sync.
// Shutdown needs to be called to release resources used by wallet.
func CreateNewWallet(config Config) (*Wallet, error) {
	err := log.InitDefaultLogger()
	if err != nil {
		return nil, err
	}

	mnemonic, err := generateMnemonic()
	if err != nil {
		return nil, err
	}
	return createWallet(mnemonic, config)
}

// CreateWalletFromSeed creates a new wallet from given seed mnemonic. To synchronize wallet with a node call Sync.
// Shutdown needs to be called to release resources used by wallet.
func CreateWalletFromSeed(mnemonic string, config Config) (*Wallet, error) {
	err := log.InitDefaultLogger()
	if err != nil {
		return nil, err
	}
	return createWallet(mnemonic, config)
}

// LoadExistingWallet loads an existing wallet. To synchronize wallet with a node call Sync.
// Shutdown needs to be called to release resources used by wallet.
func LoadExistingWallet(config Config) (*Wallet, error) {
	err := log.InitDefaultLogger()
	if err != nil {
		return nil, err
	}

	db, err := getDb(config, false)
	if err != nil {
		return nil, err
	}

	ok, err := db.VerifyPassword(nil)
	if err != nil {
		return nil, err
	}
	if !ok {
		return nil, ErrInvalidPassword
	}

	return newWallet(config, db), nil
}

// GetBalance returns sum value of all bills currently owned by the wallet,
// the value returned is the smallest denomination of alphabills.
func (w *Wallet) GetBalance() (uint64, error) {
	return w.db.GetBalance(nil)
}

// GetPublicKey returns public key of the wallet (compressed secp256k1 key 33 bytes)
func (w *Wallet) GetPublicKey() ([]byte, error) {
	key, err := w.db.GetAccountKey(nil)
	if err != nil {
		return nil, err
	}
	return key.PubKey, err
}

// Send creates, signs and broadcasts a transaction of the given amount (in the smallest denomination of alphabills)
// to the given public key, the public key must be in compressed secp256k1 format.
func (w *Wallet) Send(pubKey []byte, amount uint64) error {
	if len(pubKey) != abcrypto.CompressedSecp256K1PublicKeySize {
		return ErrInvalidPubKey
	}

	swapInProgress, err := w.isSwapInProgress(nil)
	if err != nil {
		return err
	}
	if swapInProgress {
		return ErrSwapInProgress
	}

	balance, err := w.GetBalance()
	if err != nil {
		return err
	}
	if amount > balance {
		return ErrInsufficientBalance
	}

	b, err := w.db.GetBillWithMinValue(nil, amount)
	if err != nil {
		return err
	}

	maxBlockNo, err := w.alphaBillClient.GetMaxBlockNo()
	if err != nil {
		return err
	}
	timeout := maxBlockNo + txTimeoutBlockCount
	if err != nil {
		return err
	}

	k, err := w.db.GetAccountKey(nil)
	if err != nil {
		return err
	}
	tx, err := createTransaction(pubKey, k, amount, b, timeout)
	if err != nil {
		return err
	}
	res, err := w.alphaBillClient.SendTransaction(tx)
	if err != nil {
		return err
	}
	if !res.Ok {
		return errors.New("payment returned error code: " + res.Message)
	}
	return nil
}

// Sync synchronises wallet with given alphabill node.
// The function blocks forever or until alphabill connection is terminated.
// Returns immediately if already synchronizing.
func (w *Wallet) Sync() {
	w.syncLedger(true)
}

// SyncToMaxBlockHeight synchronises wallet with given alphabill node.
// The function blocks until maximum block height, calculated at the start of the process, is reached.
// Returns immediately if already synchronizing.
func (w *Wallet) SyncToMaxBlockHeight() {
	w.syncLedger(false)
}

// CollectDust starts the dust collector process.
// Wallet needs to be synchronizing using Sync or SyncToMaxBlockHeight in order to receive transactions and finish the process.
// The function blocks until dust collector process is finished or timed out.
func (w *Wallet) CollectDust() error {
	return w.collectDust(true)
}

// StartDustCollectorJob starts the dust collector background process that runs every hour until wallet is shut down.
// Wallet needs to be synchronizing using Sync or SyncToMaxBlockHeight in order to receive transactions and finish the process.
// Returns error if the job failed to start.
func (w *Wallet) StartDustCollectorJob() error {
	_, err := w.startDustCollectorJob()
	return err
}

// Shutdown terminates connection to alphabill node, closes wallet db, cancels dust collector job and any background goroutines.
func (w *Wallet) Shutdown() {
	log.Info("shutting down wallet")

	// send cancel signal only if channel is not full
	// this check is needed in case Shutdown is called multiple times
	// alternatively we can prohibit reusing wallet that has been shut down
	select {
	case w.syncFlag.cancelSyncCh <- true:
	default:
	}

	if w.alphaBillClient != nil {
		w.alphaBillClient.Shutdown()
	}
	if w.dustCollectorJob != nil {
		w.dustCollectorJob.Stop()
	}
	w.dcWg.ResetWaitGroup()
	if w.db != nil {
		w.db.Close()
	}
}

// DeleteDb deletes the wallet database.
func (w *Wallet) DeleteDb() {
	w.db.DeleteDb()
}

func newWallet(config Config, db Db) *Wallet {
	return &Wallet{
		db:               db,
		config:           config,
		dustCollectorJob: cron.New(),
		dcWg:             newDcWaitGroup(),
		alphaBillClient: abclient.New(abclient.AlphabillClientConfig{
			Uri:              config.AlphabillClientConfig.Uri,
			RequestTimeoutMs: config.AlphabillClientConfig.RequestTimeoutMs,
		}),
		syncFlag: newSyncFlagWrapper(),
	}
}

// syncLedger downloads and processes blocks, blocks until error in rpc connection
func (w *Wallet) syncLedger(syncForever bool) {
	if w.syncFlag.isSynchronizing() {
		log.Warning("wallet is already synchronizing")
		return
	}
	log.Info("starting ledger synchronization process")
	w.syncFlag.setSynchronizing(true)
	defer w.syncFlag.setSynchronizing(false)

	var wg sync.WaitGroup
	wg.Add(2)
	ch := make(chan *block.Block, prefetchBlockCount)
	go func() {
		var err error
		if syncForever {
			err = w.fetchBlocksForever(ch)
		} else {
			err = w.fetchBlocksUntilMaxBlock(ch)
		}
		if err != nil {
			log.Error("error fetching block: ", err)
		}
		log.Info("closing block receiver channel")
		close(ch)
		wg.Done()
	}()
	go func() {
		err := w.processBlocks(ch)
		if err != nil {
			log.Error("error processing block: ", err)
			// signal block receiver goroutine to stop fetching blocks
			w.syncFlag.cancelSyncCh <- true
		} else {
			log.Info("block processor channel closed")
		}
		wg.Done()
	}()
	wg.Wait()
	log.Info("ledger sync finished")
}

<<<<<<< HEAD
func (w *Wallet) fetchBlocksForever(ch chan<- *alphabill.Block) error {
	blockNo, err := w.db.GetBlockHeight(nil)
=======
func (w *Wallet) fetchBlocksForever(ch chan<- *block.Block) error {
	blockNo, err := w.db.GetBlockHeight()
>>>>>>> 44de04dc
	if err != nil {
		return err
	}
	for {
		select {
		case <-w.syncFlag.cancelSyncCh:
			return nil
		default:
			maxBlockNo, err := w.alphaBillClient.GetMaxBlockNo()
			if err != nil {
				return err
			}
			if blockNo == maxBlockNo {
				time.Sleep(sleepTimeAtMaxBlockHeightMs * time.Millisecond)
				continue
			}
			blockNo = blockNo + 1
			block, err := w.alphaBillClient.GetBlock(blockNo)
			if err != nil {
				return err
			}
			ch <- block
		}
	}
}

<<<<<<< HEAD
func (w *Wallet) fetchBlocksUntilMaxBlock(ch chan<- *alphabill.Block) error {
	blockNo, err := w.db.GetBlockHeight(nil)
=======
func (w *Wallet) fetchBlocksUntilMaxBlock(ch chan<- *block.Block) error {
	blockNo, err := w.db.GetBlockHeight()
>>>>>>> 44de04dc
	if err != nil {
		return err
	}
	maxBlockNo, err := w.alphaBillClient.GetMaxBlockNo()
	if err != nil {
		return err
	}
	for blockNo < maxBlockNo {
		select {
		case <-w.syncFlag.cancelSyncCh:
			return nil
		default:
			blockNo = blockNo + 1
			block, err := w.alphaBillClient.GetBlock(blockNo)
			if err != nil {
				return err
			}
			ch <- block
		}
	}
	return nil
}

func (w *Wallet) processBlocks(ch <-chan *block.Block) error {
	for b := range ch {
<<<<<<< HEAD
=======
		log.Info("Processing block: " + strconv.FormatUint(b.BlockNumber, 10))
>>>>>>> 44de04dc
		err := w.processBlock(b)
		if err != nil {
			return err
		}
		err = w.postProcessBlock(b)
		if err != nil {
			return err
		}
	}
	return nil
}

// TODO add walletdb memory layer: https://guardtime.atlassian.net/browse/AB-100
<<<<<<< HEAD
func (w *Wallet) processBlock(b *alphabill.Block) error {
	return w.db.WithTransaction(func(dbTx any) error {
		log.Info("processing block: " + strconv.FormatUint(b.BlockNo, 10))
		blockHeight, err := w.db.GetBlockHeight(dbTx)
=======
func (w *Wallet) processBlock(b *block.Block) error {
	return w.db.WithTransaction(func() error {
		blockHeight, err := w.db.GetBlockHeight()
>>>>>>> 44de04dc
		if err != nil {
			return err
		}
		err = validateBlockHeight(b, blockHeight)
		if err != nil {
			return err
		}
		for _, txPb := range b.Transactions {
			err = w.collectBills(dbTx, txPb, blockHeight)
			if err != nil {
				return err
			}
		}
<<<<<<< HEAD
		err = w.deleteExpiredDcBills(dbTx, b.BlockNo)
		if err != nil {
			return err
		}
		err = w.db.SetBlockHeight(dbTx, b.BlockNo)
=======
		err = w.deleteExpiredDcBills(b.BlockNumber)
		if err != nil {
			return err
		}
		err = w.db.SetBlockHeight(b.BlockNumber)
>>>>>>> 44de04dc
		if err != nil {
			return err
		}
		err = w.trySwap(dbTx)
		if err != nil {
			return err
		}
		return nil
	})
}

// postProcessBlock called after successful commit on block processing
func (w *Wallet) postProcessBlock(b *block.Block) error {
	return w.dcWg.DecrementSwaps(b.BlockNumber, w.db)
}

func (w *Wallet) trySwap(tx any) error {
	blockHeight, err := w.db.GetBlockHeight(tx)
	if err != nil {
		return err
	}
	maxBlockNo, err := w.alphaBillClient.GetMaxBlockNo()
	if err != nil {
		return err
	}
	bills, err := w.db.GetBills(tx)
	if err != nil {
		return err
	}
	dcBillGroups := groupDcBills(bills)
	for nonce, billGroup := range dcBillGroups {
		nonce32 := nonce.Bytes32()
		dcMeta, err := w.db.GetDcMetadata(tx, nonce32[:])
		if err != nil {
			return err
		}
		if dcMeta != nil && dcMeta.isSwapRequired(blockHeight, billGroup.valueSum) {
			timeout := maxBlockNo + swapTimeoutBlockCount
			err := w.swapDcBills(tx, billGroup.dcBills, billGroup.dcNonce, timeout)
			if err != nil {
				return err
			}
			w.dcWg.UpdateTimeout(billGroup.dcNonce, timeout)
		}
	}

	// delete expired metadata
	nonceMetadataMap, err := w.db.GetDcMetadataMap(tx)
	if err != nil {
		return err
	}
	for nonce, m := range nonceMetadataMap {
		if m.timeoutReached(blockHeight) {
			nonce32 := nonce.Bytes32()
			err := w.db.SetDcMetadata(tx, nonce32[:], nil)
			if err != nil {
				return err
			}
		}
	}
	return nil
}

func (w *Wallet) swapDcBills(tx any, dcBills []*bill, dcNonce []byte, timeout uint64) error {
	k, err := w.db.GetAccountKey(tx)
	if err != nil {
		return err
	}
	swap, err := createSwapTx(k, dcBills, dcNonce, timeout)
	if err != nil {
		return err
	}
	log.Info("sending swap tx")
	res, err := w.alphaBillClient.SendTransaction(swap)
	if err != nil {
		return err
	}
	if !res.Ok {
		return errors.New("swap tx returned error code: " + res.Message)
	}
	return w.db.SetDcMetadata(tx, dcNonce, &dcMetadata{SwapTimeout: timeout})
}

func (w *Wallet) collectBills(dbTx any, txPb *transaction.Transaction, blockHeight uint64) error {
	gtx, err := billtx.NewMoneyTx(txPb)
	if err != nil {
		return err
	}
	stx := gtx.(transaction.GenericTransaction)

	switch tx := stx.(type) {
	case money.Transfer:
		isOwner, err := w.isOwner(dbTx, tx.NewBearer())
		if err != nil {
			return err
		}
		if isOwner {
			err = w.db.SetBill(dbTx, &bill{
				Id:     tx.UnitID(),
				Value:  tx.TargetValue(),
				TxHash: tx.Hash(crypto.SHA256),
			})
		} else {
			err := w.db.RemoveBill(dbTx, tx.UnitID())
			if err != nil {
				return err
			}
		}
	case money.TransferDC:
		isOwner, err := w.isOwner(dbTx, tx.TargetBearer())
		if err != nil {
			return err
		}
		if isOwner {
			err = w.db.SetBill(dbTx, &bill{
				Id:                  tx.UnitID(),
				Value:               tx.TargetValue(),
				TxHash:              tx.Hash(crypto.SHA256),
				IsDcBill:            true,
				DcTx:                txPb,
				DcTimeout:           tx.Timeout(),
				DcNonce:             tx.Nonce(),
				DcExpirationTimeout: blockHeight + dustBillDeletionTimeout,
			})
		} else {
			err := w.db.RemoveBill(dbTx, tx.UnitID())
			if err != nil {
				return err
			}
		}
	case money.Split:
		// split tx contains two bills: existing bill and new bill
		// if any of these bills belong to wallet then we have to
		// 1) update the existing bill and
		// 2) add the new bill
		containsBill, err := w.db.ContainsBill(dbTx, tx.UnitID())
		if err != nil {
			return err
		}
		if containsBill {
			err := w.db.SetBill(dbTx, &bill{
				Id:     tx.UnitID(),
				Value:  tx.RemainingValue(),
				TxHash: tx.Hash(crypto.SHA256),
			})
			if err != nil {
				return err
			}
		}
		isOwner, err := w.isOwner(dbTx, tx.TargetBearer())
		if err != nil {
			return err
		}
		if isOwner {
			err := w.db.SetBill(dbTx, &bill{
				Id:     util.SameShardId(tx.UnitID(), tx.HashForIdCalculation(crypto.SHA256)),
				Value:  tx.Amount(),
				TxHash: tx.Hash(crypto.SHA256),
			})
			if err != nil {
				return err
			}
		}
	case money.Swap:
		isOwner, err := w.isOwner(dbTx, tx.OwnerCondition())
		if err != nil {
			return err
		}
		if isOwner {
			err = w.db.SetBill(dbTx, &bill{
				Id:     tx.UnitID(),
				Value:  tx.TargetValue(),
				TxHash: tx.Hash(crypto.SHA256),
			})
			if err != nil {
				return err
			}

			// clear dc metadata
			err = w.db.SetDcMetadata(dbTx, txPb.UnitId, nil)
			if err != nil {
				return err
			}

			for _, dustTransfer := range tx.DCTransfers() {
				err := w.db.RemoveBill(dbTx, dustTransfer.UnitID())
				if err != nil {
					return err
				}
			}
		} else {
			err := w.db.RemoveBill(dbTx, tx.UnitID())
			if err != nil {
				return err
			}
		}
	default:
		panic(fmt.Sprintf("received unknown transaction: %s", tx))
	}
	return nil
}

// isOwner checks if given p2pkh bearer predicate contains Wallet's pubKey hash
func (w *Wallet) isOwner(dbTx any, bp []byte) (bool, error) {
	// p2pkh predicate: [0x53, 0x76, 0xa8, 0x01, 0x4f, 0x01, <32 bytes>, 0x87, 0x69, 0xac, 0x01]
	// p2pkh predicate: [Dup, Hash <SHA256>, PushHash <SHA256> <32 bytes>, Equal, Verify, CheckSig <secp256k1>]

	// p2pkh owner predicate must be 10 + (32 or 64) (SHA256 or SHA512) bytes long
	if len(bp) != 42 && len(bp) != 74 {
		return false, nil
	}
	// 5th byte is PushHash 0x4f
	if bp[4] != 0x4f {
		return false, nil
	}
	// 6th byte is HashAlgo 0x01 or 0x02 for SHA256 and SHA512 respectively
	hashAlgo := bp[5]
	if hashAlgo == 0x01 {
		k, err := w.db.GetAccountKey(dbTx)
		if err != nil {
			return false, err
		}
		return bytes.Equal(bp[6:38], k.PubKeyHashSha256), nil
	} else if hashAlgo == 0x02 {
		k, err := w.db.GetAccountKey(dbTx)
		if err != nil {
			return false, err
		}
		return bytes.Equal(bp[6:70], k.PubKeyHashSha512), nil
	}
	return false, nil
}

// collectDust sends dust transfer for every bill in wallet and records metadata.
// Once the dust transfers get confirmed on the ledger then swap transfer is broadcast and metadata cleared.
// If blocking is true then the function blocks until swap has been completed or timed out,
// if blocking is false then the function returns after sending the dc transfers.
func (w *Wallet) collectDust(blocking bool) error {
	err := w.db.WithTransaction(func(dbTx any) error {
		blockHeight, err := w.db.GetBlockHeight(dbTx)
		if err != nil {
			return err
		}
		maxBlockNo, err := w.alphaBillClient.GetMaxBlockNo()
		if err != nil {
			return err
		}
		bills, err := w.db.GetBills(dbTx)
		if err != nil {
			return err
		}
		if len(bills) < 2 {
			return nil
		}
		var expectedSwaps []expectedSwap
		dcBillGroups := groupDcBills(bills)
		if len(dcBillGroups) > 0 {
			for _, v := range dcBillGroups {
				if blockHeight >= v.dcTimeout {
					swapTimeout := maxBlockNo + swapTimeoutBlockCount
					err = w.swapDcBills(dbTx, v.dcBills, v.dcNonce, swapTimeout)
					if err != nil {
						return err
					}
					expectedSwaps = append(expectedSwaps, expectedSwap{dcNonce: v.dcNonce, timeout: swapTimeout})
				} else {
					// expecting to receive swap during dcTimeout
					expectedSwaps = append(expectedSwaps, expectedSwap{dcNonce: v.dcNonce, timeout: v.dcTimeout})
				}
			}
		} else {
			swapInProgress, err := w.isSwapInProgress(dbTx)
			if err != nil {
				return err
			}
			if swapInProgress {
				log.Warning("cannot start dust collection while previous collection round is still in progress")
				return nil
			}

			k, err := w.db.GetAccountKey(dbTx)
			if err != nil {
				return err
			}

			dcNonce := calculateDcNonce(bills)
			dcTimeout := maxBlockNo + dcTimeoutBlockCount
			var dcValueSum uint64
			for _, b := range bills {
				dcValueSum += b.Value
				tx, err := createDustTx(k, b, dcNonce, dcTimeout)
				if err != nil {
					return err
				}

				log.Info("sending dust transfer tx for bill ", b.Id)
				res, err := w.alphaBillClient.SendTransaction(tx)
				if err != nil {
					return err
				}
				if !res.Ok {
					return errors.New("dust transfer returned error code: " + res.Message)
				}
			}
			expectedSwaps = append(expectedSwaps, expectedSwap{dcNonce: dcNonce, timeout: dcTimeout})
			err = w.db.SetDcMetadata(dbTx, dcNonce, &dcMetadata{
				DcValueSum: dcValueSum,
				DcTimeout:  dcTimeout,
			})
			if err != nil {
				return err
			}
		}
		if blocking {
			w.dcWg.AddExpectedSwaps(expectedSwaps)
		}
		return nil
	})
	if err != nil {
		return err
	}
	if blocking {
		log.Info("waiting for blocking collect dust")
		w.dcWg.wg.Wait()
		log.Info("finished waiting for blocking collect dust")
	}
	return nil
}

// isSwapInProgress returns true if there's a running dc process managed by the wallet
func (w *Wallet) isSwapInProgress(dbTx any) (bool, error) {
	blockHeight, err := w.db.GetBlockHeight(dbTx)
	if err != nil {
		return false, err
	}
	dcMetadataMap, err := w.db.GetDcMetadataMap(dbTx)
	if err != nil {
		return false, err
	}
	for _, m := range dcMetadataMap {
		if m.DcValueSum > 0 { // value sum is set only for dc process that was started by wallet
			return blockHeight < m.DcTimeout || blockHeight < m.SwapTimeout, nil
		}
	}
	return false, nil
}

func (w *Wallet) startDustCollectorJob() (cron.EntryID, error) {
	return w.dustCollectorJob.AddFunc("@hourly", func() {
		err := w.collectDust(false)
		if err != nil {
			log.Error("error in dust collector job: ", err)
		}
	})
}

func (w *Wallet) deleteExpiredDcBills(dbTx any, blockHeight uint64) error {
	bills, err := w.db.GetBills(dbTx)
	if err != nil {
		return err
	}
	for _, b := range bills {
		if b.isExpired(blockHeight) {
			err = w.db.RemoveBill(dbTx, b.Id)
			if err != nil {
				return err
			}
		}
	}
	return nil
}

func createWallet(mnemonic string, config Config) (*Wallet, error) {
	k, err := generateKeys(mnemonic)
	if err != nil {
		return nil, err
	}
	db, err := getDb(config, true)
	if err != nil {
		return nil, err
	}
	err = db.WithTransaction(func(dbTx any) error {
		err := db.SetEncrypted(dbTx, config.WalletPass != "")
		if err != nil {
			return err
		}
		err = db.SetMnemonic(dbTx, mnemonic)
		if err != nil {
			return err
		}
		err = db.SetMasterKey(dbTx, k.masterKey.String())
		if err != nil {
			return err
		}
		err = db.SetAccountKey(dbTx, k.accountKey)
		if err != nil {
			return err
		}
		return nil
	})
	if err != nil {
		return nil, err
	}
	return newWallet(config, db), nil
}

func generateMnemonic() (string, error) {
	entropy, err := bip39.NewEntropy(mnemonicEntropyBitSize)
	if err != nil {
		return "", err
	}
	return bip39.NewMnemonic(entropy)
}

func getDb(config Config, create bool) (Db, error) {
	if config.Db != nil {
		return config.Db, nil
	}
	if create {
		return createNewDb(config)
	}
	return OpenDb(config)
}

// groupDcBills groups bills together by dc nonce
func groupDcBills(bills []*bill) map[uint256.Int]*dcBillGroup {
	m := map[uint256.Int]*dcBillGroup{}
	for _, b := range bills {
		if b.IsDcBill {
			k := *uint256.NewInt(0).SetBytes(b.DcNonce)
			billContainer, exists := m[k]
			if !exists {
				billContainer = &dcBillGroup{}
				m[k] = billContainer
			}
			billContainer.valueSum += b.Value
			billContainer.dcBills = append(billContainer.dcBills, b)
			billContainer.dcNonce = b.DcNonce
			billContainer.dcTimeout = b.DcTimeout
		}
	}
	return m
}

func calculateDcNonce(bills []*bill) []byte {
	var billIds [][]byte
	for _, b := range bills {
		billIds = append(billIds, b.getId())
	}

	// sort billIds in ascending order
	sort.Slice(billIds, func(i, j int) bool {
		return bytes.Compare(billIds[i], billIds[j]) < 0
	})

	hasher := crypto.Hash.New(crypto.SHA256)
	for _, billId := range billIds {
		hasher.Write(billId)
	}
	return hasher.Sum(nil)
}

func validateBlockHeight(b *block.Block, blockHeight uint64) error {
	// verify that we are processing blocks sequentially
	// TODO verify last prev block hash?
	// TODO will genesis block be height 0 or 1: https://guardtime.atlassian.net/browse/AB-101
	if b.BlockNumber-blockHeight != 1 {
		return errors.New(fmt.Sprintf("Invalid block height. Received height %d current wallet height %d", b.BlockNumber, blockHeight))
	}
	return nil
}<|MERGE_RESOLUTION|>--- conflicted
+++ resolved
@@ -11,7 +11,6 @@
 	"time"
 
 	"gitdc.ee.guardtime.com/alphabill/alphabill/internal/block"
-
 	"gitdc.ee.guardtime.com/alphabill/alphabill/internal/abclient"
 	abcrypto "gitdc.ee.guardtime.com/alphabill/alphabill/internal/crypto"
 	billtx "gitdc.ee.guardtime.com/alphabill/alphabill/internal/rpc/transaction"
@@ -283,13 +282,8 @@
 	log.Info("ledger sync finished")
 }
 
-<<<<<<< HEAD
-func (w *Wallet) fetchBlocksForever(ch chan<- *alphabill.Block) error {
+func (w *Wallet) fetchBlocksForever(ch chan<- *block.Block) error {
 	blockNo, err := w.db.GetBlockHeight(nil)
-=======
-func (w *Wallet) fetchBlocksForever(ch chan<- *block.Block) error {
-	blockNo, err := w.db.GetBlockHeight()
->>>>>>> 44de04dc
 	if err != nil {
 		return err
 	}
@@ -316,13 +310,8 @@
 	}
 }
 
-<<<<<<< HEAD
-func (w *Wallet) fetchBlocksUntilMaxBlock(ch chan<- *alphabill.Block) error {
+func (w *Wallet) fetchBlocksUntilMaxBlock(ch chan<- *block.Block) error {
 	blockNo, err := w.db.GetBlockHeight(nil)
-=======
-func (w *Wallet) fetchBlocksUntilMaxBlock(ch chan<- *block.Block) error {
-	blockNo, err := w.db.GetBlockHeight()
->>>>>>> 44de04dc
 	if err != nil {
 		return err
 	}
@@ -348,10 +337,6 @@
 
 func (w *Wallet) processBlocks(ch <-chan *block.Block) error {
 	for b := range ch {
-<<<<<<< HEAD
-=======
-		log.Info("Processing block: " + strconv.FormatUint(b.BlockNumber, 10))
->>>>>>> 44de04dc
 		err := w.processBlock(b)
 		if err != nil {
 			return err
@@ -365,16 +350,10 @@
 }
 
 // TODO add walletdb memory layer: https://guardtime.atlassian.net/browse/AB-100
-<<<<<<< HEAD
-func (w *Wallet) processBlock(b *alphabill.Block) error {
+func (w *Wallet) processBlock(b *block.Block) error {
 	return w.db.WithTransaction(func(dbTx any) error {
-		log.Info("processing block: " + strconv.FormatUint(b.BlockNo, 10))
+		log.Info("processing block: " + strconv.FormatUint(b.BlockNumber, 10))
 		blockHeight, err := w.db.GetBlockHeight(dbTx)
-=======
-func (w *Wallet) processBlock(b *block.Block) error {
-	return w.db.WithTransaction(func() error {
-		blockHeight, err := w.db.GetBlockHeight()
->>>>>>> 44de04dc
 		if err != nil {
 			return err
 		}
@@ -388,19 +367,11 @@
 				return err
 			}
 		}
-<<<<<<< HEAD
-		err = w.deleteExpiredDcBills(dbTx, b.BlockNo)
-		if err != nil {
-			return err
-		}
-		err = w.db.SetBlockHeight(dbTx, b.BlockNo)
-=======
-		err = w.deleteExpiredDcBills(b.BlockNumber)
-		if err != nil {
-			return err
-		}
-		err = w.db.SetBlockHeight(b.BlockNumber)
->>>>>>> 44de04dc
+		err = w.deleteExpiredDcBills(dbTx, b.BlockNumber)
+		if err != nil {
+			return err
+		}
+		err = w.db.SetBlockHeight(dbTx, b.BlockNumber)
 		if err != nil {
 			return err
 		}
