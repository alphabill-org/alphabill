package block

import (
	"crypto"
	"errors"
	"fmt"

	"github.com/alphabill-org/alphabill/internal/certificates"
	"github.com/alphabill-org/alphabill/internal/txsystem"
)

var (
<<<<<<< HEAD
	ErrPrevBlockHashIsNil       = errors.New("previous block hash is nil")
	ErrBlockProposerIdIsMissing = errors.New("block proposer node identifier is missing")
	ErrTransactionsIsNil        = errors.New("transactions is nil")
	ErrSystemIdIsNil            = errors.New("system identifier is nil")
)

type CertificateValidator interface {
=======
	errPrevBlockHashIsNil       = errors.New("previous block hash is nil")
	errBlockProposerIdIsMissing = errors.New("block proposer node identifier is missing")
	errTransactionsIsNil        = errors.New("transactions is nil")
	errSystemIdIsNil            = errors.New("system identifier is nil")
)

type UCValidator interface {
>>>>>>> 9ce6393b
	Validate(uc *certificates.UnicityCertificate) error
}

type TxConverter interface {
	ConvertTx(tx *txsystem.Transaction) (txsystem.GenericTransaction, error)
}

// Hash returns the hash of the block.
func (x *Block) Hash(txConverter TxConverter, hashAlgorithm crypto.Hash) ([]byte, error) {
	b, err := x.ToGenericBlock(txConverter)
	if err != nil {
		return nil, err
	}
	return b.Hash(hashAlgorithm)
}

func (x *Block) ToGenericBlock(txConverter TxConverter) (*GenericBlock, error) {
	txs, err := ProtobufTxsToGeneric(x.Transactions, txConverter)
	if err != nil {
		return nil, err
	}
	return &GenericBlock{
		SystemIdentifier:   x.SystemIdentifier,
		ShardIdentifier:    x.ShardIdentifier,
		PreviousBlockHash:  x.PreviousBlockHash,
		NodeIdentifier:     x.NodeIdentifier,
		Transactions:       txs,
		UnicityCertificate: x.UnicityCertificate,
	}, nil
}

func (x *Block) GetRoundNumber() uint64 {
	if x != nil {
		return x.UnicityCertificate.GetRoundNumber()
	}
	return 0
}

<<<<<<< HEAD
func (x *Block) IsValid(v CertificateValidator) error {
	if x == nil {
		return ErrBlockIsNil
	}
	if x.SystemIdentifier == nil {
		return ErrSystemIdIsNil
	}
	// skip shard identifier for now, it is not used
	if x.PreviousBlockHash == nil {
		return ErrPrevBlockHashIsNil
	}
	/* Todo: AB-845, currently this field is never set
	if len(x.NodeIdentifier) == 0 {
		return ErrBlockProposerIdIsMissing
	}
	*/
	if x.Transactions == nil {
		return ErrTransactionsIsNil
=======
func (x *Block) IsValid(v UCValidator) error {
	if x == nil {
		return ErrBlockIsNil
	}
	if len(x.SystemIdentifier) != 4 {
		return errSystemIdIsNil
	}
	// skip shard identifier for now, it is not used
	if x.PreviousBlockHash == nil {
		return errPrevBlockHashIsNil
	}
	/* Todo: AB-845, currently this field is never set
	if len(x.NodeIdentifier) == 0 {
		return errBlockProposerIdIsMissing
	}
	*/
	if x.Transactions == nil {
		return errTransactionsIsNil
>>>>>>> 9ce6393b
	}
	if x.UnicityCertificate == nil {
		return ErrUCIsNil
	}
	if err := v.Validate(x.UnicityCertificate); err != nil {
		return fmt.Errorf("unicity certificate validation failed, %w", err)
	}
	return nil
}<|MERGE_RESOLUTION|>--- conflicted
+++ resolved
@@ -10,15 +10,6 @@
 )
 
 var (
-<<<<<<< HEAD
-	ErrPrevBlockHashIsNil       = errors.New("previous block hash is nil")
-	ErrBlockProposerIdIsMissing = errors.New("block proposer node identifier is missing")
-	ErrTransactionsIsNil        = errors.New("transactions is nil")
-	ErrSystemIdIsNil            = errors.New("system identifier is nil")
-)
-
-type CertificateValidator interface {
-=======
 	errPrevBlockHashIsNil       = errors.New("previous block hash is nil")
 	errBlockProposerIdIsMissing = errors.New("block proposer node identifier is missing")
 	errTransactionsIsNil        = errors.New("transactions is nil")
@@ -26,7 +17,6 @@
 )
 
 type UCValidator interface {
->>>>>>> 9ce6393b
 	Validate(uc *certificates.UnicityCertificate) error
 }
 
@@ -65,26 +55,6 @@
 	return 0
 }
 
-<<<<<<< HEAD
-func (x *Block) IsValid(v CertificateValidator) error {
-	if x == nil {
-		return ErrBlockIsNil
-	}
-	if x.SystemIdentifier == nil {
-		return ErrSystemIdIsNil
-	}
-	// skip shard identifier for now, it is not used
-	if x.PreviousBlockHash == nil {
-		return ErrPrevBlockHashIsNil
-	}
-	/* Todo: AB-845, currently this field is never set
-	if len(x.NodeIdentifier) == 0 {
-		return ErrBlockProposerIdIsMissing
-	}
-	*/
-	if x.Transactions == nil {
-		return ErrTransactionsIsNil
-=======
 func (x *Block) IsValid(v UCValidator) error {
 	if x == nil {
 		return ErrBlockIsNil
@@ -103,7 +73,6 @@
 	*/
 	if x.Transactions == nil {
 		return errTransactionsIsNil
->>>>>>> 9ce6393b
 	}
 	if x.UnicityCertificate == nil {
 		return ErrUCIsNil
