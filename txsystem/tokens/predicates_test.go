package tokens

import (
	"bytes"
	"errors"
	"testing"

<<<<<<< HEAD
	"github.com/alphabill-org/alphabill/predicates"
	"github.com/alphabill-org/alphabill/state"
	"github.com/alphabill-org/alphabill/txsystem"
	"github.com/alphabill-org/alphabill/types"
=======
	"github.com/alphabill-org/alphabill-go-sdk/txsystem/tokens"
	"github.com/alphabill-org/alphabill-go-sdk/types"
	"github.com/alphabill-org/alphabill/state"
>>>>>>> 750be5a4
	"github.com/stretchr/testify/require"
)

func Test_runChainedPredicates(t *testing.T) {
	// the tx order is only used as argument of the "exec" callback
	// so it is ok to share it
	txo := &types.TransactionOrder{}
	ucErr := errors.New("unexpected call")

	// coverage: 69.3% of statements

	t.Run("nothing to see, move on", func(t *testing.T) {
		// case where there is nothing to eval and no params
		// sent in - IOW valid case of nothing to do
<<<<<<< HEAD
		err := runChainedPredicates[*NonFungibleTokenTypeData](
			nil,
=======
		err := runChainedPredicates[*tokens.NonFungibleTokenTypeData](
>>>>>>> 750be5a4
			txo,
			nil, // type ID nil signals no root item to start the chain
			nil, // no arguments for chained predicates
			func(pred types.PredicateBytes, arg []byte, txo *types.TransactionOrder, tec predicates.TxContext) error {
				t.Error("unexpected call")
				return ucErr
			},
			func(d *tokens.NonFungibleTokenTypeData) (types.UnitID, []byte) { t.Error("unexpected call"); return nil, nil },
			func(id types.UnitID, committed bool) (*state.Unit, error) {
				t.Error("unexpected call")
				return nil, ucErr
			},
		)
		require.NoError(t, err)
	})

	t.Run("unexpected arguments sent to the runner", func(t *testing.T) {
		// sending in more arguments than there is chained predicates
<<<<<<< HEAD
		err := runChainedPredicates[*NonFungibleTokenTypeData](
			nil,
=======
		err := runChainedPredicates[*tokens.NonFungibleTokenTypeData](
>>>>>>> 750be5a4
			txo,
			nil,           // type ID nil signals no root item to start the chain
			[][]byte{{0}}, // sending argument should cause error as there is no predicates
			func(pred types.PredicateBytes, arg []byte, txo *types.TransactionOrder, tec predicates.TxContext) error {
				t.Error("unexpected call")
				return ucErr
			},
			func(d *tokens.NonFungibleTokenTypeData) (types.UnitID, []byte) { t.Error("unexpected call"); return nil, nil },
			func(id types.UnitID, committed bool) (*state.Unit, error) {
				t.Error("unexpected call")
				return nil, ucErr
			},
		)
		require.EqualError(t, err, `got arguments for 1 predicates, executed 0 predicates`)
	})

	t.Run("not sending arguments for predicate", func(t *testing.T) {
		// sending in less arguments than there is chained predicates
<<<<<<< HEAD
		err := runChainedPredicates[*NonFungibleTokenTypeData](
			nil,
=======
		err := runChainedPredicates[*tokens.NonFungibleTokenTypeData](
>>>>>>> 750be5a4
			txo,
			[]byte{0, 0, 1}, // non-nil type ID signals ther is predicates to eval...
			nil,             // ...but we pass in no arguments for chained predicates
			func(pred types.PredicateBytes, arg []byte, txo *types.TransactionOrder, tec predicates.TxContext) error {
				t.Error("unexpected call")
				return ucErr
			},
			func(d *tokens.NonFungibleTokenTypeData) (types.UnitID, []byte) { t.Error("unexpected call"); return nil, nil },
			func(id types.UnitID, committed bool) (*state.Unit, error) {
				t.Error("unexpected call")
				return nil, ucErr
			},
		)
		require.EqualError(t, err, `got arguments for 0 predicates but chain is longer, no argument for unit "000001" predicate`)
	})

	t.Run("unit doesn't exist", func(t *testing.T) {
		// the unit supposedly part of the chain doesn't exist in the state
		noData := errors.New("no such unit")
<<<<<<< HEAD
		err := runChainedPredicates[*NonFungibleTokenTypeData](
			nil,
=======
		err := runChainedPredicates[*tokens.NonFungibleTokenTypeData](
>>>>>>> 750be5a4
			txo,
			[]byte{0, 0, 1},
			[][]byte{{5}},
			func(pred types.PredicateBytes, arg []byte, txo *types.TransactionOrder, tec predicates.TxContext) error {
				t.Error("unexpected call")
				return ucErr
			},
			func(d *tokens.NonFungibleTokenTypeData) (types.UnitID, []byte) { t.Error("unexpected call"); return nil, nil },
			func(id types.UnitID, committed bool) (*state.Unit, error) {
				if !bytes.Equal(id, []byte{0, 0, 1}) {
					t.Errorf("unexpected type id %v", id)
				}
				return nil, noData
			},
		)
		require.ErrorIs(t, err, noData)
		require.EqualError(t, err, `read [0] unit ID "000001" data: no such unit`)
	})

	t.Run("nil predicate", func(t *testing.T) {
		// iterator callback returns nil for the predicate
		d := &tokens.NonFungibleTokenTypeData{}
		unit := state.NewUnit([]byte{7, 7, 7}, d)
<<<<<<< HEAD
		err := runChainedPredicates[*NonFungibleTokenTypeData](
			nil,
=======
		err := runChainedPredicates[*tokens.NonFungibleTokenTypeData](
>>>>>>> 750be5a4
			txo,
			[]byte{0, 0, 1},
			[][]byte{{5}},
			func(pred types.PredicateBytes, arg []byte, txo *types.TransactionOrder, tec predicates.TxContext) error {
				t.Error("unexpected call")
				return ucErr
			},
			func(d *tokens.NonFungibleTokenTypeData) (types.UnitID, []byte) { return nil, nil }, // returning nil predicate!
			func(id types.UnitID, committed bool) (*state.Unit, error) {
				if !bytes.Equal(id, []byte{0, 0, 1}) {
					t.Errorf("unexpected type id %v", id)
				}
				return unit, nil
			},
		)
		require.EqualError(t, err, `unexpected nil predicate`)
	})

	t.Run("eval predicate fails", func(t *testing.T) {
		// exec predicate callback returns error
		expErr := errors.New("eval predicate fails")
		d := &tokens.NonFungibleTokenTypeData{}
		unit := state.NewUnit([]byte{7, 7, 7}, d)
<<<<<<< HEAD
		err := runChainedPredicates[*NonFungibleTokenTypeData](
			nil,
=======
		err := runChainedPredicates[*tokens.NonFungibleTokenTypeData](
>>>>>>> 750be5a4
			txo,
			[]byte{0, 0, 1},
			[][]byte{{5}},
			func(pred types.PredicateBytes, arg []byte, txo *types.TransactionOrder, tec predicates.TxContext) error {
				if !bytes.Equal(pred, []byte("predicate")) {
					t.Errorf("unexpected predicate: %v", pred)
				}
				if !bytes.Equal(arg, []byte{5}) {
					t.Errorf("unexpected predicate argument: %v", arg)
				}
				return expErr
			},
			func(d *tokens.NonFungibleTokenTypeData) (types.UnitID, []byte) { return nil, []byte("predicate") }, // no next item
			func(id types.UnitID, committed bool) (*state.Unit, error) {
				if !bytes.Equal(id, []byte{0, 0, 1}) {
					t.Errorf("unexpected type id %v", id)
				}
				return unit, nil
			},
		)
		require.ErrorIs(t, err, expErr)
	})

	t.Run("successful eval of one round", func(t *testing.T) {
		// successfully evaluating chain with one item
		d := &tokens.NonFungibleTokenTypeData{}
		unit := state.NewUnit([]byte{7, 7, 7}, d)
<<<<<<< HEAD
		err := runChainedPredicates[*NonFungibleTokenTypeData](
			&txsystem.TxExecutionContext{},
=======
		err := runChainedPredicates[*tokens.NonFungibleTokenTypeData](
>>>>>>> 750be5a4
			txo,
			[]byte{0, 0, 1},
			[][]byte{{5}},
			func(pred types.PredicateBytes, arg []byte, txo *types.TransactionOrder, env predicates.TxContext) error {
				if !bytes.Equal(pred, []byte("predicate")) {
					t.Errorf("unexpected predicate: %v", pred)
				}
				if !bytes.Equal(arg, []byte{5}) {
					t.Errorf("unexpected predicate argument: %v", arg)
				}
				return nil
			},
			func(d *tokens.NonFungibleTokenTypeData) (types.UnitID, []byte) { return nil, []byte("predicate") }, // no next item
			func(id types.UnitID, committed bool) (*state.Unit, error) {
				if !bytes.Equal(id, []byte{0, 0, 1}) {
					t.Errorf("unexpected type id %v", id)
				}
				return unit, nil
			},
		)
		require.NoError(t, err)
	})
}

func Test_getUnitData(t *testing.T) {
	t.Run("getUnit returns error", func(t *testing.T) {
		expErr := errors.New("no such unit")
		data, err := getUnitData[*mockUnitData](
			func(id types.UnitID, committed bool) (*state.Unit, error) {
				return nil, expErr
			},
			[]byte{1, 2, 3, 4, 5, 6},
		)
		require.ErrorIs(t, err, expErr)
		require.Nil(t, data)
	})

	t.Run("unit data is of wrong type", func(t *testing.T) {
		unitID := []byte{1, 2, 3, 4, 5, 6}
		d := &tokens.NonFungibleTokenTypeData{}
		unit := state.NewUnit([]byte{7, 7, 7}, d)
		data, err := getUnitData[*mockUnitData](
			func(id types.UnitID, committed bool) (*state.Unit, error) {
				if !bytes.Equal(id, unitID) {
					t.Errorf("unexpected unit id: %v", id)
				}
				return unit, nil
			},
			unitID,
		)
		require.EqualError(t, err, `expected unit 010203040506 data to be *tokens.mockUnitData got *tokens.NonFungibleTokenTypeData`)
		require.Nil(t, data)
	})

	t.Run("success", func(t *testing.T) {
		unitID := []byte{1, 2, 3, 4, 5, 6}
		d := &tokens.NonFungibleTokenTypeData{Symbol: "SYM", Name: "my NFT"}
		unit := state.NewUnit([]byte{7, 7, 7}, d)
		data, err := getUnitData[*tokens.NonFungibleTokenTypeData](
			func(id types.UnitID, committed bool) (*state.Unit, error) {
				if !bytes.Equal(id, unitID) {
					t.Errorf("unexpected unit id: %v", id)
				}
				return unit, nil
			},
			unitID,
		)
		require.NoError(t, err)
		require.Equal(t, d, data)
	})
}<|MERGE_RESOLUTION|>--- conflicted
+++ resolved
@@ -5,16 +5,11 @@
 	"errors"
 	"testing"
 
-<<<<<<< HEAD
+	"github.com/alphabill-org/alphabill-go-sdk/txsystem/tokens"
+	"github.com/alphabill-org/alphabill-go-sdk/types"
 	"github.com/alphabill-org/alphabill/predicates"
 	"github.com/alphabill-org/alphabill/state"
 	"github.com/alphabill-org/alphabill/txsystem"
-	"github.com/alphabill-org/alphabill/types"
-=======
-	"github.com/alphabill-org/alphabill-go-sdk/txsystem/tokens"
-	"github.com/alphabill-org/alphabill-go-sdk/types"
-	"github.com/alphabill-org/alphabill/state"
->>>>>>> 750be5a4
 	"github.com/stretchr/testify/require"
 )
 
@@ -29,12 +24,8 @@
 	t.Run("nothing to see, move on", func(t *testing.T) {
 		// case where there is nothing to eval and no params
 		// sent in - IOW valid case of nothing to do
-<<<<<<< HEAD
-		err := runChainedPredicates[*NonFungibleTokenTypeData](
-			nil,
-=======
-		err := runChainedPredicates[*tokens.NonFungibleTokenTypeData](
->>>>>>> 750be5a4
+		err := runChainedPredicates[*tokens.NonFungibleTokenTypeData](
+			nil,
 			txo,
 			nil, // type ID nil signals no root item to start the chain
 			nil, // no arguments for chained predicates
@@ -42,7 +33,10 @@
 				t.Error("unexpected call")
 				return ucErr
 			},
-			func(d *tokens.NonFungibleTokenTypeData) (types.UnitID, []byte) { t.Error("unexpected call"); return nil, nil },
+			func(d *tokens.NonFungibleTokenTypeData) (types.UnitID, []byte) {
+				t.Error("unexpected call")
+				return nil, nil
+			},
 			func(id types.UnitID, committed bool) (*state.Unit, error) {
 				t.Error("unexpected call")
 				return nil, ucErr
@@ -53,12 +47,8 @@
 
 	t.Run("unexpected arguments sent to the runner", func(t *testing.T) {
 		// sending in more arguments than there is chained predicates
-<<<<<<< HEAD
-		err := runChainedPredicates[*NonFungibleTokenTypeData](
-			nil,
-=======
-		err := runChainedPredicates[*tokens.NonFungibleTokenTypeData](
->>>>>>> 750be5a4
+		err := runChainedPredicates[*tokens.NonFungibleTokenTypeData](
+			nil,
 			txo,
 			nil,           // type ID nil signals no root item to start the chain
 			[][]byte{{0}}, // sending argument should cause error as there is no predicates
@@ -66,7 +56,10 @@
 				t.Error("unexpected call")
 				return ucErr
 			},
-			func(d *tokens.NonFungibleTokenTypeData) (types.UnitID, []byte) { t.Error("unexpected call"); return nil, nil },
+			func(d *tokens.NonFungibleTokenTypeData) (types.UnitID, []byte) {
+				t.Error("unexpected call")
+				return nil, nil
+			},
 			func(id types.UnitID, committed bool) (*state.Unit, error) {
 				t.Error("unexpected call")
 				return nil, ucErr
@@ -77,12 +70,8 @@
 
 	t.Run("not sending arguments for predicate", func(t *testing.T) {
 		// sending in less arguments than there is chained predicates
-<<<<<<< HEAD
-		err := runChainedPredicates[*NonFungibleTokenTypeData](
-			nil,
-=======
-		err := runChainedPredicates[*tokens.NonFungibleTokenTypeData](
->>>>>>> 750be5a4
+		err := runChainedPredicates[*tokens.NonFungibleTokenTypeData](
+			nil,
 			txo,
 			[]byte{0, 0, 1}, // non-nil type ID signals ther is predicates to eval...
 			nil,             // ...but we pass in no arguments for chained predicates
@@ -90,7 +79,10 @@
 				t.Error("unexpected call")
 				return ucErr
 			},
-			func(d *tokens.NonFungibleTokenTypeData) (types.UnitID, []byte) { t.Error("unexpected call"); return nil, nil },
+			func(d *tokens.NonFungibleTokenTypeData) (types.UnitID, []byte) {
+				t.Error("unexpected call")
+				return nil, nil
+			},
 			func(id types.UnitID, committed bool) (*state.Unit, error) {
 				t.Error("unexpected call")
 				return nil, ucErr
@@ -102,20 +94,19 @@
 	t.Run("unit doesn't exist", func(t *testing.T) {
 		// the unit supposedly part of the chain doesn't exist in the state
 		noData := errors.New("no such unit")
-<<<<<<< HEAD
-		err := runChainedPredicates[*NonFungibleTokenTypeData](
-			nil,
-=======
-		err := runChainedPredicates[*tokens.NonFungibleTokenTypeData](
->>>>>>> 750be5a4
-			txo,
-			[]byte{0, 0, 1},
-			[][]byte{{5}},
-			func(pred types.PredicateBytes, arg []byte, txo *types.TransactionOrder, tec predicates.TxContext) error {
-				t.Error("unexpected call")
-				return ucErr
-			},
-			func(d *tokens.NonFungibleTokenTypeData) (types.UnitID, []byte) { t.Error("unexpected call"); return nil, nil },
+		err := runChainedPredicates[*tokens.NonFungibleTokenTypeData](
+			nil,
+			txo,
+			[]byte{0, 0, 1},
+			[][]byte{{5}},
+			func(pred types.PredicateBytes, arg []byte, txo *types.TransactionOrder, tec predicates.TxContext) error {
+				t.Error("unexpected call")
+				return ucErr
+			},
+			func(d *tokens.NonFungibleTokenTypeData) (types.UnitID, []byte) {
+				t.Error("unexpected call")
+				return nil, nil
+			},
 			func(id types.UnitID, committed bool) (*state.Unit, error) {
 				if !bytes.Equal(id, []byte{0, 0, 1}) {
 					t.Errorf("unexpected type id %v", id)
@@ -131,12 +122,8 @@
 		// iterator callback returns nil for the predicate
 		d := &tokens.NonFungibleTokenTypeData{}
 		unit := state.NewUnit([]byte{7, 7, 7}, d)
-<<<<<<< HEAD
-		err := runChainedPredicates[*NonFungibleTokenTypeData](
-			nil,
-=======
-		err := runChainedPredicates[*tokens.NonFungibleTokenTypeData](
->>>>>>> 750be5a4
+		err := runChainedPredicates[*tokens.NonFungibleTokenTypeData](
+			nil,
 			txo,
 			[]byte{0, 0, 1},
 			[][]byte{{5}},
@@ -160,12 +147,8 @@
 		expErr := errors.New("eval predicate fails")
 		d := &tokens.NonFungibleTokenTypeData{}
 		unit := state.NewUnit([]byte{7, 7, 7}, d)
-<<<<<<< HEAD
-		err := runChainedPredicates[*NonFungibleTokenTypeData](
-			nil,
-=======
-		err := runChainedPredicates[*tokens.NonFungibleTokenTypeData](
->>>>>>> 750be5a4
+		err := runChainedPredicates[*tokens.NonFungibleTokenTypeData](
+			nil,
 			txo,
 			[]byte{0, 0, 1},
 			[][]byte{{5}},
@@ -193,12 +176,8 @@
 		// successfully evaluating chain with one item
 		d := &tokens.NonFungibleTokenTypeData{}
 		unit := state.NewUnit([]byte{7, 7, 7}, d)
-<<<<<<< HEAD
-		err := runChainedPredicates[*NonFungibleTokenTypeData](
+		err := runChainedPredicates[*tokens.NonFungibleTokenTypeData](
 			&txsystem.TxExecutionContext{},
-=======
-		err := runChainedPredicates[*tokens.NonFungibleTokenTypeData](
->>>>>>> 750be5a4
 			txo,
 			[]byte{0, 0, 1},
 			[][]byte{{5}},
