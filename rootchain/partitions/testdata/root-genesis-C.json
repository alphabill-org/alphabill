--- conflicted
+++ resolved
@@ -4,15 +4,9 @@
     "version": 1,
     "root_validators": [
       {
-<<<<<<< HEAD
         "node_identifier": "test_root_node",
         "signing_public_key": "AvVJwFmZ3KCU+QvmiiWmEh4aeL8ncfkC9TqP3cpCLXVx",
         "encryption_public_key": "AvVJwFmZ3KCU+QvmiiWmEh4aeL8ncfkC9TqP3cpCLXVx"
-=======
-        "node_identifier": "16Uiu2HAmTezMTEWV2DhnWRUrgCHjnUPh2fFY7oeYkAStrkufK844",
-        "signing_public_key": "AshCZ5NH7zJUtA3GOdN4KywReVxN2ngSsFhodmgXFdXy",
-        "encryption_public_key": "AshCZ5NH7zJUtA3GOdN4KywReVxN2ngSsFhodmgXFdXy"
->>>>>>> 4ee6d138
       }
     ],
     "consensus": {
@@ -22,11 +16,7 @@
       "consensus_timeout_ms": 10000,
       "hash_algorithm": 5,
       "signatures": {
-<<<<<<< HEAD
         "test_root_node": "ivv9aBkplgL9A/z1Bw/94KBgb1OI3B1QletrpPTlvQVQRAk3hFDxAjpKMImYpdvFFvH+yTuJL8GZPpqascFgKgA="
-=======
-        "16Uiu2HAmTezMTEWV2DhnWRUrgCHjnUPh2fFY7oeYkAStrkufK844": "Eu7u+eovN51g+xjLD+N8YZhH4RA7Jo1bwZBTWf21s1hylIXD5WNvPVQsx02uP3wtXZ1m7ISetuqpw2amIj73swA="
->>>>>>> 4ee6d138
       }
     }
   },
@@ -35,7 +25,7 @@
       "version": 1,
       "nodes": [
         {
-<<<<<<< HEAD
+          "version": 1,
           "node_identifier": "C",
           "signing_public_key": "AloArulGGii/wskVNNV5zDjxT8Qj1fI3whoIKknNUdaJ",
           "encryption_public_key": "AloArulGGii/wskVNNV5zDjxT8Qj1fI3whoIKknNUdaJ",
@@ -47,9 +37,14 @@
               "previous_hash": "AAAAAAAAAAAAAAAAAAAAAAAAAAAAAAAAAAAAAAAAAAA=",
               "hash": "AAAAAAAAAAAAAAAAAAAAAAAAAAAAAAAAAAAAAAAAAAA=",
               "block_hash": "AAAAAAAAAAAAAAAAAAAAAAAAAAAAAAAAAAAAAAAAAAA=",
-              "summary_value": "AQAA"
+              "summary_value": "AQAA",
+              "round_number": 1
             },
-            "signature": "qCUyljOKvvxVgBTzDloN+qqXKpmoKYzi/QWCDUbWrSlVjAA/CjeNKK3T9iuR+1VOsMz3gpsx+YJgMY2jLOaowQA="
+            "root_round_number": 0,
+            "block_size": 0,
+            "state_size": 0,
+            "signature": "qCUyljOKvvxVgBTzDloN+qqXKpmoKYzi/QWCDUbWrSlVjAA/CjeNKK3T9iuR+1VOsMz3gpsx+YJgMY2jLOaowQA=",
+            "round_leader": ""
           },
           "partition_description": {
             "network_identifier": 5,
@@ -62,50 +57,16 @@
               "unit_id": "0x000000000000000000000000000000000000000000000000000000000000000001",
               "owner_predicate": "0x83004101f6"
             }
-=======
-          "version": 1,
-          "node_identifier": "16Uiu2HAmFNjgYJRt1mMZqi225ZRDfMBaXARoWVBmMq2kXFXJtfHP",
-          "signing_public_key": "A3gaO1i4Ncv6lOt6zrAb/P/VYPQaTbFc6N51pPFaOAr0",
-          "encryption_public_key": "AyhpLrzJ9w/Bsrn6IllseDUP5i1HsY30JLF1BqGoP4tW",
-          "block_certification_request": {
-            "system_identifier": 1,
-            "shard_identifier": "0x80",
-            "node_identifier": "16Uiu2HAmFNjgYJRt1mMZqi225ZRDfMBaXARoWVBmMq2kXFXJtfHP",
-            "input_record": {
-              "previous_hash": "AAAAAAAAAAAAAAAAAAAAAAAAAAAAAAAAAAAAAAAAAAA=",
-              "hash": "AQEBAQ==",
-              "block_hash": "AAABAg==",
-              "summary_value": "AAABAw==",
-              "round_number": 1
-            },
-            "root_round_number": 0,
-            "block_size": 0,
-            "state_size": 0,
-            "signature": "xHcT9C+u0LtUfH7bl2U69BiS7q57WX8IVUzjx1/rflo3S3h+toB0+4AwaKrUf6aF/W9MCHY/XMBaWpyUYcHTWQA=",
-            "round_leader": ""
-          },
-          "partition_description": {
-            "type_id_length": 0,
-            "unit_id_length": 0,
-            "sharding_scheme": null,
-            "t2timeout": 0
->>>>>>> 4ee6d138
           }
         }
       ],
       "certificate": {
         "input_record": {
           "previous_hash": "AAAAAAAAAAAAAAAAAAAAAAAAAAAAAAAAAAAAAAAAAAA=",
-<<<<<<< HEAD
           "hash": "AAAAAAAAAAAAAAAAAAAAAAAAAAAAAAAAAAAAAAAAAAA=",
           "block_hash": "AAAAAAAAAAAAAAAAAAAAAAAAAAAAAAAAAAAAAAAAAAA=",
-          "summary_value": "AQAA"
-=======
-          "hash": "AQEBAQ==",
-          "block_hash": "AAABAg==",
-          "summary_value": "AAABAw==",
+          "summary_value": "AQAA",
           "round_number": 1
->>>>>>> 4ee6d138
         },
         "technical_record_hash": null,
         "shard_tree_certificate": null,
@@ -117,17 +78,10 @@
           "version": 1,
           "root_chain_round_number": 1,
           "timestamp": 1681971084,
-<<<<<<< HEAD
           "previous_hash": "cwlG/Mehzaa3zce1vQ6taqmsTfd6+0MT6XgM1BT6VIw=",
           "hash": "qKmVS7+HwU804VdapHennKvzom5PWQP16V80qH6qLGk=",
           "signatures": {
             "test_root_node": "99L5ZhaTpChVwdRbiEjpJlrmm6fg5dnayPcZRLe08UEl6xazRI4A3Iy/P0jeVh7oNa6RvTmjlBFEKvcdYYBmRgE="
-=======
-          "previous_hash": "idRN/V7PrMsMXy6UKbBNqHBcAPEnfjLGHCgWBt00M3c=",
-          "hash": "7lYHh7yhJ1Fm89X6ogqHn15g26IgUDQ1+5Dmc3/q7T4=",
-          "signatures": {
-            "16Uiu2HAmTezMTEWV2DhnWRUrgCHjnUPh2fFY7oeYkAStrkufK844": "BhlzagYtQLDrG8t8293lxgv/6ZPVJr01iV/vJuPgu3BNRBUa+C9+cS+jkaY2fiFlh1NKAlMp5z+I8iBvPQJ6BQE="
->>>>>>> 4ee6d138
           }
         }
       },
@@ -137,15 +91,11 @@
         "type_id_length": 8,
         "unit_id_length": 256,
         "sharding_scheme": null,
-<<<<<<< HEAD
         "t2timeout": 2500000000,
         "fee_credit_bill": {
           "unit_id": "0x000000000000000000000000000000000000000000000000000000000000000001",
           "owner_predicate": "0x83004101f6"
         }
-=======
-        "t2timeout": 2500000000
->>>>>>> 4ee6d138
       }
     }
   ]
