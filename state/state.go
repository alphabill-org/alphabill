package state

import (
	"bytes"
	"crypto"
	"errors"
	"fmt"
	"io"
	"sync"

	"github.com/alphabill-org/alphabill-go-base/tree/mt"
	"github.com/alphabill-org/alphabill-go-base/types"
	"github.com/alphabill-org/alphabill-go-base/util"
	"github.com/alphabill-org/alphabill/tree/avl"
	"github.com/fxamacker/cbor/v2"
)

type (

	// State is a data structure that keeps track of units, unit ledgers, and calculates global state tree root hash.
	//
	// State can be changed by calling Apply function with one or more Action function. Savepoint method can be used
	// to add a special marker to the state that allows all actions that are executed after savepoint was established
	// to be rolled back. In the other words, savepoint lets you roll back part of the state changes instead of the
	// entire state. Releasing a savepoint does NOT trigger a state root hash calculation. To calculate the root hash
	// of the state use method CalculateRoot. Calling a Commit method commits and releases all savepoints.
	State struct {
		mutex           sync.RWMutex
		hashAlgorithm   crypto.Hash
		committedTree   *tree
		committedTreeUC *types.UnicityCertificate

		// savepoint is a special marker that allows all actions that are executed after tree was established to
		// be rolled back, restoring the state to what it was at the time of the tree.
		savepoints []*tree
	}

	Unit interface {
		types.Versioned
		avl.Value[Unit]

		Data() types.UnitData
	}

	tree = avl.Tree[types.UnitID, Unit]
	node = avl.Node[types.UnitID, Unit]

	// UnitDataConstructor is a function that constructs an empty UnitData structure based on UnitID
	UnitDataConstructor func(types.UnitID) (types.UnitData, error)
)

func NewEmptyState(opts ...Option) *State {
	options := loadOptions(opts...)

	hasher := newStateHasher(options.hashAlgorithm)
	t := avl.NewWithTraverser[types.UnitID, Unit](hasher)

	return &State{
		hashAlgorithm: options.hashAlgorithm,
		committedTree: t,
		savepoints:    []*tree{t.Clone()},
	}
}

func NewRecoveredState(stateData io.Reader, udc UnitDataConstructor, opts ...Option) (*State, *Header, error) {
	if stateData == nil {
		return nil, nil, fmt.Errorf("reader is nil")
	}
	if udc == nil {
		return nil, nil, fmt.Errorf("unit data constructor is nil")
	}
	return readState(stateData, udc, opts...)
}

func readNodeRecords(decoder *cbor.Decoder, unitDataConstructor UnitDataConstructor, count uint64, hashAlgorithm crypto.Hash) (*node, error) {
	if count == 0 {
		return nil, nil
	}

	var nodeStack util.Stack[*node]
	for i := uint64(0); i < count; i++ {
		var nodeRecord nodeRecord
		err := decoder.Decode(&nodeRecord)
		if err != nil {
			return nil, fmt.Errorf("unable to decode node record: %w", err)
		}

		unitData, err := unitDataConstructor(nodeRecord.UnitID)
		if err != nil {
			return nil, fmt.Errorf("unable to construct unit data: %w", err)
		}

		err = types.Cbor.Unmarshal(nodeRecord.UnitData, &unitData)
		if err != nil {
			return nil, fmt.Errorf("unable to decode unit data: %w", err)
		}

		latestLog := &Log{
			UnitLedgerHeadHash: nodeRecord.UnitLedgerHeadHash,
			NewUnitData:        unitData,
		}
		logsHash, err := mt.EvalMerklePath(nodeRecord.UnitTreePath, latestLog, hashAlgorithm)
		if err != nil {
			return nil, fmt.Errorf("unable to evaluate merkle path: %w", err)
		}

		unit := &UnitV1{logsHash: logsHash}
		if len(nodeRecord.UnitTreePath) > 0 {
			// A non-zero UnitTreePath length means that the unit had multiple logs at serialization.
			// Those logs must be pruned at the beginning of the next round and the summary hash must
			// be recalculated for such units after pruning. Let's add an extra empty log for the unit,
			// so that the pruner can find it and the summary hash is recalculated. This does not
			// interfere with proof indexer as proofs are not calculated for the recovered round.
			// Everything else uses just the latest log.
			unit.logs = []*Log{{}, latestLog}
		} else {
			unit.logs = []*Log{latestLog}
		}

		var right, left *node
		if nodeRecord.HasRight {
			right = nodeStack.Pop()
		}
		if nodeRecord.HasLeft {
			left = nodeStack.Pop()
		}

		nodeStack.Push(avl.NewBalancedNode(nodeRecord.UnitID, Unit(unit), left, right))
	}

	root := nodeStack.Pop()
	if !nodeStack.IsEmpty() {
		return nil, fmt.Errorf("%d unexpected node record(s)", len(nodeStack))
	}
	return root, nil
}

// Clone returns a clone of the state. The original state and the cloned state can be used by different goroutines but
// can never be merged. The cloned state is usually used by read only operations (e.g. unit proof generation).
func (s *State) Clone() *State {
	s.mutex.Lock()
	defer s.mutex.Unlock()
	return &State{
		hashAlgorithm:   s.hashAlgorithm,
		committedTree:   s.committedTree.Clone(),
		committedTreeUC: s.committedTreeUC,
		savepoints:      []*tree{s.latestSavepoint().Clone()},
	}
}

func (s *State) GetUnit(id types.UnitID, committed bool) (Unit, error) {
	s.mutex.RLock()
	defer s.mutex.RUnlock()
	if committed {
		return s.committedTree.Get(id)
	}
	u, err := s.latestSavepoint().Get(id)
	if err != nil {
		return nil, err
	}
	return u.Clone(), nil
}

func (s *State) AddUnitLog(id types.UnitID, txrHash []byte) error {
	s.mutex.Lock()
	defer s.mutex.Unlock()

	u, err := s.latestSavepoint().Get(id)
	if err != nil {
		return fmt.Errorf("unable to find unit: %w", err)
	}
	unit, err := ToUnitV1(u.Clone())
	if err != nil {
		return fmt.Errorf("add log failed for unit %v: %w", id, err)
	}
	if err := unit.AddUnitLog(s.hashAlgorithm, txrHash); err != nil {
		return fmt.Errorf("failed to add unit log: %w", err)
	}
	return s.latestSavepoint().Update(id, unit)
}

// Apply applies given actions to the state. All Action functions are executed together as a single atomic operation. If
// any of the Action functions returns an error all previous state changes made by any of the action function will be
// reverted.
func (s *State) Apply(actions ...Action) error {
	s.mutex.Lock()
	defer s.mutex.Unlock()
	id, err := s.createSavepoint()
	if err != nil {
		return fmt.Errorf("unable to create savepoint: %w", err)
	}
	for _, action := range actions {
		if err := action(s.latestSavepoint(), s.hashAlgorithm); err != nil {
			s.rollbackToSavepoint(id)
			return err
		}
	}
	s.releaseToSavepoint(id)
	return nil
}

// Commit makes the changes in the latest savepoint permanent.
func (s *State) Commit(uc *types.UnicityCertificate) error {
	s.mutex.Lock()
	defer s.mutex.Unlock()

	sp := s.latestSavepoint()
	if !sp.IsClean() {
		return fmt.Errorf("call CalculateRoot method before committing a state")
	}

	// Verify that the uc certifies the state being committed
	var summaryValue uint64
	var summaryHash []byte
	if sp.Root() != nil {
		unit, err := ToUnitV1(sp.Root().Value())
		if err != nil {
			return fmt.Errorf("unable to get root unit: %w", err)
		}
		summaryValue = unit.subTreeSummaryValue
		summaryHash = unit.subTreeSummaryHash
	}

	if !bytes.Equal(uc.InputRecord.Hash, summaryHash) {
		return fmt.Errorf("state summary hash is not equal to the summary hash in UC")
	}

	if !bytes.Equal(uc.InputRecord.SummaryValue, util.Uint64ToBytes(summaryValue)) {
		return fmt.Errorf("state summary value is not equal to the summary value in UC")
	}

	s.committedTree = sp.Clone()
	s.committedTreeUC = uc
	s.savepoints = []*tree{sp}
	return nil
}

// CommittedUC returns the Unicity Certificate of the committed state.
func (s *State) CommittedUC() *types.UnicityCertificate {
	s.mutex.RLock()
	defer s.mutex.RUnlock()
	return s.committedTreeUC
}

// Revert rolls back all changes made to the state.
func (s *State) Revert() {
	s.mutex.Lock()
	defer s.mutex.Unlock()
	s.savepoints = []*tree{s.committedTree.Clone()}
}

// Savepoint creates a new savepoint and returns an id of the savepoint. Use RollbackToSavepoint to roll back all
// changes made after calling Savepoint method. Use ReleaseToSavepoint to save all changes made to the state.
func (s *State) Savepoint() (int, error) {
	s.mutex.Lock()
	defer s.mutex.Unlock()
	return s.createSavepoint()
}

// RollbackToSavepoint destroys savepoints without keeping the changes in the state tree. All actions that were executed
// after the savepoint was established are rolled back, restoring the state to what it was at the time of the savepoint.
func (s *State) RollbackToSavepoint(id int) {
	s.mutex.Lock()
	defer s.mutex.Unlock()
	s.rollbackToSavepoint(id)
}

// ReleaseToSavepoint destroys all savepoints, keeping all state changes after it was created. If a savepoint with given
// id does not exist then this method does nothing.
//
// Releasing savepoints does NOT trigger a state root hash calculation. To calculate the root hash of the state a
// Commit method must be called.
func (s *State) ReleaseToSavepoint(id int) {
	s.mutex.Lock()
	defer s.mutex.Unlock()
	s.releaseToSavepoint(id)
}

func (s *State) CalculateRoot() (uint64, []byte, error) {
	s.mutex.Lock()
	defer s.mutex.Unlock()
	sp := s.latestSavepoint()
	err := sp.Commit()
	if err != nil {
		return 0, nil, fmt.Errorf("unable to commit savepoint: %w", err)
	}
	root := sp.Root()
	if root == nil {
		return 0, nil, nil
	}
	value, err := ToUnitV1(root.Value())
	if err != nil {
		return 0, nil, fmt.Errorf("unable to get root unit: %w", err)
	}
	return value.subTreeSummaryValue, value.subTreeSummaryHash, nil
}

func (s *State) IsCommitted() (bool, error) {
	s.mutex.RLock()
	defer s.mutex.RUnlock()
	return s.isCommitted()
}

func (s *State) Prune() error {
	s.mutex.Lock()
	defer s.mutex.Unlock()
	sp := s.latestSavepoint()
	pruner := newStatePruner(sp)
	return sp.Traverse(pruner)
}

func (s *State) Size() (uint64, error) {
	s.mutex.Lock()
	defer s.mutex.Unlock()

	ss := &stateSize{}
	return ss.size, s.latestSavepoint().Traverse(ss)
}

// Serialize writes the current committed state to the given writer.
// Not concurrency safe. Should clone the state before calling this.
func (s *State) Serialize(writer io.Writer, committed bool, executedTransactions map[string]uint64) error {
	crc32Writer := NewCRC32Writer(writer)
	encoder, err := types.Cbor.GetEncoder(crc32Writer)
	if err != nil {
		return fmt.Errorf("unable to get encoder: %w", err)
	}

	header := &Header{
		Version:              1,
		ExecutedTransactions: executedTransactions,
	}

	var tree *tree
	if committed {
		tree = s.committedTree
		header.UnicityCertificate = s.committedTreeUC
	} else {
		tree = s.latestSavepoint()
	}

	// Add node record count to header
	snc := NewStateNodeCounter()
	if err := tree.Traverse(snc); err != nil {
		return fmt.Errorf("unable to count node records: %w", err)
	}
	header.NodeRecordCount = snc.NodeCount()

	// Write header
	if err := encoder.Encode(header); err != nil {
		return fmt.Errorf("unable to write header: %w", err)
	}

	// Write node records
	ss := newStateSerializer(encoder.Encode, s.hashAlgorithm)
	if err := tree.Traverse(ss); err != nil {
		return fmt.Errorf("unable to write node records: %w", err)
	}

	// Write checksum (as a fixed length byte array for easier decoding)
	if err := encoder.Encode(util.Uint32ToBytes(crc32Writer.Sum())); err != nil {
		return fmt.Errorf("unable to write checksum: %w", err)
	}

	return nil
}

func (s *State) CreateUnitStateProof(id types.UnitID, logIndex int) (*types.UnitStateProof, error) {
	s.mutex.RLock()
	defer s.mutex.RUnlock()
	u, err := s.committedTree.Get(id)
	if err != nil {
		return nil, fmt.Errorf("unable to get unit %v: %w", id, err)
	}

	unit, err := ToUnitV1(u)
	if err != nil {
		return nil, fmt.Errorf("failed to parse the unit: %w", err)
	}
	if len(unit.logs) < logIndex {
		return nil, fmt.Errorf("invalid unit %v log index: %d", id, logIndex)
	}
	// if unit was created then we do not have a previous unit ledger state hash and this variable is nil.
	var unitLedgerHeadHash []byte
	if logIndex > 0 {
		// existing unit was updated by a transaction
		unitLedgerHeadHash = unit.logs[logIndex-1].UnitLedgerHeadHash
	} else if unit.logs[0].TxRecordHash == nil {
		// initial state was copied from previous round
		unitLedgerHeadHash = unit.logs[0].UnitLedgerHeadHash
	}
	unitTreeCert, err := s.createUnitTreeCert(unit, logIndex)
	if err != nil {
		return nil, fmt.Errorf("unable to extract unit tree cert for unit %v: %w", id, err)
	}
	stateTreeCert, err := s.createStateTreeCert(id)
	if err != nil {
		return nil, fmt.Errorf("unable to extract unit state tree cert for unit %v: %w", id, err)
	}
	var summaryValueInput uint64
	if unit.data != nil {
		summaryValueInput = unit.data.SummaryValueInput()
	}

	// TODO verify proof before returning
	ucBytes, err := s.committedTreeUC.MarshalCBOR()
	if err != nil {
		return nil, fmt.Errorf("unable to marshal unicity certificate: %w", err)
	}
	return &types.UnitStateProof{
		UnitID:             id,
		UnitLedgerHash:     unitLedgerHeadHash,
		UnitTreeCert:       unitTreeCert,
		UnitValue:          summaryValueInput,
		StateTreeCert:      stateTreeCert,
		UnicityCertificate: ucBytes,
	}, nil
}

func (s *State) HashAlgorithm() crypto.Hash {
	return s.hashAlgorithm
}

func (s *State) Traverse(traverser avl.Traverser[types.UnitID, Unit]) error {
	s.mutex.RLock()
	defer s.mutex.RUnlock()
	return s.committedTree.Traverse(traverser)
}

func (s *State) GetUnits(unitTypeIDPtr *uint32, pdr *types.PartitionDescriptionRecord) ([]types.UnitID, error) {
	var unitTypeID uint32
	if unitTypeIDPtr != nil {
		if pdr == nil {
			return nil, errors.New("partition description record is nil")
		}
		unitTypeID = *unitTypeIDPtr
	}
	var unitIDs []types.UnitID
	err := s.Traverse(NewInorderTraverser(func(unitID types.UnitID, unit Unit) error {
		// filter by type if unit type is provided
		if unitTypeIDPtr != nil {
			unitIDType, err := pdr.ExtractUnitType(unitID)
			if err != nil {
				return fmt.Errorf("extracting unit type from unit ID: %w", err)
			}
			if unitIDType == unitTypeID {
				unitIDs = append(unitIDs, unitID)
			}
		} else {
			unitIDs = append(unitIDs, unitID)
		}
		return nil
	}))
	if err != nil {
		return nil, fmt.Errorf("failed to traverse state: %w", err)
	}
	return unitIDs, nil
}

func (s *State) createUnitTreeCert(unit *UnitV1, logIndex int) (*types.UnitTreeCert, error) {
	merkle, err := mt.New(s.hashAlgorithm, unit.logs)
	if err != nil {
		return nil, fmt.Errorf("unable to create merkle tree: %w", err)
	}
	path, err := merkle.GetMerklePath(logIndex)
	if err != nil {
		return nil, err
	}
	l := unit.logs[logIndex]

	unitState, err := l.UnitState()
	if err != nil {
		return nil, fmt.Errorf("failed to create unit state: %w", err)
	}
	unitStateHash, err := unitState.Hash(s.hashAlgorithm)
	if err != nil {
		return nil, fmt.Errorf("failed to hash unit state: %w", err)
	}
	return &types.UnitTreeCert{
		TransactionRecordHash: l.TxRecordHash,
<<<<<<< HEAD
		UnitStateHash:         h,
=======
		UnitStateHash:         unitStateHash,
>>>>>>> f2be8a40
		Path:                  path,
	}, nil
}

func (s *State) createStateTreeCert(id types.UnitID) (*types.StateTreeCert, error) {
	getStateTreePathItem := func(n *node, child *node, summaryValueInput uint64, nodeKey types.UnitID) (*types.StateTreePathItem, error) {
		logsHash, err := getSubTreeLogsHash(n)
		if err != nil {
			return nil, fmt.Errorf("unable to extract logs hash for unit %s: %w", id, err)
		}
		siblingSummaryHash, err := getSubTreeSummaryHash(child)
		if err != nil {
			return nil, fmt.Errorf("unable to extract sibling summary hash for unit %s: %w", id, err)
		}
		siblingSummaryValue, err := getSubTreeSummaryValue(child)
		if err != nil {
			return nil, fmt.Errorf("unable to extract sibling summary value for unit %s: %w", id, err)
		}
		return &types.StateTreePathItem{
			UnitID:              nodeKey,
			LogsHash:            logsHash,
			Value:               summaryValueInput,
			SiblingSummaryHash:  siblingSummaryHash,
			SiblingSummaryValue: siblingSummaryValue,
		}, nil
	}

	var path []*types.StateTreePathItem
	n := s.committedTree.Root()
	for n != nil && !id.Eq(n.Key()) {
		nodeKey := n.Key()
		v, err := getSummaryValueInput(n)
		if err != nil {
			return nil, fmt.Errorf("unable to extract summary value input for unit %s: %w", id, err)
		}
		var item *types.StateTreePathItem

		if id.Compare(nodeKey) == -1 {
			item, err = getStateTreePathItem(n, n.Right(), v, nodeKey)
			n = n.Left()
		} else {
			item, err = getStateTreePathItem(n, n.Left(), v, nodeKey)
			n = n.Right()
		}
		if err != nil {
			return nil, err
		}
		path = append([]*types.StateTreePathItem{item}, path...)
	}
	if id.Eq(n.Key()) {
		nodeLeft := n.Left()
		nodeRight := n.Right()
		lv, lh, err := getSubTreeSummary(nodeLeft)
		if err != nil {
			return nil, fmt.Errorf("unable to extract left subtree summary for unit %s: %w", id, err)
		}
		rv, rh, err := getSubTreeSummary(nodeRight)
		if err != nil {
			return nil, fmt.Errorf("unable to extract right subtree summary for unit %s: %w", id, err)
		}
		return &types.StateTreeCert{
			LeftSummaryHash:   lh,
			LeftSummaryValue:  lv,
			RightSummaryHash:  rh,
			RightSummaryValue: rv,
			Path:              path,
		}, nil
	}
	return nil, fmt.Errorf("unable to extract unit state tree cert for unit %v", id)
}

func (s *State) createSavepoint() (int, error) {
	clonedSavepoint := s.latestSavepoint().Clone()
	// mark AVL Tree nodes as clean
	err := clonedSavepoint.Traverse(&avl.PostOrderCommitTraverser[types.UnitID, Unit]{})
	if err != nil {
		return 0, fmt.Errorf("unable to mark the tree clean: %w", err)
	}
	s.savepoints = append(s.savepoints, clonedSavepoint)
	return len(s.savepoints) - 1, nil
}

func (s *State) rollbackToSavepoint(id int) {
	c := len(s.savepoints)
	if id > c {
		// nothing to revert
		return
	}
	s.savepoints = s.savepoints[0:id]
}

func (s *State) releaseToSavepoint(id int) {
	c := len(s.savepoints)
	if id > c {
		// nothing to release
		return
	}
	s.savepoints[id-1] = s.latestSavepoint()
	s.savepoints = s.savepoints[0:id]
}

// TODO: a better name perhaps, committed state and committed tree are different things, this checks if tree is committed/clean
func (s *State) isCommitted() (bool, error) {
	if len(s.savepoints) == 1 && s.savepoints[0].IsClean() {
		return isRootClean(s.savepoints[0])
	}
	return false, nil
}

func isRootClean(s *tree) (bool, error) {
	root := s.Root()
	if root == nil {
		return true, nil
	}
	unit, err := ToUnitV1(root.Value())
	if err != nil {
		return false, err
	}
	return unit.summaryCalculated, nil
}

// latestSavepoint returns the latest savepoint.
func (s *State) latestSavepoint() *tree {
	l := len(s.savepoints)
	return s.savepoints[l-1]
}

func getSummaryValueInput(n *node) (uint64, error) {
	if n == nil || n.Value() == nil {
		return 0, nil
	}
	u, err := ToUnitV1(n.Value())
	if err != nil {
		return 0, err
	}
	if u.data == nil {
		return 0, nil
	}
	return u.data.SummaryValueInput(), nil
}

func getSubTreeSummaryValue(n *node) (uint64, error) {
	if n == nil || n.Value() == nil {
		return 0, nil
	}
	u, err := ToUnitV1(n.Value())
	if err != nil {
		return 0, err
	}
	return u.subTreeSummaryValue, nil
}

func getSubTreeLogsHash(n *node) ([]byte, error) {
	if n == nil || n.Value() == nil {
		return nil, nil
	}
	u, err := ToUnitV1(n.Value())
	if err != nil {
		return nil, err
	}
	return u.logsHash, nil
}

func getSubTreeSummaryHash(n *node) ([]byte, error) {
	if n == nil || n.Value() == nil {
		return nil, nil
	}
	u, err := ToUnitV1(n.Value())
	if err != nil {
		return nil, err
	}
	return u.subTreeSummaryHash, nil
}

func getSubTreeSummary(n *node) (uint64, []byte, error) {
	if n == nil || n.Value() == nil {
		return 0, nil, nil
	}
	u, err := ToUnitV1(n.Value())
	if err != nil {
		return 0, nil, err
	}
	return u.subTreeSummaryValue, u.subTreeSummaryHash, nil
}<|MERGE_RESOLUTION|>--- conflicted
+++ resolved
@@ -478,11 +478,7 @@
 	}
 	return &types.UnitTreeCert{
 		TransactionRecordHash: l.TxRecordHash,
-<<<<<<< HEAD
-		UnitStateHash:         h,
-=======
 		UnitStateHash:         unitStateHash,
->>>>>>> f2be8a40
 		Path:                  path,
 	}, nil
 }
