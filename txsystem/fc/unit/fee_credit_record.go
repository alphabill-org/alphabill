package unit

import (
	"bytes"
	"fmt"
	"hash"

	"github.com/alphabill-org/alphabill/state"
<<<<<<< HEAD
	"github.com/alphabill-org/alphabill/txsystem/fc/types"
	"github.com/fxamacker/cbor/v2"
=======
	"github.com/alphabill-org/alphabill/types"
>>>>>>> f0f7fa48
)

// FeeCreditRecord state tree unit data of fee credit records.
// Holds fee credit balance for individual users,
// not to be confused with fee credit bills which contain aggregate fees for a given partition.
type FeeCreditRecord struct {
	_        struct{}  `cbor:",toarray"`
	Balance  types.Fee // current balance
	Backlink []byte    // hash of the last “addFC”, "closeFC", "lockFC" or "unlockFC" transaction
	Timeout  uint64    // the earliest round number when this record may be “garbage collected” if the balance goes to zero
	Locked   uint64    // locked status of the fee credit record, non-zero value means locked
}

func (b *FeeCreditRecord) Write(hasher hash.Hash) error {
	res, err := types.Cbor.Marshal(b)
	if err != nil {
		return fmt.Errorf("fee credit serialization error: %w", err)
	}
	_, err = hasher.Write(res)
	return err
}

func (b *FeeCreditRecord) SummaryValueInput() uint64 {
	return 0
}

func (b *FeeCreditRecord) Copy() state.UnitData {
	return &FeeCreditRecord{
		Balance:  b.Balance,
		Backlink: bytes.Clone(b.Backlink),
		Timeout:  b.Timeout,
		Locked:   b.Locked,
	}
}

func (b *FeeCreditRecord) GetBacklink() []byte {
	if b == nil {
		return nil
	}
	return b.Backlink
}

func (b *FeeCreditRecord) IsLocked() bool {
	return b.Locked != 0
}<|MERGE_RESOLUTION|>--- conflicted
+++ resolved
@@ -6,23 +6,19 @@
 	"hash"
 
 	"github.com/alphabill-org/alphabill/state"
-<<<<<<< HEAD
-	"github.com/alphabill-org/alphabill/txsystem/fc/types"
-	"github.com/fxamacker/cbor/v2"
-=======
+	fct "github.com/alphabill-org/alphabill/txsystem/fc/types"
 	"github.com/alphabill-org/alphabill/types"
->>>>>>> f0f7fa48
 )
 
 // FeeCreditRecord state tree unit data of fee credit records.
 // Holds fee credit balance for individual users,
 // not to be confused with fee credit bills which contain aggregate fees for a given partition.
 type FeeCreditRecord struct {
-	_        struct{}  `cbor:",toarray"`
-	Balance  types.Fee // current balance
-	Backlink []byte    // hash of the last “addFC”, "closeFC", "lockFC" or "unlockFC" transaction
-	Timeout  uint64    // the earliest round number when this record may be “garbage collected” if the balance goes to zero
-	Locked   uint64    // locked status of the fee credit record, non-zero value means locked
+	_        struct{} `cbor:",toarray"`
+	Balance  fct.Fee  // current balance
+	Backlink []byte   // hash of the last “addFC”, "closeFC", "lockFC" or "unlockFC" transaction
+	Timeout  uint64   // the earliest round number when this record may be “garbage collected” if the balance goes to zero
+	Locked   uint64   // locked status of the fee credit record, non-zero value means locked
 }
 
 func (b *FeeCreditRecord) Write(hasher hash.Hash) error {
