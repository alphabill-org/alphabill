--- conflicted
+++ resolved
@@ -112,7 +112,6 @@
 	require.Equal(t, expectedHash, hash)
 }
 
-<<<<<<< HEAD
 func Test_InputRecord_Equal(t *testing.T) {
 	var irA = &InputRecord{
 		PreviousHash:    []byte{1, 1, 1},
@@ -221,7 +220,8 @@
 			}
 		})
 	}
-=======
+}
+
 func TestInputRecord_NewRepeatUC(t *testing.T) {
 	repeatUC := ir.NewRepeatIR()
 	require.NotNil(t, repeatUC)
@@ -229,5 +229,4 @@
 	ir.RoundNumber++
 	require.True(t, bytes.Equal(ir.Bytes(), repeatUC.Bytes()))
 	require.True(t, reflect.DeepEqual(ir, repeatUC))
->>>>>>> 03665df8
 }