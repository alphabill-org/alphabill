package cmd

import (
	"context"
	"crypto"
	"errors"
	"fmt"
	"io"
	"os"
	"path/filepath"
	"strconv"
	"strings"
	"syscall"

	"github.com/ethereum/go-ethereum/common/hexutil"
	"github.com/spf13/cobra"
	"github.com/tyler-smith/go-bip39"
	"golang.org/x/term"

	abcrypto "github.com/alphabill-org/alphabill/internal/crypto"
	moneytx "github.com/alphabill-org/alphabill/internal/txsystem/money"
	"github.com/alphabill-org/alphabill/pkg/wallet"
	"github.com/alphabill-org/alphabill/pkg/wallet/account"
	wlog "github.com/alphabill-org/alphabill/pkg/wallet/log"
	"github.com/alphabill-org/alphabill/pkg/wallet/money"
	moneyclient "github.com/alphabill-org/alphabill/pkg/wallet/money/backend/client"
	"github.com/alphabill-org/alphabill/pkg/wallet/unitlock"
)

type walletConfig struct {
	Base          *baseConfiguration
	WalletHomeDir string
	LogLevel      string
	LogFile       string
}

const (
	defaultAlphabillNodeURL = "localhost:9543"
	defaultAlphabillApiURL  = "localhost:9654"
	passwordPromptUsage     = "password (interactive from prompt)"
	passwordArgUsage        = "password (non-interactive from args)"

	alphabillNodeURLCmdName = "alphabill-uri"
	alphabillApiURLCmdName  = "alphabill-api-uri"
	seedCmdName             = "seed"
	addressCmdName          = "address"
	amountCmdName           = "amount"
	passwordPromptCmdName   = "password"
	passwordArgCmdName      = "pn"
	logFileCmdName          = "log-file"
	logLevelCmdName         = "log-level"
	walletLocationCmdName   = "wallet-location"
	keyCmdName              = "key"
	waitForConfCmdName      = "wait-for-confirmation"
	totalCmdName            = "total"
	quietCmdName            = "quiet"
	showUnswappedCmdName    = "show-unswapped"
)

// newWalletCmd creates a new cobra command for the wallet component.
func newWalletCmd(baseConfig *baseConfiguration) *cobra.Command {
	config := &walletConfig{Base: baseConfig}
	var walletCmd = &cobra.Command{
		Use:   "wallet",
		Short: "cli for managing alphabill wallet",
		PersistentPreRunE: func(cmd *cobra.Command, args []string) error {
			// initialize config so that baseConfig.HomeDir gets configured
			err := initializeConfig(cmd, baseConfig)
			if err != nil {
				return err
			}
			err = initWalletConfig(cmd, config)
			if err != nil {
				return err
			}
			return initWalletLogger(config)
		},
	}
	walletCmd.AddCommand(newWalletBillsCmd(config))
	walletCmd.AddCommand(newWalletFeesCmd(config))
	walletCmd.AddCommand(createCmd(config))
	walletCmd.AddCommand(sendCmd(config))
	walletCmd.AddCommand(getPubKeysCmd(config))
	walletCmd.AddCommand(getBalanceCmd(config))
	walletCmd.AddCommand(collectDustCmd(config))
	walletCmd.AddCommand(addKeyCmd(config))
	walletCmd.AddCommand(tokenCmd(config))
	// add passwords flags for (encrypted)wallet
	walletCmd.PersistentFlags().BoolP(passwordPromptCmdName, "p", false, passwordPromptUsage)
	walletCmd.PersistentFlags().String(passwordArgCmdName, "", passwordArgUsage)
	walletCmd.PersistentFlags().StringVar(&config.LogFile, logFileCmdName, "", "log file path (default output to stderr)")
	walletCmd.PersistentFlags().StringVar(&config.LogLevel, logLevelCmdName, "INFO", "logging level (DEBUG, INFO, NOTICE, WARNING, ERROR)")
	walletCmd.PersistentFlags().StringVarP(&config.WalletHomeDir, walletLocationCmdName, "l", "", "wallet home directory (default $AB_HOME/wallet)")
	return walletCmd
}

func createCmd(config *walletConfig) *cobra.Command {
	cmd := &cobra.Command{
		Use: "create",
		RunE: func(cmd *cobra.Command, args []string) error {
			return execCreateCmd(cmd, config)
		},
	}
	cmd.Flags().StringP(seedCmdName, "s", "", "mnemonic seed, the number of words should be 12, 15, 18, 21 or 24")
	return cmd
}

func execCreateCmd(cmd *cobra.Command, config *walletConfig) (err error) {
	mnemonic := ""
	if cmd.Flags().Changed(seedCmdName) {
		// when user omits value for "s" flag, ie by executing
		// wallet create -s --wallet-location some/path
		// then Cobra eats next param name (--wallet-location) as value for "s". So we validate the mnemonic here to
		// catch this case as otherwise we most likely get error about creating wallet db which is confusing
		if mnemonic, err = cmd.Flags().GetString(seedCmdName); err != nil {
			return fmt.Errorf("failed to read the value of the %q flag: %w", seedCmdName, err)
		}
		if !bip39.IsMnemonicValid(mnemonic) {
			return fmt.Errorf("invalid value %q for flag %q (mnemonic)", mnemonic, seedCmdName)
		}
	}

	password, err := createPassphrase(cmd)
	if err != nil {
		return err
	}

	am, err := account.NewManager(config.WalletHomeDir, password, true)
	if err != nil {
		return fmt.Errorf("failed to create account manager: %w", err)
	}
	defer am.Close()

	if err := money.CreateNewWallet(am, mnemonic); err != nil {
		return fmt.Errorf("failed to create new wallet: %w", err)
	}

	if mnemonic == "" {
		mnemonicSeed, err := am.GetMnemonic()
		if err != nil {
			return fmt.Errorf("failed to read mnemonic created for the wallet: %w", err)
		}
		consoleWriter.Println("The following mnemonic key can be used to recover your wallet. Please write it down now, and keep it in a safe, offline place.")
		consoleWriter.Println("mnemonic key: " + mnemonicSeed)
	}
	return nil
}

func sendCmd(config *walletConfig) *cobra.Command {
	cmd := &cobra.Command{
		Use: "send",
		RunE: func(cmd *cobra.Command, args []string) error {
			return execSendCmd(cmd.Context(), cmd, config)
		},
	}
	cmd.Flags().StringP(addressCmdName, "a", "", "compressed secp256k1 public key of the receiver in hexadecimal format, must start with 0x and be 68 characters in length")
	cmd.Flags().StringP(amountCmdName, "v", "", "the amount to send to the receiver")
	cmd.Flags().StringP(alphabillApiURLCmdName, "r", defaultAlphabillApiURL, "alphabill API uri to connect to")
	cmd.Flags().Uint64P(keyCmdName, "k", 1, "which key to use for sending the transaction")
	// use string instead of boolean as boolean requires equals sign between name and value e.g. w=[true|false]
	cmd.Flags().StringP(waitForConfCmdName, "w", "true", "waits for transaction confirmation on the blockchain, otherwise just broadcasts the transaction")
	cmd.Flags().StringP(outputPathCmdName, "o", "", "saves transaction proof(s) to given directory")
	err := cmd.MarkFlagRequired(addressCmdName)
	if err != nil {
		return nil
	}
	err = cmd.MarkFlagRequired(amountCmdName)
	if err != nil {
		return nil
	}
	return cmd
}

func execSendCmd(ctx context.Context, cmd *cobra.Command, config *walletConfig) error {
	apiUri, err := cmd.Flags().GetString(alphabillApiURLCmdName)
	if err != nil {
		return err
	}
	restClient, err := moneyclient.New(apiUri)
	if err != nil {
		return err
	}
	am, err := loadExistingAccountManager(cmd, config.WalletHomeDir)
	if err != nil {
		return err
	}
	unitLocker, err := unitlock.NewUnitLocker(config.WalletHomeDir)
	if err != nil {
		return err
	}
	defer unitLocker.Close()

	w, err := money.LoadExistingWallet(am, unitLocker, restClient)
	if err != nil {
		return err
	}
	defer w.Close()

	receiverPubKeyHex, err := cmd.Flags().GetString(addressCmdName)
	if err != nil {
		return err
	}
	receiverPubKey, ok := pubKeyHexToBytes(receiverPubKeyHex)
	if !ok {
		return errors.New("address in not in valid format")
	}
	if len(receiverPubKey) != abcrypto.CompressedSecp256K1PublicKeySize {
		return money.ErrInvalidPubKey
	}

	amountStr, err := cmd.Flags().GetString(amountCmdName)
	if err != nil {
		return err
	}
	amount, err := stringToAmount(amountStr, 8)
	if err != nil {
		return err
	}
	if amount == 0 {
		return fmt.Errorf("invalid parameter \"%s\" for \"--amount\":0 is not valid amount", amountStr)
	}
	accountNumber, err := cmd.Flags().GetUint64(keyCmdName)
	if err != nil {
		return err
	}
	if accountNumber == 0 {
		return fmt.Errorf("invalid parameter for \"--key\":0 is not a valid account key")
	}
	waitForConfStr, err := cmd.Flags().GetString(waitForConfCmdName)
	if err != nil {
		return err
	}
	waitForConf, err := strconv.ParseBool(waitForConfStr)
	if err != nil {
		return err
	}
	outputPath, err := cmd.Flags().GetString(outputPathCmdName)
	if err != nil {
		return err
	}
	if outputPath != "" {
		if !waitForConf {
			return fmt.Errorf("cannot set %s to false and when %s is provided", waitForConfCmdName, outputPathCmdName)
		}
		if !strings.HasPrefix(outputPath, string(os.PathSeparator)) {
			cwd, err := os.Getwd()
			if err != nil {
				return err
			}
			outputPath = filepath.Join(cwd, outputPath)
		}
	}

	proofs, err := w.Send(ctx, money.SendCmd{ReceiverPubKey: receiverPubKey, Amount: amount, WaitForConfirmation: waitForConf, AccountIndex: accountNumber - 1})
	if err != nil {
		return err
	}
	if waitForConf {
		consoleWriter.Println("Successfully confirmed transaction(s)")
		if outputPath != "" {
			// convert wallet.Proofs to wallet.Bills, TODO: alternatively remove bill export as it's deprecated functionality
			var outputBills []*wallet.BillProof
			for _, b := range proofs {
				outputBills = append(outputBills, &wallet.BillProof{Bill: &wallet.Bill{Id: b.TxRecord.TransactionOrder.UnitID(), TxHash: b.TxRecord.TransactionOrder.Hash(crypto.SHA256)}, TxProof: b})
			}
			outputFile, err := writeProofsToFile(outputPath, outputBills...)
			if err != nil {
				return err
			}
			consoleWriter.Println("Transaction proof(s) saved to: " + outputFile)
		}

		var feeSum uint64
		for _, proof := range proofs {
			feeSum += proof.TxRecord.ServerMetadata.GetActualFee()
		}
		consoleWriter.Println("Paid", amountToString(feeSum, 8), "fees for transaction(s).")
	} else {
		consoleWriter.Println("Successfully sent transaction(s)")
	}
	return nil
}

func getBalanceCmd(config *walletConfig) *cobra.Command {
	cmd := &cobra.Command{
		Use: "get-balance",
		RunE: func(cmd *cobra.Command, args []string) error {
			return execGetBalanceCmd(cmd, config)
		},
	}
	cmd.Flags().StringP(alphabillApiURLCmdName, "r", defaultAlphabillApiURL, "alphabill API uri to connect to")
	cmd.Flags().Uint64P(keyCmdName, "k", 0, "specifies which key balance to query "+
		"(by default returns all key balances including total balance over all keys)")
	cmd.Flags().BoolP(totalCmdName, "t", false,
		"if specified shows only total balance over all accounts")
	cmd.Flags().BoolP(quietCmdName, "q", false, "hides info irrelevant for scripting, "+
		"e.g. account key numbers, can only be used together with key or total flag")
	cmd.Flags().BoolP(showUnswappedCmdName, "s", false, "includes unswapped dust bills in balance output")
	return cmd
}

func execGetBalanceCmd(cmd *cobra.Command, config *walletConfig) error {
	uri, err := cmd.Flags().GetString(alphabillApiURLCmdName)
	if err != nil {
		return err
	}
	restClient, err := moneyclient.New(uri)
	if err != nil {
		return err
	}
	am, err := loadExistingAccountManager(cmd, config.WalletHomeDir)
	if err != nil {
		return err
	}
	defer am.Close()

	unitLocker, err := unitlock.NewUnitLocker(config.WalletHomeDir)
	if err != nil {
		return err
	}
	defer unitLocker.Close()

	w, err := money.LoadExistingWallet(am, unitLocker, restClient)
	if err != nil {
		return err
	}
	defer w.Close()

	accountNumber, err := cmd.Flags().GetUint64(keyCmdName)
	if err != nil {
		return err
	}
	total, err := cmd.Flags().GetBool(totalCmdName)
	if err != nil {
		return err
	}
	quiet, err := cmd.Flags().GetBool(quietCmdName)
	if err != nil {
		return err
	}
	showUnswapped, err := cmd.Flags().GetBool(showUnswappedCmdName)
	if err != nil {
		return err
	}
	if !total && accountNumber == 0 {
		quiet = false // quiet is supposed to work only when total or key flag is provided
	}
	if accountNumber == 0 {
		totals, sum, err := w.GetBalances(cmd.Context(), money.GetBalanceCmd{CountDCBills: showUnswapped})
		if err != nil {
			return err
		}
		if !total {
			for i, v := range totals {
				consoleWriter.Println(fmt.Sprintf("#%d %s", i+1, amountToString(v, 8)))
			}
		}
		sumStr := amountToString(sum, 8)
		if quiet {
			consoleWriter.Println(sumStr)
		} else {
			consoleWriter.Println(fmt.Sprintf("Total %s", sumStr))
		}
	} else {
		balance, err := w.GetBalance(cmd.Context(), money.GetBalanceCmd{AccountIndex: accountNumber - 1, CountDCBills: showUnswapped})
		if err != nil {
			return err
		}
		balanceStr := amountToString(balance, 8)
		if quiet {
			consoleWriter.Println(balanceStr)
		} else {
			consoleWriter.Println(fmt.Sprintf("#%d %s", accountNumber, balanceStr))
		}
	}
	return nil
}

func getPubKeysCmd(config *walletConfig) *cobra.Command {
	cmd := &cobra.Command{
		Use: "get-pubkeys",
		RunE: func(cmd *cobra.Command, args []string) error {
			return execGetPubKeysCmd(cmd, config)
		},
	}
	cmd.Flags().BoolP(quietCmdName, "q", false, "hides info irrelevant for scripting, e.g. account key numbers")
	return cmd
}

func execGetPubKeysCmd(cmd *cobra.Command, config *walletConfig) error {
	am, err := loadExistingAccountManager(cmd, config.WalletHomeDir)
	if err != nil {
		return err
	}
	defer am.Close()

	pubKeys, err := am.GetPublicKeys()
	if err != nil {
		return err
	}
	hideKeyNumber, _ := cmd.Flags().GetBool(quietCmdName)
	for accIdx, accPubKey := range pubKeys {
		if hideKeyNumber {
			consoleWriter.Println(hexutil.Encode(accPubKey))
		} else {
			consoleWriter.Println(fmt.Sprintf("#%d %s", accIdx+1, hexutil.Encode(accPubKey)))
		}
	}
	return nil
}

func collectDustCmd(config *walletConfig) *cobra.Command {
	cmd := &cobra.Command{
		Use:   "collect-dust",
		Short: "consolidates bills",
		Long:  "consolidates all bills into a single bill",
		RunE: func(cmd *cobra.Command, args []string) error {
			return execCollectDust(cmd, config)
		},
	}
	cmd.Flags().StringP(alphabillApiURLCmdName, "r", defaultAlphabillApiURL, "alphabill API uri to connect to")
	cmd.Flags().Uint64P(keyCmdName, "k", 0, "which key to use for dust collection, 0 for all bills from all accounts")
	return cmd
}

func execCollectDust(cmd *cobra.Command, config *walletConfig) error {
	apiUri, err := cmd.Flags().GetString(alphabillApiURLCmdName)
	if err != nil {
		return err
	}
	accountNumber, err := cmd.Flags().GetUint64(keyCmdName)
	if err != nil {
		return err
	}
	restClient, err := moneyclient.New(apiUri)
	if err != nil {
		return err
	}
	am, err := loadExistingAccountManager(cmd, config.WalletHomeDir)
	if err != nil {
		return err
	}
	defer am.Close()

	unitLocker, err := unitlock.NewUnitLocker(config.WalletHomeDir)
	if err != nil {
		return err
	}
	defer unitLocker.Close()

	w, err := money.LoadExistingWallet(am, unitLocker, restClient)
	if err != nil {
		return err
	}
	defer w.Close()

	consoleWriter.Println("Starting dust collection, this may take a while...")
	dcResults, err := w.CollectDust(cmd.Context(), accountNumber)
	if err != nil {
		consoleWriter.Println("Failed to collect dust: " + err.Error())
		return err
	}
	for _, dcResult := range dcResults {
		if dcResult.SwapProof != nil {
			attr := &moneytx.SwapDCAttributes{}
			err := dcResult.SwapProof.TxRecord.TransactionOrder.UnmarshalAttributes(attr)
			if err != nil {
				return fmt.Errorf("failed to unmarshal swap tx proof: %w", err)
			}
<<<<<<< HEAD
			msg := "Dust collection finished successfully on account %d. Joined %d bills with total value of %s. Paid %s fees for transaction(s)."
			consoleWriter.Println(fmt.Sprintf(msg, dcResult.AccountNumber, len(attr.DcTransfers), amountToString(attr.TargetValue, 8), amountToString(dcResult.FeeSum, 8)))
=======
			consoleWriter.Println(fmt.Sprintf(
				"Dust collection finished successfully on account #%d. Joined %d bills with total value of %s "+
					"ALPHA into an existing target bill with unit identifier 0x%x.",
				dcResult.AccountNumber,
				len(attr.DcTransfers),
				amountToString(attr.TargetValue, 8),
				dcResult.SwapProof.TxRecord.TransactionOrder.UnitID(),
			))
>>>>>>> 882caabe
		} else {
			consoleWriter.Println(fmt.Sprintf("Nothing to swap on account #%d", dcResult.AccountNumber))
		}
	}
	return nil
}

func addKeyCmd(config *walletConfig) *cobra.Command {
	cmd := &cobra.Command{
		Use:   "add-key",
		Short: "adds the next key in the series to the wallet",
		RunE: func(cmd *cobra.Command, args []string) error {
			return execAddKeyCmd(cmd, config)
		},
	}
	return cmd
}

func execAddKeyCmd(cmd *cobra.Command, config *walletConfig) error {
	am, err := loadExistingAccountManager(cmd, config.WalletHomeDir)
	if err != nil {
		return err
	}
	defer am.Close()

	accIdx, accPubKey, err := am.AddAccount()
	if err != nil {
		return err
	}
	consoleWriter.Println(fmt.Sprintf("Added key #%d %s", accIdx+1, hexutil.Encode(accPubKey)))
	return nil
}

func loadExistingAccountManager(cmd *cobra.Command, walletDir string) (account.Manager, error) {
	pw, err := getPassphrase(cmd, "Enter passphrase: ")
	if err != nil {
		return nil, err
	}
	am, err := account.NewManager(walletDir, pw, false)
	if err != nil {
		return nil, err
	}
	return am, nil
}

func initWalletConfig(cmd *cobra.Command, config *walletConfig) error {
	walletLocation, err := cmd.Flags().GetString(walletLocationCmdName)
	if err != nil {
		return err
	}
	if walletLocation != "" {
		config.WalletHomeDir = walletLocation
	} else {
		config.WalletHomeDir = filepath.Join(config.Base.HomeDir, "wallet")
	}
	return nil
}

func initWalletLogger(config *walletConfig) error {
	var logWriter io.Writer
	if config.LogFile != "" {
		// ensure intermediate directories exist
		err := os.MkdirAll(filepath.Dir(config.LogFile), 0700)
		if err != nil {
			return err
		}
		logFile, err := os.OpenFile(config.LogFile, os.O_APPEND|os.O_CREATE|os.O_WRONLY, 0600) // -rw-------
		if err != nil {
			return err
		}
		logWriter = logFile
	} else {
		logWriter = os.Stderr
	}
	logLevel := wlog.Levels[config.LogLevel]
	walletLogger, err := wlog.New(logLevel, logWriter)
	if err != nil {
		return err
	}
	wlog.SetLogger(walletLogger)
	return nil
}

func createPassphrase(cmd *cobra.Command) (string, error) {
	passwordFromArg, err := cmd.Flags().GetString(passwordArgCmdName)
	if err != nil {
		return "", err
	}
	if passwordFromArg != "" {
		return passwordFromArg, nil
	}
	passwordFlag, err := cmd.Flags().GetBool(passwordPromptCmdName)
	if err != nil {
		return "", err
	}
	if !passwordFlag {
		return "", nil
	}
	p1, err := readPassword("Create new passphrase: ")
	if err != nil {
		return "", err
	}
	p2, err := readPassword("Confirm passphrase: ")
	if err != nil {
		return "", err
	}
	if p1 != p2 {
		return "", errors.New("passphrases do not match")
	}
	return p1, nil
}

func getPassphrase(cmd *cobra.Command, promptMessage string) (string, error) {
	passwordFromArg, err := cmd.Flags().GetString(passwordArgCmdName)
	if err != nil {
		return "", err
	}
	if passwordFromArg != "" {
		return passwordFromArg, nil
	}
	passwordFlag, err := cmd.Flags().GetBool(passwordPromptCmdName)
	if err != nil {
		return "", err
	}
	if !passwordFlag {
		return "", nil
	}
	return readPassword(promptMessage)
}

func readPassword(promptMessage string) (string, error) {
	consoleWriter.Print(promptMessage)
	passwordBytes, err := term.ReadPassword(syscall.Stdin)
	if err != nil {
		return "", err
	}
	consoleWriter.Println("") // line break after reading password
	return string(passwordBytes), nil
}

func pubKeyHexToBytes(s string) ([]byte, bool) {
	if len(s) != 68 {
		return nil, false
	}
	pubKeyBytes, err := hexutil.Decode(s)
	if err != nil {
		return nil, false
	}
	return pubKeyBytes, true
}<|MERGE_RESOLUTION|>--- conflicted
+++ resolved
@@ -467,19 +467,15 @@
 			if err != nil {
 				return fmt.Errorf("failed to unmarshal swap tx proof: %w", err)
 			}
-<<<<<<< HEAD
-			msg := "Dust collection finished successfully on account %d. Joined %d bills with total value of %s. Paid %s fees for transaction(s)."
-			consoleWriter.Println(fmt.Sprintf(msg, dcResult.AccountNumber, len(attr.DcTransfers), amountToString(attr.TargetValue, 8), amountToString(dcResult.FeeSum, 8)))
-=======
 			consoleWriter.Println(fmt.Sprintf(
 				"Dust collection finished successfully on account #%d. Joined %d bills with total value of %s "+
-					"ALPHA into an existing target bill with unit identifier 0x%x.",
+					"ALPHA into an existing target bill with unit identifier 0x%x. Paid %s fees for transaction(s).",
 				dcResult.AccountNumber,
 				len(attr.DcTransfers),
 				amountToString(attr.TargetValue, 8),
 				dcResult.SwapProof.TxRecord.TransactionOrder.UnitID(),
+				amountToString(dcResult.FeeSum, 8),
 			))
->>>>>>> 882caabe
 		} else {
 			consoleWriter.Println(fmt.Sprintf("Nothing to swap on account #%d", dcResult.AccountNumber))
 		}
