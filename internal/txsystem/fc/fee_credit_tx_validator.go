package fc

import (
	"bytes"
	"crypto"
	"errors"
	"fmt"

	abcrypto "github.com/alphabill-org/alphabill/internal/crypto"
	"github.com/alphabill-org/alphabill/internal/state"
	"github.com/alphabill-org/alphabill/internal/txsystem/fc/transactions"
	"github.com/alphabill-org/alphabill/internal/txsystem/fc/unit"
	"github.com/alphabill-org/alphabill/internal/types"
)

type (
	// DefaultFeeCreditTxValidator default validator for partition specific
	// "add fee credit" and "close fee credit" transactions
	DefaultFeeCreditTxValidator struct {
		moneySystemID []byte
		systemID      []byte
		hashAlgorithm crypto.Hash
		verifiers     map[string]abcrypto.Verifier
	}

	AddFCValidationContext struct {
		Tx                 *types.TransactionOrder
		Unit               *state.Unit
		CurrentRoundNumber uint64
	}

	CloseFCValidationContext struct {
		Tx   *types.TransactionOrder
		Unit *state.Unit
	}
)

func NewDefaultFeeCreditTxValidator(moneySystemID, systemID []byte, hashAlgorithm crypto.Hash, verifiers map[string]abcrypto.Verifier) *DefaultFeeCreditTxValidator {
	return &DefaultFeeCreditTxValidator{
		moneySystemID: moneySystemID,
		systemID:      systemID,
		hashAlgorithm: hashAlgorithm,
		verifiers:     verifiers,
	}
}

func (v *DefaultFeeCreditTxValidator) ValidateAddFeeCredit(ctx *AddFCValidationContext) error {
	if ctx == nil {
		return errors.New("validation context is nil")
	}
	tx := ctx.Tx
	if tx == nil {
		return errors.New("tx is nil")
	}

	if tx.Payload == nil {
		return errors.New("tx payload is nil")
	}

	// 10. P.MC.ιf = ⊥ ∧ sf = ⊥ – there’s no fee credit reference or separate fee authorization proof
	if tx.GetClientFeeCreditRecordID() != nil {
		return errors.New("fee tx cannot contain fee credit reference")
	}
	if tx.FeeProof != nil {
		return errors.New("fee tx cannot contain fee authorization proof")
	}

	attr := &transactions.AddFeeCreditAttributes{}
	if err := tx.UnmarshalAttributes(attr); err != nil {
		return fmt.Errorf("failed to unmarshal add fee credit attributes: %w", err)
	}
<<<<<<< HEAD
	if attr.FeeCreditOwnerCondition == nil {
		return errors.New("fee credit owner condition is nil")
	}
	if attr.FeeCreditTransfer == nil {
		return errors.New("fee credit transfer is nil")
	}
	if attr.FeeCreditTransferProof == nil {
		return errors.New("fee credit transfer proof is nil")
	}
	// 2. S.N[P.ι] = ⊥ ∨ S.N[P.ι].φ = P.A.φ – if the target exists, the owner condition matches
	unit := ctx.Unit
	if unit != nil && !bytes.Equal(unit.Bearer, attr.FeeCreditOwnerCondition) {
		return fmt.Errorf("invalid owner condition: expected=%X actual=%X", unit.Bearer, attr.FeeCreditOwnerCondition)
=======

	var fcr *unit.FeeCreditRecord
	if ctx.Unit != nil {
		// 1. ExtrType(P.ι) = fcr – target unit is a fee credit record
		var ok bool
		fcr, ok = ctx.Unit.Data().(*unit.FeeCreditRecord)
		if !ok {
			return errors.New("invalid unit type: unit is not fee credit record")
		}

		// 2. S.N[P.ι] = ⊥ ∨ S.N[P.ι].φ = P.A.φ – if the target exists, the owner condition matches
		if !bytes.Equal(ctx.Unit.Bearer(), attr.FeeCreditOwnerCondition) {
			return fmt.Errorf("invalid owner condition: expected=%X actual=%X", ctx.Unit.Bearer(), attr.FeeCreditOwnerCondition)
		}
>>>>>>> 2249311e
	}

	// 4. P.A.P.α = P.αmoney ∧ P.A.P.τ = transFC – bill was transferred to fee credits
	transferTx := attr.FeeCreditTransfer.TransactionOrder
	if !bytes.Equal(transferTx.SystemID(), v.moneySystemID) {
		return errors.New("addFC: invalid transferFC system identifier")
	}

	if transferTx.PayloadType() != transactions.PayloadTypeTransferFeeCredit {
		return fmt.Errorf("invalid transfer fee credit transation payload type: %s", transferTx.PayloadType())
	}

	transferTxAttr := &transactions.TransferFeeCreditAttributes{}
	if err := transferTx.UnmarshalAttributes(transferTxAttr); err != nil {
		return fmt.Errorf("failed to unmarshal transfer fee credit attributes: %w", err)
	}

	// 5. P.A.P.A.α = P.α – bill was transferred to fee credits for this system
	if !bytes.Equal(transferTxAttr.TargetSystemIdentifier, v.systemID) {
		return fmt.Errorf("invalid transferFC target system identifier: expected_target_system_id: %X actual_target_system_id=%X", v.systemID, transferTxAttr.TargetSystemIdentifier)
	}

	// 6. P.A.P.A.ιf = P.ι – bill was transferred to fee credits of the target record
	if !bytes.Equal(transferTxAttr.TargetRecordID, tx.UnitID()) {
		return fmt.Errorf("invalid transferFC target record id: transferFC.TargetRecordId=%X tx.UnitId=%X", transferTxAttr.TargetRecordID, tx.UnitID())
	}

	// 7. (S.N[P.ι] = ⊥ ∧ P.A.P.A.η = ⊥) ∨ (S.N[P.ι] != ⊥ ∧ P.A.P.A.η = S.N[P.ι].λ) – bill transfer order contains correct nonce
	if !bytes.Equal(transferTxAttr.Nonce, fcr.GetHash()) {
		return fmt.Errorf("invalid transferFC nonce: transferFC.nonce=%X unit.backlink=%X", transferTxAttr.Nonce, fcr.GetHash())
	}

	// 8. P.A.P.A.tb ≤ t ≤ P.A.P.A.te, where t is the number of the current block being composed – bill transfer is valid to be used in this block
	tb := transferTxAttr.EarliestAdditionTime
	te := transferTxAttr.LatestAdditionTime
	t := ctx.CurrentRoundNumber
	if t < tb || t > te {
		return fmt.Errorf("invalid transferFC timeout: earliest=%d latest=%d current=%d", tb, te, t)
	}

	// 9. P.MC.fm ≤ P.A.P.A.v – the transaction fee can’t exceed the transferred value
	if tx.Payload.ClientMetadata.MaxTransactionFee > transferTxAttr.Amount {
		return fmt.Errorf("invalid transferFC fee: max_fee=%d transferFC.Amount=%d", tx.Payload.ClientMetadata.MaxTransactionFee, transferTxAttr.Amount)
	}

	// 3. VerifyBlockProof(P.A.Π, P.A.P, S.T, S.SD) – proof of the bill transfer order verifies
	proof := attr.FeeCreditTransferProof
	err := types.VerifyTxProof(proof, attr.FeeCreditTransfer, v.verifiers, v.hashAlgorithm)
	if err != nil {
		return fmt.Errorf("proof is not valid: %w", err)
	}
	return nil
}

func (v *DefaultFeeCreditTxValidator) ValidateCloseFC(ctx *CloseFCValidationContext) error {
	if ctx == nil {
		return errors.New("validation context is nil")
	}
	tx := ctx.Tx
	if tx == nil {
		return errors.New("tx is nil")
	}
	if tx.Payload == nil {
		return errors.New("tx payload is nil")
	}

	// P.MC.ιf = ⊥ ∧ sf = ⊥ – there’s no fee credit reference or separate fee authorization proof
	if tx.GetClientFeeCreditRecordID() != nil {
		return errors.New("fee tx cannot contain fee credit reference")
	}
	if tx.FeeProof != nil {
		return errors.New("fee tx cannot contain fee authorization proof")
	}

	// S.N[P.ι] != ⊥ - ι identifies an existing fee credit record
	if ctx.Unit == nil {
		return errors.New("unit is nil")
	}
	fcr, ok := ctx.Unit.Data().(*unit.FeeCreditRecord)
	if !ok {
		return errors.New("unit data is not of type fee credit record")
	}

	// P.A.v = S.N[ι].b - the amount is the current balance of the record
	closeFCAttributes := &transactions.CloseFeeCreditAttributes{}
	if err := tx.UnmarshalAttributes(closeFCAttributes); err != nil {
		return fmt.Errorf("failed to unmarshal transaction attributes: %w", err)
	}
<<<<<<< HEAD
	if closFCAttributes.TargetUnitID == nil {
		return errors.New("close attributes target unit is nil")
	}
	if closFCAttributes.Nonce == nil {
		return errors.New("close attributes nonce is nil")
	}
	if closFCAttributes.Amount != fcr.Balance {
		return fmt.Errorf("invalid amount: amount=%d fcr.Balance=%d", closFCAttributes.Amount, fcr.Balance)
=======
	if closeFCAttributes.Amount != fcr.Balance {
		return fmt.Errorf("invalid amount: amount=%d fcr.Balance=%d", closeFCAttributes.Amount, fcr.Balance)
>>>>>>> 2249311e
	}

	// P.MC.fm ≤ S.N[ι].b - the transaction fee can’t exceed the current balance of the record
	if tx.Payload.ClientMetadata.MaxTransactionFee > fcr.Balance {
		return fmt.Errorf("invalid fee: max_fee=%d fcr.Balance=%d", tx.Payload.ClientMetadata.MaxTransactionFee, fcr.Balance)
	}
	return nil
}<|MERGE_RESOLUTION|>--- conflicted
+++ resolved
@@ -69,7 +69,6 @@
 	if err := tx.UnmarshalAttributes(attr); err != nil {
 		return fmt.Errorf("failed to unmarshal add fee credit attributes: %w", err)
 	}
-<<<<<<< HEAD
 	if attr.FeeCreditOwnerCondition == nil {
 		return errors.New("fee credit owner condition is nil")
 	}
@@ -80,16 +79,12 @@
 		return errors.New("fee credit transfer proof is nil")
 	}
 	// 2. S.N[P.ι] = ⊥ ∨ S.N[P.ι].φ = P.A.φ – if the target exists, the owner condition matches
-	unit := ctx.Unit
-	if unit != nil && !bytes.Equal(unit.Bearer, attr.FeeCreditOwnerCondition) {
-		return fmt.Errorf("invalid owner condition: expected=%X actual=%X", unit.Bearer, attr.FeeCreditOwnerCondition)
-=======
-
+	u := ctx.Unit
 	var fcr *unit.FeeCreditRecord
 	if ctx.Unit != nil {
 		// 1. ExtrType(P.ι) = fcr – target unit is a fee credit record
 		var ok bool
-		fcr, ok = ctx.Unit.Data().(*unit.FeeCreditRecord)
+		fcr, ok = u.Data().(*unit.FeeCreditRecord)
 		if !ok {
 			return errors.New("invalid unit type: unit is not fee credit record")
 		}
@@ -98,7 +93,6 @@
 		if !bytes.Equal(ctx.Unit.Bearer(), attr.FeeCreditOwnerCondition) {
 			return fmt.Errorf("invalid owner condition: expected=%X actual=%X", ctx.Unit.Bearer(), attr.FeeCreditOwnerCondition)
 		}
->>>>>>> 2249311e
 	}
 
 	// 4. P.A.P.α = P.αmoney ∧ P.A.P.τ = transFC – bill was transferred to fee credits
@@ -187,24 +181,21 @@
 	if err := tx.UnmarshalAttributes(closeFCAttributes); err != nil {
 		return fmt.Errorf("failed to unmarshal transaction attributes: %w", err)
 	}
-<<<<<<< HEAD
-	if closFCAttributes.TargetUnitID == nil {
+
+	if closeFCAttributes.TargetUnitID == nil {
 		return errors.New("close attributes target unit is nil")
 	}
-	if closFCAttributes.Nonce == nil {
+	if closeFCAttributes.Nonce == nil {
 		return errors.New("close attributes nonce is nil")
 	}
-	if closFCAttributes.Amount != fcr.Balance {
-		return fmt.Errorf("invalid amount: amount=%d fcr.Balance=%d", closFCAttributes.Amount, fcr.Balance)
-=======
 	if closeFCAttributes.Amount != fcr.Balance {
 		return fmt.Errorf("invalid amount: amount=%d fcr.Balance=%d", closeFCAttributes.Amount, fcr.Balance)
->>>>>>> 2249311e
 	}
 
 	// P.MC.fm ≤ S.N[ι].b - the transaction fee can’t exceed the current balance of the record
 	if tx.Payload.ClientMetadata.MaxTransactionFee > fcr.Balance {
 		return fmt.Errorf("invalid fee: max_fee=%d fcr.Balance=%d", tx.Payload.ClientMetadata.MaxTransactionFee, fcr.Balance)
 	}
+
 	return nil
 }