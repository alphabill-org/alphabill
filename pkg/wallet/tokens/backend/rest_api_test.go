package twb

import (
	"bytes"
	"context"
	"encoding/json"
	"errors"
	"fmt"
	"math/rand"
	"net/http"
	"net/http/httptest"
	"net/http/httputil"
	"net/url"
	"regexp"
	"strings"
	"sync/atomic"
	"testing"

	"github.com/alphabill-org/alphabill/internal/block"
	"github.com/ethereum/go-ethereum/common/hexutil"
	"github.com/gorilla/mux"
	"github.com/stretchr/testify/require"
	"google.golang.org/protobuf/encoding/protojson"

	"github.com/alphabill-org/alphabill/internal/hash"
	"github.com/alphabill-org/alphabill/internal/script"
	test "github.com/alphabill-org/alphabill/internal/testutils"
	"github.com/alphabill-org/alphabill/internal/txsystem"
	"github.com/alphabill-org/alphabill/internal/txsystem/tokens"
)

func Test_restAPI_endpoints(t *testing.T) {
	t.Parallel()

	/*
		purpose of the test is to make sure that router is built successfully.
		unfortunately it seems that gorilla/mux doesn't fail to build router
		even with invalid paths (ie the same path registered multiple times)
	*/

	api := &restAPI{}
	h := api.endpoints()
	require.NotNil(t, h, "nil handler was returned")

	req := httptest.NewRequest("GET", "http://ab.com/api/v1/foobar", nil)
	w := httptest.NewRecorder()
	h.ServeHTTP(w, req)

	rsp := w.Result()
	require.NotNil(t, rsp, "got nil response")
	require.Equal(t, http.StatusNotFound, rsp.StatusCode, "unexpected status")
}

func Test_restAPI_postTransaction(t *testing.T) {
	t.Parallel()

	makeRequest := func(api *restAPI, owner string, body []byte) *http.Response {
		req := httptest.NewRequest("POST", fmt.Sprintf("http://ab.com/api/v1/transactions/%s", owner), bytes.NewReader(body))
		req = mux.SetURLVars(req, map[string]string{"pubkey": owner})
		w := httptest.NewRecorder()
		api.postTransactions(w, req)
		return w.Result()
	}

	// some values to be reused by multiple tests

	// valid owner ID
	ownerID := make([]byte, 33)
	n, err := rand.Read(ownerID)
	require.NoError(t, err)
	require.EqualValues(t, len(ownerID), n)
	ownerIDstr := hexutil.Encode(ownerID)

	// valid request body with single create-nft-type tx
	createNTFTypeTx := randomTx(t, &tokens.CreateNonFungibleTokenTypeAttributes{Symbol: "test"})
	createNTFTypeMsg, err := protojson.MarshalOptions{EmitUnpopulated: true}.Marshal(&txsystem.Transactions{Transactions: []*txsystem.Transaction{createNTFTypeTx}})
	require.NoError(t, err)
	require.NotEmpty(t, createNTFTypeMsg)

	t.Run("empty request body", func(t *testing.T) {
		api := &restAPI{} // shouldn't need any of the dependencies
		rsp := makeRequest(api, ownerIDstr, nil)
		if rsp.StatusCode != http.StatusBadRequest {
			t.Errorf("unexpected status %d", rsp.StatusCode)
		}
		// expecting error like
		// failed to decode request body: proto: syntax error (line 1:1): unexpected token
		// but it is not "stable" so check just for the expected beginning
		er := &ErrorResponse{}
		if err := decodeResponse(t, rsp, http.StatusBadRequest, er); err != nil {
			t.Fatal(err.Error())
		}
		require.Contains(t, er.Message, `failed to decode request body`)
	})

	t.Run("empty object in request body", func(t *testing.T) {
		api := &restAPI{} // shouldn't need any of the dependencies
		rsp := makeRequest(api, ownerIDstr, []byte(`{}`))
		if rsp.StatusCode != http.StatusBadRequest {
			t.Errorf("unexpected status %d", rsp.StatusCode)
		}
		expectErrorResponse(t, rsp, http.StatusBadRequest, "request body contained no transactions to process")
	})

	t.Run("failure to convert tx", func(t *testing.T) {
		expErr := fmt.Errorf("can't convert tx")
		var saveTypeCalls, sendTxCalls int32
		api := &restAPI{
			convertTx: func(tx *txsystem.Transaction) (txsystem.GenericTransaction, error) { return nil, expErr },
			ab: &mockABClient{
				sendTransaction: func(ctx context.Context, t *txsystem.Transaction) (*txsystem.TransactionResponse, error) {
					atomic.AddInt32(&sendTxCalls, 1)
					return nil, fmt.Errorf("unexpected call")
				},
			},
			db: &mockStorage{
				saveTTypeCreator: func(id TokenTypeID, kind Kind, creator PubKey) error {
					atomic.AddInt32(&saveTypeCalls, 1)
					return fmt.Errorf("unexpected call")
				},
			},
		}
		rsp := makeRequest(api, ownerIDstr, createNTFTypeMsg)
		if rsp.StatusCode != http.StatusInternalServerError {
			b, err := httputil.DumpResponse(rsp, true)
			t.Errorf("unexpected status: %s\n%s\n%v", rsp.Status, b, err)
		}
		if saveTypeCalls != 0 {
			t.Errorf("expected no saveTTypeCreator calls but it was called %d times", saveTypeCalls)
		}
		if sendTxCalls != 0 {
			t.Errorf("expected no sendTransaction calls but it was called %d times", sendTxCalls)
		}
	})

	t.Run("one valid type-creation transaction is sent", func(t *testing.T) {
		var saveTypeCalls, sendTxCalls int32
		api := &restAPI{
<<<<<<< HEAD
			convertTx: tokens.NewGenericTx,
			sendTransaction: func(t *txsystem.Transaction) (*txsystem.TransactionResponse, error) {
				atomic.AddInt32(&sendTxCalls, 1)
				return &txsystem.TransactionResponse{Ok: true}, nil
=======
			convertTx: txsys.ConvertTx,
			ab: &mockABClient{
				sendTransaction: func(ctx context.Context, t *txsystem.Transaction) (*txsystem.TransactionResponse, error) {
					atomic.AddInt32(&sendTxCalls, 1)
					return &txsystem.TransactionResponse{Ok: true}, nil
				},
>>>>>>> 93d11cb5
			},
			db: &mockStorage{
				saveTTypeCreator: func(id TokenTypeID, kind Kind, creator PubKey) error {
					atomic.AddInt32(&saveTypeCalls, 1)
					if !bytes.Equal(id, createNTFTypeTx.UnitId) {
						t.Errorf("unexpected unit ID %x", id)
					}
					return nil
				},
			},
		}
		rsp := makeRequest(api, ownerIDstr, createNTFTypeMsg)
		if rsp.StatusCode != http.StatusAccepted {
			b, err := httputil.DumpResponse(rsp, true)
			t.Errorf("unexpected status: %s\n%s\n%v", rsp.Status, b, err)
		}
		require.EqualValues(t, 1, saveTypeCalls, "unexpectedly saveTTypeCreator was called %d times", saveTypeCalls)
		require.EqualValues(t, 1, sendTxCalls, "unexpectedly sendTransaction was called %d times", sendTxCalls)
	})

	t.Run("valid non-type-creation request", func(t *testing.T) {
		txs := &txsystem.Transactions{Transactions: []*txsystem.Transaction{
			randomTx(t, &tokens.MintFungibleTokenAttributes{Value: 42}),
		}}
		message, err := protojson.MarshalOptions{EmitUnpopulated: true}.Marshal(txs)
		require.NoError(t, err)

		var saveTypeCalls, sendTxCalls int32
		api := &restAPI{
<<<<<<< HEAD
			convertTx: tokens.NewGenericTx,
			sendTransaction: func(t *txsystem.Transaction) (*txsystem.TransactionResponse, error) {
				atomic.AddInt32(&sendTxCalls, 1)
				return &txsystem.TransactionResponse{Ok: true}, nil
=======
			convertTx: txsys.ConvertTx,
			ab: &mockABClient{
				sendTransaction: func(ctx context.Context, t *txsystem.Transaction) (*txsystem.TransactionResponse, error) {
					atomic.AddInt32(&sendTxCalls, 1)
					return &txsystem.TransactionResponse{Ok: true}, nil
				},
>>>>>>> 93d11cb5
			},
			db: &mockStorage{
				saveTTypeCreator: func(id TokenTypeID, kind Kind, creator PubKey) error {
					atomic.AddInt32(&saveTypeCalls, 1)
					return nil
				},
			},
		}
		rsp := makeRequest(api, ownerIDstr, message)
		if rsp.StatusCode != http.StatusAccepted {
			b, err := httputil.DumpResponse(rsp, true)
			t.Errorf("unexpected status: %s\n%s\n%v", rsp.Status, b, err)
		}
		require.EqualValues(t, 0, saveTypeCalls, "unexpectedly saveTTypeCreator was called %d times", saveTypeCalls)
		require.EqualValues(t, 1, sendTxCalls, "unexpectedly sendTransaction was called %d times", sendTxCalls)
	})
}

func Test_restAPI_getToken(t *testing.T) {
	t.Parallel()

	makeRequest := func(api *restAPI, tokenId string) *http.Response {
		req := httptest.NewRequest("GET", fmt.Sprintf("http://ab.com/api/v1/tokens/%s", tokenId), nil)
		req = mux.SetURLVars(req, map[string]string{"tokenId": tokenId})
		w := httptest.NewRecorder()
		api.getToken(w, req)
		return w.Result()
	}

	t.Run("invalid id parameter", func(t *testing.T) {
		api := &restAPI{db: &mockStorage{}}
		rsp := makeRequest(api, "FOOBAR")
		expectErrorResponse(t, rsp, http.StatusBadRequest, `invalid parameter "tokenId": hex string without 0x prefix`)
	})

	t.Run("no token with given id", func(t *testing.T) {
		tokenId := test.RandomBytes(32)
		api := &restAPI{db: &mockStorage{
			getToken: func(id TokenID) (*TokenUnit, error) {
				if !bytes.Equal(id, tokenId) {
					return nil, fmt.Errorf("expected token ID %x got %x", tokenId, id)
				}
				return nil, fmt.Errorf("no token with this id: %w", errRecordNotFound)
			},
		}}
		rsp := makeRequest(api, hexutil.Encode(tokenId))
		expectErrorResponse(t, rsp, http.StatusNotFound, `no token with this id: not found`)
	})

	t.Run("token found", func(t *testing.T) {
		token := &TokenUnit{
			ID:     test.RandomBytes(32),
			Kind:   NonFungible,
			Amount: 42,
		}
		api := &restAPI{db: &mockStorage{
			getToken: func(id TokenID) (*TokenUnit, error) {
				if !bytes.Equal(id, token.ID) {
					return nil, fmt.Errorf("expected token ID %x got %x", token.ID, id)
				}
				return token, nil
			},
		}}
		rsp := makeRequest(api, hexutil.Encode(token.ID))
		var rspData *TokenUnit
		require.NoError(t, decodeResponse(t, rsp, http.StatusOK, &rspData))
		require.Equal(t, token, rspData)
	})
}

func Test_restAPI_listTokens(t *testing.T) {
	t.Parallel()

	ownerID := make([]byte, 33)
	n, err := rand.Read(ownerID)
	require.NoError(t, err)
	require.EqualValues(t, len(ownerID), n)
	pubKeyHex := hexutil.Encode(ownerID)

	t.Run("invalid parameters", func(t *testing.T) {
		cases := []struct {
			kind   string
			owner  string
			qparam string
			errMsg string
		}{
			{kind: "foo", owner: pubKeyHex, qparam: "", errMsg: `invalid parameter "kind": "foo" is not valid token kind`},
			{kind: "all", owner: "", qparam: "", errMsg: `invalid parameter "owner": parameter is required`},
			{kind: "all", owner: "AA", qparam: "", errMsg: `invalid parameter "owner": must be 68 characters long (including 0x prefix), got 2 characters starting AA`},
			{kind: "all", owner: "0x", qparam: "", errMsg: `invalid parameter "owner": must be 68 characters long (including 0x prefix), got 2 characters starting 0x`},
			{kind: "all", owner: "0xAA", qparam: "", errMsg: `invalid parameter "owner": must be 68 characters long (including 0x prefix), got 4 characters starting 0xAA`},
			{kind: "all", owner: "0x" + strings.Repeat("ABCDEFGHIJK", 6), qparam: "", errMsg: `invalid parameter "owner": invalid hex string`}, // correct length but invalid content
			{kind: "all", owner: pubKeyHex, qparam: "offsetKey=ABCDEFGHIJK", errMsg: `invalid parameter "offsetKey": hex string without 0x prefix`},
			{kind: "all", owner: pubKeyHex, qparam: "offsetKey=0xABCDEFGHIJK", errMsg: `invalid parameter "offsetKey": invalid hex string`},
			{kind: "all", owner: pubKeyHex, qparam: "limit=0", errMsg: `invalid parameter "limit": value must be greater than zero, got 0`},
			{kind: "all", owner: pubKeyHex, qparam: "limit=-1", errMsg: `invalid parameter "limit": value must be greater than zero, got -1`},
			{kind: "all", owner: pubKeyHex, qparam: "limit=foo", errMsg: `invalid parameter "limit": failed to parse "foo" as integer: strconv.Atoi: parsing "foo": invalid syntax`},
		}

		api := &restAPI{db: &mockStorage{
			queryTokens: func(kind Kind, owner Predicate, startKey TokenID, count int) ([]*TokenUnit, TokenID, error) {
				t.Error("unexpected QueryTokens call")
				return nil, nil, fmt.Errorf("unexpected QueryTokens(%s, %x, %x, %d) call", kind, owner, startKey, count)
			},
		}}
		makeRequest := func(kind, owner, qparam string) *http.Response {
			req := httptest.NewRequest("GET", fmt.Sprintf("http://ab.com/api/v1/kinds/%s/owners/%s/tokens?%s", kind, owner, qparam), nil)
			req = mux.SetURLVars(req, map[string]string{"kind": kind, "owner": owner})
			w := httptest.NewRecorder()
			api.listTokens(w, req)
			return w.Result()
		}

		for n, tc := range cases {
			t.Run(fmt.Sprintf("test case %d", n), func(t *testing.T) {
				resp := makeRequest(tc.kind, tc.owner, tc.qparam)
				expectErrorResponse(t, resp, http.StatusBadRequest, tc.errMsg)
			})
		}
	})

	makeRequest := func(api *restAPI, kind Kind, owner []byte, qparam string) *http.Response {
		pubKey := hexutil.Encode(owner)
		req := httptest.NewRequest("GET", fmt.Sprintf("http://ab.com/api/v1/kinds/%s/owners/%s/tokens?%s", kind, pubKey, qparam), nil)
		req = mux.SetURLVars(req, map[string]string{"kind": kind.String(), "owner": pubKey})
		w := httptest.NewRecorder()
		api.listTokens(w, req)
		return w.Result()
	}

	t.Run("data is returned by the query and there is more", func(t *testing.T) {
		data := []*TokenUnit{
			{ID: []byte("1111"), Kind: Fungible},
			{ID: []byte("2222"), Kind: NonFungible},
			{ID: []byte("3333"), Kind: Fungible},
		}
		ds := &mockStorage{
			queryTokens: func(kind Kind, owner Predicate, startKey TokenID, count int) ([]*TokenUnit, TokenID, error) {
				require.EqualValues(t, script.PredicatePayToPublicKeyHashDefault(hash.Sum256(ownerID)), owner, "unexpected owner key in the query")
				return data, data[len(data)-1].ID, nil
			},
		}

		resp := makeRequest(&restAPI{db: ds}, Any, ownerID, "")
		var rspData []*TokenUnit
		require.NoError(t, decodeResponse(t, resp, http.StatusOK, &rspData))
		require.ElementsMatch(t, data, rspData)

		// because query reported there is more data we must have "Link" header
		var linkHdrMatcher = regexp.MustCompile("<(.*)>")
		match := linkHdrMatcher.FindStringSubmatch(resp.Header.Get("Link"))
		if len(match) != 2 {
			t.Errorf("Link header didn't result in expected match\nHeader: %s\nmatches: %v\n", resp.Header.Get("Link"), match)
		} else {
			u, err := url.Parse(match[1])
			if err != nil {
				t.Fatal("failed to parse Link header:", err)
			}
			exp := encodeHex(data[len(data)-1].ID)
			if s := u.Query().Get("offsetKey"); s != exp {
				t.Errorf("expected %q got %q", exp, s)
			}
		}
	})

	t.Run("no data", func(t *testing.T) {
		ds := &mockStorage{
			queryTokens: func(kind Kind, owner Predicate, startKey TokenID, count int) ([]*TokenUnit, TokenID, error) {
				return nil, nil, nil
			},
		}
		resp := makeRequest(&restAPI{db: ds}, Any, ownerID, "")
		// check that there is no data in body
		var rspData []*TokenUnit
		require.NoError(t, decodeResponse(t, resp, http.StatusOK, &rspData))
		require.Empty(t, rspData)
		// no more data
		if lh := resp.Header.Get("Link"); lh != "" {
			t.Errorf("unexpectedly the Link header is not empty, got %q", lh)
		}
	})
}

func Test_restAPI_listTypes(t *testing.T) {
	t.Parallel()

	makeRequest := func(api *restAPI, kind Kind, qparam string) *http.Response {
		req := httptest.NewRequest("GET", fmt.Sprintf("http://ab.com/api/v1/kinds/%s/types?%s", kind, qparam), nil)
		req = mux.SetURLVars(req, map[string]string{"kind": kind.String()})
		w := httptest.NewRecorder()
		api.listTypes(w, req)
		return w.Result()
	}

	t.Run("invalid query parameter value", func(t *testing.T) {
		cases := []struct {
			qparam string
			errMsg string
		}{
			{
				qparam: "creator=" + hexutil.Encode([]byte{1, 2, 3, 4, 5, 6, 7, 8}),
				errMsg: `invalid parameter "creator": must be 68 characters long (including 0x prefix), got 18 characters starting 0x0102`,
			},
			{
				// correct length but invalid content
				qparam: "creator=0x" + strings.Repeat("ABCDEFGHIJK", 6),
				errMsg: `invalid parameter "creator": invalid hex string`,
			},
			{
				qparam: "offsetKey=01234567890abcdef",
				errMsg: `invalid parameter "offsetKey": hex string without 0x prefix`,
			},
			{
				qparam: "offsetKey=0x" + strings.Repeat("ABCDEFGHIJK", 6),
				errMsg: `invalid parameter "offsetKey": invalid hex string`,
			},
			{qparam: "limit=0", errMsg: `invalid parameter "limit": value must be greater than zero, got 0`},
			{qparam: "limit=-1", errMsg: `invalid parameter "limit": value must be greater than zero, got -1`},
			{qparam: "limit=foo", errMsg: `invalid parameter "limit": failed to parse "foo" as integer: strconv.Atoi: parsing "foo": invalid syntax`},
		}

		api := &restAPI{db: &mockStorage{
			queryTTypes: func(kind Kind, creator PubKey, startKey TokenTypeID, count int) ([]*TokenUnitType, TokenTypeID, error) {
				t.Error("unexpected QueryTokenType call")
				return nil, nil, fmt.Errorf("unexpected QueryTokenType call")
			},
		}}

		for _, tc := range cases {
			resp := makeRequest(api, Any, tc.qparam)
			expectErrorResponse(t, resp, http.StatusBadRequest, tc.errMsg)
		}
	})

	t.Run("limit param is sent to the query", func(t *testing.T) {
		cases := []struct {
			qpar  string // param we send in URL
			value int    // what we expect to see in a query callback
		}{
			{value: 100, qpar: "limit="}, // when param is missing then default value 100 is used
			{value: 1, qpar: "limit=1"},
			{value: 99, qpar: "limit=99"},
			{value: 100, qpar: "limit=100"},
			{value: 100, qpar: "limit=101"}, // when over limit max limit is used
			{value: 100, qpar: "limit=321"},
		}
		for _, tc := range cases {
			ds := &mockStorage{
				queryTTypes: func(kind Kind, creator PubKey, startKey TokenTypeID, count int) ([]*TokenUnitType, TokenTypeID, error) {
					require.Equal(t, tc.value, count, "unexpected count sent to the query func with param %q", tc.qpar)
					return nil, nil, nil
				},
			}
			resp := makeRequest(&restAPI{db: ds}, Any, tc.qpar)
			if resp.StatusCode != http.StatusOK {
				t.Errorf("unexpected status %d for test %q -> %d", resp.StatusCode, tc.qpar, tc.value)
			}
		}
	})

	t.Run("creator param is passed to the query", func(t *testing.T) {
		creatorID := make([]byte, 33)
		n, err := rand.Read(creatorID)
		require.NoError(t, err)
		require.EqualValues(t, len(creatorID), n)

		ds := &mockStorage{
			queryTTypes: func(kind Kind, creator PubKey, startKey TokenTypeID, count int) ([]*TokenUnitType, TokenTypeID, error) {
				require.EqualValues(t, creatorID, creator)
				require.Empty(t, startKey)
				require.True(t, count > 0, "expected count to be > 0, got %d", count)
				return nil, nil, nil
			},
		}
		resp := makeRequest(&restAPI{db: ds}, Any, "creator="+hexutil.Encode(creatorID))
		if resp.StatusCode != http.StatusOK {
			t.Errorf("unexpected status %d", resp.StatusCode)
		}
	})

	t.Run("position param is passed to the query", func(t *testing.T) {
		currentID := make([]byte, 33)
		n, err := rand.Read(currentID)
		require.NoError(t, err)
		require.EqualValues(t, len(currentID), n)

		ds := &mockStorage{
			queryTTypes: func(kind Kind, creator PubKey, startKey TokenTypeID, count int) ([]*TokenUnitType, TokenTypeID, error) {
				require.EqualValues(t, currentID, startKey)
				require.Empty(t, creator)
				require.True(t, count > 0, "expected count to be > 0, got %d", count)
				return nil, nil, nil
			},
		}
		resp := makeRequest(&restAPI{db: ds}, Any, "offsetKey="+encodeHex[TokenTypeID](currentID))
		if resp.StatusCode != http.StatusOK {
			t.Errorf("unexpected status %d", resp.StatusCode)
		}
	})

	t.Run("kind parameter is sent to the query", func(t *testing.T) {
		for _, tc := range []Kind{Any, Fungible, NonFungible} {
			ds := &mockStorage{
				queryTTypes: func(kind Kind, creator PubKey, startKey TokenTypeID, count int) ([]*TokenUnitType, TokenTypeID, error) {
					require.Equal(t, kind, tc, "unexpected token kind sent to the query func")
					return nil, nil, nil
				},
			}
			resp := makeRequest(&restAPI{db: ds}, tc, "")
			if resp.StatusCode != http.StatusOK {
				t.Errorf("unexpected status %d for kind %d", resp.StatusCode, tc)
			}
		}
	})

	t.Run("invalid kind parameter is sent", func(t *testing.T) {
		ds := &mockStorage{
			queryTTypes: func(kind Kind, creator PubKey, startKey TokenTypeID, count int) ([]*TokenUnitType, TokenTypeID, error) {
				t.Error("unexpected queryTTypes call")
				return nil, nil, nil
			},
		}
		api := &restAPI{db: ds}

		req := httptest.NewRequest("GET", "http://ab.com/api/v1/kinds/foo/types", nil)
		req = mux.SetURLVars(req, map[string]string{"kind": "foo"})
		w := httptest.NewRecorder()

		api.listTypes(w, req)

		expectErrorResponse(t, w.Result(), http.StatusBadRequest, `invalid parameter "kind": "foo" is not valid token kind`)
	})

	t.Run("query returns error", func(t *testing.T) {
		expErr := fmt.Errorf("failed to query database")
		ds := &mockStorage{
			queryTTypes: func(kind Kind, creator PubKey, startKey TokenTypeID, count int) ([]*TokenUnitType, TokenTypeID, error) {
				return nil, nil, expErr
			},
		}

		resp := makeRequest(&restAPI{db: ds}, Any, "")
		expectErrorResponse(t, resp, http.StatusInternalServerError, `failed to query database`)
	})

	t.Run("no data matches the query", func(t *testing.T) {
		ds := &mockStorage{
			queryTTypes: func(kind Kind, creator PubKey, startKey TokenTypeID, count int) ([]*TokenUnitType, TokenTypeID, error) {
				return nil, nil, nil
			},
		}
		resp := makeRequest(&restAPI{db: ds}, Any, "")
		// check that there is nothing in body
		var rspData []*TokenUnitType
		require.NoError(t, decodeResponse(t, resp, http.StatusOK, &rspData))
		require.Empty(t, rspData)
		// no more data
		if lh := resp.Header.Get("Link"); lh != "" {
			t.Errorf("unexpectedly the Link header is not empty, got %q", lh)
		}
	})

	t.Run("data is returned by the query and there is more", func(t *testing.T) {
		data := []*TokenUnitType{
			{ID: []byte("1111"), Kind: Fungible},
			{ID: []byte("2222"), Kind: NonFungible},
			{ID: []byte("3333"), Kind: Fungible},
		}
		ds := &mockStorage{
			queryTTypes: func(kind Kind, creator PubKey, startKey TokenTypeID, count int) ([]*TokenUnitType, TokenTypeID, error) {
				return data, data[len(data)-1].ID, nil
			},
		}

		resp := makeRequest(&restAPI{db: ds}, Any, "")
		var rspData []*TokenUnitType
		require.NoError(t, decodeResponse(t, resp, http.StatusOK, &rspData))
		require.ElementsMatch(t, data, rspData)

		// because query reported there is more data we must have "Link" header
		var linkHdrMatcher = regexp.MustCompile("<(.*)>")
		match := linkHdrMatcher.FindStringSubmatch(resp.Header.Get("Link"))
		if len(match) != 2 {
			t.Errorf("Link header didn't result in expected match\nHeader: %s\nmatches: %v\n", resp.Header.Get("Link"), match)
		} else {
			u, err := url.Parse(match[1])
			if err != nil {
				t.Fatal("failed to parse Link header:", err)
			}
			exp := encodeHex(data[len(data)-1].ID)
			if s := u.Query().Get("offsetKey"); s != exp {
				t.Errorf("expected %q got %q", exp, s)
			}
		}
	})
}

func Test_restAPI_typeHierarchy(t *testing.T) {
	t.Parallel()

	makeRequest := func(api *restAPI, typeId string) *http.Response {
		req := httptest.NewRequest("GET", fmt.Sprintf("http://ab.com/api/v1/types/%s/hierarchy", typeId), nil)
		req = mux.SetURLVars(req, map[string]string{"typeId": typeId})
		w := httptest.NewRecorder()
		api.typeHierarchy(w, req)
		return w.Result()
	}

	t.Run("invalid input params", func(t *testing.T) {
		rsp := makeRequest(&restAPI{}, "foobar")
		expectErrorResponse(t, rsp, http.StatusBadRequest, `invalid parameter "typeId": hex string without 0x prefix`)
	})

	t.Run("no type with given id", func(t *testing.T) {
		api := &restAPI{
			db: &mockStorage{
				getTokenType: func(id TokenTypeID) (*TokenUnitType, error) {
					return nil, fmt.Errorf("no such type: %w", errRecordNotFound)
				},
			},
		}
		typeId := "0x0001"
		rsp := makeRequest(api, typeId)
		expectErrorResponse(t, rsp, http.StatusNotFound, fmt.Sprintf(`failed to load type with id %s: no such type: not found`, typeId[2:]))
	})

	t.Run("type is root", func(t *testing.T) {
		tokTyp := randomTokenType(NonFungible)
		tokTyp.ParentTypeID = nil
		api := &restAPI{
			db: &mockStorage{
				getTokenType: func(id TokenTypeID) (*TokenUnitType, error) {
					if bytes.Equal(id, tokTyp.ID) {
						return tokTyp, nil
					}
					return nil, fmt.Errorf("unexpected type id %x", id)
				},
			},
		}

		rsp := makeRequest(api, encodeHex(tokTyp.ID))
		var rspData []*TokenUnitType
		require.NoError(t, decodeResponse(t, rsp, http.StatusOK, &rspData))
		require.ElementsMatch(t, rspData, []*TokenUnitType{tokTyp})
	})

	t.Run("type is root, parent typeID == 0x00", func(t *testing.T) {
		tokTyp := randomTokenType(NonFungible)
		tokTyp.ParentTypeID = NoParent
		api := &restAPI{
			db: &mockStorage{
				getTokenType: func(id TokenTypeID) (*TokenUnitType, error) {
					if bytes.Equal(id, tokTyp.ID) {
						return tokTyp, nil
					}
					return nil, fmt.Errorf("unexpected type id %x", id)
				},
			},
		}

		rsp := makeRequest(api, encodeHex(tokTyp.ID))
		var rspData []*TokenUnitType
		require.NoError(t, decodeResponse(t, rsp, http.StatusOK, &rspData))
		require.ElementsMatch(t, rspData, []*TokenUnitType{tokTyp})
	})

	t.Run("type has one parent", func(t *testing.T) {
		tokTypA := randomTokenType(NonFungible)
		tokTypA.ParentTypeID = nil

		tokTypB := randomTokenType(NonFungible)
		tokTypB.ParentTypeID = tokTypA.ID

		api := &restAPI{
			db: &mockStorage{
				getTokenType: func(id TokenTypeID) (*TokenUnitType, error) {
					switch {
					case bytes.Equal(id, tokTypA.ID):
						return tokTypA, nil
					case bytes.Equal(id, tokTypB.ID):
						return tokTypB, nil
					}
					return nil, fmt.Errorf("unexpected type id %x", id)
				},
			},
		}

		rsp := makeRequest(api, encodeHex(tokTypB.ID))
		var rspData []*TokenUnitType
		require.NoError(t, decodeResponse(t, rsp, http.StatusOK, &rspData))
		require.ElementsMatch(t, rspData, []*TokenUnitType{tokTypA, tokTypB})
	})
}

func Test_restAPI_getRoundNumber(t *testing.T) {
	t.Parallel()

	makeRequest := func(api *restAPI) *http.Response {
		req := httptest.NewRequest("GET", "http://ab.com/api/v1/round-number", nil)
		w := httptest.NewRecorder()
		api.getRoundNumber(w, req)
		return w.Result()
	}

	t.Run("query returns error", func(t *testing.T) {
		expErr := fmt.Errorf("failed to read round number")
		abc := &mockABClient{
			maxBlockNumber: func(context.Context) (uint64, uint64, error) { return 0, 0, expErr },
		}
		resp := makeRequest(&restAPI{ab: abc})
		if resp.StatusCode != http.StatusInternalServerError {
			t.Errorf("unexpected status %d", resp.StatusCode)
		}
	})

	t.Run("success", func(t *testing.T) {
		abc := &mockABClient{
			maxBlockNumber: func(context.Context) (uint64, uint64, error) { return 0, 42, nil },
		}
		resp := makeRequest(&restAPI{ab: abc})
		if resp.StatusCode != http.StatusOK {
			t.Errorf("unexpected status %d", resp.StatusCode)
		}
		defer resp.Body.Close()

		rnr := &RoundNumberResponse{}
		if err := json.NewDecoder(resp.Body).Decode(rnr); err != nil {
			t.Fatalf("failed to decode response body: %v", err)
		}
		if rnr.RoundNumber != 42 {
			t.Errorf("expected response to be 42, got %d", rnr.RoundNumber)
		}
	})
}

func Test_restAPI_txProof(t *testing.T) {
	t.Parallel()

	makeRequest := func(api *restAPI, unitID, txHash string) *http.Response {
		req := httptest.NewRequest("GET", fmt.Sprintf("http://ab.com/api/v1/units/%s/transactions/%s/proof", unitID, txHash), nil)
		req = mux.SetURLVars(req, map[string]string{"unitId": unitID, "txHash": txHash})
		w := httptest.NewRecorder()
		api.getTxProof(w, req)
		return w.Result()
	}

	t.Run("invalid 'unitId' input params", func(t *testing.T) {
		rsp := makeRequest(&restAPI{}, "foo", "bar")
		expectErrorResponse(t, rsp, http.StatusBadRequest, `invalid parameter "unitId": hex string without 0x prefix`)
	})

	t.Run("invalid 'txHash' input params", func(t *testing.T) {
		rsp := makeRequest(&restAPI{}, "0x01", "bar")
		expectErrorResponse(t, rsp, http.StatusBadRequest, `invalid parameter "txHash": hex string without 0x prefix`)
	})

	t.Run("error fetching proof", func(t *testing.T) {
		api := &restAPI{
			db: &mockStorage{
				getTxProof: func(unitID UnitID, txHash TxHash) (*Proof, error) {
					return nil, errors.New("error fetching proof")
				},
			},
		}
		rsp := makeRequest(api, "0x01", "0xFF")
		expectErrorResponse(t, rsp, http.StatusInternalServerError, "failed to load proof of tx 0xFF (unit 0x01): error fetching proof")
	})

	t.Run("no proof with given inputs", func(t *testing.T) {
		api := &restAPI{
			db: &mockStorage{
				getTxProof: func(unitID UnitID, txHash TxHash) (*Proof, error) {
					return nil, nil
				},
			},
		}
		rsp := makeRequest(api, "0x01", "0xFF")
		expectErrorResponse(t, rsp, http.StatusNotFound, "no proof found for tx 0xFF (unit 0x01)")
	})

	t.Run("proof is fetched", func(t *testing.T) {
		unitID := []byte{0x01}
		txHash := []byte{0xFF}

		proof := &Proof{1, &txsystem.Transaction{UnitId: unitID}, &block.BlockProof{TransactionsHash: txHash}}
		api := &restAPI{
			db: &mockStorage{
				getTxProof: func(unitID UnitID, txHash TxHash) (*Proof, error) {
					return proof, nil
				},
			},
		}
		rsp := makeRequest(api, encodeHex[UnitID](unitID), encodeHex[TxHash](txHash))
		require.Equal(t, http.StatusOK, rsp.StatusCode, "unexpected status")

		defer rsp.Body.Close()

		proofFromApi := &Proof{}
		if err := json.NewDecoder(rsp.Body).Decode(proofFromApi); err != nil {
			t.Fatalf("failed to decode response body: %v", err)
		}

		require.Equal(t, proof, proofFromApi)
	})
}<|MERGE_RESOLUTION|>--- conflicted
+++ resolved
@@ -17,6 +17,7 @@
 	"testing"
 
 	"github.com/alphabill-org/alphabill/internal/block"
+	abcrypto "github.com/alphabill-org/alphabill/internal/crypto"
 	"github.com/ethereum/go-ethereum/common/hexutil"
 	"github.com/gorilla/mux"
 	"github.com/stretchr/testify/require"
@@ -134,21 +135,21 @@
 	})
 
 	t.Run("one valid type-creation transaction is sent", func(t *testing.T) {
+		txsys, err := tokens.New(
+			tokens.WithTrustBase(map[string]abcrypto.Verifier{"test": nil}),
+		)
+		if err != nil {
+			t.Fatalf("failed to create token tx system: %v", err)
+		}
+
 		var saveTypeCalls, sendTxCalls int32
 		api := &restAPI{
-<<<<<<< HEAD
-			convertTx: tokens.NewGenericTx,
-			sendTransaction: func(t *txsystem.Transaction) (*txsystem.TransactionResponse, error) {
-				atomic.AddInt32(&sendTxCalls, 1)
-				return &txsystem.TransactionResponse{Ok: true}, nil
-=======
 			convertTx: txsys.ConvertTx,
 			ab: &mockABClient{
 				sendTransaction: func(ctx context.Context, t *txsystem.Transaction) (*txsystem.TransactionResponse, error) {
 					atomic.AddInt32(&sendTxCalls, 1)
 					return &txsystem.TransactionResponse{Ok: true}, nil
 				},
->>>>>>> 93d11cb5
 			},
 			db: &mockStorage{
 				saveTTypeCreator: func(id TokenTypeID, kind Kind, creator PubKey) error {
@@ -176,21 +177,21 @@
 		message, err := protojson.MarshalOptions{EmitUnpopulated: true}.Marshal(txs)
 		require.NoError(t, err)
 
+		txsys, err := tokens.New(
+			tokens.WithTrustBase(map[string]abcrypto.Verifier{"test": nil}),
+		)
+		if err != nil {
+			t.Fatalf("failed to create token tx system: %v", err)
+		}
+
 		var saveTypeCalls, sendTxCalls int32
 		api := &restAPI{
-<<<<<<< HEAD
-			convertTx: tokens.NewGenericTx,
-			sendTransaction: func(t *txsystem.Transaction) (*txsystem.TransactionResponse, error) {
-				atomic.AddInt32(&sendTxCalls, 1)
-				return &txsystem.TransactionResponse{Ok: true}, nil
-=======
 			convertTx: txsys.ConvertTx,
 			ab: &mockABClient{
 				sendTransaction: func(ctx context.Context, t *txsystem.Transaction) (*txsystem.TransactionResponse, error) {
 					atomic.AddInt32(&sendTxCalls, 1)
 					return &txsystem.TransactionResponse{Ok: true}, nil
 				},
->>>>>>> 93d11cb5
 			},
 			db: &mockStorage{
 				saveTTypeCreator: func(id TokenTypeID, kind Kind, creator PubKey) error {
