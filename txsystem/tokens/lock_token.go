--- conflicted
+++ resolved
@@ -89,15 +89,7 @@
 	if err := m.validateTokenLock(attr, d); err != nil {
 		return err
 	}
-<<<<<<< HEAD
-	if err := m.execPredicate(u.Owner(), authProof.OwnerPredicateSignature, tx, exeCtx); err != nil {
-=======
-	payloadBytes, err := tx.PayloadBytes()
-	if err != nil {
-		return fmt.Errorf("failed to marshal payload bytes: %w", err)
-	}
-	if err := m.execPredicate(u.Owner(), authProof.OwnerProof, payloadBytes, exeCtx); err != nil {
->>>>>>> 2df770cb
+	if err := m.execPredicate(u.Owner(), authProof.OwnerProof, tx, exeCtx); err != nil {
 		return fmt.Errorf("evaluating owner predicate: %w", err)
 	}
 	return nil
@@ -111,15 +103,7 @@
 	if err := m.validateTokenLock(attr, d); err != nil {
 		return err
 	}
-<<<<<<< HEAD
-	if err := m.execPredicate(u.Owner(), authProof.OwnerPredicateSignature, tx, exeCtx); err != nil {
-=======
-	payloadBytes, err := tx.PayloadBytes()
-	if err != nil {
-		return fmt.Errorf("failed to marshal payload bytes: %w", err)
-	}
-	if err := m.execPredicate(u.Owner(), authProof.OwnerProof, payloadBytes, exeCtx); err != nil {
->>>>>>> 2df770cb
+	if err := m.execPredicate(u.Owner(), authProof.OwnerProof, tx, exeCtx); err != nil {
 		return fmt.Errorf("evaluating owner predicate: %w", err)
 	}
 	return nil
