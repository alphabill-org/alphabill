package partition

import (
	"bytes"
	"context"
	gocrypto "crypto"
	"crypto/rand"
	"fmt"
	"strings"
	"testing"
	"time"

	"github.com/alphabill-org/alphabill-go-base/crypto"
	"github.com/alphabill-org/alphabill-go-base/types"
	test "github.com/alphabill-org/alphabill/internal/testutils"
	testnetwork "github.com/alphabill-org/alphabill/internal/testutils/network"
	testobserve "github.com/alphabill-org/alphabill/internal/testutils/observability"
	testevent "github.com/alphabill-org/alphabill/internal/testutils/partition/event"
	testsig "github.com/alphabill-org/alphabill/internal/testutils/sig"
	"github.com/alphabill-org/alphabill/keyvaluedb"
	"github.com/alphabill-org/alphabill/logger"
	"github.com/alphabill-org/alphabill/network"
	"github.com/alphabill-org/alphabill/network/protocol/blockproposal"
	"github.com/alphabill-org/alphabill/network/protocol/certification"
	"github.com/alphabill-org/alphabill/network/protocol/genesis"
	"github.com/alphabill-org/alphabill/observability"
	"github.com/alphabill-org/alphabill/partition/event"
	consensustypes "github.com/alphabill-org/alphabill/rootchain/consensus/types"
	rootgenesis "github.com/alphabill-org/alphabill/rootchain/genesis"
	"github.com/alphabill-org/alphabill/rootchain/unicitytree"
	"github.com/alphabill-org/alphabill/state"
	"github.com/alphabill-org/alphabill/txsystem"
	p2pcrypto "github.com/libp2p/go-libp2p/core/crypto"
	"github.com/libp2p/go-libp2p/core/peer"
	"github.com/stretchr/testify/require"
)

type AlwaysValidBlockProposalValidator struct{}
type AlwaysValidTransactionValidator struct{}

type SingleNodePartition struct {
	nodeConf   *configuration
	store      keyvaluedb.KeyValueDB
	partition  *Node
	nodeDeps   *partitionStartupDependencies
	rootRound  uint64
	certs      map[types.PartitionID]*types.UnicityCertificate
	rootSigner crypto.Signer
	mockNet    *testnetwork.MockNet
	eh         *testevent.TestEventHandler
	obs        Observability
}

type partitionStartupDependencies struct {
	peerConf    *network.PeerConfiguration
	txSystem    txsystem.TransactionSystem
	nodeSigner  crypto.Signer
	genesis     *genesis.PartitionGenesis
	trustBase   types.RootTrustBase
	network     ValidatorNetwork
	nodeOptions []NodeOption
}

func (t *AlwaysValidTransactionValidator) Validate(_ *types.TransactionOrder, _ uint64) error {
	return nil
}

func (t *AlwaysValidBlockProposalValidator) Validate(*blockproposal.BlockProposal, crypto.Verifier) error {
	return nil
}

func SetupNewSingleNodePartition(t *testing.T, txSystem txsystem.TransactionSystem, nodeOptions ...NodeOption) *SingleNodePartition {
	peerConf := createPeerConfiguration(t)
<<<<<<< HEAD
	pdr := types.PartitionDescriptionRecord{Version: 1, NetworkIdentifier: 5, SystemIdentifier: 0x01010101, TypeIdLen: 8, UnitIdLen: 256, T2Timeout: 2500 * time.Millisecond}
=======
	pdr := types.PartitionDescriptionRecord{NetworkIdentifier: 5, PartitionIdentifier: 0x01010101, TypeIdLen: 8, UnitIdLen: 256, T2Timeout: 2500 * time.Millisecond}
>>>>>>> 4f29cf1e
	// node genesis
	nodeSigner, _ := testsig.CreateSignerAndVerifier(t)
	nodeGenesis, err := NewNodeGenesis(
		// Should actually create the genesis state before the
		// txSystem and start the txSystem with it. Works like
		// this if the txSystem has empty state as well.
		state.NewEmptyState(),
		pdr,
		WithPeerID(peerConf.ID),
		WithSigningKey(nodeSigner),
		WithEncryptionPubKey(peerConf.KeyPair.PublicKey),
	)
	require.NoError(t, err)

	// root genesis
	rootSigner, _ := testsig.CreateSignerAndVerifier(t)
	_, encPubKey := testsig.CreateSignerAndVerifier(t)
	rootPubKeyBytes, err := encPubKey.MarshalPublicKey()
	require.NoError(t, err)
	pr, err := rootgenesis.NewPartitionRecordFromNodes([]*genesis.PartitionNode{nodeGenesis})
	require.NoError(t, err)
	rootGenesis, partitionGenesis, err := rootgenesis.NewRootGenesis("test", rootSigner, rootPubKeyBytes, pr)
	require.NoError(t, err)
	trustBase, err := rootGenesis.GenerateTrustBase()
	require.NoError(t, err)

	require.NoError(t, txSystem.Commit(partitionGenesis[0].Certificate))

	// root state
	var certs = make(map[types.PartitionID]*types.UnicityCertificate)
	for _, partition := range rootGenesis.Partitions {
		certs[partition.GetSystemDescriptionRecord().GetPartitionIdentifier()] = partition.Certificate
	}

	net := testnetwork.NewMockNetwork(t)

	// allows restarting the node
	deps := &partitionStartupDependencies{
		peerConf:    peerConf,
		txSystem:    txSystem,
		nodeSigner:  nodeSigner,
		genesis:     partitionGenesis[0],
		trustBase:   trustBase,
		network:     net,
		nodeOptions: nodeOptions,
	}

	obs := testobserve.Default(t)
	partition := &SingleNodePartition{
		nodeDeps:   deps,
		rootRound:  rootGenesis.GetRoundNumber(),
		certs:      certs,
		rootSigner: rootSigner,
		mockNet:    net,
		eh:         &testevent.TestEventHandler{},
		obs:        observability.WithLogger(obs, obs.Logger().With(logger.NodeID(peerConf.ID))),
		nodeConf:   &configuration{},
	}
	return partition
}

func StartSingleNodePartition(ctx context.Context, t *testing.T, p *SingleNodePartition) chan struct{} {
	// partition node
	require.NoError(t, p.newNode(), "failed to init partition node")
	done := make(chan struct{})
	go func() {
		require.ErrorIs(t, p.partition.Run(ctx), context.Canceled)
		close(done)
	}()
	return done
}

func RunSingleNodePartition(t *testing.T, txSystem txsystem.TransactionSystem, nodeOptions ...NodeOption) *SingleNodePartition {
	ctx, cancel := context.WithCancel(context.Background())

	partition := SetupNewSingleNodePartition(t, txSystem, nodeOptions...)
	done := StartSingleNodePartition(ctx, t, partition)
	t.Cleanup(func() {
		cancel()
		select {
		case <-done:
		case <-time.After(3 * time.Second):
			t.Fatal("partition node didn't shut down within timeout")
		}
	})
	return partition
}

func (sn *SingleNodePartition) newNode() error {
	n, err := NewNode(
		context.Background(),
		sn.nodeDeps.peerConf,
		sn.nodeDeps.nodeSigner,
		sn.nodeDeps.txSystem,
		sn.nodeDeps.genesis,
		sn.nodeDeps.trustBase,
		sn.nodeDeps.network,
		sn.obs,
		append([]NodeOption{
			WithT1Timeout(100 * time.Minute),
			WithTxValidator(&AlwaysValidTransactionValidator{}),
			WithEventHandler(sn.eh.HandleEvent, 100),
			WithBlockProposalValidator(&AlwaysValidBlockProposalValidator{}),
		}, sn.nodeDeps.nodeOptions...)...,
	)
	if err != nil {
		return err
	}
	sn.partition = n
	sn.nodeConf = n.configuration
	sn.store = n.blockStore
	return nil
}

func (sn *SingleNodePartition) SubmitTx(tx *types.TransactionOrder) error {
	sn.mockNet.AddTransaction(context.Background(), tx)
	return nil
}

func (sn *SingleNodePartition) SubmitTxFromRPC(tx *types.TransactionOrder) error {
	_, err := sn.partition.SubmitTx(context.Background(), tx)
	return err
}

/*
SubmitUnicityCertificate wraps the UC into CertificationResponse and sends it to the node.
*/
func (sn *SingleNodePartition) SubmitUnicityCertificate(uc *types.UnicityCertificate) {
	cr := &certification.CertificationResponse{
		Partition: sn.nodeConf.GetPartitionIdentifier(),
		Shard:     sn.nodeConf.shardID,
		UC:        *uc,
	}
	if err := cr.SetTechnicalRecord(certification.TechnicalRecord{
		Round:    uc.GetRoundNumber() + 1,
		Epoch:    uc.InputRecord.Epoch,
		Leader:   sn.partition.peer.ID().String(),
		StatHash: []byte{1},
		FeeHash:  []byte{2},
	}); err != nil {
		sn.mockNet.SetErrorState(fmt.Errorf("setting TR of the CertResp: %w", err))
	}
	sn.mockNet.Receive(cr)
}

/*
WaitHandshake waits until partition node sends handshake message to the RootChain
and responds to it with the genesis UC. After that validator should be ready for
normal operation.
*/
func (sn *SingleNodePartition) WaitHandshake(t *testing.T) {
	test.TryTilCountIs(t, RequestReceived(sn, network.ProtocolHandshake), 5, test.WaitShortTick)
	sn.mockNet.ResetSentMessages(network.ProtocolHandshake)
	// root responds with genesis
	uc := sn.certs[sn.partition.PartitionID()]
	cr := &certification.CertificationResponse{
		Partition: sn.partition.PartitionID(),
		Shard:     sn.partition.configuration.shardID,
		UC:        *uc,
	}
	err := cr.SetTechnicalRecord(certification.TechnicalRecord{
		Round:    uc.GetRoundNumber() + 1,
		Epoch:    uc.InputRecord.Epoch,
		Leader:   sn.partition.peer.ID().String(),
		StatHash: []byte{1},
		FeeHash:  []byte{2},
	})
	if err != nil {
		t.Errorf("sending handshake response to the node, set TR: %v", err)
	}
	if err = sn.partition.handleMessage(context.Background(), cr); err != nil {
		t.Errorf("sending handshake response to the node: %v", err)
	}
}

func (sn *SingleNodePartition) SubmitBlockProposal(prop *blockproposal.BlockProposal) {
	sn.mockNet.Receive(prop)
}

func (sn *SingleNodePartition) CreateUnicityCertificate(ir *types.InputRecord, roundNumber uint64) (*types.UnicityCertificate, error) {
	pdr := sn.nodeDeps.genesis.PartitionDescription
	sdrHash := pdr.Hash(gocrypto.SHA256)
	data := []*types.UnicityTreeData{{
		PartitionIdentifier:      pdr.PartitionIdentifier,
		InputRecord:              ir,
		PartitionDescriptionHash: sdrHash,
	},
	}
	ut, err := unicitytree.New(gocrypto.SHA256, data)
	if err != nil {
		return nil, err
	}
	rootHash := ut.GetRootHash()
	unicitySeal, err := sn.createUnicitySeal(roundNumber, rootHash)
	if err != nil {
		return nil, err
	}
	cert, err := ut.GetCertificate(pdr.PartitionIdentifier)
	if err != nil {
		// this should never happen. if it does then exit with panic because we cannot generate
		// unicity tree certificates.
		panic(err)
	}

	return &types.UnicityCertificate{
		Version:     1,
		InputRecord: ir,
		TRHash:      make([]byte, 32),
<<<<<<< HEAD
		UnicityTreeCertificate: &types.UnicityTreeCertificate{Version: 1,
			SystemIdentifier:         cert.SystemIdentifier,
=======
		UnicityTreeCertificate: &types.UnicityTreeCertificate{
			PartitionIdentifier:      cert.PartitionIdentifier,
>>>>>>> 4f29cf1e
			HashSteps:                cert.HashSteps,
			PartitionDescriptionHash: sdrHash,
		},
		UnicitySeal: unicitySeal,
	}, nil
}

func (sn *SingleNodePartition) createUnicitySeal(roundNumber uint64, rootHash []byte) (*types.UnicitySeal, error) {
	u := &types.UnicitySeal{Version: 1,
		RootChainRoundNumber: roundNumber,
		Timestamp:            types.NewTimestamp(),
		Hash:                 rootHash,
	}
	return u, u.Sign("test", sn.rootSigner)
}

func (sn *SingleNodePartition) GetCommittedUC(t *testing.T) *types.UnicityCertificate {
	uc := sn.nodeDeps.txSystem.CommittedUC()
	require.NotNil(t, uc)
	return uc
}

func (sn *SingleNodePartition) GetLatestBlock(t *testing.T) *types.Block {
	dbIt := sn.store.Last()
	defer func() {
		if err := dbIt.Close(); err != nil {
			t.Errorf("Unexpected DB iterator error: %v", err)
		}
	}()
	var bl types.Block
	require.NoError(t, dbIt.Value(&bl))
	return &bl
}

func (sn *SingleNodePartition) CreateBlock(t *testing.T) {
	sn.SubmitT1Timeout(t)
	sn.eh.Reset()
	sn.SubmitUnicityCertificate(sn.IssueBlockUC(t))
	testevent.ContainsEvent(t, sn.eh, event.BlockFinalized)
}

func (sn *SingleNodePartition) IssueBlockUC(t *testing.T) *types.UnicityCertificate {
	req := sn.mockNet.SentMessages(network.ProtocolBlockCertification)[0].Message.(*certification.BlockCertificationRequest)
	sn.mockNet.ResetSentMessages(network.ProtocolBlockCertification)
	luc, found := sn.certs[req.Partition]
	require.True(t, found)
	require.NoError(t, consensustypes.CheckBlockCertificationRequest(req, luc))
	uc, err := sn.CreateUnicityCertificate(req.InputRecord, sn.rootRound+1)
	require.NoError(t, err)
	// update state
	sn.rootRound = uc.UnicitySeal.RootChainRoundNumber
	sn.certs[req.Partition] = uc
	return uc
}

func (sn *SingleNodePartition) SubmitT1Timeout(t *testing.T) {
	sn.eh.Reset()
	sn.partition.handleT1TimeoutEvent(context.Background())
	require.Eventually(t, func() bool {
		return len(sn.mockNet.SentMessages(network.ProtocolBlockCertification)) == 1
	}, test.WaitDuration, test.WaitTick, "block certification request not found")
}

func (sn *SingleNodePartition) SubmitMonitorTimeout(t *testing.T) {
	t.Helper()
	sn.eh.Reset()
	sn.partition.handleMonitoring(context.Background(), time.Now().Add(-3*sn.nodeConf.GetT2Timeout()), time.Now())
}

func createPeerConfiguration(t *testing.T) *network.PeerConfiguration {
	// fake validator, so that network 'send' requests don't fail
	_, fakeValidatorPubKey, err := p2pcrypto.GenerateSecp256k1Key(rand.Reader)
	require.NoError(t, err)
	fakeValidatorID, err := peer.IDFromPublicKey(fakeValidatorPubKey)
	require.NoError(t, err)

	privKey, pubKey, err := p2pcrypto.GenerateSecp256k1Key(rand.Reader)
	require.NoError(t, err)

	privKeyBytes, err := privKey.Raw()
	require.NoError(t, err)

	pubKeyBytes, err := pubKey.Raw()
	require.NoError(t, err)

	peerID, err := peer.IDFromPublicKey(pubKey)
	require.NoError(t, err)

	peerConf, err := network.NewPeerConfiguration(
		"/ip4/127.0.0.1/tcp/0",
		nil,
		&network.PeerKeyPair{PublicKey: pubKeyBytes, PrivateKey: privKeyBytes},
		nil,
		// Need to also add peerID to make it a validator node.
		[]peer.ID{fakeValidatorID, peerID},
	)
	require.NoError(t, err)

	return peerConf
}

func NextBlockReceived(t *testing.T, tp *SingleNodePartition, committedUC *types.UnicityCertificate) func() bool {
	t.Helper()
	return func() bool {
		// Empty blocks are not persisted, assume new block is received if new last UC round is bigger than block UC round
		// NB! it could also be that repeat UC is received
		return tp.partition.luc.Load().GetRoundNumber() > committedUC.GetRoundNumber()
	}
}

func ContainsTransaction(block *types.Block, tx *types.TransactionOrder) bool {
	for _, t := range block.Transactions {
		txBytes, err := tx.MarshalCBOR()
		if err != nil {
			panic(err)
		}
		if bytes.Equal(t.TransactionOrder, txBytes) {
			return true
		}
	}
	return false
}

func RequestReceived(tp *SingleNodePartition, req string) func() bool {
	return func() bool {
		messages := tp.mockNet.SentMessages(req)
		return len(messages) > 0
	}
}

func ContainsError(t *testing.T, tp *SingleNodePartition, errStr string) {
	require.Eventually(t, func() bool {
		events := tp.eh.GetEvents()
		for _, e := range events {
			if e.EventType == event.Error && strings.Contains(e.Content.(error).Error(), errStr) {
				return true
			}
		}
		return false
	}, test.WaitDuration, test.WaitTick)
}

func ContainsEventType(t *testing.T, tp *SingleNodePartition, evType event.Type) {
	require.Eventually(t, func() bool {
		events := tp.eh.GetEvents()
		for _, e := range events {
			if e.EventType == evType {
				return true
			}
		}
		return false
	}, test.WaitDuration, test.WaitTick)
}

// WaitNodeRequestReceived waits for req type message from node and if there is more than one, copy of the latest is
// returned and the buffer is cleared. NB! if there is already such a message received the method will return with the latest
// immediately. Make sure to clear the "sent" messages if test expects a new message.
func WaitNodeRequestReceived(t *testing.T, tp *SingleNodePartition, req string) *testnetwork.PeerMessage {
	t.Helper()
	defer tp.mockNet.ResetSentMessages(req)
	var reqs []testnetwork.PeerMessage
	require.Eventually(t, func() bool {
		reqs = tp.mockNet.SentMessages(req)
		return len(reqs) > 0
	}, test.WaitDuration, test.WaitTick)
	// if more than one return last, but there has to be at least one, otherwise require.Eventually fails before
	return &testnetwork.PeerMessage{
		ID:      reqs[len(reqs)-1].ID,
		Message: reqs[len(reqs)-1].Message,
	}
}<|MERGE_RESOLUTION|>--- conflicted
+++ resolved
@@ -71,11 +71,7 @@
 
 func SetupNewSingleNodePartition(t *testing.T, txSystem txsystem.TransactionSystem, nodeOptions ...NodeOption) *SingleNodePartition {
 	peerConf := createPeerConfiguration(t)
-<<<<<<< HEAD
-	pdr := types.PartitionDescriptionRecord{Version: 1, NetworkIdentifier: 5, SystemIdentifier: 0x01010101, TypeIdLen: 8, UnitIdLen: 256, T2Timeout: 2500 * time.Millisecond}
-=======
-	pdr := types.PartitionDescriptionRecord{NetworkIdentifier: 5, PartitionIdentifier: 0x01010101, TypeIdLen: 8, UnitIdLen: 256, T2Timeout: 2500 * time.Millisecond}
->>>>>>> 4f29cf1e
+	pdr := types.PartitionDescriptionRecord{Version: 1, NetworkIdentifier: 5, PartitionIdentifier: 0x01010101, TypeIdLen: 8, UnitIdLen: 256, T2Timeout: 2500 * time.Millisecond}
 	// node genesis
 	nodeSigner, _ := testsig.CreateSignerAndVerifier(t)
 	nodeGenesis, err := NewNodeGenesis(
@@ -284,13 +280,8 @@
 		Version:     1,
 		InputRecord: ir,
 		TRHash:      make([]byte, 32),
-<<<<<<< HEAD
 		UnicityTreeCertificate: &types.UnicityTreeCertificate{Version: 1,
-			SystemIdentifier:         cert.SystemIdentifier,
-=======
-		UnicityTreeCertificate: &types.UnicityTreeCertificate{
 			PartitionIdentifier:      cert.PartitionIdentifier,
->>>>>>> 4f29cf1e
 			HashSteps:                cert.HashSteps,
 			PartitionDescriptionHash: sdrHash,
 		},
