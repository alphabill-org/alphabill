package money

import (
	"crypto"
	"sort"
	"testing"

	"github.com/alphabill-org/alphabill/internal/block"
	abcrypto "github.com/alphabill-org/alphabill/internal/crypto"
	"github.com/alphabill-org/alphabill/internal/rma"
	"github.com/alphabill-org/alphabill/internal/script"
	test "github.com/alphabill-org/alphabill/internal/testutils"
	testmoneyfc "github.com/alphabill-org/alphabill/internal/testutils/money"
	testpartition "github.com/alphabill-org/alphabill/internal/testutils/partition"
	testtransaction "github.com/alphabill-org/alphabill/internal/testutils/transaction"
	"github.com/alphabill-org/alphabill/internal/txsystem"
	"github.com/alphabill-org/alphabill/internal/txsystem/fc"
	testfc "github.com/alphabill-org/alphabill/internal/txsystem/fc/testutils"
	"github.com/alphabill-org/alphabill/internal/txsystem/fc/transactions"
	txutil "github.com/alphabill-org/alphabill/internal/txsystem/util"
	"github.com/alphabill-org/alphabill/internal/util"
	"github.com/ethereum/go-ethereum/common/hexutil"
	"github.com/holiman/uint256"
	"github.com/stretchr/testify/require"
	"google.golang.org/protobuf/types/known/anypb"
)

var (
	systemIdentifier = []byte{0, 0, 0, 0}

	pubKey1  = "0x0212911c7341399e876800a268855c894c43eb849a72ac5a9d26a0091041c107f0"
	privKey1 = "0xa5e8bff9733ebc751a45ca4b8cc6ce8e76c8316a5eb556f738092df6232e78de"

	pubKey2  = "0x02d29cbdea6062c0a9d9170245188fa39a12ad3dd6cc02a78fcc026594d9bdc06c"
	privKey2 = "0xd7e5041766e8ca505ab07ffa46652e248ede22b436ec81b583a78c8c9e1aac6b"
)

func TestPartition_Ok(t *testing.T) {
	const moneyInvariant = uint64(10000)
	total := moneyInvariant
	initialBill := &InitialBill{
		ID:    uint256.NewInt(1),
		Value: moneyInvariant,
		Owner: script.PredicateAlwaysTrue(),
	}
	txFee := fc.FixedFee(1)
	network, err := testpartition.NewNetwork(3, func(tb map[string]abcrypto.Verifier) txsystem.TransactionSystem {
		system, err := NewMoneyTxSystem(systemIdentifier,
			WithHashAlgorithm(crypto.SHA256),
			WithInitialBill(initialBill),
			WithSystemDescriptionRecords(createSDRs(2)),
			WithDCMoneyAmount(0),
			WithTrustBase(tb),
			WithFeeCalculator(fc.FixedFee(1)),
		)
		require.NoError(t, err)
		return system
	}, systemIdentifier)
	require.NoError(t, err)

	// create fee credit for initial bill transfer
	fcrAmount := testmoneyfc.FCRAmount
	transferFC := testmoneyfc.CreateFeeCredit(t, util.Uint256ToBytes(initialBill.ID), network)

	// transfer initial bill to pubKey1
	transferInitialBillTx := createBillTransfer(initialBill.ID, total-fcrAmount-txFee(), script.PredicatePayToPublicKeyHashDefault(decodeAndHashHex(pubKey1)), transferFC.Hash(crypto.SHA256))
	err = network.SubmitTx(transferInitialBillTx)
	require.NoError(t, err)
	require.Eventually(t, testpartition.BlockchainContainsTx(transferInitialBillTx, network), test.WaitDuration, test.WaitTick)

	// split initial bill from pubKey1 to pubKey2
	amountPK2 := uint64(1000)
	tx := createSplitTx(transferInitialBillTx, amountPK2, total-fcrAmount-txFee()-amountPK2)
	err = network.SubmitTx(tx)
	require.NoError(t, err)
	require.Eventually(t, testpartition.BlockchainContainsTx(tx, network), test.WaitDuration, test.WaitTick)

	// wrong partition tx
	tx = createNonMoneyTx()
	err = network.SubmitTx(tx)
	require.Error(t, err)
	require.Never(t, testpartition.BlockchainContainsTx(tx, network), test.WaitDuration, test.WaitTick)
}

func TestPartition_SwapDCOk(t *testing.T) {
	const moneyInvariant = uint64(10000)
	const nofDustToSwap = 3

	var (
		hashAlgorithm = crypto.SHA256
		state         *rma.Tree
		trustBase     = map[string]abcrypto.Verifier{}
		initialBill   = &InitialBill{
			ID:    uint256.NewInt(1),
			Value: moneyInvariant,
			Owner: script.PredicateAlwaysTrue(),
		}
		feeFunc = fc.FixedFee(1)
	)
	total := moneyInvariant
	network, err := testpartition.NewNetwork(3, func(tb map[string]abcrypto.Verifier) txsystem.TransactionSystem {
		var err error
		state = rma.NewWithSHA256()
		trustBase = tb
		system, err := NewMoneyTxSystem(systemIdentifier,
			WithHashAlgorithm(crypto.SHA256),
			WithInitialBill(initialBill),
			WithSystemDescriptionRecords(createSDRs(2)),
			WithDCMoneyAmount(100),
			WithTrustBase(tb),
			WithState(state),
			WithFeeCalculator(feeFunc),
		)
		require.NoError(t, err)
		return system
	}, systemIdentifier)
	require.NoError(t, err)

	// create fee credit for initial bill transfer
	txFee := feeFunc()
	fcrAmount := testmoneyfc.FCRAmount
	transferFC := testmoneyfc.CreateFeeCredit(t, util.Uint256ToBytes(initialBill.ID), network)
	require.NoError(t, err)

	// transfer initial bill to pubKey1
	transferInitialBillTx := createBillTransfer(initialBill.ID, total-fcrAmount-txFee, script.PredicatePayToPublicKeyHashDefault(decodeAndHashHex(pubKey1)), transferFC.Hash(crypto.SHA256))
	err = network.SubmitTx(transferInitialBillTx)
	require.NoError(t, err)
	require.Eventually(t, testpartition.BlockchainContainsTx(transferInitialBillTx, network), test.WaitDuration, test.WaitTick)

	// split initial bill, create small payments from which to make dust payments
	splitTxs := make([]*txsystem.Transaction, nofDustToSwap)
	amount := uint64(1)
	prev := transferInitialBillTx
<<<<<<< HEAD
	total = total - fcrAmount - txFee
	for i, _ := range splitTxs {
=======
	for i := range splitTxs {
>>>>>>> 93d11cb5
		total = total - amount
		splitTxs[i] = createSplitTx(prev, amount, total)
		amount++
		prev = splitTxs[i]
		err = network.SubmitTx(splitTxs[i])
		require.NoError(t, err)
		// wait for transaction to be added to block
		require.Eventually(t, testpartition.BlockchainContainsTx(splitTxs[i], network), test.WaitDuration, test.WaitTick)
	}

	// create dust payments from splits
	dcBillIds := make([]*uint256.Int, len(splitTxs))
	for i, splitTx := range splitTxs {
		splitGenTx, err := NewMoneyTx(systemIdentifier, splitTx)
		require.NoError(t, err)
		dcBillIds[i] = txutil.SameShardID(splitGenTx.UnitID(), unitIdFromTransaction(splitGenTx.(*billSplitWrapper)))
	}
	// sort bill id's
	sort.Slice(dcBillIds, func(i, j int) bool {
		return dcBillIds[i].Lt(dcBillIds[j])
	})
	newBillID, billIDs := calcNewBillId(dcBillIds)
	dcTxs, sum := createDCAndSwapTxs(t, newBillID, dcBillIds, state)
	for _, dcTx := range dcTxs {
		err = network.SubmitTx(dcTx)
		require.NoError(t, err)
	}
	require.Eventually(t, testpartition.BlockchainContainsTx(dcTxs[len(dcTxs)-1], network), test.WaitDuration, test.WaitTick)

	// create block proofs
	blockProofs := make([]*block.BlockProof, len(dcTxs))
	for i, dcTx := range dcTxs {
		blockProofs[i] = getBlockProof(t, dcTx, systemIdentifier, network)
	}

	// Verify block proofs
	for i, proof := range blockProofs {
		gtx, err := NewMoneyTx(systemIdentifier, dcTxs[i])
		require.NoError(t, err)
		require.NoError(t, proof.Verify(dcTxs[i].UnitId, gtx, trustBase, hashAlgorithm))
	}

	// create swap order
	swapAttrbiutes, err := anypb.New(&SwapDCAttributes{
		OwnerCondition:  script.PredicatePayToPublicKeyHashDefault(decodeAndHashHex(pubKey1)),
		BillIdentifiers: billIDs,
		DcTransfers:     dcTxs,
		Proofs:          blockProofs,
		TargetValue:     sum,
	})
	require.NoError(t, err)

	// create swap tx
	swapTx := &txsystem.Transaction{
		SystemId:              systemIdentifier,
		UnitId:                newBillID,
		TransactionAttributes: swapAttrbiutes,
		OwnerProof:            script.PredicateArgumentEmpty(),
		FeeProof:              script.PredicateArgumentEmpty(),
		ClientMetadata: &txsystem.ClientMetadata{
			Timeout:           20,
			MaxFee:            10,
			FeeCreditRecordId: util.Uint256ToBytes(fcrID),
		},
	}
	// #nosec G104
	gtx, _ := NewMoneyTx(systemIdentifier, swapTx)
	signer, _ := abcrypto.NewInMemorySecp256K1SignerFromKey(decodeHex(privKey1))
	sig, _ := signer.SignBytes(gtx.SigBytes())
	swapTx.OwnerProof = script.PredicateArgumentPayToPublicKeyHashDefault(sig, decodeHex(pubKey1))

	err = network.SubmitTx(swapTx)
	require.NoError(t, err)
	require.Eventually(t, testpartition.BlockchainContainsTx(swapTx, network), test.WaitDuration, test.WaitTick)
}

func createSplitTx(prevTx *txsystem.Transaction, amount, remaining uint64) *txsystem.Transaction {
	backlinkTx, _ := NewMoneyTx(systemIdentifier, prevTx)
	backlink := backlinkTx.Hash(crypto.SHA256)

	tx := createSplit(uint256.NewInt(1), amount, remaining, script.PredicatePayToPublicKeyHashDefault(decodeAndHashHex(pubKey2)), backlink)
	gtx, _ := NewMoneyTx(systemIdentifier, tx)
	signer, _ := abcrypto.NewInMemorySecp256K1SignerFromKey(decodeHex(privKey1))
	sig, _ := signer.SignBytes(gtx.SigBytes())
	tx.OwnerProof = script.PredicateArgumentPayToPublicKeyHashDefault(sig, decodeHex(pubKey1))
	return tx
}

func createDCAndSwapTxs(
	t *testing.T,
	newBillID []byte,
	ids []*uint256.Int, // bills to swap
	rmaTree *rma.Tree) ([]*txsystem.Transaction, uint64) {
	t.Helper()

	// create dc transfers
	dcTransfers := make([]*txsystem.Transaction, len(ids))

	var targetValue uint64 = 0
	for i, id := range ids {
		_, billData := getBill(t, rmaTree, id)
		// NB! dc transfer nonce must be equal to swap tx unit id
		targetValue += billData.V
		tx := createDCTransfer(id, billData.V, billData.Backlink, newBillID, script.PredicatePayToPublicKeyHashDefault(decodeAndHashHex(pubKey1)))
		gtx, _ := NewMoneyTx(systemIdentifier, tx)
		signer, _ := abcrypto.NewInMemorySecp256K1SignerFromKey(decodeHex(privKey2))
		sig, _ := signer.SignBytes(gtx.SigBytes())
		tx.OwnerProof = script.PredicateArgumentPayToPublicKeyHashDefault(sig, decodeHex(pubKey2))
		dcTransfers[i] = tx
	}

	return dcTransfers, targetValue
}

func calcNewBillId(ids []*uint256.Int) ([]byte, [][]byte) {
	// calculate new bill ID
	hasher := crypto.SHA256.New()
	idsByteArray := make([][]byte, len(ids))
	for i, id := range ids {
		bytes32 := id.Bytes32()
		hasher.Write(bytes32[:])
		idsByteArray[i] = bytes32[:]
	}
	return hasher.Sum(nil), idsByteArray
}

func getBlockProof(t *testing.T, tx *txsystem.Transaction, sysId []byte, network *testpartition.AlphabillPartition) *block.BlockProof {
	// create adapter for conversion interface
	txConverter := func(tx *txsystem.Transaction) (txsystem.GenericTransaction, error) {
		return NewMoneyTx(sysId, tx)
	}
	_, ttt, err := network.GetBlockProof(tx, txConverter)
	require.NoError(t, err)
	return ttt
}

func decodeAndHashHex(hex string) []byte {
	hasher := crypto.SHA256.New()
	hasher.Write(decodeHex(hex))
	return hasher.Sum(nil)
}

func decodeHex(hex string) []byte {
	decoded, _ := hexutil.Decode(hex)
	return decoded
}

func createFeeCredit(t *testing.T, initialBill *InitialBill, network *testpartition.AlphabillPartition) (uint64, *transactions.TransferFeeCreditWrapper) {
	// send transferFC
	fcrIDBytes := fcrID.Bytes32()
	fcrAmount := uint64(100)
	transferFC := testfc.NewTransferFC(t,
		testfc.NewTransferFCAttr(
			testfc.WithBacklink(nil),
			testfc.WithAmount(fcrAmount),
			testfc.WithTargetRecordID(fcrIDBytes[:]),
		),
		testtransaction.WithUnitId(util.Uint256ToBytes(initialBill.ID)),
		testtransaction.WithOwnerProof(script.PredicateArgumentEmpty()),
	)
	require.NoError(t, network.SubmitTx(transferFC.Transaction))
	require.Eventually(t, testpartition.BlockchainContainsTx(transferFC.Transaction, network), test.WaitDuration, test.WaitTick)

	// send addFC
	_, transferFCProof, err := network.GetBlockProof(transferFC.Transaction, transactions.NewFeeCreditTx)
	require.NoError(t, err)
	addFC := testfc.NewAddFC(t, network.RootSigner,
		testfc.NewAddFCAttr(t, network.RootSigner,
			testfc.WithTransferFCTx(transferFC.Transaction),
			testfc.WithTransferFCProof(transferFCProof),
			testfc.WithFCOwnerCondition(script.PredicateAlwaysTrue()),
		),
		testtransaction.WithUnitId(fcrIDBytes[:]),
	)
	require.NoError(t, network.SubmitTx(addFC.Transaction))
	require.Eventually(t, testpartition.BlockchainContainsTx(addFC.Transaction, network), test.WaitDuration, test.WaitTick)
	return fcrAmount, transferFC
}<|MERGE_RESOLUTION|>--- conflicted
+++ resolved
@@ -132,12 +132,8 @@
 	splitTxs := make([]*txsystem.Transaction, nofDustToSwap)
 	amount := uint64(1)
 	prev := transferInitialBillTx
-<<<<<<< HEAD
 	total = total - fcrAmount - txFee
-	for i, _ := range splitTxs {
-=======
 	for i := range splitTxs {
->>>>>>> 93d11cb5
 		total = total - amount
 		splitTxs[i] = createSplitTx(prev, amount, total)
 		amount++
