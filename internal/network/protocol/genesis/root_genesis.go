package genesis

import (
	gocrypto "crypto"
	"errors"
	"fmt"
)

const (
	RootRound uint64 = 1
<<<<<<< HEAD
	Timestamp        = 1668208271000 // 11.11.2022 @ 11:11:11
=======
>>>>>>> 9ce6393b
)

var (
	ErrRootGenesisIsNil       = errors.New("root genesis is nil")
	ErrRootGenesisRecordIsNil = errors.New("root genesis record is nil")
	ErrVerifierIsNil          = errors.New("verifier is nil")
	ErrPartitionsNotFound     = errors.New("root genesis has no partitions records")
)

type SystemDescriptionRecordGetter interface {
	GetSystemDescriptionRecord() *SystemDescriptionRecord
}

func CheckPartitionSystemIdentifiersUnique[T SystemDescriptionRecordGetter](records []T) error {
	var ids = make(map[string][]byte)
	for _, rec := range records {
		id := rec.GetSystemDescriptionRecord().GetSystemIdentifier()
		if _, f := ids[string(id)]; f {
			return fmt.Errorf("duplicated system identifier: %X", id)
		}
		ids[string(id)] = id
	}
	return nil
}

// IsValid verifies that the genesis file is signed by the generator and that the public key is included
func (x *RootGenesis) IsValid() error {
	if x == nil {
		return ErrRootGenesisIsNil
	}
	if x.Root == nil {
		return ErrRootGenesisRecordIsNil
	}
	// check the root genesis record is valid
	err := x.Root.IsValid()
	if err != nil {
		return fmt.Errorf("root genesis record verification failed: %w", err)
	}
	// Verify that UC Seal has been correctly signed
	alg := gocrypto.Hash(x.Root.Consensus.HashAlgorithm)
	if len(x.Partitions) == 0 {
		return ErrPartitionsNotFound
	}
	// Check that all partition id's are unique
	if err = CheckPartitionSystemIdentifiersUnique(x.Partitions); err != nil {
		return fmt.Errorf("root genesis duplicate partition record error: %w", err)
	}
	trustBase, err := NewValidatorTrustBase(x.Root.RootValidators)
	for _, p := range x.Partitions {
		if err = p.IsValid(trustBase, alg); err != nil {
			return err
		}
	}
	return nil
}

// Verify basically same as IsValid, but verifies that the consensus structure and UC Seals are signed by all root
// validators
func (x *RootGenesis) Verify() error {
	if x == nil {
		return ErrRootGenesisIsNil
	}
	if x.Root == nil {
		return ErrRootGenesisRecordIsNil
	}
	// Verify that the root genesis record is valid and signed by all validators
	err := x.Root.Verify()
	if err != nil {
		return fmt.Errorf("root genesis record error: %w", err)
	}
	// Check that the number of signatures on partition UC Seal matches the number of root validators
	if len(x.Partitions) == 0 {
		return ErrPartitionsNotFound
	}
	// Check that all partition id's are unique
	if err = CheckPartitionSystemIdentifiersUnique(x.Partitions); err != nil {
		return fmt.Errorf("root genesis duplicate partition error: %w", err)
	}
	// Check all signatures on Partition UC Seals
	verifiers, err := NewValidatorTrustBase(x.Root.RootValidators)
	if err != nil {
		return fmt.Errorf("root genesis verify failed, unable to create trust base: %w", err)
	}
	// Use hash algorithm from consensus structure
	alg := gocrypto.Hash(x.Root.Consensus.HashAlgorithm)
	for i, p := range x.Partitions {
		if err = p.IsValid(verifiers, alg); err != nil {
			return fmt.Errorf("root genesis partition record %v error: %w", i, err)
		}
		// make sure all root validators have signed the UC Seal
		if len(p.Certificate.UnicitySeal.Signatures) != len(x.Root.RootValidators) {
<<<<<<< HEAD
			return fmt.Errorf("partition %X UC Seal is not signed by all root validators",
=======
			return fmt.Errorf("partition %X UC Seal is not signed by all root nodes",
>>>>>>> 9ce6393b
				p.SystemDescriptionRecord.SystemIdentifier)
		}
	}
	return nil
}

func (x *RootGenesis) GetRoundNumber() uint64 {
	return x.Partitions[0].Certificate.UnicitySeal.RootRoundInfo.RoundNumber
}

func (x *RootGenesis) GetRoundHash() []byte {
	return x.Partitions[0].Certificate.UnicitySeal.CommitInfo.RootHash
}

func (x *RootGenesis) GetPartitionRecords() []*PartitionRecord {
	records := make([]*PartitionRecord, len(x.Partitions))
	for i, partition := range x.Partitions {
		records[i] = &PartitionRecord{
			SystemDescriptionRecord: partition.SystemDescriptionRecord,
			Validators:              partition.Nodes,
		}
	}
	return records
}<|MERGE_RESOLUTION|>--- conflicted
+++ resolved
@@ -8,16 +8,12 @@
 
 const (
 	RootRound uint64 = 1
-<<<<<<< HEAD
 	Timestamp        = 1668208271000 // 11.11.2022 @ 11:11:11
-=======
->>>>>>> 9ce6393b
 )
 
 var (
 	ErrRootGenesisIsNil       = errors.New("root genesis is nil")
 	ErrRootGenesisRecordIsNil = errors.New("root genesis record is nil")
-	ErrVerifierIsNil          = errors.New("verifier is nil")
 	ErrPartitionsNotFound     = errors.New("root genesis has no partitions records")
 )
 
@@ -103,11 +99,7 @@
 		}
 		// make sure all root validators have signed the UC Seal
 		if len(p.Certificate.UnicitySeal.Signatures) != len(x.Root.RootValidators) {
-<<<<<<< HEAD
-			return fmt.Errorf("partition %X UC Seal is not signed by all root validators",
-=======
 			return fmt.Errorf("partition %X UC Seal is not signed by all root nodes",
->>>>>>> 9ce6393b
 				p.SystemDescriptionRecord.SystemIdentifier)
 		}
 	}
