--- conflicted
+++ resolved
@@ -149,25 +149,12 @@
 	rEncPubKey, err := rEncryption.MarshalPublicKey()
 	require.NoError(t, err)
 	rootID := "root"
-	// create root record
-<<<<<<< HEAD
-	roundInfo := &certificates.RootRoundInfo{
-		RoundNumber:       2,
-		ParentRoundNumber: 1,
-		Timestamp:         10000,
-		CurrentRootHash:   hash,
-	}
-	unicitySeal := &certificates.UnicitySeal{
-		RootRoundInfo: roundInfo,
-		CommitInfo: &certificates.CommitInfo{
-			RootRoundInfoHash: roundInfo.Hash(gocrypto.SHA256),
-			RootHash:          hash,
-		},
-=======
 	unicitySeal := &types.UnicitySeal{
+		RootInternalInfo:     make([]byte, 32),
 		RootChainRoundNumber: 2,
+		Timestamp:            1000,
 		Hash:                 hash,
->>>>>>> 8d7fc45b
+		Epoch:                0,
 	}
 	unicitySeal.Sign(rootID, rSigner)
 	rg := &RootGenesis{
