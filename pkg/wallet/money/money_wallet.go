package money

import (
	"bytes"
	"context"
	"crypto"
	"errors"
	"fmt"
	"sort"
	"time"

<<<<<<< HEAD
	"github.com/alphabill-org/alphabill/internal/util"
	"github.com/alphabill-org/alphabill/pkg/wallet/backend/money/client"
	"github.com/alphabill-org/alphabill/pkg/wallet/txsubmitter"
	"github.com/ethereum/go-ethereum/common/hexutil"
	"golang.org/x/sync/errgroup"

=======
	"github.com/alphabill-org/alphabill/internal/block"
>>>>>>> f91d23ea
	abcrypto "github.com/alphabill-org/alphabill/internal/crypto"
	"github.com/alphabill-org/alphabill/internal/txsystem"
	"github.com/alphabill-org/alphabill/internal/txsystem/money"
	txutil "github.com/alphabill-org/alphabill/internal/txsystem/util"
	abclient "github.com/alphabill-org/alphabill/pkg/client"
	"github.com/alphabill-org/alphabill/pkg/wallet"
	"github.com/alphabill-org/alphabill/pkg/wallet/account"
	"github.com/alphabill-org/alphabill/pkg/wallet/backend/bp"
<<<<<<< HEAD
	backendmoney "github.com/alphabill-org/alphabill/pkg/wallet/backend/money"
=======
	"github.com/alphabill-org/alphabill/pkg/wallet/fees"
>>>>>>> f91d23ea
	"github.com/alphabill-org/alphabill/pkg/wallet/log"
	"github.com/alphabill-org/alphabill/pkg/wallet/money/backend"
	"github.com/alphabill-org/alphabill/pkg/wallet/money/backend/client"
	"github.com/alphabill-org/alphabill/pkg/wallet/money/tx_builder"
	"github.com/ethereum/go-ethereum/common/hexutil"
	"golang.org/x/sync/errgroup"
)

const (
	dcTimeoutBlockCount       = 10
	swapTimeoutBlockCount     = 60
	txTimeoutBlockCount       = 10
	maxBillsForDustCollection = 100
	dustBillDeletionTimeout   = 65536
)

var (
<<<<<<< HEAD
	ErrSwapInProgress       = errors.New("swap is in progress, synchronize your wallet to complete the process")
	ErrInsufficientBalance  = errors.New("insufficient balance for transaction")
	ErrInvalidPubKey        = errors.New("invalid public key, public key must be in compressed secp256k1 format")
	ErrInvalidAmount        = errors.New("invalid amount")
	ErrInvalidAccountIndex  = errors.New("invalid account index")
	ErrInvalidBlockSystemID = errors.New("invalid system identifier")
	ErrInvalidPassword      = errors.New("invalid password")
	ErrTxFailedToConfirm    = errors.New("transaction(s) failed to confirm")
=======
	ErrInsufficientBalance = errors.New("insufficient balance for transaction")
	ErrInvalidPubKey       = errors.New("invalid public key, public key must be in compressed secp256k1 format")
	ErrTxFailedToConfirm   = errors.New("transaction(s) failed to confirm")
>>>>>>> f91d23ea

	ErrNoFeeCredit                  = errors.New("no fee credit in money wallet")
	ErrInsufficientFeeCredit        = errors.New("insufficient fee credit balance for transaction(s)")
	ErrInvalidCreateFeeCreditAmount = errors.New("fee credit amount must be positive")
)

var (
	txBufferFullErrMsg = "tx buffer is full"
	maxTxFailedTries   = 3
)

type (
	Wallet struct {
		*wallet.Wallet

<<<<<<< HEAD
		dcWg    *dcWaitGroup
		am      account.Manager
		backend BackendAPI
	}

	BackendAPI interface {
		GetBalance(pubKey []byte, includeDCBills bool) (uint64, error)
		ListBills(pubKey []byte) (*backendmoney.ListBillsResponse, error)
		GetProof(billId []byte) (*bp.Bills, error)
		GetBlockHeight() (uint64, error)
		GetFeeCreditBill(unitID []byte) (*bp.Bill, error)
=======
		dcWg        *dcWaitGroup
		am          account.Manager
		restClient  *client.MoneyBackendClient
		feeManager  *fees.FeeManager
		TxPublisher *TxPublisher
>>>>>>> f91d23ea
	}

	SendCmd struct {
		ReceiverPubKey      []byte
		Amount              uint64
		WaitForConfirmation bool
		AccountIndex        uint64
	}

	GetBalanceCmd struct {
		AccountIndex uint64
		CountDCBills bool
	}

	AddFeeCmd struct {
		Amount       uint64
		AccountIndex uint64
	}

	ReclaimFeeCmd struct {
		AccountIndex uint64
	}
)

// CreateNewWallet creates a new wallet. To synchronize wallet with a node call Sync.
// Shutdown needs to be called to release resources used by wallet.
// If mnemonic seed is empty then new mnemonic will ge generated, otherwise wallet is restored using given mnemonic.
func CreateNewWallet(am account.Manager, mnemonic string) error {
	return createMoneyWallet(mnemonic, am)
}

<<<<<<< HEAD
func LoadExistingWallet(config abclient.AlphabillClientConfig, am account.Manager, backend BackendAPI) (*Wallet, error) {
	mw := &Wallet{am: am, backend: backend, dcWg: newDcWaitGroup()}

	mw.Wallet = wallet.New().
=======
func LoadExistingWallet(config abclient.AlphabillClientConfig, am account.Manager, restClient *client.MoneyBackendClient) (*Wallet, error) {
	genericWallet := wallet.New().
>>>>>>> f91d23ea
		SetABClientConf(config).
		Build()
	moneySystemID := []byte{0, 0, 0, 0}
	moneyTxPublisher := NewTxPublisher(genericWallet, restClient, NewTxConverter(moneySystemID))
	feeManager := fees.NewFeeManager(am, moneySystemID, moneyTxPublisher, restClient, moneySystemID, moneyTxPublisher, restClient)
	return &Wallet{
		Wallet:      genericWallet,
		am:          am,
		restClient:  restClient,
		dcWg:        newDcWaitGroup(),
		TxPublisher: moneyTxPublisher,
		feeManager:  feeManager,
	}, nil
}

func (w *Wallet) GetAccountManager() account.Manager {
	return w.am
}

func (w *Wallet) SystemID() []byte {
	// TODO: return the default "AlphaBill Money System ID" for now
	// but this should come from config (base wallet? AB client?)
	return []byte{0, 0, 0, 0}
}

// Shutdown terminates connection to alphabill node, closes account manager and cancels any background goroutines.
func (w *Wallet) Shutdown() {
	w.Wallet.Shutdown()
	w.am.Close()
	if w.dcWg != nil {
		w.dcWg.ResetWaitGroup()
	}
}

// CollectDust starts the dust collector process for all accounts in the wallet.
// Wallet needs to be synchronizing using Sync or SyncToMaxBlockNumber in order to receive transactions and finish the process.
// The function blocks until dust collector process is finished or timed out. Skips account if the account already has only one or no bills.
func (w *Wallet) CollectDust(ctx context.Context, accountNumber uint64) error {
	errgrp, ctx := errgroup.WithContext(ctx)
	if accountNumber == 0 {
		for _, acc := range w.am.GetAll() {
			accIndex := acc.AccountIndex // copy value for closure
			errgrp.Go(func() error {
				return w.collectDust(ctx, true, accIndex)
			})
		}
	} else {
		errgrp.Go(func() error {
			return w.collectDust(ctx, true, accountNumber-1)
		})
	}
	return errgrp.Wait()
}

// GetBalance returns sum value of all bills currently owned by the wallet, for given account.
// The value returned is the smallest denomination of alphabills.
func (w *Wallet) GetBalance(cmd GetBalanceCmd) (uint64, error) {
	pubKey, err := w.am.GetPublicKey(cmd.AccountIndex)
	if err != nil {
		return 0, err
	}
	return w.backend.GetBalance(pubKey, cmd.CountDCBills)
}

// GetBalances returns sum value of all bills currently owned by the wallet, for all accounts.
// The value returned is the smallest denomination of alphabills.
func (w *Wallet) GetBalances(cmd GetBalanceCmd) ([]uint64, uint64, error) {
	pubKeys, err := w.am.GetPublicKeys()
	totals := make([]uint64, len(pubKeys))
	sum := uint64(0)
	for accountIndex, pubKey := range pubKeys {
		balance, err := w.backend.GetBalance(pubKey, cmd.CountDCBills)
		if err != nil {
			return nil, 0, err
		}
		sum += balance
		totals[accountIndex] = balance
	}
	return totals, sum, err
}

// Send creates, signs and broadcasts transactions, in total for the given amount,
// to the given public key, the public key must be in compressed secp256k1 format.
// Sends one transaction per bill, prioritizing larger bills.
// Waits for initial response from the node, returns error if any transaction was not accepted to the mempool.
// Returns list of bills including transaction and proof data, if waitForConfirmation=true, otherwise nil.
func (w *Wallet) Send(ctx context.Context, cmd SendCmd) ([]*Bill, error) {
	if err := cmd.isValid(); err != nil {
		return nil, err
	}

	pubKey, _ := w.am.GetPublicKey(cmd.AccountIndex)
	balance, err := w.backend.GetBalance(pubKey, true)
	if err != nil {
		return nil, err
	}
	if cmd.Amount > balance {
		return nil, ErrInsufficientBalance
	}

	roundNumber, err := w.GetRoundNumber(ctx)
	if err != nil {
		return nil, err
	}

	k, err := w.am.GetAccountKey(cmd.AccountIndex)
	if err != nil {
		return nil, err
	}

	fcb, err := w.GetFeeCreditBill(ctx, fees.GetFeeCreditCmd{AccountIndex: cmd.AccountIndex})
	if err != nil {
		return nil, err
	}
	if fcb == nil {
		return nil, ErrNoFeeCredit
	}

<<<<<<< HEAD
	billResponse, err := w.backend.ListBills(pubKey)
=======
	billResponse, err := w.restClient.ListBills(pubKey, false)
>>>>>>> f91d23ea
	if err != nil {
		return nil, err
	}
	bills, err := convertBills(billResponse.Bills)
	if err != nil {
		return nil, err
	}

	timeout := roundNumber + txTimeoutBlockCount
<<<<<<< HEAD
	apiWrapper := &backendAPIWrapper{wallet: w}
	batch := txsubmitter.NewBatch(k.PubKey, apiWrapper)

	if err = createTransactions(batch.Add, NewTxConverter(w.SystemID()), cmd.ReceiverPubKey, cmd.Amount, w.SystemID(), bills, k, timeout, fcb.GetID()); err != nil {
		return nil, err
	}

	txsCost := maxFee * uint64(len(batch.Submissions()))
=======
	txs, err := tx_builder.CreateTransactions(cmd.ReceiverPubKey, cmd.Amount, w.SystemID(), bills, k, timeout, fcb.GetId())
	if err != nil {
		return nil, err
	}
	txsCost := tx_builder.MaxFee * uint64(len(txs))
>>>>>>> f91d23ea
	if fcb.Value < txsCost {
		return nil, ErrInsufficientFeeCredit
	}

	if err = batch.SendTx(ctx, cmd.WaitForConfirmation); err != nil {
		return nil, err
	}
<<<<<<< HEAD
	return apiWrapper.txProofs, nil
}

type backendAPIWrapper struct {
	wallet   *Wallet
	txProofs []*Bill
}

func (b *backendAPIWrapper) GetRoundNumber(context.Context) (uint64, error) {
	return b.wallet.backend.GetBlockHeight()
}

func (b *backendAPIWrapper) PostTransactions(ctx context.Context, _ wallet.PubKey, txs *txsystem.Transactions) error {
	for _, tx := range txs.Transactions {
		err := b.wallet.SendTransaction(ctx, tx, &wallet.SendOpts{RetryOnFullTxBuffer: true})
=======
	if cmd.WaitForConfirmation {
		txProofs, err := w.TxPublisher.WaitForConfirmation(ctx, txs, roundNumber, timeout)
>>>>>>> f91d23ea
		if err != nil {
			return err
		}
	}
	return nil
}

func (b *backendAPIWrapper) GetTxProof(_ context.Context, unitID wallet.UnitID, txHash wallet.TxHash) (*wallet.Proof, error) {
	resp, err := b.wallet.backend.GetProof(unitID)
	if err != nil {
		return nil, err
	}
	if len(resp.Bills) != 1 {
		return nil, errors.New(fmt.Sprintf("unexpected number of proofs: %d, bill ID: %X", len(resp.Bills), unitID))
	}
	bill := resp.Bills[0]
	if !bytes.Equal(bill.TxHash, txHash) {
		// confirmation expects nil (not error) if there's no proof for the given tx hash (yet)
		return nil, nil
	}
	b.txProofs = append(b.txProofs, convertBill(bill))
	proof := bill.GetTxProof()
	return &wallet.Proof{
		BlockNumber: proof.BlockNumber,
		Tx:          proof.Tx,
		Proof:       proof.Proof,
	}, nil
}

// AddFeeCredit creates fee credit for the given amount.
// Wallet must have a bill large enough for the required amount plus fees.
<<<<<<< HEAD
// Returns list of "add fee credit" transaction proofs.
func (w *Wallet) AddFeeCredit(ctx context.Context, cmd AddFeeCmd) (*BlockProof, error) {
	if err := cmd.isValid(); err != nil {
		return nil, err
	}
	balance, err := w.GetBalance(GetBalanceCmd{AccountIndex: cmd.AccountIndex})
	if err != nil {
		return nil, err
	}
	// must have enough balance for two txs (transferFC + addFC) and not end up with zero sum
	maxTotalFees := 2 * maxFee
	if cmd.Amount+maxTotalFees > balance {
		return nil, ErrAddFCInsufficientBalance
	}

	// fetch bills
	accountKey, err := w.am.GetAccountKey(cmd.AccountIndex)
	if err != nil {
		return nil, err
	}
	listBillsResponse, err := w.backend.ListBills(accountKey.PubKey)
	if err != nil {
		return nil, err
	}
	// filter dc bills
	var bills []*Bill
	for _, b := range listBillsResponse.Bills {
		if !b.IsDCBill {
			bills = append(bills, newBillFromVM(b))
		}
	}
	// sort bills by value in descending order
	sort.Slice(bills, func(i, j int) bool {
		return bills[i].Value > bills[j].Value
	})

	// verify bill is large enough for required amount
	billToTransfer := bills[0]
	if billToTransfer.Value < cmd.Amount+maxTotalFees {
		return nil, ErrInsufficientBillValue
	}

	// fetch fee credit bill
	fcb, err := w.GetFeeCreditBill(cmd.AccountIndex)
	if err != nil {
		return nil, err
	}

	roundNo, err := w.GetRoundNumber(ctx)
	if err != nil {
		return nil, err
	}
	timeout := roundNo + txTimeoutBlockCount
	if err != nil {
		return nil, err
	}

	log.Info("sending transfer fee credit transaction")
	tx, err := createTransferFCTx(cmd.Amount, accountKey.PrivKeyHash, fcb.GetTxHash(), accountKey, w.SystemID(), billToTransfer, roundNo, timeout)
	if err != nil {
		return nil, err
	}
	proof, err := w.sendAndConfirmTx(ctx, accountKey.PubKey, tx)
	if err != nil {
		return nil, err
	}
	// TODO waiting can be canceled or AddFC tx can fail
	// record some metadata about transferFC so that AddFC can be retried
	log.Info("sending add fee credit transaction")
	addFCTx, err := createAddFCTx(accountKey.PrivKeyHash, proof, accountKey, w.SystemID(), timeout)
	if err != nil {
		return nil, err
	}
	return w.sendAndConfirmTx(ctx, accountKey.PubKey, addFCTx)
}

func (w *Wallet) sendAndConfirmTx(ctx context.Context, sender wallet.PubKey, tx *txsystem.Transaction) (*BlockProof, error) {
	apiWrapper := &backendAPIWrapper{wallet: w}
	gtx, err := NewTxConverter(w.SystemID()).ConvertTx(tx)
	if err != nil {
		return nil, err
	}
	sub := &txsubmitter.TxSubmission{UnitID: tx.UnitId, Transaction: tx, TxHash: gtx.Hash(crypto.SHA256)}
	log.Info(fmt.Sprintf("wallet: sub with hash: %X", sub.TxHash))
	if err = sub.ToBatch(apiWrapper, sender).SendTx(ctx, true); err != nil {
		return nil, err
	}
	return apiWrapper.txProofs[0].BlockProof, nil
=======
// Returns transferFC and addFC transaction proofs.
func (w *Wallet) AddFeeCredit(ctx context.Context, cmd fees.AddFeeCmd) ([]*block.TxProof, error) {
	return w.feeManager.AddFeeCredit(ctx, cmd)
>>>>>>> f91d23ea
}

// ReclaimFeeCredit reclaims fee credit.
// Reclaimed fee credit is added to the largest bill in wallet.
<<<<<<< HEAD
// Returns list of "reclaim fee credit" transaction proofs.
func (w *Wallet) ReclaimFeeCredit(ctx context.Context, cmd ReclaimFeeCmd) (*BlockProof, error) {
	k, err := w.am.GetAccountKey(cmd.AccountIndex)
	if err != nil {
		return nil, err
	}

	roundNo, err := w.GetRoundNumber(ctx)
	if err != nil {
		return nil, err
	}
	timeout := roundNo + txTimeoutBlockCount
	if err != nil {
		return nil, err
	}

	fcb, err := w.GetFeeCreditBill(cmd.AccountIndex)
	if err != nil {
		return nil, err
	}
	if fcb.GetValue() == 0 {
		return nil, ErrInsufficientFeeCredit
	}

	listBillsResponse, err := w.backend.ListBills(k.PubKey)
	if err != nil {
		return nil, err
	}
	// filter dc bills
	var bills []*Bill
	for _, b := range listBillsResponse.Bills {
		if !b.IsDCBill {
			bills = append(bills, newBillFromVM(b))
		}
	}
	if len(bills) == 0 {
		return nil, errors.New("wallet must have a source bill to which to add reclaimed fee credits")
	}
	// sort bills by value in descending order
	sort.Slice(bills, func(i, j int) bool {
		return bills[i].Value > bills[j].Value
	})

	log.Info("sending close fee credit transaction")
	targetBill := bills[0]
	// TODO waiting can be canceled or ReclaimFC tx can fail
	// record some metadata about CloseFC so that ReclaimFC can be retried
	tx, err := createCloseFCTx(w.SystemID(), fcb.GetID(), timeout, fcb.Value, targetBill.GetID(), targetBill.TxHash, k)
	if err != nil {
		return nil, err
	}
	fcTransferProof, err := w.sendAndConfirmTx(ctx, k.PubKey, tx)

	log.Info("sending reclaim fee credit transaction")
	addFCTx, err := createReclaimFCTx(w.SystemID(), targetBill.GetID(), timeout, fcTransferProof, targetBill.TxHash, k)
	if err != nil {
		return nil, err
	}
	return w.sendAndConfirmTx(ctx, k.PubKey, addFCTx)
=======
// Returns closeFC and reclaimFC transaction proofs.
func (w *Wallet) ReclaimFeeCredit(ctx context.Context, cmd fees.ReclaimFeeCmd) ([]*block.TxProof, error) {
	return w.feeManager.ReclaimFeeCredit(ctx, cmd)
>>>>>>> f91d23ea
}

// GetFeeCreditBill returns fee credit bill for given account,
// can return nil if fee credit bill has not been created yet.
func (w *Wallet) GetFeeCreditBill(ctx context.Context, cmd fees.GetFeeCreditCmd) (*bp.Bill, error) {
	accountKey, err := w.am.GetAccountKey(cmd.AccountIndex)
	if err != nil {
		return nil, err
	}
<<<<<<< HEAD
	fcb, err := w.backend.GetFeeCreditBill(accountKey.PrivKeyHash)
=======
	return w.FetchFeeCreditBill(ctx, accountKey.PrivKeyHash)
}

// FetchFeeCreditBill returns fee credit bill for given unitID
// can return nil if fee credit bill has not been created yet.
func (w *Wallet) FetchFeeCreditBill(ctx context.Context, unitID []byte) (*bp.Bill, error) {
	fcb, err := w.restClient.FetchFeeCreditBill(ctx, unitID)
>>>>>>> f91d23ea
	if err != nil {
		if errors.Is(err, client.ErrMissingFeeCreditBill) {
			return nil, nil
		}
		return nil, err
	}
	return fcb, nil
}

// collectDust sends dust transfer for every bill for given account in wallet and records metadata.
// Returns immediately without error if there's already 1 or 0 bills.
// Once the dust transfers get confirmed on the ledger then swap transfer is broadcast and metadata cleared.
// If blocking is true then the function blocks until swap has been completed or timed out,
// if blocking is false then the function returns after sending the dc transfers.
func (w *Wallet) collectDust(ctx context.Context, blocking bool, accountIndex uint64) error {
	log.Info("starting dust collection for account=", accountIndex, " blocking=", blocking)
	roundNr, err := w.GetRoundNumber(ctx)
	if err != nil {
		return err
	}
	pubKey, err := w.am.GetPublicKey(accountIndex)
	if err != nil {
		return err
	}
<<<<<<< HEAD
	billResponse, err := w.backend.ListBills(pubKey)
=======
	billResponse, err := w.restClient.ListBills(pubKey, true)
>>>>>>> f91d23ea
	if err != nil {
		return err
	}
	if len(billResponse.Bills) < 2 {
		log.Info("Account ", accountIndex, " has less than 2 bills, skipping dust collection")
		return nil
	}
	if len(billResponse.Bills) > maxBillsForDustCollection {
		log.Info("Account ", accountIndex, " has more than ", maxBillsForDustCollection, " bills, dust collection will take only the first ", maxBillsForDustCollection, " bills")
		billResponse.Bills = billResponse.Bills[0:maxBillsForDustCollection]
	}
	var bills []*Bill
	for _, b := range billResponse.Bills {
		proof, err := w.backend.GetProof(b.Id)
		if err != nil {
			return err
		}
		bills = append(bills, convertBill(proof.Bills[0]))
	}
	var expectedSwaps []expectedSwap
	dcBillGroups := groupDcBills(bills)
	if len(dcBillGroups) > 0 {
		for _, v := range dcBillGroups {
			if roundNr >= v.dcTimeout {
				swapTimeout := roundNr + swapTimeoutBlockCount
				billIds := getBillIds(v.dcBills)
				err = w.swapDcBills(ctx, v.dcBills, v.dcNonce, billIds, swapTimeout, accountIndex)
				if err != nil {
					return err
				}
				expectedSwaps = append(expectedSwaps, expectedSwap{dcNonce: v.dcNonce, timeout: swapTimeout, dcSum: v.valueSum})
				w.dcWg.AddExpectedSwaps(expectedSwaps)
			} else {
				// expecting to receive swap during dcTimeout
				expectedSwaps = append(expectedSwaps, expectedSwap{dcNonce: v.dcNonce, timeout: v.dcTimeout, dcSum: v.valueSum})
				w.dcWg.AddExpectedSwaps(expectedSwaps)
				err = w.doSwap(ctx, accountIndex, v.dcTimeout)
				if err != nil {
					return err
				}
			}
		}
	} else {
		k, err := w.am.GetAccountKey(accountIndex)
		if err != nil {
			return err
		}

		dcTimeout := roundNr + dcTimeoutBlockCount
		dcNonce := calculateDcNonce(bills)
		var dcValueSum uint64
		for _, b := range bills {
			dcValueSum += b.Value
			tx, err := tx_builder.CreateDustTx(k, w.SystemID(), &bp.Bill{Id: b.GetID(), Value: b.Value, TxHash: b.TxHash}, dcNonce, dcTimeout)
			if err != nil {
				return err
			}
			log.Info("sending dust transfer tx for bill=", b.Id, " account=", accountIndex)
			err = w.SendTransaction(ctx, tx, &wallet.SendOpts{RetryOnFullTxBuffer: true})
			if err != nil {
				return err
			}
		}
		expectedSwaps = append(expectedSwaps, expectedSwap{dcNonce: dcNonce, timeout: dcTimeout, dcSum: dcValueSum})
		w.dcWg.AddExpectedSwaps(expectedSwaps)

		if err = w.doSwap(ctx, accountIndex, dcTimeout); err != nil {
			return err
		}
	}

	if blocking {
		if err = w.confirmSwap(ctx); err != nil {
			log.Error("failed to confirm swap tx", err)
			return err
		}
	}

	log.Info("finished waiting for blocking collect dust on account=", accountIndex)

	return nil
}

func (w *Wallet) doSwap(ctx context.Context, accountIndex, timeout uint64) error {
	roundNr, err := w.GetRoundNumber(ctx)
	if err != nil {
		return err
	}
	pubKey, err := w.am.GetPublicKey(accountIndex)
	if err != nil {
		return err
	}
	log.Info("waiting for swap confirmation(s)...")
	for roundNr <= timeout+1 {
<<<<<<< HEAD
		billResponse, err := w.backend.ListBills(pubKey)
=======
		billResponse, err := w.restClient.ListBills(pubKey, true)
>>>>>>> f91d23ea
		if err != nil {
			return err
		}
		var bills []*Bill
		for _, b := range billResponse.Bills {
			proof, err := w.backend.GetProof(b.Id)
			if err != nil {
				return err
			}
			bills = append(bills, convertBill(proof.Bills[0]))
		}
		dcBillGroups := groupDcBills(bills)
		if len(dcBillGroups) > 0 {
			for k, v := range dcBillGroups {
				s := w.dcWg.getExpectedSwap(k)
				if s.dcNonce != nil && roundNr >= v.dcTimeout || v.valueSum >= s.dcSum {
					swapTimeout := roundNr + swapTimeoutBlockCount
					billIds := getBillIds(v.dcBills)
					err = w.swapDcBills(ctx, v.dcBills, v.dcNonce, billIds, swapTimeout, accountIndex)
					if err != nil {
						return err
					}
					w.dcWg.UpdateTimeout(v.dcNonce, swapTimeout)
					return nil
				}
			}
		}
		select {
		case <-time.After(500 * time.Millisecond):
			roundNr, err = w.GetRoundNumber(ctx)
			if err != nil {
				return err
			}
			continue
		case <-ctx.Done():
			return nil
		}
	}
	return nil
}

func (w *Wallet) confirmSwap(ctx context.Context) error {
	roundNr, err := w.GetRoundNumber(ctx)
	if err != nil {
		return err
	}
	log.Info("waiting for swap confirmation(s)...")
	swapTimeout := roundNr + swapTimeoutBlockCount
	for roundNr <= swapTimeout {
		if len(w.dcWg.swaps) == 0 {
			return nil
		}
		b, err := w.AlphabillClient.GetBlock(ctx, roundNr)
		if err != nil {
			return err
		}
		if b != nil {
			for _, tx := range b.Transactions {
				err = w.dcWg.DecrementSwaps(string(tx.UnitId))
				if err != nil {
					return err
				}
			}
			if len(w.dcWg.swaps) == 0 {
				return nil
			}
		}
		select {
		// wait for some time before retrying to fetch new block
		case <-time.After(500 * time.Millisecond):
			roundNr, err = w.GetRoundNumber(ctx)
			if err != nil {
				return err
			}
			continue
		case <-ctx.Done():
			return nil
		}
	}
	w.dcWg.ResetWaitGroup()

	return nil
}

func (w *Wallet) swapDcBills(ctx context.Context, dcBills []*Bill, dcNonce []byte, billIds [][]byte, timeout uint64, accountIndex uint64) error {
	k, err := w.am.GetAccountKey(accountIndex)
	if err != nil {
		return err
	}
	fcb, err := w.GetFeeCreditBill(ctx, fees.GetFeeCreditCmd{AccountIndex: accountIndex})
	if err != nil {
		return err
	}
	if fcb.GetValue() < tx_builder.MaxFee {
		return ErrInsufficientFeeCredit
	}

	var bpBills []*bp.Bill
	for _, b := range dcBills {
		bpBills = append(bpBills, &bp.Bill{Id: b.GetID(), Value: b.Value, TxProof: &block.TxProof{
			Tx:    b.BlockProof.Tx,
			Proof: b.BlockProof.Proof,
		}})
	}

	swap, err := tx_builder.CreateSwapTx(k, w.SystemID(), bpBills, dcNonce, billIds, timeout)
	if err != nil {
		return err
	}
	log.Info(fmt.Sprintf("sending swap tx: nonce=%s timeout=%d", hexutil.Encode(dcNonce), timeout))
	err = w.SendTransaction(context.Background(), swap, &wallet.SendOpts{RetryOnFullTxBuffer: true})
	if err != nil {
		return err
	}
	return nil
}

<<<<<<< HEAD
func (s *SendCmd) isValid() error {
	if len(s.ReceiverPubKey) != abcrypto.CompressedSecp256K1PublicKeySize {
=======
// SendTx sends tx and waits for confirmation, returns tx proof
func (w *Wallet) SendTx(ctx context.Context, tx *txsystem.Transaction, senderPubKey []byte) (*block.TxProof, error) {
	return w.TxPublisher.SendTx(ctx, tx, senderPubKey)
}

//func (w *Wallet) WaitForConfirmation(ctx context.Context, pendingTxs []*txsystem.Transaction, latestRoundNumber, timeout uint64) ([]*block.TxProof, error) {
//	log.Info("waiting for confirmation(s)...")
//	latestBlockNumber := latestRoundNumber
//	txsLog := NewTxLog(pendingTxs)
//	for latestBlockNumber <= timeout {
//		b, err := w.AlphabillClient.GetBlock(ctx, latestBlockNumber)
//		if err != nil {
//			return nil, err
//		}
//		if b == nil {
//			// block might be empty, check latest round number
//			latestRoundNumber, err = w.AlphabillClient.GetRoundNumber(ctx)
//			if err != nil {
//				return nil, err
//			}
//			if latestRoundNumber > latestBlockNumber {
//				latestBlockNumber++
//				continue
//			}
//			// wait for some time before retrying to fetch new block
//			select {
//			case <-time.After(time.Second):
//				continue
//			case <-ctx.Done():
//				return nil, nil
//			}
//		}
//
//		// TODO no need to convert to generic tx?
//		txc := NewTxConverter(w.SystemID())
//		genericBlock, err := b.ToGenericBlock(txc)
//		if err != nil {
//			return nil, err
//		}
//		for _, gtx := range genericBlock.Transactions {
//			tx := gtx.ToProtoBuf()
//			if txsLog.Contains(tx) {
//				log.Info("confirmed tx ", hexutil.Encode(tx.UnitId))
//				err = txsLog.RecordTx(gtx, genericBlock)
//				if err != nil {
//					return nil, err
//				}
//				if txsLog.IsAllTxsConfirmed() {
//					log.Info("transaction(s) confirmed")
//					return txsLog.GetAllRecordedProofs(), nil
//				}
//			}
//		}
//		latestBlockNumber++
//	}
//	return nil, ErrTxFailedToConfirm
//}

func (c *SendCmd) isValid() error {
	if len(c.ReceiverPubKey) != abcrypto.CompressedSecp256K1PublicKeySize {
>>>>>>> f91d23ea
		return ErrInvalidPubKey
	}
	// TODO removed below?
	//	if s.Amount < 0 {
	//		return ErrInvalidAmount
	//	}
	//	if s.AccountIndex < 0 {
	//		return ErrInvalidAccountIndex
	return nil
}

func (c *AddFeeCmd) isValid() error {
	if c.Amount == 0 {
		return ErrInvalidCreateFeeCreditAmount
	}
	return nil
}

func createMoneyWallet(mnemonic string, am account.Manager) error {
	// load accounts from account manager
	accountKeys, err := am.GetAccountKeys()
	if err != nil {
		return fmt.Errorf("failed to check does account have any keys: %w", err)
	}
	// create keys in account manager if not exists
	if len(accountKeys) == 0 {
		// creating keys also adds the first account
		if err = am.CreateKeys(mnemonic); err != nil {
			return fmt.Errorf("failed to create keys for the account: %w", err)
		}
		// reload accounts after adding the first account
		accountKeys, err = am.GetAccountKeys()
		if err != nil {
			return fmt.Errorf("failed to read account keys: %w", err)
		}
		if len(accountKeys) == 0 {
			return errors.New("failed to create key for the first account")
		}
	}

	return nil
}

func calculateDcNonce(bills []*Bill) []byte {
	var billIds [][]byte
	for _, b := range bills {
		billIds = append(billIds, b.GetID())
	}

	// sort billIds in ascending order
	sort.Slice(billIds, func(i, j int) bool {
		return bytes.Compare(billIds[i], billIds[j]) < 0
	})

	hasher := crypto.SHA256.New()
	for _, billId := range billIds {
		hasher.Write(billId)
	}
	return hasher.Sum(nil)
}

// groupDcBills groups bills together by dc nonce
func groupDcBills(bills []*Bill) map[string]*dcBillGroup {
	m := map[string]*dcBillGroup{}
	for _, b := range bills {
		if b.IsDcBill {
			k := string(b.DcNonce)
			billContainer, exists := m[k]
			if !exists {
				billContainer = &dcBillGroup{}
				m[k] = billContainer
			}
			billContainer.valueSum += b.Value
			billContainer.dcBills = append(billContainer.dcBills, b)
			billContainer.dcNonce = b.DcNonce
			billContainer.dcTimeout = b.DcTimeout
		}
	}
	return m
}

func getBillIds(bills []*Bill) [][]byte {
	var billIds [][]byte
	for _, b := range bills {
		billIds = append(billIds, b.GetID())
	}
	return billIds
}

func convertBills(billsList []*backend.ListBillVM) ([]*bp.Bill, error) {
	var bills []*bp.Bill
	for _, b := range billsList {
		bill := newBillFromVM(b)
		bills = append(bills, bill)
	}
	return bills, nil
}

// newBillFromVM converts ListBillVM to Bill structs
func newBillFromVM(b *backend.ListBillVM) *bp.Bill {
	return &bp.Bill{
		Id:       b.Id,
		Value:    b.Value,
		TxHash:   b.TxHash,
		IsDcBill: b.IsDCBill,
	}
}

// newBill creates new Bill struct from given BlockProof for Transfer and Split transactions.
func newBill(proof *block.TxProof, txConverter *TxConverter) (*Bill, error) {
	gtx, err := txConverter.ConvertTx(proof.Tx)
	if err != nil {
		return nil, err
	}
	blockProof, err := NewBlockProof(proof.Tx, proof.Proof, proof.BlockNumber)
	if err != nil {
		return nil, err
	}
	switch tx := gtx.(type) {
	case money.Transfer:
		return &Bill{
			Id:         tx.UnitID(),
			Value:      tx.TargetValue(),
			TxHash:     tx.Hash(crypto.SHA256),
			BlockProof: blockProof,
		}, nil
	case money.Split:
		return &Bill{
			Id:         txutil.SameShardID(tx.UnitID(), tx.HashForIdCalculation(crypto.SHA256)),
			Value:      tx.Amount(),
			TxHash:     tx.Hash(crypto.SHA256),
			BlockProof: blockProof,
		}, nil
	default:
		return nil, errors.New("cannot convert unsupported tx type to Bill struct")
	}
}

func convertBill(b *bp.Bill) *Bill {
	if b.IsDcBill {
		attrs := &money.TransferDCAttributes{}
		err := b.TxProof.Tx.TransactionAttributes.UnmarshalTo(attrs)
		if err != nil {
			return nil
		}
		return &Bill{Id: util.BytesToUint256(b.Id), Value: b.Value, TxHash: b.TxHash, IsDcBill: b.IsDcBill, DcNonce: attrs.Nonce, DcTimeout: b.TxProof.Tx.Timeout(), BlockProof: &BlockProof{Tx: b.TxProof.Tx, Proof: b.TxProof.Proof, BlockNumber: b.TxProof.BlockNumber}}
	}
	return &Bill{Id: util.BytesToUint256(b.Id), Value: b.Value, TxHash: b.TxHash, IsDcBill: b.IsDcBill, BlockProof: &BlockProof{Tx: b.TxProof.Tx, Proof: b.TxProof.Proof, BlockNumber: b.TxProof.BlockNumber}}
}<|MERGE_RESOLUTION|>--- conflicted
+++ resolved
@@ -9,16 +9,12 @@
 	"sort"
 	"time"
 
-<<<<<<< HEAD
 	"github.com/alphabill-org/alphabill/internal/util"
-	"github.com/alphabill-org/alphabill/pkg/wallet/backend/money/client"
 	"github.com/alphabill-org/alphabill/pkg/wallet/txsubmitter"
 	"github.com/ethereum/go-ethereum/common/hexutil"
 	"golang.org/x/sync/errgroup"
 
-=======
 	"github.com/alphabill-org/alphabill/internal/block"
->>>>>>> f91d23ea
 	abcrypto "github.com/alphabill-org/alphabill/internal/crypto"
 	"github.com/alphabill-org/alphabill/internal/txsystem"
 	"github.com/alphabill-org/alphabill/internal/txsystem/money"
@@ -27,17 +23,11 @@
 	"github.com/alphabill-org/alphabill/pkg/wallet"
 	"github.com/alphabill-org/alphabill/pkg/wallet/account"
 	"github.com/alphabill-org/alphabill/pkg/wallet/backend/bp"
-<<<<<<< HEAD
-	backendmoney "github.com/alphabill-org/alphabill/pkg/wallet/backend/money"
-=======
 	"github.com/alphabill-org/alphabill/pkg/wallet/fees"
->>>>>>> f91d23ea
 	"github.com/alphabill-org/alphabill/pkg/wallet/log"
-	"github.com/alphabill-org/alphabill/pkg/wallet/money/backend"
+	backendmoney "github.com/alphabill-org/alphabill/pkg/wallet/money/backend"
 	"github.com/alphabill-org/alphabill/pkg/wallet/money/backend/client"
 	"github.com/alphabill-org/alphabill/pkg/wallet/money/tx_builder"
-	"github.com/ethereum/go-ethereum/common/hexutil"
-	"golang.org/x/sync/errgroup"
 )
 
 const (
@@ -49,7 +39,6 @@
 )
 
 var (
-<<<<<<< HEAD
 	ErrSwapInProgress       = errors.New("swap is in progress, synchronize your wallet to complete the process")
 	ErrInsufficientBalance  = errors.New("insufficient balance for transaction")
 	ErrInvalidPubKey        = errors.New("invalid public key, public key must be in compressed secp256k1 format")
@@ -58,11 +47,6 @@
 	ErrInvalidBlockSystemID = errors.New("invalid system identifier")
 	ErrInvalidPassword      = errors.New("invalid password")
 	ErrTxFailedToConfirm    = errors.New("transaction(s) failed to confirm")
-=======
-	ErrInsufficientBalance = errors.New("insufficient balance for transaction")
-	ErrInvalidPubKey       = errors.New("invalid public key, public key must be in compressed secp256k1 format")
-	ErrTxFailedToConfirm   = errors.New("transaction(s) failed to confirm")
->>>>>>> f91d23ea
 
 	ErrNoFeeCredit                  = errors.New("no fee credit in money wallet")
 	ErrInsufficientFeeCredit        = errors.New("insufficient fee credit balance for transaction(s)")
@@ -78,25 +62,20 @@
 	Wallet struct {
 		*wallet.Wallet
 
-<<<<<<< HEAD
-		dcWg    *dcWaitGroup
-		am      account.Manager
-		backend BackendAPI
+		dcWg        *dcWaitGroup
+		am          account.Manager
+		backend     BackendAPI
+		feeManager  *fees.FeeManager
+		TxPublisher *TxPublisher
 	}
 
 	BackendAPI interface {
 		GetBalance(pubKey []byte, includeDCBills bool) (uint64, error)
-		ListBills(pubKey []byte) (*backendmoney.ListBillsResponse, error)
+		ListBills(pubKey []byte, includeDCBills bool) (*backendmoney.ListBillsResponse, error)
+		GetBills(pubKey []byte) ([]*bp.Bill, error)
 		GetProof(billId []byte) (*bp.Bills, error)
-		GetBlockHeight() (uint64, error)
-		GetFeeCreditBill(unitID []byte) (*bp.Bill, error)
-=======
-		dcWg        *dcWaitGroup
-		am          account.Manager
-		restClient  *client.MoneyBackendClient
-		feeManager  *fees.FeeManager
-		TxPublisher *TxPublisher
->>>>>>> f91d23ea
+		GetRoundNumber(ctx context.Context) (uint64, error)
+		FetchFeeCreditBill(ctx context.Context, unitID []byte) (*bp.Bill, error)
 	}
 
 	SendCmd struct {
@@ -128,24 +107,17 @@
 	return createMoneyWallet(mnemonic, am)
 }
 
-<<<<<<< HEAD
 func LoadExistingWallet(config abclient.AlphabillClientConfig, am account.Manager, backend BackendAPI) (*Wallet, error) {
-	mw := &Wallet{am: am, backend: backend, dcWg: newDcWaitGroup()}
-
-	mw.Wallet = wallet.New().
-=======
-func LoadExistingWallet(config abclient.AlphabillClientConfig, am account.Manager, restClient *client.MoneyBackendClient) (*Wallet, error) {
 	genericWallet := wallet.New().
->>>>>>> f91d23ea
 		SetABClientConf(config).
 		Build()
 	moneySystemID := []byte{0, 0, 0, 0}
-	moneyTxPublisher := NewTxPublisher(genericWallet, restClient, NewTxConverter(moneySystemID))
-	feeManager := fees.NewFeeManager(am, moneySystemID, moneyTxPublisher, restClient, moneySystemID, moneyTxPublisher, restClient)
+	moneyTxPublisher := NewTxPublisher(genericWallet, backend, tx_builder.NewTxConverter(moneySystemID))
+	feeManager := fees.NewFeeManager(am, moneySystemID, moneyTxPublisher, backend, moneySystemID, moneyTxPublisher, backend)
 	return &Wallet{
 		Wallet:      genericWallet,
 		am:          am,
-		restClient:  restClient,
+		backend:     backend,
 		dcWg:        newDcWaitGroup(),
 		TxPublisher: moneyTxPublisher,
 		feeManager:  feeManager,
@@ -255,36 +227,19 @@
 		return nil, ErrNoFeeCredit
 	}
 
-<<<<<<< HEAD
-	billResponse, err := w.backend.ListBills(pubKey)
-=======
-	billResponse, err := w.restClient.ListBills(pubKey, false)
->>>>>>> f91d23ea
-	if err != nil {
-		return nil, err
-	}
-	bills, err := convertBills(billResponse.Bills)
+	bills, err := w.backend.GetBills(pubKey)
 	if err != nil {
 		return nil, err
 	}
 
 	timeout := roundNumber + txTimeoutBlockCount
-<<<<<<< HEAD
 	apiWrapper := &backendAPIWrapper{wallet: w}
 	batch := txsubmitter.NewBatch(k.PubKey, apiWrapper)
 
-	if err = createTransactions(batch.Add, NewTxConverter(w.SystemID()), cmd.ReceiverPubKey, cmd.Amount, w.SystemID(), bills, k, timeout, fcb.GetID()); err != nil {
-		return nil, err
-	}
-
-	txsCost := maxFee * uint64(len(batch.Submissions()))
-=======
-	txs, err := tx_builder.CreateTransactions(cmd.ReceiverPubKey, cmd.Amount, w.SystemID(), bills, k, timeout, fcb.GetId())
-	if err != nil {
-		return nil, err
-	}
-	txsCost := tx_builder.MaxFee * uint64(len(txs))
->>>>>>> f91d23ea
+	if err = tx_builder.CreateTransactions(batch.Add, tx_builder.NewTxConverter(w.SystemID()), cmd.ReceiverPubKey, cmd.Amount, w.SystemID(), bills, k, timeout, fcb.GetId()); err != nil {
+		return nil, err
+	}
+	txsCost := tx_builder.MaxFee * uint64(len(batch.Submissions()))
 	if fcb.Value < txsCost {
 		return nil, ErrInsufficientFeeCredit
 	}
@@ -292,7 +247,6 @@
 	if err = batch.SendTx(ctx, cmd.WaitForConfirmation); err != nil {
 		return nil, err
 	}
-<<<<<<< HEAD
 	return apiWrapper.txProofs, nil
 }
 
@@ -301,17 +255,13 @@
 	txProofs []*Bill
 }
 
-func (b *backendAPIWrapper) GetRoundNumber(context.Context) (uint64, error) {
-	return b.wallet.backend.GetBlockHeight()
+func (b *backendAPIWrapper) GetRoundNumber(ctx context.Context) (uint64, error) {
+	return b.wallet.backend.GetRoundNumber(ctx)
 }
 
 func (b *backendAPIWrapper) PostTransactions(ctx context.Context, _ wallet.PubKey, txs *txsystem.Transactions) error {
 	for _, tx := range txs.Transactions {
 		err := b.wallet.SendTransaction(ctx, tx, &wallet.SendOpts{RetryOnFullTxBuffer: true})
-=======
-	if cmd.WaitForConfirmation {
-		txProofs, err := w.TxPublisher.WaitForConfirmation(ctx, txs, roundNumber, timeout)
->>>>>>> f91d23ea
 		if err != nil {
 			return err
 		}
@@ -343,169 +293,16 @@
 
 // AddFeeCredit creates fee credit for the given amount.
 // Wallet must have a bill large enough for the required amount plus fees.
-<<<<<<< HEAD
-// Returns list of "add fee credit" transaction proofs.
-func (w *Wallet) AddFeeCredit(ctx context.Context, cmd AddFeeCmd) (*BlockProof, error) {
-	if err := cmd.isValid(); err != nil {
-		return nil, err
-	}
-	balance, err := w.GetBalance(GetBalanceCmd{AccountIndex: cmd.AccountIndex})
-	if err != nil {
-		return nil, err
-	}
-	// must have enough balance for two txs (transferFC + addFC) and not end up with zero sum
-	maxTotalFees := 2 * maxFee
-	if cmd.Amount+maxTotalFees > balance {
-		return nil, ErrAddFCInsufficientBalance
-	}
-
-	// fetch bills
-	accountKey, err := w.am.GetAccountKey(cmd.AccountIndex)
-	if err != nil {
-		return nil, err
-	}
-	listBillsResponse, err := w.backend.ListBills(accountKey.PubKey)
-	if err != nil {
-		return nil, err
-	}
-	// filter dc bills
-	var bills []*Bill
-	for _, b := range listBillsResponse.Bills {
-		if !b.IsDCBill {
-			bills = append(bills, newBillFromVM(b))
-		}
-	}
-	// sort bills by value in descending order
-	sort.Slice(bills, func(i, j int) bool {
-		return bills[i].Value > bills[j].Value
-	})
-
-	// verify bill is large enough for required amount
-	billToTransfer := bills[0]
-	if billToTransfer.Value < cmd.Amount+maxTotalFees {
-		return nil, ErrInsufficientBillValue
-	}
-
-	// fetch fee credit bill
-	fcb, err := w.GetFeeCreditBill(cmd.AccountIndex)
-	if err != nil {
-		return nil, err
-	}
-
-	roundNo, err := w.GetRoundNumber(ctx)
-	if err != nil {
-		return nil, err
-	}
-	timeout := roundNo + txTimeoutBlockCount
-	if err != nil {
-		return nil, err
-	}
-
-	log.Info("sending transfer fee credit transaction")
-	tx, err := createTransferFCTx(cmd.Amount, accountKey.PrivKeyHash, fcb.GetTxHash(), accountKey, w.SystemID(), billToTransfer, roundNo, timeout)
-	if err != nil {
-		return nil, err
-	}
-	proof, err := w.sendAndConfirmTx(ctx, accountKey.PubKey, tx)
-	if err != nil {
-		return nil, err
-	}
-	// TODO waiting can be canceled or AddFC tx can fail
-	// record some metadata about transferFC so that AddFC can be retried
-	log.Info("sending add fee credit transaction")
-	addFCTx, err := createAddFCTx(accountKey.PrivKeyHash, proof, accountKey, w.SystemID(), timeout)
-	if err != nil {
-		return nil, err
-	}
-	return w.sendAndConfirmTx(ctx, accountKey.PubKey, addFCTx)
-}
-
-func (w *Wallet) sendAndConfirmTx(ctx context.Context, sender wallet.PubKey, tx *txsystem.Transaction) (*BlockProof, error) {
-	apiWrapper := &backendAPIWrapper{wallet: w}
-	gtx, err := NewTxConverter(w.SystemID()).ConvertTx(tx)
-	if err != nil {
-		return nil, err
-	}
-	sub := &txsubmitter.TxSubmission{UnitID: tx.UnitId, Transaction: tx, TxHash: gtx.Hash(crypto.SHA256)}
-	log.Info(fmt.Sprintf("wallet: sub with hash: %X", sub.TxHash))
-	if err = sub.ToBatch(apiWrapper, sender).SendTx(ctx, true); err != nil {
-		return nil, err
-	}
-	return apiWrapper.txProofs[0].BlockProof, nil
-=======
 // Returns transferFC and addFC transaction proofs.
 func (w *Wallet) AddFeeCredit(ctx context.Context, cmd fees.AddFeeCmd) ([]*block.TxProof, error) {
 	return w.feeManager.AddFeeCredit(ctx, cmd)
->>>>>>> f91d23ea
 }
 
 // ReclaimFeeCredit reclaims fee credit.
 // Reclaimed fee credit is added to the largest bill in wallet.
-<<<<<<< HEAD
-// Returns list of "reclaim fee credit" transaction proofs.
-func (w *Wallet) ReclaimFeeCredit(ctx context.Context, cmd ReclaimFeeCmd) (*BlockProof, error) {
-	k, err := w.am.GetAccountKey(cmd.AccountIndex)
-	if err != nil {
-		return nil, err
-	}
-
-	roundNo, err := w.GetRoundNumber(ctx)
-	if err != nil {
-		return nil, err
-	}
-	timeout := roundNo + txTimeoutBlockCount
-	if err != nil {
-		return nil, err
-	}
-
-	fcb, err := w.GetFeeCreditBill(cmd.AccountIndex)
-	if err != nil {
-		return nil, err
-	}
-	if fcb.GetValue() == 0 {
-		return nil, ErrInsufficientFeeCredit
-	}
-
-	listBillsResponse, err := w.backend.ListBills(k.PubKey)
-	if err != nil {
-		return nil, err
-	}
-	// filter dc bills
-	var bills []*Bill
-	for _, b := range listBillsResponse.Bills {
-		if !b.IsDCBill {
-			bills = append(bills, newBillFromVM(b))
-		}
-	}
-	if len(bills) == 0 {
-		return nil, errors.New("wallet must have a source bill to which to add reclaimed fee credits")
-	}
-	// sort bills by value in descending order
-	sort.Slice(bills, func(i, j int) bool {
-		return bills[i].Value > bills[j].Value
-	})
-
-	log.Info("sending close fee credit transaction")
-	targetBill := bills[0]
-	// TODO waiting can be canceled or ReclaimFC tx can fail
-	// record some metadata about CloseFC so that ReclaimFC can be retried
-	tx, err := createCloseFCTx(w.SystemID(), fcb.GetID(), timeout, fcb.Value, targetBill.GetID(), targetBill.TxHash, k)
-	if err != nil {
-		return nil, err
-	}
-	fcTransferProof, err := w.sendAndConfirmTx(ctx, k.PubKey, tx)
-
-	log.Info("sending reclaim fee credit transaction")
-	addFCTx, err := createReclaimFCTx(w.SystemID(), targetBill.GetID(), timeout, fcTransferProof, targetBill.TxHash, k)
-	if err != nil {
-		return nil, err
-	}
-	return w.sendAndConfirmTx(ctx, k.PubKey, addFCTx)
-=======
 // Returns closeFC and reclaimFC transaction proofs.
 func (w *Wallet) ReclaimFeeCredit(ctx context.Context, cmd fees.ReclaimFeeCmd) ([]*block.TxProof, error) {
 	return w.feeManager.ReclaimFeeCredit(ctx, cmd)
->>>>>>> f91d23ea
 }
 
 // GetFeeCreditBill returns fee credit bill for given account,
@@ -515,17 +312,13 @@
 	if err != nil {
 		return nil, err
 	}
-<<<<<<< HEAD
-	fcb, err := w.backend.GetFeeCreditBill(accountKey.PrivKeyHash)
-=======
 	return w.FetchFeeCreditBill(ctx, accountKey.PrivKeyHash)
 }
 
 // FetchFeeCreditBill returns fee credit bill for given unitID
 // can return nil if fee credit bill has not been created yet.
 func (w *Wallet) FetchFeeCreditBill(ctx context.Context, unitID []byte) (*bp.Bill, error) {
-	fcb, err := w.restClient.FetchFeeCreditBill(ctx, unitID)
->>>>>>> f91d23ea
+	fcb, err := w.backend.FetchFeeCreditBill(ctx, unitID)
 	if err != nil {
 		if errors.Is(err, client.ErrMissingFeeCreditBill) {
 			return nil, nil
@@ -550,11 +343,7 @@
 	if err != nil {
 		return err
 	}
-<<<<<<< HEAD
-	billResponse, err := w.backend.ListBills(pubKey)
-=======
-	billResponse, err := w.restClient.ListBills(pubKey, true)
->>>>>>> f91d23ea
+	billResponse, err := w.backend.ListBills(pubKey, true)
 	if err != nil {
 		return err
 	}
@@ -649,11 +438,7 @@
 	}
 	log.Info("waiting for swap confirmation(s)...")
 	for roundNr <= timeout+1 {
-<<<<<<< HEAD
-		billResponse, err := w.backend.ListBills(pubKey)
-=======
-		billResponse, err := w.restClient.ListBills(pubKey, true)
->>>>>>> f91d23ea
+		billResponse, err := w.backend.ListBills(pubKey, true)
 		if err != nil {
 			return err
 		}
@@ -771,10 +556,6 @@
 	return nil
 }
 
-<<<<<<< HEAD
-func (s *SendCmd) isValid() error {
-	if len(s.ReceiverPubKey) != abcrypto.CompressedSecp256K1PublicKeySize {
-=======
 // SendTx sends tx and waits for confirmation, returns tx proof
 func (w *Wallet) SendTx(ctx context.Context, tx *txsystem.Transaction, senderPubKey []byte) (*block.TxProof, error) {
 	return w.TxPublisher.SendTx(ctx, tx, senderPubKey)
@@ -835,7 +616,6 @@
 
 func (c *SendCmd) isValid() error {
 	if len(c.ReceiverPubKey) != abcrypto.CompressedSecp256K1PublicKeySize {
->>>>>>> f91d23ea
 		return ErrInvalidPubKey
 	}
 	// TODO removed below?
@@ -925,7 +705,7 @@
 	return billIds
 }
 
-func convertBills(billsList []*backend.ListBillVM) ([]*bp.Bill, error) {
+func convertBills(billsList []*backendmoney.ListBillVM) ([]*bp.Bill, error) {
 	var bills []*bp.Bill
 	for _, b := range billsList {
 		bill := newBillFromVM(b)
@@ -935,7 +715,7 @@
 }
 
 // newBillFromVM converts ListBillVM to Bill structs
-func newBillFromVM(b *backend.ListBillVM) *bp.Bill {
+func newBillFromVM(b *backendmoney.ListBillVM) *bp.Bill {
 	return &bp.Bill{
 		Id:       b.Id,
 		Value:    b.Value,
@@ -945,7 +725,7 @@
 }
 
 // newBill creates new Bill struct from given BlockProof for Transfer and Split transactions.
-func newBill(proof *block.TxProof, txConverter *TxConverter) (*Bill, error) {
+func newBill(proof *block.TxProof, txConverter *tx_builder.TxConverter) (*Bill, error) {
 	gtx, err := txConverter.ConvertTx(proof.Tx)
 	if err != nil {
 		return nil, err
