package wallet

import (
	"bytes"
	"crypto"
	"encoding/json"
	"errors"
	"os"
	"path/filepath"

	"github.com/alphabill-org/alphabill/internal/txsystem/money"
	"github.com/alphabill-org/alphabill/internal/types"
)

var (
	ErrTxProofNil     = errors.New("tx proof is nil")
	ErrInvalidValue   = errors.New("invalid value")
	ErrMissingDCNonce = errors.New("dcNonce is missing")
	ErrInvalidTxHash  = errors.New("bill txHash is not equal to actual transaction hash")
	ErrInvalidTxType  = errors.New("invalid tx type")
)

type (
	Bills struct {
		Bills []*Bill `json:"bills,omitempty"`
	}

	// TODO
	// used to be protobuf defined Bill struct used as import/export/download/upload unified schema across applications
	// possibly can be removed as import/export/download/upoad feature was dropped
	Bill struct {
<<<<<<< HEAD
		Id       []byte `json:"id,omitempty"`
		Value    uint64 `json:"value,omitempty,string"`
		TxHash   []byte `json:"tx_hash,omitempty"`
		IsDcBill bool   `json:"is_dc_bill,omitempty"`
		//TxProof  *Proof `json:"tx_proof,omitempty"`
=======
		Id      []byte `json:"id,omitempty"`
		Value   uint64 `json:"value,omitempty,string"`
		TxHash  []byte `json:"tx_hash,omitempty"`
		DcNonce []byte `json:"dc_nonce,omitempty"`
		TxProof *Proof `json:"tx_proof,omitempty"`
>>>>>>> c3e30119

		// fcb specific fields
		// AddFCTxHash last add fee credit tx hash
		AddFCTxHash []byte `json:"add_fc_tx_hash,omitempty"`
	}

	BillProof struct {
		Bill    *Bill
		TxProof *Proof
	}
)

func (bp *BillProof) GetID() []byte {
	if bp != nil && bp.Bill != nil {
		return bp.Bill.Id
	}
	return nil
}

func NewTxProof(txIdx int, b *types.Block, hashAlgorithm crypto.Hash) (*Proof, error) {
	txProof, _, err := types.NewTxProof(b, txIdx, hashAlgorithm)
	if err != nil {
		return nil, err
	}
	return &Proof{
		TxRecord: b.Transactions[txIdx],
		TxProof:  txProof,
	}, nil
}

//// Verify validates struct and verifies proofs.
//func (x *Bills) Verify(verifiers map[string]abcrypto.Verifier) error {
//	for _, bill := range x.Bills {
//		err := bill.Verify(verifiers)
//		if err != nil {
//			return err
//		}
//	}
//	return nil
//}
//
//// Verify validates struct and verifies proof.
//func (x *Bill) Verify(verifiers map[string]abcrypto.Verifier, proof *Proof) error {
//	if proof == nil {
//		return ErrTxProofNil
//	}
//	txr := proof.TxRecord
//	err := x.verifyTx(txr)
//	if err != nil {
//		return err
//	}
//	return types.VerifyTxProof(proof.TxProof, txr, verifiers, crypto.SHA256)
//}

func (x *Bill) GetID() []byte {
	if x != nil {
		return x.Id
	}
	return nil
}

func (x *Bill) GetValue() uint64 {
	if x != nil {
		return x.Value
	}
	return 0
}

func (x *Bill) GetTxHash() []byte {
	if x != nil {
		return x.TxHash
	}
	return nil
}

func (x *Bill) GetAddFCTxHash() []byte {
	if x != nil {
		return x.AddFCTxHash
	}
	return nil
}
func (x *Bill) verifyTx(txr *types.TransactionRecord) error {
	value, isDCTx, err := x.parseTx(txr)
	if err != nil {
		return err
	}
	if x.Value != value {
		return ErrInvalidValue
	}
	if isDCTx && x.DcNonce == nil {
		return ErrMissingDCNonce
	}
	if !bytes.Equal(x.TxHash, txr.Hash(crypto.SHA256)) {
		return ErrInvalidTxHash
	}
	return nil
}

func ReadBillsFile(path string) (*Bills, error) {
	b, err := os.ReadFile(filepath.Clean(path))
	if err != nil {
		return nil, err
	}
	res := &Bills{}
	err = json.Unmarshal(b, res)
	if err != nil {
		return nil, err
	}
	return res, nil
}

func WriteBillsFile(path string, res []*BillProof) error {
	b, err := json.Marshal(res)
	if err != nil {
		return err
	}
	return os.WriteFile(path, b, 0600) // -rw-------
}

func (x *Bill) parseTx(txr *types.TransactionRecord) (uint64, bool, error) {
	switch txr.TransactionOrder.PayloadType() {
	case money.PayloadTypeTransfer:
		attrs := &money.TransferAttributes{}
		if err := txr.TransactionOrder.UnmarshalAttributes(attrs); err != nil {
			return 0, false, err
		}
		return attrs.TargetValue, false, nil
	case money.PayloadTypeTransDC:
		attrs := &money.TransferDCAttributes{}
		if err := txr.TransactionOrder.UnmarshalAttributes(attrs); err != nil {
			return 0, false, err
		}
		return attrs.TargetValue, true, nil
	case money.PayloadTypeSplit:
		attrs := &money.SplitAttributes{}
		if err := txr.TransactionOrder.UnmarshalAttributes(attrs); err != nil {
			return 0, false, err
		}
		if bytes.Equal(x.Id, txr.TransactionOrder.UnitID()) { // proof is for the "old" bill
			return attrs.RemainingValue, false, nil
		}
		return attrs.Amount, false, nil // proof is for the "new" bill
	case money.PayloadTypeSwapDC:
		attrs := &money.SwapDCAttributes{}
		if err := txr.TransactionOrder.UnmarshalAttributes(attrs); err != nil {
			return 0, false, err
		}
		return attrs.TargetValue, false, nil
	default:
		return 0, false, ErrInvalidTxType
	}
}

func (p *Proof) ToGenericProof() *types.TxProof {
	txProof := p.TxProof
	if txProof == nil {
		return nil
	}
	return &types.TxProof{
		BlockHeaderHash:    txProof.BlockHeaderHash,
		Chain:              txProof.Chain,
		UnicityCertificate: txProof.UnicityCertificate,
	}
}<|MERGE_RESOLUTION|>--- conflicted
+++ resolved
@@ -29,19 +29,10 @@
 	// used to be protobuf defined Bill struct used as import/export/download/upload unified schema across applications
 	// possibly can be removed as import/export/download/upoad feature was dropped
 	Bill struct {
-<<<<<<< HEAD
-		Id       []byte `json:"id,omitempty"`
-		Value    uint64 `json:"value,omitempty,string"`
-		TxHash   []byte `json:"tx_hash,omitempty"`
-		IsDcBill bool   `json:"is_dc_bill,omitempty"`
-		//TxProof  *Proof `json:"tx_proof,omitempty"`
-=======
 		Id      []byte `json:"id,omitempty"`
 		Value   uint64 `json:"value,omitempty,string"`
 		TxHash  []byte `json:"tx_hash,omitempty"`
 		DcNonce []byte `json:"dc_nonce,omitempty"`
-		TxProof *Proof `json:"tx_proof,omitempty"`
->>>>>>> c3e30119
 
 		// fcb specific fields
 		// AddFCTxHash last add fee credit tx hash
