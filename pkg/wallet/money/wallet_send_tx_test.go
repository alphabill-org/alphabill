package money

import (
	"bytes"
	"context"
	"crypto"
	"errors"
	"sync"
	"testing"

<<<<<<< HEAD
	"github.com/alphabill-org/alphabill/internal/types"

	"github.com/holiman/uint256"
	"github.com/stretchr/testify/require"

=======
>>>>>>> b88133b8
	"github.com/alphabill-org/alphabill/internal/block"
	"github.com/alphabill-org/alphabill/internal/hash"
	test "github.com/alphabill-org/alphabill/internal/testutils"
	"github.com/alphabill-org/alphabill/internal/util"
	"github.com/alphabill-org/alphabill/pkg/client/clientmock"
	"github.com/alphabill-org/alphabill/pkg/wallet"
	"github.com/alphabill-org/alphabill/pkg/wallet/backend/bp"
	"github.com/alphabill-org/alphabill/pkg/wallet/money/backend"
	"github.com/holiman/uint256"
	"github.com/stretchr/testify/require"
)

func TestWalletSendFunction(t *testing.T) {
	w, _ := CreateTestWallet(t, withBackendMock(t, &backendMockReturnConf{
		balance:   70,
		billId:    uint256.NewInt(0),
		billValue: 50,
		feeCreditBill: &bp.Bill{
			Id:      []byte{},
			Value:   100 * 1e8,
			TxProof: &block.TxProof{},
		}}))
	validPubKey := make([]byte, 33)
	amount := uint64(50)
	ctx := context.Background()

	// test ok response
	_, err := w.Send(ctx, SendCmd{ReceiverPubKey: validPubKey, Amount: amount})
	require.NoError(t, err)
}

func TestWalletSendFunction_InvalidPubKey(t *testing.T) {
	w, _ := CreateTestWallet(t, withBackendMock(t, &backendMockReturnConf{}))
	invalidPubKey := make([]byte, 32)
	amount := uint64(50)
	ctx := context.Background()

	// test ErrInvalidPubKey
	_, err := w.Send(ctx, SendCmd{ReceiverPubKey: invalidPubKey, Amount: amount})
	require.ErrorIs(t, err, ErrInvalidPubKey)
}

func TestWalletSendFunction_InsufficientBalance(t *testing.T) {
	w, _ := CreateTestWallet(t, withBackendMock(t, &backendMockReturnConf{balance: 10}))
	validPubKey := make([]byte, 33)
	amount := uint64(50)
	ctx := context.Background()

	// test ErrInsufficientBalance
	_, err := w.Send(ctx, SendCmd{ReceiverPubKey: validPubKey, Amount: amount})
	require.ErrorIs(t, err, ErrInsufficientBalance)
}

func TestWalletSendFunction_ClientError(t *testing.T) {
	w, mockClient := CreateTestWallet(t, withBackendMock(t, &backendMockReturnConf{
		balance:   70,
		billId:    uint256.NewInt(0),
		billValue: 50,
		feeCreditBill: &bp.Bill{
			Id:      []byte{},
			Value:   100 * 1e8,
			TxProof: &block.TxProof{},
		},
	}))
	validPubKey := make([]byte, 33)
	amount := uint64(50)

	// test abclient returns error
	mockClient.SetTxResponse(errors.New("some error"))
	_, err := w.Send(context.Background(), SendCmd{ReceiverPubKey: validPubKey, Amount: amount})
	require.ErrorContains(t, err, "failed to send transaction: some error")
}

func TestWalletSendFunction_WaitForConfirmation(t *testing.T) {
	pubKey := make([]byte, 33)
	b := &Bill{
		Id:         uint256.NewInt(0),
		Value:      100,
		TxHash:     hash.Sum256([]byte{0x01}),
		BlockProof: &BlockProof{Proof: &block.BlockProof{}},
	}

	var w *Wallet
	var mockClient *clientmock.MockAlphabillClient
	backendMock := &backendAPIMock{
		getBalance: func(pubKey []byte, includeDCBills bool) (uint64, error) {
			return 100, nil
		},
		getRoundNumber: func() (uint64, error) {
			return 0, nil
		},
		listBills: func(pubKey []byte, includeDCBills bool) (*backend.ListBillsResponse, error) {
			return createBillListResponse([]*Bill{b}), nil
		},
		getBills: func(pubKey []byte) ([]*bp.Bill, error) {
			return []*bp.Bill{{Id: b.GetID(), Value: b.Value, TxHash: b.TxHash}}, nil
		},
		getProof: func(billId []byte) (*bp.Bills, error) {
			tx := mockClient.GetRecordedTransactions()[0]
			gtx, err := NewTxConverter(w.SystemID()).ConvertTx(tx)
			require.NoError(t, err)
			b.TxHash = gtx.Hash(crypto.SHA256)
			return createBlockProofResponse(t, b, nil, 0, dcTimeoutBlockCount, nil), nil
		},
		fetchFeeCreditBill: func(ctx context.Context, unitID []byte) (*bp.Bill, error) {
			ac, _ := w.am.GetAccountKey(0)
			return &bp.Bill{
				Id:      ac.PrivKeyHash,
				Value:   100 * 1e8,
				TxProof: &block.TxProof{},
			}, nil
		},
	}
<<<<<<< HEAD
	tx, err := createTransaction(pubKey, k, b.Value, w.SystemID(), b, txTimeoutBlockCount, k.PrivKeyHash)
	require.NoError(t, err)
	mockClient.SetBlock(&block.Block{Transactions: []*txsystem.Transaction{
		tx,
	}, UnicityCertificate: &types.UnicityCertificate{InputRecord: &types.InputRecord{RoundNumber: 0}}})
=======
	w, mockClient = CreateTestWallet(t, backendMock)
>>>>>>> b88133b8

	// test send successfully waits for confirmation
	_, err := w.Send(context.Background(), SendCmd{ReceiverPubKey: pubKey, Amount: b.Value, WaitForConfirmation: true, AccountIndex: 0})
	require.NoError(t, err)
	balance, _ := w.GetBalance(GetBalanceCmd{})
	require.EqualValues(t, 100, balance)
}

func TestWalletSendFunction_WaitForMultipleTxConfirmations(t *testing.T) {
	pubKey := make([]byte, 33)
	b1 := addBill(1)
	b2 := addBill(2)
	bills := map[string]*Bill{
		string(util.Uint256ToBytes(b1.Id)): b1,
		string(util.Uint256ToBytes(b2.Id)): b2,
	}
	var w *Wallet
	var mockClient *clientmock.MockAlphabillClient
	backendMock := &backendAPIMock{
		getBalance: func(pubKey []byte, includeDCBills bool) (uint64, error) {
			return 100, nil
		},
		getRoundNumber: func() (uint64, error) {
			return 0, nil
		},
		listBills: func(pubKey []byte, includeDCBills bool) (*backend.ListBillsResponse, error) {
			return createBillListResponse([]*Bill{b1, b2}), nil
		},
		getBills: func(pubKey []byte) ([]*bp.Bill, error) {
			return []*bp.Bill{
				{Id: b1.GetID(), Value: b1.Value, TxHash: b1.TxHash},
				{Id: b2.GetID(), Value: b2.Value, TxHash: b2.TxHash},
			}, nil
		},
		getProof: func(billId []byte) (*bp.Bills, error) {
			txs := mockClient.GetRecordedTransactions()
			var bill *Bill
			for _, tx := range txs {
				if bytes.Equal(billId, tx.UnitId) {
					bill, _ = bills[string(billId)]
					if bill != nil {
						gtx, err := NewTxConverter(w.SystemID()).ConvertTx(tx)
						require.NoError(t, err)
						bill.TxHash = gtx.Hash(crypto.SHA256)
					}
				}
			}

			if bill != nil {
				return createBlockProofResponse(t, bill, nil, 0, dcTimeoutBlockCount, nil), nil
			} else {
				return nil, errors.New("bill not found")
			}
		},
		fetchFeeCreditBill: func(ctx context.Context, unitID []byte) (*bp.Bill, error) {
			return &bp.Bill{Id: []byte{}, Value: 100 * 1e8, TxProof: &block.TxProof{}}, nil
		},
	}
<<<<<<< HEAD
	tx1, _ := createTransaction(pubKey, k, b1.Value, w.SystemID(), b1, txTimeoutBlockCount, k.PrivKeyHash)
	tx2, _ := createTransaction(pubKey, k, b2.Value, w.SystemID(), b2, txTimeoutBlockCount, k.PrivKeyHash)
	mockClient.SetBlock(&block.Block{Transactions: []*txsystem.Transaction{
		tx2, tx1,
	}, UnicityCertificate: &types.UnicityCertificate{InputRecord: &types.InputRecord{RoundNumber: 0}}})
=======
	w, mockClient = CreateTestWallet(t, backendMock)
>>>>>>> b88133b8

	// test send successfully waits for confirmation
	_, err := w.Send(context.Background(), SendCmd{ReceiverPubKey: pubKey, Amount: b1.Value + b2.Value, WaitForConfirmation: true})
	require.NoError(t, err)
}

func TestWalletSendFunction_WaitForMultipleTxConfirmationsInDifferentBlocks(t *testing.T) {
	pubKey := make([]byte, 33)
	b1 := addBill(1)
	b2 := addBill(2)

	blockCounter := uint64(0)

	bills := map[string]*Bill{
		string(util.Uint256ToBytes(b1.Id)): b1,
		string(util.Uint256ToBytes(b2.Id)): b2,
	}
	var w *Wallet
	var mockClient *clientmock.MockAlphabillClient
	backendMock := &backendAPIMock{
		getBalance: func(pubKey []byte, includeDCBills bool) (uint64, error) {
			return 100, nil
		},
		getRoundNumber: func() (uint64, error) {
			return blockCounter, nil
		},
		listBills: func(pubKey []byte, includeDCBills bool) (*backend.ListBillsResponse, error) {
			return createBillListResponse([]*Bill{b1, b2}), nil
		},
		getBills: func(pubKey []byte) ([]*bp.Bill, error) {
			return []*bp.Bill{
				{Id: b1.GetID(), Value: b1.Value, TxHash: b1.TxHash},
				{Id: b2.GetID(), Value: b2.Value, TxHash: b2.TxHash},
			}, nil
		},
		getProof: func(billId []byte) (*bp.Bills, error) {
			txs := mockClient.GetRecordedTransactions()
			var bill *Bill
			for _, tx := range txs {
				if bytes.Equal(billId, tx.UnitId) {
					bill, _ = bills[string(billId)]
					if bill != nil {
						gtx, err := NewTxConverter(w.SystemID()).ConvertTx(tx)
						require.NoError(t, err)
						bill.TxHash = gtx.Hash(crypto.SHA256)
					}
				}
			}

			if bill != nil {
				nr := blockCounter
				blockCounter++
				return createBlockProofResponse(t, bill, nil, nr, dcTimeoutBlockCount, nil), nil
			} else {
				return nil, errors.New("bill not found")
			}
		},
		fetchFeeCreditBill: func(ctx context.Context, unitID []byte) (*bp.Bill, error) {
			ac, _ := w.am.GetAccountKey(0)
			return &bp.Bill{Id: ac.PrivKeyHash, Value: 100 * 1e8, TxProof: &block.TxProof{}}, nil
		},
	}
<<<<<<< HEAD
	tx1, _ := createTransaction(pubKey, k, b1.Value, w.SystemID(), b1, txTimeoutBlockCount, k.PrivKeyHash)
	tx2, _ := createTransaction(pubKey, k, b2.Value, w.SystemID(), b2, txTimeoutBlockCount, k.PrivKeyHash)
	mockClient.SetBlock(&block.Block{Transactions: []*txsystem.Transaction{
		tx1,
	}, UnicityCertificate: &types.UnicityCertificate{InputRecord: &types.InputRecord{RoundNumber: 0}}})
	mockClient.SetBlock(&block.Block{Transactions: []*txsystem.Transaction{
		tx2,
	}, UnicityCertificate: &types.UnicityCertificate{InputRecord: &types.InputRecord{RoundNumber: 5}}})
	mockClient.SetIncrementOnFetch(true)
=======
	w, mockClient = CreateTestWallet(t, backendMock)
>>>>>>> b88133b8

	// test send successfully waits for confirmation
	_, err := w.Send(context.Background(), SendCmd{ReceiverPubKey: pubKey, Amount: b1.Value + b2.Value, WaitForConfirmation: true})
	require.NoError(t, err)
}

func TestWalletSendFunction_ErrTxFailedToConfirm(t *testing.T) {
	pubKey := make([]byte, 33)
	b := addBill(1)

<<<<<<< HEAD
	for i := 0; i <= txTimeoutBlockCount; i++ {
		mockClient.SetBlock(&block.Block{UnicityCertificate: &types.UnicityCertificate{InputRecord: &types.InputRecord{RoundNumber: uint64(i)}}})
=======
	var mockClient *clientmock.MockAlphabillClient
	backendMock := &backendAPIMock{
		getBalance: func(pubKey []byte, includeDCBills bool) (uint64, error) {
			return 100, nil
		},
		getRoundNumber: func() (uint64, error) {
			if len(mockClient.GetRecordedTransactions()) == 0 {
				return 0, nil
			}
			return 2 * txTimeoutBlockCount, nil
		},
		listBills: func(pubKey []byte, includeDCBills bool) (*backend.ListBillsResponse, error) {
			return createBillListResponse([]*Bill{b}), nil
		},
		getBills: func(pubKey []byte) ([]*bp.Bill, error) {
			return []*bp.Bill{{Id: b.GetID(), Value: b.Value, TxHash: b.TxHash}}, nil
		},
		fetchFeeCreditBill: func(ctx context.Context, unitID []byte) (*bp.Bill, error) {
			return &bp.Bill{Id: []byte{}, Value: 100 * 1e8, TxProof: &block.TxProof{}}, nil
		},
>>>>>>> b88133b8
	}
	w, mockClient := CreateTestWallet(t, backendMock)

	_, err := w.Send(context.Background(), SendCmd{ReceiverPubKey: pubKey, Amount: b.Value, WaitForConfirmation: true})
	require.ErrorContains(t, err, "confirmation timeout")
}

func TestWholeBalanceIsSentUsingBillTransferOrder(t *testing.T) {
	// create wallet with single bill
	pubKey := make([]byte, 33)
	b := &Bill{
		Id:     uint256.NewInt(1),
		Value:  100,
		TxHash: hash.Sum256([]byte{0x01}),
	}
	w, mockClient := CreateTestWallet(t, withBackendMock(t, &backendMockReturnConf{
		balance:       100,
		billId:        b.Id,
		billValue:     b.Value,
		feeCreditBill: &bp.Bill{Id: []byte{}, Value: 100 * 1e8, TxProof: &block.TxProof{}},
	}))

	// when whole balance is spent
	_, err := w.Send(context.Background(), SendCmd{ReceiverPubKey: pubKey, Amount: 100})
	require.NoError(t, err)

	// then bill transfer order should be sent
	require.Len(t, mockClient.GetRecordedTransactions(), 1)
	btTx := parseBillTransferTx(t, mockClient.GetRecordedTransactions()[0])
	require.EqualValues(t, 100, btTx.TargetValue)
}

func TestWalletSendFunction_RetryTxWhenTxBufferIsFull(t *testing.T) {
	// setup wallet
	b := &Bill{
		Id:     uint256.NewInt(1),
		Value:  100,
		TxHash: hash.Sum256([]byte{0x01}),
	}
	w, mockClient := CreateTestWallet(t, withBackendMock(t, &backendMockReturnConf{
		balance:   100,
		billId:    b.Id,
		billValue: b.Value,
		feeCreditBill: &bp.Bill{
			Id:      []byte{},
			Value:   100 * 1e8,
			TxProof: &block.TxProof{},
		},
	}))

	// make server return TxBufferFullErrMessage
	mockClient.SetTxResponse(errors.New(txBufferFullErrMsg))

	// send tx
	_, sendError := w.Send(context.Background(), SendCmd{ReceiverPubKey: make([]byte, 33), Amount: 50})

	// verify send tx error
	require.ErrorIs(t, sendError, wallet.ErrFailedToBroadcastTx)

	// verify txs were broadcast multiple times
	require.Eventually(t, func() bool {
		return len(mockClient.GetRecordedTransactions()) == maxTxFailedTries
	}, test.WaitDuration, test.WaitTick)
}

func TestWalletSendFunction_RetryCanBeCanceledByUser(t *testing.T) {
	// setup wallet
	b := &Bill{
		Id:     uint256.NewInt(1),
		Value:  100,
		TxHash: hash.Sum256([]byte{0x01}),
	}
	w, mockClient := CreateTestWallet(t, withBackendMock(t, &backendMockReturnConf{
		balance:   100,
		billId:    b.Id,
		billValue: b.Value,
		feeCreditBill: &bp.Bill{
			Id:      []byte{},
			Value:   100 * 1e8,
			TxProof: &block.TxProof{},
		},
	}))

	// make server return TxBufferFullErrMessage
	mockClient.SetTxResponse(errors.New(txBufferFullErrMsg))

	// send tx
	ctx, cancel := context.WithCancel(context.Background())
	wg := sync.WaitGroup{}
	wg.Add(1)
	var sendError error
	go func() {
		_, sendError = w.Send(ctx, SendCmd{ReceiverPubKey: make([]byte, 33), Amount: 50})
		wg.Done()
	}()

	// when context is canceled
	cancel()

	// then sendError returns immediately
	wg.Wait()
	require.ErrorIs(t, sendError, wallet.ErrTxRetryCanceled)

	// and only the initial transaction should be broadcast
	require.Len(t, mockClient.GetRecordedTransactions(), 1)
}<|MERGE_RESOLUTION|>--- conflicted
+++ resolved
@@ -8,14 +8,6 @@
 	"sync"
 	"testing"
 
-<<<<<<< HEAD
-	"github.com/alphabill-org/alphabill/internal/types"
-
-	"github.com/holiman/uint256"
-	"github.com/stretchr/testify/require"
-
-=======
->>>>>>> b88133b8
 	"github.com/alphabill-org/alphabill/internal/block"
 	"github.com/alphabill-org/alphabill/internal/hash"
 	test "github.com/alphabill-org/alphabill/internal/testutils"
@@ -129,15 +121,7 @@
 			}, nil
 		},
 	}
-<<<<<<< HEAD
-	tx, err := createTransaction(pubKey, k, b.Value, w.SystemID(), b, txTimeoutBlockCount, k.PrivKeyHash)
-	require.NoError(t, err)
-	mockClient.SetBlock(&block.Block{Transactions: []*txsystem.Transaction{
-		tx,
-	}, UnicityCertificate: &types.UnicityCertificate{InputRecord: &types.InputRecord{RoundNumber: 0}}})
-=======
 	w, mockClient = CreateTestWallet(t, backendMock)
->>>>>>> b88133b8
 
 	// test send successfully waits for confirmation
 	_, err := w.Send(context.Background(), SendCmd{ReceiverPubKey: pubKey, Amount: b.Value, WaitForConfirmation: true, AccountIndex: 0})
@@ -196,15 +180,7 @@
 			return &bp.Bill{Id: []byte{}, Value: 100 * 1e8, TxProof: &block.TxProof{}}, nil
 		},
 	}
-<<<<<<< HEAD
-	tx1, _ := createTransaction(pubKey, k, b1.Value, w.SystemID(), b1, txTimeoutBlockCount, k.PrivKeyHash)
-	tx2, _ := createTransaction(pubKey, k, b2.Value, w.SystemID(), b2, txTimeoutBlockCount, k.PrivKeyHash)
-	mockClient.SetBlock(&block.Block{Transactions: []*txsystem.Transaction{
-		tx2, tx1,
-	}, UnicityCertificate: &types.UnicityCertificate{InputRecord: &types.InputRecord{RoundNumber: 0}}})
-=======
 	w, mockClient = CreateTestWallet(t, backendMock)
->>>>>>> b88133b8
 
 	// test send successfully waits for confirmation
 	_, err := w.Send(context.Background(), SendCmd{ReceiverPubKey: pubKey, Amount: b1.Value + b2.Value, WaitForConfirmation: true})
@@ -267,19 +243,7 @@
 			return &bp.Bill{Id: ac.PrivKeyHash, Value: 100 * 1e8, TxProof: &block.TxProof{}}, nil
 		},
 	}
-<<<<<<< HEAD
-	tx1, _ := createTransaction(pubKey, k, b1.Value, w.SystemID(), b1, txTimeoutBlockCount, k.PrivKeyHash)
-	tx2, _ := createTransaction(pubKey, k, b2.Value, w.SystemID(), b2, txTimeoutBlockCount, k.PrivKeyHash)
-	mockClient.SetBlock(&block.Block{Transactions: []*txsystem.Transaction{
-		tx1,
-	}, UnicityCertificate: &types.UnicityCertificate{InputRecord: &types.InputRecord{RoundNumber: 0}}})
-	mockClient.SetBlock(&block.Block{Transactions: []*txsystem.Transaction{
-		tx2,
-	}, UnicityCertificate: &types.UnicityCertificate{InputRecord: &types.InputRecord{RoundNumber: 5}}})
-	mockClient.SetIncrementOnFetch(true)
-=======
 	w, mockClient = CreateTestWallet(t, backendMock)
->>>>>>> b88133b8
 
 	// test send successfully waits for confirmation
 	_, err := w.Send(context.Background(), SendCmd{ReceiverPubKey: pubKey, Amount: b1.Value + b2.Value, WaitForConfirmation: true})
@@ -290,10 +254,6 @@
 	pubKey := make([]byte, 33)
 	b := addBill(1)
 
-<<<<<<< HEAD
-	for i := 0; i <= txTimeoutBlockCount; i++ {
-		mockClient.SetBlock(&block.Block{UnicityCertificate: &types.UnicityCertificate{InputRecord: &types.InputRecord{RoundNumber: uint64(i)}}})
-=======
 	var mockClient *clientmock.MockAlphabillClient
 	backendMock := &backendAPIMock{
 		getBalance: func(pubKey []byte, includeDCBills bool) (uint64, error) {
@@ -314,7 +274,6 @@
 		fetchFeeCreditBill: func(ctx context.Context, unitID []byte) (*bp.Bill, error) {
 			return &bp.Bill{Id: []byte{}, Value: 100 * 1e8, TxProof: &block.TxProof{}}, nil
 		},
->>>>>>> b88133b8
 	}
 	w, mockClient := CreateTestWallet(t, backendMock)
 
