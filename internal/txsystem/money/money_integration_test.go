--- conflicted
+++ resolved
@@ -104,16 +104,10 @@
 	total := moneyInvariant
 	moneyPrt, err := testpartition.NewPartition(3, func(tb map[string]abcrypto.Verifier) txsystem.TransactionSystem {
 		var err error
-<<<<<<< HEAD
 		txsState = state.NewEmptyState()
-		//	trustBase = tb
-		system, err := NewMoneyTxSystem(systemIdentifier,
-=======
-		state = rma.NewWithSHA256()
 		// trustBase = tb
 		system, err := NewTxSystem(
 			WithSystemIdentifier(systemIdentifier),
->>>>>>> 82d9a438
 			WithHashAlgorithm(crypto.SHA256),
 			WithInitialBill(initialBill),
 			WithSystemDescriptionRecords(createSDRs(2)),
