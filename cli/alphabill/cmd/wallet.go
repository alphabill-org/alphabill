package cmd

import (
	"context"
	"errors"
	"fmt"
	"gitdc.ee.guardtime.com/alphabill/alphabill/pkg/wallet"
	wlog "gitdc.ee.guardtime.com/alphabill/alphabill/pkg/wallet/log"
	"github.com/ethereum/go-ethereum/common/hexutil"
	"github.com/spf13/cobra"
<<<<<<< HEAD
	"os"
	"path"
	"strings"
)

const defaultAlphabillUri = "localhost:9543"
const passwordUsage = "password used to encrypt sensitive data"
const logFileCmdName = "log-file"
const logLevelCmdName = "log-level"
=======
	"golang.org/x/term"
	"syscall"
)

const (
	defaultAlphabillUri = "localhost:9543"
	passwordPromptUsage = "password (interactive from prompt)"
	passwordArgUsage    = "password (non-interactive from args)"

	alphabillUriCmdName   = "alphabill-uri"
	seedCmdName           = "seed"
	addressCmdName        = "address"
	amountCmdName         = "amount"
	passwordPromptCmdName = "password"
	passwordArgCmdName    = "pn"
)
>>>>>>> 2990368e

// newWalletCmd creates a new cobra command for the wallet component.
func newWalletCmd(_ context.Context, baseConfig *baseConfiguration) *cobra.Command {
	var walletCmd = &cobra.Command{
		Use:   "wallet",
		Short: "cli for managing alphabill wallet",
		Long:  "cli for managing alphabill wallet",
		PersistentPreRunE: func(cmd *cobra.Command, args []string) error {
			// initalize config so that baseConfig.HomeDir gets configured
			err := initializeConfig(cmd, baseConfig)
			if err != nil {
				return err
			}
			return initWalletLogger(cmd, walletHomeDir(baseConfig))
		},
		Run: func(cmd *cobra.Command, args []string) {
			fmt.Println("Error: must specify a subcommand create, sync, send, get-balance, get-pubkey or collect-dust")
		},
	}
	walletCmd.AddCommand(createCmd(baseConfig))
	walletCmd.AddCommand(syncCmd(baseConfig))
	walletCmd.AddCommand(getBalanceCmd(baseConfig))
	walletCmd.AddCommand(getPubKeyCmd(baseConfig))
	walletCmd.AddCommand(sendCmd(baseConfig))
	walletCmd.AddCommand(collectDustCmd(baseConfig))
	walletCmd.PersistentFlags().String(logFileCmdName, "", fmt.Sprintf("log file path (default $AB_HOME/wallet/wallet.log)"))
	walletCmd.PersistentFlags().String(logLevelCmdName, "INFO", fmt.Sprintf("logging level [%s]", walletLogLevels()))
	return walletCmd
}

func createCmd(baseConfig *baseConfiguration) *cobra.Command {
	cmd := &cobra.Command{
		Use: "create",
		RunE: func(cmd *cobra.Command, args []string) error {
			return execCreateCmd(cmd, walletHomeDir(baseConfig))
		},
	}
	cmd.Flags().StringP(seedCmdName, "s", "", "mnemonic seed, the number of words should be 12, 15, 18, 21 or 24")
	addPasswordFlags(cmd)
	return cmd
}

func execCreateCmd(cmd *cobra.Command, walletDir string) error {
	mnemonic, err := cmd.Flags().GetString(seedCmdName)
	if err != nil {
		return err
	}
	password, err := createPassphrase(cmd)
	if err != nil {
		return err
	}
	var w *wallet.Wallet
	if mnemonic != "" {
		fmt.Println("Creating wallet from mnemonic seed...")
		w, err = wallet.CreateWalletFromSeed(mnemonic, wallet.Config{DbPath: walletDir, WalletPass: password})
	} else {
		fmt.Println("Creating new wallet...")
		w, err = wallet.CreateNewWallet(wallet.Config{DbPath: walletDir, WalletPass: password})
	}
	if err != nil {
		return err
	}
	defer w.Shutdown()
	fmt.Println("Wallet successfully created")
	return nil
}

func syncCmd(baseConfig *baseConfiguration) *cobra.Command {
	cmd := &cobra.Command{
		Use: "sync",
		RunE: func(cmd *cobra.Command, args []string) error {
			return execSyncCmd(cmd, walletHomeDir(baseConfig))
		},
	}
	cmd.Flags().StringP(alphabillUriCmdName, "u", defaultAlphabillUri, "alphabill uri to connect to")
	addPasswordFlags(cmd)
	return cmd
}

func execSyncCmd(cmd *cobra.Command, walletDir string) error {
	uri, err := cmd.Flags().GetString(alphabillUriCmdName)
	if err != nil {
		return err
	}
	w, err := loadExistingWallet(cmd, walletDir, uri)
	if err != nil {
		return err
	}
	defer w.Shutdown()
	w.SyncToMaxBlockHeight()
	return nil
}

func sendCmd(baseConfig *baseConfiguration) *cobra.Command {
	cmd := &cobra.Command{
		Use: "send",
		RunE: func(cmd *cobra.Command, args []string) error {
			return execSendCmd(cmd, walletHomeDir(baseConfig))
		},
	}
	cmd.Flags().StringP(addressCmdName, "a", "", "compressed secp256k1 public key of the receiver in hexadecimal format, must start with 0x and be 68 characters in length")
	cmd.Flags().Uint64P(amountCmdName, "v", 0, "the amount to send to the receiver")
	cmd.Flags().StringP(alphabillUriCmdName, "u", defaultAlphabillUri, "alphabill uri to connect to")
	addPasswordFlags(cmd)
	_ = cmd.MarkFlagRequired(addressCmdName)
	_ = cmd.MarkFlagRequired(amountCmdName)
	return cmd
}

func execSendCmd(cmd *cobra.Command, walletDir string) error {
	uri, err := cmd.Flags().GetString(alphabillUriCmdName)
	if err != nil {
		return err
	}
	w, err := loadExistingWallet(cmd, walletDir, uri)
	if err != nil {
		return err
	}
	pubKeyHex, err := cmd.Flags().GetString(addressCmdName)
	if err != nil {
		return err
	}
	pubKey, ok := pubKeyHexToBytes(pubKeyHex)
	if !ok {
		return errors.New("address in not in valid format")
	}
	amount, err := cmd.Flags().GetUint64(amountCmdName)
	if err != nil {
		return err
	}
	err = w.Send(pubKey, amount)
	if err != nil {
		// TODO convert known errors to normal output messages?
		// i.e. in case of errBillWithMinValueNotFound let user know he should collect dust?
		return err
	}
	fmt.Println("successfully sent transaction")
	return nil
}

func getBalanceCmd(baseConfig *baseConfiguration) *cobra.Command {
	cmd := &cobra.Command{
		Use: "get-balance",
		RunE: func(cmd *cobra.Command, args []string) error {
			return execGetBalanceCmd(cmd, walletHomeDir(baseConfig))
		},
	}
	addPasswordFlags(cmd)
	return cmd
}

func execGetBalanceCmd(cmd *cobra.Command, walletDir string) error {
	w, err := loadExistingWallet(cmd, walletDir, "")
	if err != nil {
		return err
	}
	defer w.Shutdown()

	balance, err := w.GetBalance()
	if err != nil {
		return err
	}
	fmt.Println(balance)
	return nil
}

func getPubKeyCmd(baseConfig *baseConfiguration) *cobra.Command {
	cmd := &cobra.Command{
		Use: "get-pubkey",
		RunE: func(cmd *cobra.Command, args []string) error {
			return execGetPubKeyCmd(cmd, walletHomeDir(baseConfig))
		},
	}
	addPasswordFlags(cmd)
	return cmd
}

func execGetPubKeyCmd(cmd *cobra.Command, walletDir string) error {
	w, err := loadExistingWallet(cmd, walletDir, "")
	if err != nil {
		return err
	}
	defer w.Shutdown()

	pubKey, err := w.GetPublicKey()
	if err != nil {
		return err
	}
	fmt.Println(hexutil.Encode(pubKey))
	return nil
}

func collectDustCmd(baseConfig *baseConfiguration) *cobra.Command {
	cmd := &cobra.Command{
		Use:   "collect-dust",
		Short: "collect-dust consolidates bills",
		RunE: func(cmd *cobra.Command, args []string) error {
			return execCollectDust(cmd, walletHomeDir(baseConfig))
		},
	}
	cmd.Flags().StringP(alphabillUriCmdName, "u", defaultAlphabillUri, "alphabill uri to connect to")
	addPasswordFlags(cmd)
	return cmd
}

func execCollectDust(cmd *cobra.Command, walletDir string) error {
	uri, err := cmd.Flags().GetString(alphabillUriCmdName)
	if err != nil {
		return err
	}
	w, err := loadExistingWallet(cmd, walletDir, uri)
	if err != nil {
		return err
	}
	if err != nil {
		return err
	}
	defer w.Shutdown()

	fmt.Println("starting dust collection, this may take a while...")
	err = w.CollectDust()
	if err != nil {
		return err
	}
	fmt.Println("dust collection finished")
	return nil
}

func pubKeyHexToBytes(s string) ([]byte, bool) {
	if len(s) != 68 {
		return nil, false
	}
	pubKeyBytes, err := hexutil.Decode(s)
	if err != nil {
		return nil, false
	}
	return pubKeyBytes, true
}

func loadExistingWallet(cmd *cobra.Command, walletDir string, uri string) (*wallet.Wallet, error) {
	walletPass, err := getPassphrase(cmd, "Enter passphrase: ")
	if err != nil {
		return nil, err
	}
	return wallet.LoadExistingWallet(wallet.Config{
		DbPath:                walletDir,
		WalletPass:            walletPass,
		AlphabillClientConfig: wallet.AlphabillClientConfig{Uri: uri},
	})
}

<<<<<<< HEAD
func walletHomeDir(baseConfig *baseConfiguration) string {
	return path.Join(baseConfig.HomeDir, "wallet")
}

func walletLogLevels() string {
	keys := make([]string, 0, len(wlog.Levels))
	for k := range wlog.Levels {
		keys = append(keys, k)
	}
	return strings.Join(keys, ",")
}

func initWalletLogger(cmd *cobra.Command, walletHomeDir string) error {
	logLevelStr, err := cmd.Flags().GetString(logLevelCmdName)
	if err != nil {
		return err
	}
	logLevel := wlog.Levels[logLevelStr]

	logFilePath, err := cmd.Flags().GetString(logFileCmdName)
	if err != nil {
		return err
	}
	if logFilePath == "" {
		logFilePath = walletHomeDir
		err = os.MkdirAll(logFilePath, 0700) // -rwx------
		if err != nil {
			return err
		}
		logFilePath = path.Join(logFilePath, "wallet.log")
	}

	logFile, err := os.OpenFile(logFilePath, os.O_APPEND|os.O_CREATE|os.O_WRONLY, 0600) // -rw-------
	if err != nil {
		return err
	}

	walletLogger, err := wlog.New(logLevel, logFile)
	if err != nil {
		return err
	}
	wlog.SetLogger(walletLogger)
	return nil
=======
func createPassphrase(cmd *cobra.Command) (string, error) {
	passwordFromArg, err := cmd.Flags().GetString(passwordArgCmdName)
	if err != nil {
		return "", err
	}
	if passwordFromArg != "" {
		return passwordFromArg, nil
	}
	passwordFlag, err := cmd.Flags().GetBool(passwordPromptCmdName)
	if err != nil {
		return "", err
	}
	if !passwordFlag {
		return "", nil
	}
	p1, err := readPassword("Create new passphrase: ")
	if err != nil {
		return "", err
	}
	fmt.Println() // insert empty line between two prompts
	p2, err := readPassword("Confirm passphrase: ")
	if err != nil {
		return "", err
	}
	fmt.Println() // insert empty line after reading prompts
	if p1 != p2 {
		return "", errors.New("passphrases do not match")
	}
	return p1, nil
}

func getPassphrase(cmd *cobra.Command, promptMessage string) (string, error) {
	passwordFromArg, err := cmd.Flags().GetString(passwordArgCmdName)
	if err != nil {
		return "", err
	}
	if passwordFromArg != "" {
		return passwordFromArg, nil
	}
	passwordFlag, err := cmd.Flags().GetBool(passwordPromptCmdName)
	if err != nil {
		return "", err
	}
	if !passwordFlag {
		return "", nil
	}
	return readPassword(promptMessage)
}

func readPassword(promptMessage string) (string, error) {
	fmt.Print(promptMessage)
	passwordBytes, err := term.ReadPassword(syscall.Stdin)
	if err != nil {
		return "", err
	}
	return string(passwordBytes), nil
}

func addPasswordFlags(cmd *cobra.Command) {
	cmd.Flags().BoolP(passwordPromptCmdName, "p", false, passwordPromptUsage)
	cmd.Flags().String(passwordArgCmdName, "", passwordArgUsage)
>>>>>>> 2990368e
}<|MERGE_RESOLUTION|>--- conflicted
+++ resolved
@@ -8,17 +8,9 @@
 	wlog "gitdc.ee.guardtime.com/alphabill/alphabill/pkg/wallet/log"
 	"github.com/ethereum/go-ethereum/common/hexutil"
 	"github.com/spf13/cobra"
-<<<<<<< HEAD
 	"os"
 	"path"
 	"strings"
-)
-
-const defaultAlphabillUri = "localhost:9543"
-const passwordUsage = "password used to encrypt sensitive data"
-const logFileCmdName = "log-file"
-const logLevelCmdName = "log-level"
-=======
 	"golang.org/x/term"
 	"syscall"
 )
@@ -34,8 +26,9 @@
 	amountCmdName         = "amount"
 	passwordPromptCmdName = "password"
 	passwordArgCmdName    = "pn"
+	logFileCmdName    = "log-file"
+	logLevelCmdName    = "log-level"
 )
->>>>>>> 2990368e
 
 // newWalletCmd creates a new cobra command for the wallet component.
 func newWalletCmd(_ context.Context, baseConfig *baseConfiguration) *cobra.Command {
@@ -287,7 +280,6 @@
 	})
 }
 
-<<<<<<< HEAD
 func walletHomeDir(baseConfig *baseConfiguration) string {
 	return path.Join(baseConfig.HomeDir, "wallet")
 }
@@ -331,7 +323,8 @@
 	}
 	wlog.SetLogger(walletLogger)
 	return nil
-=======
+}
+
 func createPassphrase(cmd *cobra.Command) (string, error) {
 	passwordFromArg, err := cmd.Flags().GetString(passwordArgCmdName)
 	if err != nil {
@@ -393,5 +386,4 @@
 func addPasswordFlags(cmd *cobra.Command) {
 	cmd.Flags().BoolP(passwordPromptCmdName, "p", false, passwordPromptUsage)
 	cmd.Flags().String(passwordArgCmdName, "", passwordArgUsage)
->>>>>>> 2990368e
 }