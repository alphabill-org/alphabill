package txsystem

import (
	"bytes"
	"crypto"
	"hash"
	"sync"

	"github.com/alphabill-org/alphabill/internal/errors"
	"github.com/alphabill-org/alphabill/internal/util"
	"github.com/holiman/uint256"
)

type (
	GenericTransaction interface {
		SystemID() []byte
		UnitID() *uint256.Int
		Timeout() uint64
		OwnerProof() []byte
		Hash(hashFunc crypto.Hash) []byte
		AddToHasher(hasher hash.Hash)
		ToProtoBuf() *Transaction
<<<<<<< HEAD
		SigBytes() []byte // TODO remove from the interface because it isn't needed by all partitions?
		IsPrimary() bool
=======
		SigBytes() []byte
>>>>>>> fc962d3c
	}

	// DefaultGenericTransaction is a default implementation of GenericTransaction interface. NB! Only suitable for
	// transactions that contains systemID, unitID, timeout, and OwnerProof. If the transaction contains more attributes
	// then the transaction system developer must provide its own implementation.
	DefaultGenericTransaction struct {
		transaction *Transaction
		hashFunc    crypto.Hash
		hashValue   []byte
		mutex       sync.Mutex
	}
)

// NewDefaultGenericTransaction creates a new DefaultGenericTransaction from the given Transaction.
func NewDefaultGenericTransaction(transaction *Transaction) (GenericTransaction, error) {
	if transaction == nil {
		return nil, errors.New("input transaction is nil")
	}
	return &DefaultGenericTransaction{
		transaction: transaction,
	}, nil
}

func (d *DefaultGenericTransaction) SystemID() []byte {
	return d.transaction.SystemId
}

func (d *DefaultGenericTransaction) UnitID() *uint256.Int {
	return uint256.NewInt(0).SetBytes(d.transaction.UnitId)
}

func (d *DefaultGenericTransaction) Timeout() uint64 {
	return d.transaction.Timeout
}

func (d *DefaultGenericTransaction) OwnerProof() []byte {
	return d.transaction.OwnerProof
}

func (d *DefaultGenericTransaction) sigBytes(b bytes.Buffer) {
	b.Write(d.transaction.SystemId)
	b.Write(d.transaction.UnitId)
	b.Write(util.Uint64ToBytes(d.transaction.Timeout))
}

func (d *DefaultGenericTransaction) Hash(hashFunc crypto.Hash) []byte {
	if d.hashFunc == hashFunc && d.hashValue != nil {
		return d.hashValue
	}
	d.mutex.Lock()
	defer d.mutex.Unlock()
	hasher := hashFunc.New()
	hasher.Write(d.transaction.Bytes())
	d.hashValue = hasher.Sum(nil)
	return d.hashValue
}

func (d *DefaultGenericTransaction) AddToHasher(hasher hash.Hash) {
	hasher.Write(d.transaction.Bytes())
}

func (d *DefaultGenericTransaction) ToProtoBuf() *Transaction {
	return d.transaction
}

func (d *DefaultGenericTransaction) SigBytes() []byte {
	var b bytes.Buffer
	d.sigBytes(b)
	return b.Bytes()
}

func (d *DefaultGenericTransaction) IsPrimary() bool {
	return true
}<|MERGE_RESOLUTION|>--- conflicted
+++ resolved
@@ -20,12 +20,8 @@
 		Hash(hashFunc crypto.Hash) []byte
 		AddToHasher(hasher hash.Hash)
 		ToProtoBuf() *Transaction
-<<<<<<< HEAD
-		SigBytes() []byte // TODO remove from the interface because it isn't needed by all partitions?
+		SigBytes() []byte
 		IsPrimary() bool
-=======
-		SigBytes() []byte
->>>>>>> fc962d3c
 	}
 
 	// DefaultGenericTransaction is a default implementation of GenericTransaction interface. NB! Only suitable for
