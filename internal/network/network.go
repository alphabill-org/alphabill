--- conflicted
+++ resolved
@@ -16,19 +16,12 @@
 )
 
 var DefaultValidatorNetOptions = ValidatorNetOptions{
-<<<<<<< HEAD
 	ResponseChannelCapacity:         1000,
 	ForwarderTimeout:                300 * time.Millisecond,
 	BlockCertificationTimeout:       300 * time.Millisecond,
 	BlockProposalTimeout:            300 * time.Millisecond,
 	LedgerReplicationRequestTimeout: 300 * time.Millisecond,
-=======
-	ResponseChannelCapacity:   1000,
-	ForwarderTimeout:          300 * time.Millisecond,
-	BlockCertificationTimeout: 300 * time.Millisecond,
-	BlockProposalTimeout:      300 * time.Millisecond,
-	HandshakeTimeout:          300 * time.Millisecond,
->>>>>>> 84927829
+	HandshakeTimeout:                300 * time.Millisecond,
 }
 
 type (
@@ -47,19 +40,12 @@
 	}
 
 	ValidatorNetOptions struct {
-<<<<<<< HEAD
 		ResponseChannelCapacity         uint
 		ForwarderTimeout                time.Duration
 		BlockCertificationTimeout       time.Duration
 		BlockProposalTimeout            time.Duration
 		LedgerReplicationRequestTimeout time.Duration
-=======
-		ResponseChannelCapacity   uint
-		ForwarderTimeout          time.Duration
-		BlockCertificationTimeout time.Duration
-		BlockProposalTimeout      time.Duration
-		HandshakeTimeout          time.Duration
->>>>>>> 84927829
+		HandshakeTimeout                time.Duration
 	}
 
 	sendProtocolDescription struct {
@@ -105,11 +91,8 @@
 		{protocolID: ProtocolBlockProposal, timeout: opts.BlockProposalTimeout},
 		{protocolID: ProtocolBlockCertification, timeout: opts.BlockCertificationTimeout},
 		{protocolID: ProtocolInputForward, timeout: opts.ForwarderTimeout},
-<<<<<<< HEAD
 		{protocolID: ProtocolLedgerReplicationReq, timeout: opts.LedgerReplicationRequestTimeout},
-=======
 		{protocolID: ProtocolHandshake, timeout: opts.HandshakeTimeout},
->>>>>>> 84927829
 	}
 	err = initSendProtocols(self, sendProtocolDescriptions, n)
 	if err != nil {
