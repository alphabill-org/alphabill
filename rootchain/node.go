--- conflicted
+++ resolved
@@ -43,13 +43,10 @@
 		// CertificationResult read the channel to receive certification results
 		CertificationResult() <-chan *certification.CertificationResponse
 		// GetLatestUnicityCertificate get the latest certification for partition (maybe should/can be removed)
-<<<<<<< HEAD
-		GetLatestUnicityCertificate(id types.SystemID) (*types.UnicityCertificate, error)
+		GetLatestUnicityCertificate(id types.SystemID, shard types.ShardID) (*certification.CertificationResponse, error)
 		// GetCurrentRound get the current root round number
 		GetCurrentRound() uint64
-=======
-		GetLatestUnicityCertificate(id types.SystemID, shard types.ShardID) (*certification.CertificationResponse, error)
->>>>>>> 4ee6d138
+
 		// Run consensus algorithm
 		Run(ctx context.Context) error
 	}
@@ -204,15 +201,11 @@
 		v.bcrCount.Add(ctx, 1, metric.WithAttributeSet(attribute.NewSet(observability.ErrStatus(rErr), partition)))
 	}()
 
-<<<<<<< HEAD
-	pdr, pTrustBase, err := v.partitions.GetInfo(sysID, v.consensusManager.GetCurrentRound())
-=======
 	// todo: we need shard TrustBase but as we only support single shard
 	// partitions "partition TB == shard TB" (AB-1716)
 	// Also, the TB should be part of the ShardInfo, to be refactored
 	// with epoch/conf change support...
-	pdr, pTrustBase, err := v.partitions.GetInfo(sysID, req.RootRound())
->>>>>>> 4ee6d138
+	pdr, pTrustBase, err := v.partitions.GetInfo(sysID, v.consensusManager.GetCurrentRound())
 	if err != nil {
 		return fmt.Errorf("reading partition info: %w", err)
 	}
