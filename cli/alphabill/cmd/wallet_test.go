--- conflicted
+++ resolved
@@ -133,11 +133,7 @@
 	startRPCServer(t, network, ":9543")
 
 	// create wallet with 3 accounts
-<<<<<<< HEAD
-	_ = wlog.InitStdoutLogger()
-=======
 	_ = wlog.InitStdoutLogger(wlog.DEBUG)
->>>>>>> fdda02d2
 	w := createNewNamedWallet(t, "wallet", ":9543")
 	pubKey1, _ := w.GetPublicKey(0)
 	w.Shutdown()
@@ -211,22 +207,14 @@
 	}()
 }
 
-<<<<<<< HEAD
-func waitForBalance(t *testing.T, walletName string, expectedBalance uint64, accountNumber uint64) {
-=======
 func waitForBalance(t *testing.T, walletName string, expectedBalance uint64, accountIndex uint64) {
->>>>>>> fdda02d2
 	require.Eventually(t, func() bool {
 		stdout := execWalletCmd(t, walletName, "sync")
 		verifyStdout(t, stdout, "Wallet synchronized successfully.")
 
 		stdout = execWalletCmd(t, walletName, "get-balance")
 		for _, line := range stdout.lines {
-<<<<<<< HEAD
-			if line == fmt.Sprintf("#%d %d", accountNumber+1, expectedBalance) {
-=======
 			if line == fmt.Sprintf("#%d %d", accountIndex+1, expectedBalance) {
->>>>>>> fdda02d2
 				return true
 			}
 		}
