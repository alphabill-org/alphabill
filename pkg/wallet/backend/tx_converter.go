--- conflicted
+++ resolved
@@ -7,30 +7,17 @@
 	"github.com/alphabill-org/alphabill/internal/txsystem/money"
 )
 
-<<<<<<< HEAD
-func NewTxConverter(systemId []byte) *TxConverter {
-	return &TxConverter{systemId: systemId}
-}
-
 type TxConverter struct {
 	systemId []byte
-=======
-type TxConverter struct {
-	systemID []byte
 }
 
 func NewTxConverter(systemId []byte) *TxConverter {
-	return &TxConverter{systemID: systemId}
->>>>>>> eec36433
+	return &TxConverter{systemId: systemId}
 }
 
 func (t *TxConverter) ConvertTx(tx *txsystem.Transaction) (txsystem.GenericTransaction, error) {
 	if tx == nil {
 		return nil, errors.New("cannot convert tx: tx is nil")
 	}
-<<<<<<< HEAD
 	return money.NewMoneyTx(t.systemId, tx)
-=======
-	return money.NewMoneyTx(t.systemID, tx)
->>>>>>> eec36433
 }