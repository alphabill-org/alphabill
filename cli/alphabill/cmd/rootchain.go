--- conflicted
+++ resolved
@@ -10,6 +10,7 @@
 	"time"
 
 	"github.com/libp2p/go-libp2p/core/crypto"
+	"github.com/libp2p/go-libp2p/core/peer"
 	"github.com/spf13/cobra"
 
 	abcrypto "github.com/alphabill-org/alphabill/internal/crypto"
@@ -23,13 +24,7 @@
 	"github.com/alphabill-org/alphabill/internal/rootchain/consensus/monolithic"
 	"github.com/alphabill-org/alphabill/internal/rootchain/partitions"
 	"github.com/alphabill-org/alphabill/internal/util"
-<<<<<<< HEAD
-	"github.com/libp2p/go-libp2p/core/crypto"
-	"github.com/libp2p/go-libp2p/core/peer"
-	"github.com/spf13/cobra"
-=======
 	"github.com/alphabill-org/alphabill/pkg/logger"
->>>>>>> a6d075ed
 )
 
 const (
@@ -152,12 +147,12 @@
 	} else {
 		// Initiate Root validator network
 		var rootHost *network.Peer
-		rootHost, err = loadRootNetworkConfiguration(ctx, keys, rootGenesis.Root.RootValidators, config)
+		rootHost, err = loadRootNetworkConfiguration(ctx, keys, rootGenesis.Root.RootValidators, config, log)
 		if err != nil {
 			return fmt.Errorf("failed to create root node host, %w", err)
 		}
 		var rootNet *network.LibP2PNetwork
-		rootNet, err = network.NewLibP2RootConsensusNetwork(rootHost, config.MaxRequests, defaultNetworkTimeout)
+		rootNet, err = network.NewLibP2RootConsensusNetwork(rootHost, config.MaxRequests, defaultNetworkTimeout, log)
 		if err != nil {
 			return fmt.Errorf("failed initiate root network, %w", err)
 		}
@@ -183,8 +178,7 @@
 	return node.Run(ctx)
 }
 
-<<<<<<< HEAD
-func loadRootNetworkConfiguration(ctx context.Context, keys *Keys, rootValidators []*genesis.PublicKeyInfo, cfg *rootNodeConfig) (*network.Peer, error) {
+func loadRootNetworkConfiguration(ctx context.Context, keys *Keys, rootValidators []*genesis.PublicKeyInfo, cfg *rootNodeConfig, log *slog.Logger) (*network.Peer, error) {
 	pair, err := keys.getEncryptionKeyPair()
 	if err != nil {
 		return nil, err
@@ -219,13 +213,10 @@
 		KeyPair:    pair,
 		Validators: persistentPeerIDs,
 	}
-	return network.NewPeer(ctx, conf)
-}
-
-func createHost(ctx context.Context, address string, encPrivate crypto.PrivKey) (*network.Peer, error) {
-=======
+	return network.NewPeer(ctx, conf, log)
+}
+
 func createHost(ctx context.Context, address string, encPrivate crypto.PrivKey, log *slog.Logger) (*network.Peer, error) {
->>>>>>> a6d075ed
 	privateKeyBytes, err := encPrivate.Raw()
 	if err != nil {
 		return nil, err
