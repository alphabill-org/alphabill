--- conflicted
+++ resolved
@@ -52,26 +52,14 @@
 		return fmt.Errorf("invalid counter: got %d expected %d", attr.Counter, data.Counter)
 	}
 
-<<<<<<< HEAD
-	if err = n.execPredicate(data.DataUpdatePredicate, authProof.TokenDataUpdatePredicateSignature, tx, exeCtx); err != nil {
-=======
-	payloadBytes, err := tx.PayloadBytes()
-	if err != nil {
-		return fmt.Errorf("failed to marshal payload bytes: %w", err)
-	}
-	if err = n.execPredicate(data.DataUpdatePredicate, authProof.TokenDataUpdateProof, payloadBytes, exeCtx); err != nil {
->>>>>>> 2df770cb
+	if err = n.execPredicate(data.DataUpdatePredicate, authProof.TokenDataUpdateProof, tx, exeCtx); err != nil {
 		return fmt.Errorf("data update predicate: %w", err)
 	}
 	err = runChainedPredicates[*tokens.NonFungibleTokenTypeData](
 		exeCtx,
-		payloadBytes,
+		tx,
 		data.TypeID,
-<<<<<<< HEAD
-		authProof.TokenTypeDataUpdatePredicateSignatures,
-=======
 		authProof.TokenTypeDataUpdateProofs,
->>>>>>> 2df770cb
 		n.execPredicate,
 		func(d *tokens.NonFungibleTokenTypeData) (types.UnitID, []byte) {
 			return d.ParentTypeID, d.DataUpdatePredicate
