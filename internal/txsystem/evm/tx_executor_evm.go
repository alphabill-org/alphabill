--- conflicted
+++ resolved
@@ -75,49 +75,6 @@
 	}
 	blockCtx := newBlockContext(currentBlockNumber)
 	evm := vm.NewEVM(blockCtx, newTxContext(attr, gasUnitPrice), stateDB, newChainConfig(new(big.Int).SetBytes(systemIdentifier)), newVMConfig())
-<<<<<<< HEAD
-	rules := evm.ChainConfig().Rules(evm.Context.BlockNumber, evm.Context.Random != nil)
-	// if the value is not 0, then make sure caller has enough balance to cover asset transfer for **topmost** call
-	if attr.Value.Sign() > 0 && !evm.Context.CanTransfer(stateDB, attr.FromAddr(), attr.Value) {
-		return nil, fmt.Errorf("%w: address %v", errInsufficientFundsForTransfer, attr.FromAddr().Hex())
-	}
-	// todo: investigate access lists and whether we should support them (need to be added to attributes)
-	if rules.IsBerlin {
-		stateDB.PrepareAccessList(sender.Address(), toAddr, vm.ActivePrecompiles(rules), ethtypes.AccessList{})
-	}
-	var vmErr error
-	var ret []byte
-	if isContractCreation {
-		// contract creation
-		var cAddr common.Address
-		ret, cAddr, gasRemaining, vmErr = evm.Create(sender, attr.Data, gasRemaining, attr.Value)
-		log.Info("new emv contract address %x", cAddr.Bytes())
-		// TODO handle "deploy contract" result
-	} else {
-		// TODO set nonce
-		ret, gasRemaining, vmErr = evm.Call(sender, vm.AccountRef(attr.To).Address(), attr.Data, gasRemaining, attr.Value)
-		// TODO handle call result
-	}
-	// todo: "gas handling" Refund ETH for remaining gas, exchanged at the original rate.
-	// stateDB.AddBalance(sender.Address(), calcGasPrice(gasRemaining))
-	if vmErr != nil {
-		return nil, fmt.Errorf("evm runtime error: %w", vmErr)
-	}
-	log.Info("emv contract success: result %x ", ret)
-	if stateDB.DBError() != nil {
-		return nil, stateDB.DBError()
-	}
-	// todo: "gas handling" currently failing transactions are not added to block, hence we can only charge for successful calls
-	// calculate gas price for used gas
-	gasUsed := attr.Gas - gasRemaining
-	txPrice := calcGasPrice(gasUsed, gasUnitPrice)
-	log.Trace("total gas: %v gas units", gasUsed)
-	log.Trace("total tx cost: %v mia", weiToAlpha(txPrice))
-	stateDB.SubBalance(sender.Address(), txPrice)
-	// add remaining back to block gas pool
-	gp.AddGas(gasRemaining)
-	return &types.ServerMetadata{ActualFee: gasUsed, Result: ret}, nil
-=======
 	msg := attr.AsMessage(gasUnitPrice)
 	// Apply the transaction to the current state (included in the env)
 	execResult, err := core.ApplyMessage(evm, msg, gp)
@@ -162,7 +119,6 @@
 	log.Trace("total gas: %v gas units, price in alpha %v", execResult.UsedGas, weiToAlpha(txPrice))
 
 	return &types.ServerMetadata{ActualFee: weiToAlpha(txPrice), TargetUnits: targetUnits, SuccessIndicator: success, ProcessingDetails: detailBytes}, nil
->>>>>>> ee6eb4ec
 }
 
 func newBlockContext(currentBlockNumber uint64) vm.BlockContext {
