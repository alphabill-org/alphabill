package certificates

import (
	gocrypto "crypto"
	"strings"
	"testing"

	"github.com/alphabill-org/alphabill/internal/crypto"
	abhash "github.com/alphabill-org/alphabill/internal/hash"
	testsig "github.com/alphabill-org/alphabill/internal/testutils/sig"
	"github.com/alphabill-org/alphabill/internal/util"
	"github.com/stretchr/testify/require"
)

var zeroHash = make([]byte, 32)

type Option func(info *RootRoundInfo)

func WithParentRound(round uint64) Option {
	return func(info *RootRoundInfo) {
		info.ParentRoundNumber = round
	}
}

func WithTimestamp(time uint64) Option {
	return func(info *RootRoundInfo) {
		info.Timestamp = time
	}
}

func NewDummyRootRoundInfo(round uint64, options ...Option) *RootRoundInfo {
	voteInfo := &RootRoundInfo{RoundNumber: round, Epoch: 0,
		Timestamp: 1670314583523, ParentRoundNumber: round - 1, CurrentRootHash: []byte{0, 1, 3}}
	for _, o := range options {
		o(voteInfo)
	}
	return voteInfo
}

func NewDummyCommitInfo(algo gocrypto.Hash, voteInfo *RootRoundInfo, rootHash []byte) *CommitInfo {
	hash := voteInfo.Hash(algo)
	return &CommitInfo{RootRoundInfoHash: hash, RootHash: rootHash}
}

func TestUnicitySeal_IsValid(t *testing.T) {
	_, verifier := testsig.CreateSignerAndVerifier(t)

	tests := []struct {
		name     string
		seal     *UnicitySeal
		verifier map[string]crypto.Verifier
		wantErr  string
	}{
		{
			name:     "seal is nil",
			seal:     nil,
			verifier: map[string]crypto.Verifier{"test": verifier},
			wantErr:  ErrUnicitySealIsNil.Error(),
		},
		{
			name:     "no root nodes",
			seal:     &UnicitySeal{},
			verifier: nil,
			wantErr:  ErrRootValidatorInfoMissing.Error(),
		},
		{
			name: "Root round info is nil",
			seal: &UnicitySeal{
				RootRoundInfo: nil,
				CommitInfo:    &CommitInfo{},
				Signatures:    map[string][]byte{"": zeroHash},
			},
			verifier: map[string]crypto.Verifier{"test": verifier},
			wantErr:  ErrRootRoundInfoIsNil.Error(),
		},
		{
			name: "Commit info is nil",
			seal: &UnicitySeal{
				RootRoundInfo: NewDummyRootRoundInfo(1),
				CommitInfo:    nil,
				Signatures:    map[string][]byte{"": zeroHash},
			},
			verifier: map[string]crypto.Verifier{"test": verifier},
			wantErr:  ErrCommitInfoIsNil.Error(),
		},
<<<<<<< HEAD
		{
			name: "Commit info is invalid",
			seal: &UnicitySeal{
				RootRoundInfo: NewDummyRootRoundInfo(1),
				CommitInfo:    &CommitInfo{RootRoundInfoHash: nil, RootHash: zeroHash},
				Signatures:    map[string][]byte{"": zeroHash},
			},
			verifier: map[string]crypto.Verifier{"test": verifier},
			wantErr:  ErrInvalidRootInfoHash.Error(),
		},
=======
		// todo: AB-871 PreviousHash should be removed, it is not compatible with DRC and not used for anything anyway
		/*
			{
				name: "PreviousHash is nil",
				seal: &UnicitySeal{
					RootChainRoundNumber: 1,
					PreviousHash:         nil,
					Hash:                 zeroHash,
					Signatures:           map[string][]byte{"": zeroHash},
				},
				verifier: map[string]crypto.Verifier{"test": verifier},
				wantErr:  ErrUnicitySealPreviousHashIsNil,
			},
		*/
>>>>>>> 9ce6393b
		{
			name: "Root round info hash is invalid",
			seal: &UnicitySeal{
				RootRoundInfo: NewDummyRootRoundInfo(1),
				CommitInfo:    &CommitInfo{RootRoundInfoHash: []byte{0, 1, 2}, RootHash: zeroHash},
				Signatures:    nil,
			},
			verifier: map[string]crypto.Verifier{"test": verifier},
			wantErr:  ErrCommitInfoRoundInfoHash.Error(),
		},
		{
			name: "Signature is nil",
			seal: &UnicitySeal{
				RootRoundInfo: NewDummyRootRoundInfo(1),
				CommitInfo:    NewDummyCommitInfo(gocrypto.SHA256, NewDummyRootRoundInfo(1), []byte{0, 1, 2}),
				Signatures:    nil,
			},
			verifier: map[string]crypto.Verifier{"test": verifier},
			wantErr:  "unicity seal is not valid, less than quorum signatures 1/0",
		},
		{
			name: "Round creation time is 0",
			seal: &UnicitySeal{
				RootRoundInfo: NewDummyRootRoundInfo(1, WithTimestamp(0)),
				CommitInfo:    NewDummyCommitInfo(gocrypto.SHA256, NewDummyRootRoundInfo(1, WithTimestamp(0)), []byte{0, 1, 2}),
				Signatures:    map[string][]byte{"test": zeroHash},
			},
			verifier: map[string]crypto.Verifier{"test": verifier},
			wantErr:  ErrRoundCreationTimeNotSet.Error(),
		},
		{
			name: "block number is invalid is nil",
			seal: &UnicitySeal{
				RootRoundInfo: NewDummyRootRoundInfo(0, WithParentRound(0)),
				CommitInfo:    NewDummyCommitInfo(gocrypto.SHA256, NewDummyRootRoundInfo(1, WithParentRound(0)), []byte{0, 1, 2}),
				Signatures:    nil,
			},
			verifier: map[string]crypto.Verifier{"test": verifier},
			wantErr:  ErrRootInfoInvalidRound.Error(),
		},
	}
	for _, tt := range tests {
		t.Run(tt.name, func(t *testing.T) {
			require.ErrorContains(t, tt.seal.IsValid(tt.verifier), tt.wantErr)
		})
	}
}

func TestSign_InvalidCommitInfo(t *testing.T) {
	signer, _ := testsig.CreateSignerAndVerifier(t)
	roundInfo := NewDummyRootRoundInfo(1, WithTimestamp(util.MakeTimestamp()))
	seal := &UnicitySeal{
		RootRoundInfo: roundInfo,
		CommitInfo:    &CommitInfo{RootRoundInfoHash: nil, RootHash: zeroHash},
	}
	err := seal.Sign("test", signer)
	require.ErrorIs(t, err, ErrInvalidRootInfoHash)
	seal = &UnicitySeal{
		RootRoundInfo: roundInfo,
		CommitInfo:    &CommitInfo{RootRoundInfoHash: []byte{1, 2, 3}, RootHash: nil},
	}
	err = seal.Sign("test", signer)
	require.ErrorIs(t, err, ErrUnicitySealHashIsNil)
}

func TestIsValid_InvalidSignature(t *testing.T) {
	_, verifier := testsig.CreateSignerAndVerifier(t)
	roundInfo := NewDummyRootRoundInfo(1)
	seal := &UnicitySeal{
		RootRoundInfo: roundInfo,
		CommitInfo:    &CommitInfo{RootRoundInfoHash: roundInfo.Hash(gocrypto.SHA256), RootHash: zeroHash},
		Signatures:    map[string][]byte{"test": zeroHash},
	}
	verifiers := map[string]crypto.Verifier{"test": verifier}

	err := seal.IsValid(verifiers)
	require.True(t, strings.Contains(err.Error(), "unicity seal signature verification failed"))
}

func TestSignAndVerify_Ok(t *testing.T) {
	signer, verifier := testsig.CreateSignerAndVerifier(t)
	roundInfo := NewDummyRootRoundInfo(1)
	seal := &UnicitySeal{
		RootRoundInfo: roundInfo,
		CommitInfo:    &CommitInfo{RootRoundInfoHash: roundInfo.Hash(gocrypto.SHA256), RootHash: zeroHash},
	}
	err := seal.Sign("test", signer)
	require.NoError(t, err)
	verifiers := map[string]crypto.Verifier{"test": verifier}
	err = seal.verify(verifiers)
	require.NoError(t, err)
}
func TestVerify_SignatureIsNil(t *testing.T) {
	_, verifier := testsig.CreateSignerAndVerifier(t)
	roundInfo := NewDummyRootRoundInfo(1)
	seal := &UnicitySeal{
		RootRoundInfo: roundInfo,
		CommitInfo:    &CommitInfo{RootRoundInfoHash: roundInfo.Hash(gocrypto.SHA256), RootHash: zeroHash},
	}
	verifiers := map[string]crypto.Verifier{"test": verifier}
	err := seal.verify(verifiers)
	require.ErrorContains(t, err, "unicity seal is not valid, less than quorum signatures 1/0")
}

func TestVerify_SignatureUnknownSigner(t *testing.T) {
	_, verifier := testsig.CreateSignerAndVerifier(t)
	roundInfo := NewDummyRootRoundInfo(1)
	seal := &UnicitySeal{
		RootRoundInfo: roundInfo,
		CommitInfo:    &CommitInfo{RootRoundInfoHash: roundInfo.Hash(gocrypto.SHA256), RootHash: zeroHash},
		Signatures:    map[string][]byte{"test": zeroHash},
	}
	verifiers := map[string]crypto.Verifier{"xxx": verifier}
	err := seal.verify(verifiers)
	require.ErrorIs(t, err, ErrUnknownSigner)
}

func TestSign_SignerIsNil(t *testing.T) {
	roundInfo := NewDummyRootRoundInfo(1)
	seal := &UnicitySeal{
		RootRoundInfo: roundInfo,
		CommitInfo:    &CommitInfo{RootRoundInfoHash: roundInfo.Hash(gocrypto.SHA256), RootHash: zeroHash},
	}
	err := seal.Sign("test", nil)
	require.ErrorIs(t, err, ErrSignerIsNil)
}

func TestVerify_VerifierIsNil(t *testing.T) {
	roundInfo := NewDummyRootRoundInfo(1)
	seal := &UnicitySeal{
		RootRoundInfo: roundInfo,
		CommitInfo:    &CommitInfo{RootRoundInfoHash: roundInfo.Hash(gocrypto.SHA256), RootHash: zeroHash},
		Signatures:    map[string][]byte{"": zeroHash},
	}
	err := seal.verify(nil)
	require.ErrorIs(t, err, ErrRootValidatorInfoMissing)
}

func TestRootRoundInfo_IsValid(t *testing.T) {
	type fields struct {
		RoundNumber       uint64
		Epoch             uint64
		Timestamp         uint64
		ParentRoundNumber uint64
		CurrentRootHash   []byte
	}
	tests := []struct {
		name    string
		fields  fields
		wantErr bool
		errIs   error
	}{
		{
			name: "valid",
			fields: fields{
				RoundNumber:       23,
				Epoch:             0,
				Timestamp:         11,
				ParentRoundNumber: 22,
				CurrentRootHash:   []byte{0, 1, 2, 5},
			},
			wantErr: false,
			errIs:   nil,
		},
		{
			name: "Parent round must be strictly smaller than current round",
			fields: fields{
				RoundNumber:       22,
				Epoch:             0,
				Timestamp:         11,
				ParentRoundNumber: 22,
				CurrentRootHash:   []byte{0, 1, 2, 5},
			},
			wantErr: true,
			errIs:   ErrRootInfoInvalidRound,
		},
		{
			name: "current root hash is nil",
			fields: fields{
				RoundNumber:       23,
				Epoch:             0,
				Timestamp:         11,
				ParentRoundNumber: 22,
				CurrentRootHash:   nil,
			},
			wantErr: true,
			errIs:   ErrInvalidRootRoundInfoHash,
		},
		{
			name: "current root hash is empty",
			fields: fields{
				RoundNumber:       23,
				Epoch:             0,
				Timestamp:         11,
				ParentRoundNumber: 22,
				CurrentRootHash:   []byte{},
			},
			wantErr: true,
			errIs:   ErrInvalidRootRoundInfoHash,
		},
	}
	for _, tt := range tests {
		t.Run(tt.name, func(t *testing.T) {
			x := &RootRoundInfo{
				RoundNumber:       tt.fields.RoundNumber,
				Epoch:             tt.fields.Epoch,
				Timestamp:         tt.fields.Timestamp,
				ParentRoundNumber: tt.fields.ParentRoundNumber,
				CurrentRootHash:   tt.fields.CurrentRootHash,
			}
			if err := x.IsValid(); (err != nil) != tt.wantErr {
				t.Errorf("IsValid() error = %v, wantErr %v", err, tt.wantErr)
			}
		})
	}
}

func TestCommitInfo_IsValid(t *testing.T) {
	type fields struct {
		RootRoundInfoHash []byte
		RootHash          []byte
	}
	tests := []struct {
		name    string
		fields  fields
		wantErr error
	}{
		{
			name:   "valid",
			fields: fields{RootRoundInfoHash: abhash.Sum256([]byte("test")), RootHash: []byte{1, 2, 3}},
		},
		{
			name:    "invalid, root hash is nil",
			fields:  fields{RootRoundInfoHash: abhash.Sum256([]byte("test")), RootHash: nil},
			wantErr: ErrUnicitySealHashIsNil,
		},
		{
			name:    "invalid, root hash len is 0",
			fields:  fields{RootRoundInfoHash: abhash.Sum256([]byte("test")), RootHash: []byte{}},
			wantErr: ErrUnicitySealHashIsNil,
		},
		{
			name:    "invalid, root round info hash is nil",
			fields:  fields{RootRoundInfoHash: nil, RootHash: []byte{1, 2, 3}},
			wantErr: ErrInvalidRootInfoHash,
		},
	}
	for _, tt := range tests {
		t.Run(tt.name, func(t *testing.T) {
			x := &CommitInfo{
				RootRoundInfoHash: tt.fields.RootRoundInfoHash,
				RootHash:          tt.fields.RootHash,
			}
			err := x.IsValid()
			if tt.wantErr != nil {
				require.ErrorIs(t, err, tt.wantErr)
				return
			}
			require.NoError(t, err)
		})
	}
}

func TestUnicitySeal_Bytes(t *testing.T) {
	seal := &UnicitySeal{
		Version: 1,
		RootRoundInfo: &RootRoundInfo{
			RoundNumber:       1,
			Epoch:             0,
			Timestamp:         0x123456789,
			ParentRoundNumber: 0,
			CurrentRootHash:   []byte{0, 1, 2},
		},
		CommitInfo: &CommitInfo{
			RootRoundInfoHash: []byte{1, 2, 3},
			RootHash:          []byte{2, 3, 4},
		},
		Signatures: map[string][]byte{"1": {3, 4, 5}},
	}
	var serializedSeal []byte
	serializedSeal = append(serializedSeal, util.Uint64ToBytes(seal.Version)...)
	// append root round info
	serializedSeal = append(serializedSeal, util.Uint64ToBytes(seal.RootRoundInfo.RoundNumber)...)
	serializedSeal = append(serializedSeal, util.Uint64ToBytes(seal.RootRoundInfo.Epoch)...)
	serializedSeal = append(serializedSeal, util.Uint64ToBytes(seal.RootRoundInfo.Timestamp)...)
	serializedSeal = append(serializedSeal, util.Uint64ToBytes(seal.RootRoundInfo.ParentRoundNumber)...)
	serializedSeal = append(serializedSeal, seal.RootRoundInfo.CurrentRootHash...)
	// append commit info
	serializedSeal = append(serializedSeal, seal.CommitInfo.RootRoundInfoHash...)
	serializedSeal = append(serializedSeal, seal.CommitInfo.RootHash...)

	require.Equal(t, seal.Bytes(), serializedSeal)
}

func TestCommitInfo_Hash(t *testing.T) {
	commitInfo := &CommitInfo{
		RootRoundInfoHash: []byte{0, 1, 2},
		RootHash:          []byte{2, 3, 4},
	}
	// make sure hash is calculated over commit info serialized like this
	var serialized []byte
	serialized = append(serialized, commitInfo.RootRoundInfoHash...)
	serialized = append(serialized, commitInfo.RootHash...)
	hasher := gocrypto.SHA256.New()
	hasher.Write(serialized)
	require.Equal(t, commitInfo.Hash(gocrypto.SHA256), hasher.Sum(nil))
}<|MERGE_RESOLUTION|>--- conflicted
+++ resolved
@@ -73,28 +73,6 @@
 			verifier: map[string]crypto.Verifier{"test": verifier},
 			wantErr:  ErrRootRoundInfoIsNil.Error(),
 		},
-		{
-			name: "Commit info is nil",
-			seal: &UnicitySeal{
-				RootRoundInfo: NewDummyRootRoundInfo(1),
-				CommitInfo:    nil,
-				Signatures:    map[string][]byte{"": zeroHash},
-			},
-			verifier: map[string]crypto.Verifier{"test": verifier},
-			wantErr:  ErrCommitInfoIsNil.Error(),
-		},
-<<<<<<< HEAD
-		{
-			name: "Commit info is invalid",
-			seal: &UnicitySeal{
-				RootRoundInfo: NewDummyRootRoundInfo(1),
-				CommitInfo:    &CommitInfo{RootRoundInfoHash: nil, RootHash: zeroHash},
-				Signatures:    map[string][]byte{"": zeroHash},
-			},
-			verifier: map[string]crypto.Verifier{"test": verifier},
-			wantErr:  ErrInvalidRootInfoHash.Error(),
-		},
-=======
 		// todo: AB-871 PreviousHash should be removed, it is not compatible with DRC and not used for anything anyway
 		/*
 			{
@@ -109,7 +87,26 @@
 				wantErr:  ErrUnicitySealPreviousHashIsNil,
 			},
 		*/
->>>>>>> 9ce6393b
+		{
+			name: "Commit info is nil",
+			seal: &UnicitySeal{
+				RootRoundInfo: NewDummyRootRoundInfo(1),
+				CommitInfo:    nil,
+				Signatures:    map[string][]byte{"": zeroHash},
+			},
+			verifier: map[string]crypto.Verifier{"test": verifier},
+			wantErr:  ErrCommitInfoIsNil.Error(),
+		},
+		{
+			name: "Commit info is invalid",
+			seal: &UnicitySeal{
+				RootRoundInfo: NewDummyRootRoundInfo(1),
+				CommitInfo:    &CommitInfo{RootRoundInfoHash: nil, RootHash: zeroHash},
+				Signatures:    map[string][]byte{"": zeroHash},
+			},
+			verifier: map[string]crypto.Verifier{"test": verifier},
+			wantErr:  ErrInvalidRootInfoHash.Error(),
+		},
 		{
 			name: "Root round info hash is invalid",
 			seal: &UnicitySeal{
