--- conflicted
+++ resolved
@@ -353,19 +353,12 @@
 	require.NoError(t, err)
 	require.NoError(t, txSystem.Commit())
 
-<<<<<<< HEAD
-	// verify that money fee credit bill is 50+1=51
+	// verify that money fee credit bill is 50
 	moneyFeeCreditBillID := NewBillID(nil, []byte{2})
 	moneyFeeCreditBill, err := rmaTree.GetUnit(moneyFeeCreditBillID, false)
-	require.NoError(t, err)
-	require.EqualValues(t, 51, moneyFeeCreditBill.Data().SummaryValueInput())
-=======
-	// verify that money fee credit bill is 50
-	moneyFCUnitID := []byte{2}
-	moneyFCUnit, err := rmaTree.GetUnit(moneyFCUnitID, false)
-	require.NoError(t, err)
-	require.EqualValues(t, 50, moneyFCUnit.Data().SummaryValueInput())
->>>>>>> 38eeba87
+
+	require.NoError(t, err)
+	require.EqualValues(t, 50, moneyFeeCreditBill.Data().SummaryValueInput())
 
 	// process reclaimFC (with closeFC amount=50 and fee=1)
 	txSystem.BeginBlock(0)
@@ -400,17 +393,10 @@
 	require.NoError(t, err)
 	require.NoError(t, txSystem.Commit())
 
-<<<<<<< HEAD
-	// verify that moneyFCB=51-50+1+1=3 (moneyFCB - closeAmount + closeFee + reclaimFee)
+	// verify that moneyFCB=50-50+1+1=2 (moneyFCB - closeAmount + closeFee + reclaimFee)
 	moneyFeeCreditBill, err = rmaTree.GetUnit(moneyFeeCreditBillID, false)
 	require.NoError(t, err)
-	require.EqualValues(t, 3, moneyFeeCreditBill.Data().SummaryValueInput())
-=======
-	// verify that moneyFCB=50-50+1+1=3 (moneyFCB - closeAmount + closeFee + reclaimFee)
-	moneyFCUnit, err = rmaTree.GetUnit(moneyFCUnitID, false)
-	require.NoError(t, err)
-	require.EqualValues(t, 2, moneyFCUnit.Data().SummaryValueInput())
->>>>>>> 38eeba87
+	require.EqualValues(t, 2, moneyFeeCreditBill.Data().SummaryValueInput())
 }
 
 func TestRegisterData_Revert(t *testing.T) {
