package tokens

import (
	"errors"
	"fmt"

	"github.com/alphabill-org/alphabill/internal/rma"
	"github.com/alphabill-org/alphabill/internal/txsystem"
	"github.com/alphabill-org/alphabill/internal/txsystem/fc"
	"github.com/alphabill-org/alphabill/internal/types"
	"github.com/alphabill-org/alphabill/internal/util"
	"github.com/holiman/uint256"
)

<<<<<<< HEAD
func handleMintFungibleTokenTx(options *Options) txsystem.GenericExecuteFunc[MintFungibleTokenAttributes] {
	return func(tx *types.TransactionOrder, attr *MintFungibleTokenAttributes, currentBlockNr uint64) (*types.ServerMetadata, error) {
		logger.Debug("Processing Mint Fungible Token tx: %v", tx)
		if err := validateMintFungibleToken(tx, attr, options.state); err != nil {
			return nil, fmt.Errorf("invalid mint fungible token tx: %w", err)
=======
func handleMintFungibleTokenTx(options *Options) txsystem.GenericExecuteFunc[*mintFungibleTokenWrapper] {
	return func(tx *mintFungibleTokenWrapper, currentBlockNr uint64) error {
		logger.Debug("Processing Mint Fungible Token tx: %v", tx.transaction.ToLogString(logger))
		if err := validateMintFungibleToken(tx, options.state); err != nil {
			return fmt.Errorf("invalid mint fungible token tx: %w", err)
>>>>>>> b88133b8
		}
		fee := options.feeCalculator()

		// TODO calculate hash after setting server metadata
		h := tx.Hash(options.hashAlgorithm)

		// update state
<<<<<<< HEAD
		// disable fee handling if fee is calculated to 0
		// (used to temporarily disable fee handling, can be removed after all wallets are updated)
		var fcFunc rma.Action
		if options.feeCalculator() == 0 {
			fcFunc = func(tree *rma.Tree) error {
				return nil
			}
		} else {
			fcrID := util.BytesToUint256(tx.GetClientFeeCreditRecordID())
			fcFunc = fc.DecrCredit(fcrID, fee, h)
		}

		if err := options.state.AtomicUpdate(
			fcFunc,
			rma.AddItem(util.BytesToUint256(tx.UnitID()), attr.Bearer, newFungibleTokenData(attr, h, currentBlockNr), h)); err != nil {
			return nil, err
		}
		return &types.ServerMetadata{ActualFee: fee}, nil
=======
		fcrID := tx.transaction.GetClientFeeCreditRecordID()
		return options.state.AtomicUpdate(
			fc.DecrCredit(fcrID, fee, h),
			rma.AddItem(tx.UnitID(), tx.attributes.Bearer, newFungibleTokenData(tx, h, currentBlockNr), h),
		)
>>>>>>> b88133b8
	}
}

func validateMintFungibleToken(tx *types.TransactionOrder, attr *MintFungibleTokenAttributes, state *rma.Tree) error {
	unitID := util.BytesToUint256(tx.UnitID())
	if unitID.IsZero() {
		return errors.New(ErrStrUnitIDIsZero)
	}
	u, err := state.GetUnit(unitID)
	if u != nil {
		return fmt.Errorf("unit with id %v already exists", unitID)
	}
	if !errors.Is(err, rma.ErrUnitNotFound) {
		return err
	}
	if attr.Value == 0 {
		return errors.New("token must have value greater than zero")
	}

	// existence of the parent type is checked by the getChainedPredicates
	predicates, err := getChainedPredicates[*fungibleTokenTypeData](
		state,
		util.BytesToUint256(attr.Type),
		func(d *fungibleTokenTypeData) []byte {
			return d.tokenCreationPredicate
		},
		func(d *fungibleTokenTypeData) *uint256.Int {
			return d.parentTypeId
		},
	)
	if err != nil {
		return err
	}
	sigBytes, err := tx.PayloadBytes()
	if err != nil {
		return err
	}
	return verifyPredicates(predicates, attr.TokenCreationPredicateSignatures, sigBytes)
}<|MERGE_RESOLUTION|>--- conflicted
+++ resolved
@@ -12,19 +12,11 @@
 	"github.com/holiman/uint256"
 )
 
-<<<<<<< HEAD
 func handleMintFungibleTokenTx(options *Options) txsystem.GenericExecuteFunc[MintFungibleTokenAttributes] {
 	return func(tx *types.TransactionOrder, attr *MintFungibleTokenAttributes, currentBlockNr uint64) (*types.ServerMetadata, error) {
 		logger.Debug("Processing Mint Fungible Token tx: %v", tx)
 		if err := validateMintFungibleToken(tx, attr, options.state); err != nil {
 			return nil, fmt.Errorf("invalid mint fungible token tx: %w", err)
-=======
-func handleMintFungibleTokenTx(options *Options) txsystem.GenericExecuteFunc[*mintFungibleTokenWrapper] {
-	return func(tx *mintFungibleTokenWrapper, currentBlockNr uint64) error {
-		logger.Debug("Processing Mint Fungible Token tx: %v", tx.transaction.ToLogString(logger))
-		if err := validateMintFungibleToken(tx, options.state); err != nil {
-			return fmt.Errorf("invalid mint fungible token tx: %w", err)
->>>>>>> b88133b8
 		}
 		fee := options.feeCalculator()
 
@@ -32,32 +24,15 @@
 		h := tx.Hash(options.hashAlgorithm)
 
 		// update state
-<<<<<<< HEAD
-		// disable fee handling if fee is calculated to 0
-		// (used to temporarily disable fee handling, can be removed after all wallets are updated)
-		var fcFunc rma.Action
-		if options.feeCalculator() == 0 {
-			fcFunc = func(tree *rma.Tree) error {
-				return nil
-			}
-		} else {
-			fcrID := util.BytesToUint256(tx.GetClientFeeCreditRecordID())
-			fcFunc = fc.DecrCredit(fcrID, fee, h)
-		}
-
+		fcrID := util.BytesToUint256(tx.GetClientFeeCreditRecordID())
+		unitID := util.BytesToUint256(tx.UnitID())
 		if err := options.state.AtomicUpdate(
-			fcFunc,
-			rma.AddItem(util.BytesToUint256(tx.UnitID()), attr.Bearer, newFungibleTokenData(attr, h, currentBlockNr), h)); err != nil {
+			fc.DecrCredit(fcrID, fee, h),
+			rma.AddItem(unitID, attr.Bearer, newFungibleTokenData(attr, h, currentBlockNr), h),
+		); err != nil {
 			return nil, err
 		}
 		return &types.ServerMetadata{ActualFee: fee}, nil
-=======
-		fcrID := tx.transaction.GetClientFeeCreditRecordID()
-		return options.state.AtomicUpdate(
-			fc.DecrCredit(fcrID, fee, h),
-			rma.AddItem(tx.UnitID(), tx.attributes.Bearer, newFungibleTokenData(tx, h, currentBlockNr), h),
-		)
->>>>>>> b88133b8
 	}
 }
 
