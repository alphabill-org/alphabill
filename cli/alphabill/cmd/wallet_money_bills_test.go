package cmd

import (
	"crypto"
	"fmt"
	"path/filepath"
	"strings"
	"testing"

	"github.com/alphabill-org/alphabill/internal/hash"
	"github.com/alphabill-org/alphabill/internal/script"
	test "github.com/alphabill-org/alphabill/internal/testutils"
	testpartition "github.com/alphabill-org/alphabill/internal/testutils/partition"
	"github.com/alphabill-org/alphabill/internal/txsystem/fc/transactions"
	"github.com/alphabill-org/alphabill/internal/txsystem/money"
	utiltx "github.com/alphabill-org/alphabill/internal/txsystem/util"
	"github.com/alphabill-org/alphabill/internal/types"
	"github.com/alphabill-org/alphabill/internal/util"
	"github.com/alphabill-org/alphabill/pkg/wallet/money/backend/client"
	"github.com/ethereum/go-ethereum/common/hexutil"
	"github.com/fxamacker/cbor/v2"
	"github.com/holiman/uint256"
	"github.com/stretchr/testify/require"
)

func TestWalletBillsListCmd_EmptyWallet(t *testing.T) {
	homedir := createNewTestWallet(t)
	mockServer, addr := mockBackendCalls(&backendMockReturnConf{customBillList: `{"total": 0, "bills": []}`})
	defer mockServer.Close()
	stdout, err := execBillsCommand(homedir, "list --alphabill-api-uri "+addr.Host)
	require.NoError(t, err)
	verifyStdout(t, stdout, "Account #1 - empty")
}

func TestWalletBillsListCmd_Single(t *testing.T) {
	homedir := createNewTestWallet(t)
	mockServer, addr := mockBackendCalls(&backendMockReturnConf{billId: uint256.NewInt(1), billValue: 1e8})
	defer mockServer.Close()

	// verify bill in list command
	stdout, err := execBillsCommand(homedir, "list --alphabill-api-uri "+addr.Host)
	require.NoError(t, err)
	verifyStdout(t, stdout, "#1 0x0000000000000000000000000000000000000000000000000000000000000001 1")
}

func TestWalletBillsListCmd_Multiple(t *testing.T) {
	homedir := createNewTestWallet(t)

	billsList := ""
	for i := 1; i <= 4; i++ {
		billsList = billsList + fmt.Sprintf(`{"id":"%s","value":"%d","txHash":"MHgwMzgwMDNlMjE4ZWVhMzYwY2JmNTgwZWJiOTBjYzhjOGNhZjBjY2VmNGJmNjYwZWE5YWI0ZmMwNmI1YzM2N2IwMzg=","isDCBill":false},`, toBillId(uint256.NewInt(uint64(i))), i)
	}
	mockServer, addr := mockBackendCalls(&backendMockReturnConf{customBillList: fmt.Sprintf(`{"total": 4, "bills": [%s]}`, strings.TrimSuffix(billsList, ","))})
	defer mockServer.Close()

	// verify list bills shows all 4 bills
	stdout, err := execBillsCommand(homedir, "list --alphabill-api-uri "+addr.Host)
	require.NoError(t, err)
	verifyStdout(t, stdout, "Account #1")
	verifyStdout(t, stdout, "#1 0x0000000000000000000000000000000000000000000000000000000000000001 0.000'000'01")
	verifyStdout(t, stdout, "#2 0x0000000000000000000000000000000000000000000000000000000000000002 0.000'000'02")
	verifyStdout(t, stdout, "#3 0x0000000000000000000000000000000000000000000000000000000000000003 0.000'000'03")
	verifyStdout(t, stdout, "#4 0x0000000000000000000000000000000000000000000000000000000000000004 0.000'000'04")
	require.Len(t, stdout.lines, 5)
}

func TestWalletBillsListCmd_ExtraAccount(t *testing.T) {
	homedir := createNewTestWallet(t)
	mockServer, addr := mockBackendCalls(&backendMockReturnConf{billId: uint256.NewInt(1), billValue: 1})
	defer mockServer.Close()

	// add new key
	_, err := execCommand(homedir, "add-key")
	require.NoError(t, err)

	// verify list bills for specific account only shows given account bills
	stdout, err := execBillsCommand(homedir, "list -k 2 --alphabill-api-uri "+addr.Host)
	require.NoError(t, err)
	lines := stdout.lines
	require.Len(t, lines, 2)
	require.Contains(t, lines[0], "Account #2")
	require.Contains(t, lines[1], "#1")
}

func TestWalletBillsListCmd_ExtraAccountTotal(t *testing.T) {
	homedir := createNewTestWallet(t)

	// add new key
	stdout, err := execCommand(homedir, "add-key")
	require.NoError(t, err)
	pubKey2 := strings.Split(stdout.lines[0], " ")[3]

	mockServer, addr := mockBackendCalls(&backendMockReturnConf{
		billId:         uint256.NewInt(1),
		billValue:      1e9,
		customFullPath: "/" + client.ListBillsPath + "?pubkey=" + pubKey2 + "&includedcbills=false",
		customResponse: `{"total": 0, "bills": []}`})
	defer mockServer.Close()

	// verify both accounts are listed
	stdout, err = execBillsCommand(homedir, "list --alphabill-api-uri "+addr.Host)
	require.NoError(t, err)
	verifyStdout(t, stdout, "Account #1")
	verifyStdout(t, stdout, "#1 0x0000000000000000000000000000000000000000000000000000000000000001 10")
	verifyStdout(t, stdout, "Account #2 - empty")
}

func TestWalletBillsListCmd_ShowUnswappedFlag(t *testing.T) {
	homedir := createNewTestWallet(t)

	// get pub key
	stdout, err := execCommand(homedir, "get-pubkeys")
	require.NoError(t, err)
	pubKey := strings.Split(stdout.lines[0], " ")[1]

	// verify no -s flag sends includedcbills=false by default
	mockServer, addr := mockBackendCalls(&backendMockReturnConf{
		customFullPath: "/" + client.ListBillsPath + "?pubkey=" + pubKey + "&includedcbills=false",
		customResponse: `{"total": 1, "bills": [{"value":"22222222"}]}`})

	stdout, err = execBillsCommand(homedir, "list --alphabill-api-uri "+addr.Host)
	require.NoError(t, err)
	verifyStdout(t, stdout, "#1 0x 0.222'222'22")
	mockServer.Close()

	// verify -s flag sends includedcbills=true
	mockServer, addr = mockBackendCalls(&backendMockReturnConf{
		customFullPath: "/" + client.ListBillsPath + "?pubkey=" + pubKey + "&includedcbills=true",
		customResponse: `{"total": 1, "bills": [{"value":"33333333"}]}`})

	stdout, err = execBillsCommand(homedir, "list --alphabill-api-uri "+addr.Host+" -s")
	require.NoError(t, err)
	verifyStdout(t, stdout, "#1 0x 0.333'333'33")
	mockServer.Close()
}

func TestWalletBillsExportCmd_Error(t *testing.T) {
	homedir := createNewTestWallet(t)
	mockServer, addr := mockBackendCalls(&backendMockReturnConf{})
	defer mockServer.Close()

	// verify exporting non-existent bill returns error
	_, err := execBillsCommand(homedir, "export --bill-id=00 --alphabill-api-uri "+addr.Host)
	require.ErrorContains(t, err, "proof not found for bill 0x00")
}

func TestWalletBillsExportCmd_BillIdFlag(t *testing.T) {
	homedir := createNewTestWallet(t)
	mockServer, addr := mockBackendCalls(&backendMockReturnConf{customPath: "/" + client.ProofPath, customResponse: fmt.Sprintf(`{"bills": [{"id":"%s","value":"%d","txHash":"MHgwMzgwMDNlMjE4ZWVhMzYwY2JmNTgwZWJiOTBjYzhjOGNhZjBjY2VmNGJmNjYwZWE5YWI0ZmMwNmI1YzM2N2IwMzg=","is_dc_bill":false}]}`, toBillId(uint256.NewInt(uint64(1))), 1)})
	defer mockServer.Close()

	// verify export with --bill-id flag
	billFilePath := filepath.Join(homedir, "bill-0x0000000000000000000000000000000000000000000000000000000000000001.json")
	stdout, err := execBillsCommand(homedir, "export --bill-id 0000000000000000000000000000000000000000000000000000000000000001 --output-path "+homedir+" --alphabill-api-uri "+addr.Host)
	require.NoError(t, err)
	require.Len(t, stdout.lines, 1)
	require.Equal(t, stdout.lines[0], fmt.Sprintf("Exported bill(s) to: %s", billFilePath))
}

func TestWalletBillsExportCmd(t *testing.T) {
	homedir := createNewTestWallet(t)
	billsList := ""
	for i := 1; i <= 4; i++ {
		billsList = billsList + fmt.Sprintf(`{"id":"%s","value":"%d","txHash":"MHgwMzgwMDNlMjE4ZWVhMzYwY2JmNTgwZWJiOTBjYzhjOGNhZjBjY2VmNGJmNjYwZWE5YWI0ZmMwNmI1YzM2N2IwMzg=","isDCBill":false},`, toBillId(uint256.NewInt(uint64(i))), i)
	}
	mockServer, addr := mockBackendCalls(&backendMockReturnConf{customBillList: fmt.Sprintf(`{"total": 4, "bills": [%s]}`, strings.TrimSuffix(billsList, ",")), customPath: "/" + client.ProofPath, customResponse: fmt.Sprintf(`{"bills": [{"id":"%s","value":"%d","txHash":"MHgwMzgwMDNlMjE4ZWVhMzYwY2JmNTgwZWJiOTBjYzhjOGNhZjBjY2VmNGJmNjYwZWE5YWI0ZmMwNmI1YzM2N2IwMzg=","is_dc_bill":false}]}`, toBillId(uint256.NewInt(uint64(1))), 1)})
	defer mockServer.Close()

	// verify export with no flags outputs all bills
	billFilePath := filepath.Join(homedir, "bills.json")
	stdout, err := execBillsCommand(homedir, "export --output-path "+homedir+" --alphabill-api-uri "+addr.Host)
	require.NoError(t, err)
	require.Len(t, stdout.lines, 1)
	require.Equal(t, stdout.lines[0], fmt.Sprintf("Exported bill(s) to: %s", billFilePath))
}

func TestWalletBillsExportCmd_ShowUnswappedFlag(t *testing.T) {
	homedir := createNewTestWallet(t)

	// get pub key
	stdout, err := execCommand(homedir, "get-pubkeys")
	require.NoError(t, err)
	pubKey := strings.Split(stdout.lines[0], " ")[1]

	// verify no -s flag sends includedcbills=false by default
	mockServer, addr := mockBackendCalls(&backendMockReturnConf{
		proofList:      `{"bills": [{"id":"` + toBillId(uint256.NewInt(uint64(2))) + `","value":"22222222"}]}`,
		customFullPath: "/" + client.ListBillsPath + "?pubkey=" + pubKey + "&includedcbills=false",
		customResponse: `{"total": 1, "bills": [{"id":"` + toBillId(uint256.NewInt(uint64(2))) + `","value":"22222222"}]}`})

	stdout, err = execBillsCommand(homedir, "export --output-path "+homedir+" --alphabill-api-uri "+addr.Host)
	require.NoError(t, err)
	billFilePath2 := filepath.Join(homedir, "bill-0x0000000000000000000000000000000000000000000000000000000000000002.json")
	require.Equal(t, stdout.lines[0], fmt.Sprintf("Exported bill(s) to: %s", billFilePath2))
	mockServer.Close()

	// verify -s flag sends includedcbills=true
	mockServer, addr = mockBackendCalls(&backendMockReturnConf{
		proofList:      `{"bills": [{"id":"` + toBillId(uint256.NewInt(uint64(3))) + `","value":"33333333"}]}`,
		customFullPath: "/" + client.ListBillsPath + "?pubkey=" + pubKey + "&includedcbills=true",
		customResponse: `{"total": 1, "bills": [{"id":"` + toBillId(uint256.NewInt(uint64(3))) + `","value":"33333333"}]}`})

	stdout, err = execBillsCommand(homedir, "export --output-path "+homedir+" --alphabill-api-uri "+addr.Host+" -s")
	require.NoError(t, err)
	billFilePath3 := filepath.Join(homedir, "bill-0x0000000000000000000000000000000000000000000000000000000000000003.json")
	require.Equal(t, stdout.lines[0], fmt.Sprintf("Exported bill(s) to: %s", billFilePath3))
	mockServer.Close()
}

func spendInitialBillWithFeeCredits(t *testing.T, abNet *testpartition.AlphabillNetwork, initialBill *money.InitialBill, pubkey string) uint64 {
	pubkeyBytes, _ := hexutil.Decode(pubkey)
	pubkeyHash := hash.Sum256(pubkeyBytes)
	absoluteTimeout := uint64(10000)

	txFee := uint64(1)
	feeAmount := uint64(2)
	fcrID := utiltx.SameShardIDBytes(initialBill.ID, pubkeyHash)
	unitID := util.Uint256ToBytes(initialBill.ID)
	moneyPart, err := abNet.GetNodePartition(money.DefaultSystemIdentifier)
	require.NoError(t, err)

	// create transferFC
	transferFC, err := createTransferFC(feeAmount, unitID, fcrID, 0, absoluteTimeout)
	require.NoError(t, err)

	// send transferFC
	err = moneyPart.SubmitTx(transferFC)
	require.NoError(t, err)
<<<<<<< HEAD
	require.Eventually(t, testpartition.BlockchainContainsTx(moneyPart, transferFC), test.WaitDuration, test.WaitTick)
	transferFCProof := getBlockProof(t, transferFC, moneyPart)

	// verify proof
	gtx, err := money.NewMoneyTx([]byte{0, 0, 0, 0}, transferFC)
=======
	require.Eventually(t, testpartition.BlockchainContainsTx(money, transferFC), test.WaitDuration, test.WaitTick)
	_, transferFCProof, transferFCRecord, err := money.GetTxProof(transferFC)
	require.NoError(t, err)

	// verify proof
	err = types.VerifyTxProof(transferFCProof, transferFCRecord, abNet.RootPartition.TrustBase, crypto.SHA256)
>>>>>>> 069fd0b8
	require.NoError(t, err)

	// create addFC
	addFC, err := createAddFC(fcrID, script.PredicateAlwaysTrue(), transferFCRecord, transferFCProof, absoluteTimeout, feeAmount)
	require.NoError(t, err)

	// send addFC
	err = moneyPart.SubmitTx(addFC)
	require.NoError(t, err)
	require.Eventually(t, testpartition.BlockchainContainsTx(moneyPart, addFC), test.WaitDuration, test.WaitTick)

	// create transfer tx
	remainingValue := initialBill.Value - feeAmount - txFee
	tx, err := createTransferTx(pubkeyBytes, unitID, remainingValue, fcrID, absoluteTimeout, transferFC.Hash(crypto.SHA256))
	require.NoError(t, err)

	// send transfer tx
	err = moneyPart.SubmitTx(tx)
	require.NoError(t, err)
	require.Eventually(t, testpartition.BlockchainContainsTx(moneyPart, tx), test.WaitDuration, test.WaitTick)

	return remainingValue
}

<<<<<<< HEAD
func createTransferTx(pubKey []byte, billId []byte, billValue uint64, fcrID []byte, timeout uint64, backlink []byte) (*txsystem.Transaction, error) {
	tx := &txsystem.Transaction{
		UnitId:                billId,
		SystemId:              []byte{0, 0, 0, 0},
		TransactionAttributes: new(anypb.Any),
		OwnerProof:            script.PredicateArgumentEmpty(),
		ClientMetadata: &txsystem.ClientMetadata{
			Timeout:           timeout,
			MaxFee:            1,
			FeeCreditRecordId: fcrID,
		},
	}
	err := anypb.MarshalFrom(tx.TransactionAttributes, &money.TransferAttributes{
=======
func createTransferTx(pubKey []byte, billID []byte, billValue uint64, fcrID []byte, timeout uint64, backlink []byte) (*types.TransactionOrder, error) {
	attr := &moneytx.TransferAttributes{
>>>>>>> 069fd0b8
		NewBearer:   script.PredicatePayToPublicKeyHashDefault(hash.Sum256(pubKey)),
		TargetValue: billValue,
		Backlink:    backlink,
	}
	attrBytes, err := cbor.Marshal(attr)
	if err != nil {
		return nil, err
	}
	tx := &types.TransactionOrder{
		Payload: &types.Payload{
			UnitID:     billID,
			Type:       moneytx.PayloadTypeTransfer,
			SystemID:   []byte{0, 0, 0, 0},
			Attributes: attrBytes,
			ClientMetadata: &types.ClientMetadata{
				Timeout:           timeout,
				MaxTransactionFee: 1,
				FeeCreditRecordID: fcrID,
			},
		},
		OwnerProof: script.PredicateArgumentEmpty(),
	}
	return tx, nil
}

func createTransferFC(feeAmount uint64, unitID []byte, targetUnitID []byte, t1, t2 uint64) (*types.TransactionOrder, error) {
	attr := &transactions.TransferFeeCreditAttributes{
		Amount:                 feeAmount,
		TargetSystemIdentifier: []byte{0, 0, 0, 0},
		TargetRecordID:         targetUnitID,
		EarliestAdditionTime:   t1,
		LatestAdditionTime:     t2,
	}
	attrBytes, err := cbor.Marshal(attr)
	if err != nil {
		return nil, err
	}
	tx := &types.TransactionOrder{
		Payload: &types.Payload{
			SystemID:   []byte{0, 0, 0, 0},
			Type:       transactions.PayloadTypeTransferFeeCredit,
			UnitID:     unitID,
			Attributes: attrBytes,
			ClientMetadata: &types.ClientMetadata{
				Timeout:           t2,
				MaxTransactionFee: 1,
			},
		},
		OwnerProof: script.PredicateArgumentEmpty(),
	}
	return tx, nil
}

func createAddFC(unitID []byte, ownerCondition []byte, transferFC *types.TransactionRecord, transferFCProof *types.TxProof, timeout uint64, maxFee uint64) (*types.TransactionOrder, error) {
	attr := &transactions.AddFeeCreditAttributes{
		FeeCreditTransfer:       transferFC,
		FeeCreditTransferProof:  transferFCProof,
		FeeCreditOwnerCondition: ownerCondition,
	}
	attrBytes, err := cbor.Marshal(attr)
	if err != nil {
		return nil, err
	}
<<<<<<< HEAD
	return tx, nil
}

func getBlockProof(t *testing.T, tx *txsystem.Transaction, partition *testpartition.NodePartition) *block.BlockProof {
	// create adapter for conversion interface
	txConverter := func(tx *txsystem.Transaction) (txsystem.GenericTransaction, error) {
		return money.NewMoneyTx([]byte{0, 0, 0, 0}, tx)
=======
	tx := &types.TransactionOrder{
		Payload: &types.Payload{
			SystemID:   []byte{0, 0, 0, 0},
			Type:       transactions.PayloadTypeAddFeeCredit,
			UnitID:     unitID,
			Attributes: attrBytes,
			ClientMetadata: &types.ClientMetadata{
				Timeout:           timeout,
				MaxTransactionFee: maxFee,
			},
		},
		OwnerProof: script.PredicateArgumentEmpty(),
>>>>>>> 069fd0b8
	}
	return tx, nil
}

func execBillsCommand(homeDir, command string) (*testConsoleWriter, error) {
	return execCommand(homeDir, " bills "+command)
}<|MERGE_RESOLUTION|>--- conflicted
+++ resolved
@@ -226,20 +226,12 @@
 	// send transferFC
 	err = moneyPart.SubmitTx(transferFC)
 	require.NoError(t, err)
-<<<<<<< HEAD
 	require.Eventually(t, testpartition.BlockchainContainsTx(moneyPart, transferFC), test.WaitDuration, test.WaitTick)
-	transferFCProof := getBlockProof(t, transferFC, moneyPart)
-
-	// verify proof
-	gtx, err := money.NewMoneyTx([]byte{0, 0, 0, 0}, transferFC)
-=======
-	require.Eventually(t, testpartition.BlockchainContainsTx(money, transferFC), test.WaitDuration, test.WaitTick)
-	_, transferFCProof, transferFCRecord, err := money.GetTxProof(transferFC)
+	_, transferFCProof, transferFCRecord, err := moneyPart.GetTxProof(transferFC)
 	require.NoError(t, err)
 
 	// verify proof
 	err = types.VerifyTxProof(transferFCProof, transferFCRecord, abNet.RootPartition.TrustBase, crypto.SHA256)
->>>>>>> 069fd0b8
 	require.NoError(t, err)
 
 	// create addFC
@@ -264,24 +256,8 @@
 	return remainingValue
 }
 
-<<<<<<< HEAD
-func createTransferTx(pubKey []byte, billId []byte, billValue uint64, fcrID []byte, timeout uint64, backlink []byte) (*txsystem.Transaction, error) {
-	tx := &txsystem.Transaction{
-		UnitId:                billId,
-		SystemId:              []byte{0, 0, 0, 0},
-		TransactionAttributes: new(anypb.Any),
-		OwnerProof:            script.PredicateArgumentEmpty(),
-		ClientMetadata: &txsystem.ClientMetadata{
-			Timeout:           timeout,
-			MaxFee:            1,
-			FeeCreditRecordId: fcrID,
-		},
-	}
-	err := anypb.MarshalFrom(tx.TransactionAttributes, &money.TransferAttributes{
-=======
 func createTransferTx(pubKey []byte, billID []byte, billValue uint64, fcrID []byte, timeout uint64, backlink []byte) (*types.TransactionOrder, error) {
-	attr := &moneytx.TransferAttributes{
->>>>>>> 069fd0b8
+	attr := &money.TransferAttributes{
 		NewBearer:   script.PredicatePayToPublicKeyHashDefault(hash.Sum256(pubKey)),
 		TargetValue: billValue,
 		Backlink:    backlink,
@@ -293,7 +269,7 @@
 	tx := &types.TransactionOrder{
 		Payload: &types.Payload{
 			UnitID:     billID,
-			Type:       moneytx.PayloadTypeTransfer,
+			Type:       money.PayloadTypeTransfer,
 			SystemID:   []byte{0, 0, 0, 0},
 			Attributes: attrBytes,
 			ClientMetadata: &types.ClientMetadata{
@@ -345,15 +321,6 @@
 	if err != nil {
 		return nil, err
 	}
-<<<<<<< HEAD
-	return tx, nil
-}
-
-func getBlockProof(t *testing.T, tx *txsystem.Transaction, partition *testpartition.NodePartition) *block.BlockProof {
-	// create adapter for conversion interface
-	txConverter := func(tx *txsystem.Transaction) (txsystem.GenericTransaction, error) {
-		return money.NewMoneyTx([]byte{0, 0, 0, 0}, tx)
-=======
 	tx := &types.TransactionOrder{
 		Payload: &types.Payload{
 			SystemID:   []byte{0, 0, 0, 0},
@@ -366,7 +333,6 @@
 			},
 		},
 		OwnerProof: script.PredicateArgumentEmpty(),
->>>>>>> 069fd0b8
 	}
 	return tx, nil
 }
