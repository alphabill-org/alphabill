--- conflicted
+++ resolved
@@ -99,11 +99,7 @@
 	return x.certResultCh
 }
 
-<<<<<<< HEAD
-func (x *ConsensusManager) GetLatestUnicityCertificate(id types.SystemID) (*types.UnicityCertificate, error) {
-=======
 func (x *ConsensusManager) GetLatestUnicityCertificate(id types.SystemID32) (*types.UnicityCertificate, error) {
->>>>>>> 364aeb2f
 	luc, err := x.stateStore.GetCertificate(id)
 	if err != nil {
 		return nil, fmt.Errorf("find certificate for system id %s failed, %w", id, err)
@@ -149,11 +145,7 @@
 	case consensus.QuorumNotPossible:
 		luc, err := x.stateStore.GetCertificate(req.SystemIdentifier)
 		if err != nil {
-<<<<<<< HEAD
-			return fmt.Errorf("ir change request ignored, read state for system id %X failed, %w", req.SystemIdentifier, err)
-=======
 			return fmt.Errorf("ir change request ignored, read state for system id %s failed, %w", req.SystemIdentifier, err)
->>>>>>> 364aeb2f
 		}
 		// repeat UC, ignore error here as we found the luc, and it cannot be nil
 		// in repeat UC just advance partition/shard round number
@@ -162,14 +154,14 @@
 		return fmt.Errorf("invalid certfification reason %v", req.Reason)
 	}
 	// In this round, has a request already been received?
-	_, found := x.changes[protocol.SystemIdentifier(req.SystemIdentifier)]
+	_, found := x.changes[req.SystemIdentifier]
 	// ignore duplicate request, first come, first served
 	// should probably be more vocal if this not a binary duplicate
 	if found {
-		return fmt.Errorf("partition %X, pending request exists, ignoring new", req.SystemIdentifier)
-	}
-	x.log.Debug(fmt.Sprintf("partition %X, IR change request received", req.SystemIdentifier))
-	x.changes[protocol.SystemIdentifier(req.SystemIdentifier)] = newInputRecord
+		return fmt.Errorf("partition %s, pending request exists, ignoring new", req.SystemIdentifier)
+	}
+	x.log.Debug(fmt.Sprintf("partition %s, IR change request received", req.SystemIdentifier))
+	x.changes[req.SystemIdentifier] = newInputRecord
 	return nil
 }
 
@@ -210,7 +202,7 @@
 			if err != nil {
 				return err
 			}
-			lastCert, err := x.stateStore.GetCertificate(id.Bytes())
+			lastCert, err := x.stateStore.GetCertificate(id)
 			if err != nil {
 				log.Warn(fmt.Sprintf("read certificate for %s", id), logger.Error(err))
 				continue
@@ -235,7 +227,7 @@
 	for id, ch := range changed {
 		result[id] = ch
 		// trace level log for more details
-		log.LogAttrs(context.Background(), logger.LevelTrace, fmt.Sprintf("Partition %X IR", id), logger.Data(ch))
+		log.LogAttrs(context.Background(), logger.LevelTrace, fmt.Sprintf("Partition %s IR", id), logger.Data(ch))
 	}
 	return result
 }
