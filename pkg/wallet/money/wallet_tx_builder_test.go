package money

import (
	"testing"

	"github.com/alphabill-org/alphabill/internal/hash"
	"github.com/alphabill-org/alphabill/internal/script"
	"github.com/alphabill-org/alphabill/internal/txsystem"
	moneytx "github.com/alphabill-org/alphabill/internal/txsystem/money"
	"github.com/alphabill-org/alphabill/pkg/wallet/account"
	"github.com/alphabill-org/alphabill/pkg/wallet/txsubmitter"
	"github.com/ethereum/go-ethereum/common/hexutil"
	"github.com/holiman/uint256"
	"github.com/stretchr/testify/require"
)

var receiverPubKey, _ = hexutil.Decode("0x1234511c7341399e876800a268855c894c43eb849a72ac5a9d26a0091041c12345")
var accountKey, _ = account.NewKeys(testMnemonic)

func TestSplitTransactionAmount(t *testing.T) {
	receiverPubKey, _ := hexutil.Decode("0x1234511c7341399e876800a268855c894c43eb849a72ac5a9d26a0091041c12345")
	receiverPubKeyHash := hash.Sum256(receiverPubKey)
	keys, _ := account.NewKeys(testMnemonic)
	billId := uint256.NewInt(0)
	billIdBytes32 := billId.Bytes32()
	billIdBytes := billIdBytes32[:]
	b := &Bill{
		Id:     billId,
		Value:  500,
		TxHash: []byte{1, 2, 3, 4},
	}
	amount := uint64(150)
	timeout := uint64(100)
	systemId := []byte{0, 0, 0, 0}

	tx, err := createSplitTx(amount, receiverPubKey, keys.AccountKey, systemId, b, timeout, nil)
	require.NoError(t, err)
	require.NotNil(t, tx)
	require.EqualValues(t, systemId, tx.SystemId)
	require.EqualValues(t, billIdBytes, tx.UnitId)
	require.EqualValues(t, timeout, tx.Timeout())
	require.NotNil(t, tx.OwnerProof)

	so := &moneytx.SplitAttributes{}
	err = tx.TransactionAttributes.UnmarshalTo(so)
	require.NoError(t, err)
	require.Equal(t, amount, so.Amount)
	require.EqualValues(t, script.PredicatePayToPublicKeyHashDefault(receiverPubKeyHash), so.TargetBearer)
	require.EqualValues(t, 350, so.RemainingValue)
	require.EqualValues(t, b.TxHash, so.Backlink)
}

func TestCreateTransactions(t *testing.T) {
	tests := []struct {
		name        string
		bills       []*Bill
		amount      uint64
		txCount     int
		verify      func(t *testing.T, systemId []byte, txs []*txsystem.Transaction)
		expectedErr error
	}{
		{
			name:   "have more bills than target amount",
			bills:  []*Bill{createBill(5), createBill(3), createBill(1)},
			amount: uint64(7),
			verify: func(t *testing.T, systemId []byte, txs []*txsystem.Transaction) {
				// verify tx count
				require.Len(t, txs, 2)

				// verify first tx is transfer order of bill no1
				tx, _ := moneytx.NewMoneyTx(systemId, txs[0])
				transferTx, ok := tx.(moneytx.Transfer)
				require.True(t, ok)
				require.EqualValues(t, 5, transferTx.TargetValue())

				// verify second tx is split order of bill no2
				tx, _ = moneytx.NewMoneyTx(systemId, txs[1])
				splitTx, ok := tx.(moneytx.Split)
				require.True(t, ok)
				require.EqualValues(t, 2, splitTx.Amount())
			},
		}, {
			name:   "have less bills than target amount",
			bills:  []*Bill{createBill(5), createBill(1)},
			amount: uint64(7),
			verify: func(t *testing.T, systemId []byte, txs []*txsystem.Transaction) {
				require.Empty(t, txs)
			},
			expectedErr: ErrInsufficientBalance,
		}, {
			name:   "have exact amount of bills than target amount",
			bills:  []*Bill{createBill(5), createBill(5)},
			amount: uint64(10),
			verify: func(t *testing.T, systemId []byte, txs []*txsystem.Transaction) {
				// verify tx count
				require.Len(t, txs, 2)

				// verify both bills are transfer orders
				for _, tx := range txs {
					mtx, _ := moneytx.NewMoneyTx(systemId, tx)
					transferTx, ok := mtx.(moneytx.Transfer)
					require.True(t, ok)
					require.EqualValues(t, 5, transferTx.TargetValue())
				}
			},
		}, {
			name:   "have exactly one bill with equal target amount",
			bills:  []*Bill{createBill(5)},
			amount: uint64(5),
			verify: func(t *testing.T, systemId []byte, txs []*txsystem.Transaction) {
				// verify tx count
				require.Len(t, txs, 1)

				// verify transfer tx
				mtx, _ := moneytx.NewMoneyTx(systemId, txs[0])
				transferTx, ok := mtx.(moneytx.Transfer)
				require.True(t, ok)
				require.EqualValues(t, 5, transferTx.TargetValue())
			},
		},
	}
	systemId := []byte{0, 0, 0, 0}

	for _, tt := range tests {
		t.Run(tt.name, func(t *testing.T) {
<<<<<<< HEAD
			var txs []*txsystem.Transaction
			batch := func(tx *txsubmitter.TxSubmission) {
				txs = append(txs, tx.Transaction)
			}
			err := createTransactions(batch, txConverter, receiverPubKey, tt.amount, tt.bills, accountKey.AccountKey, 100)
=======
			txs, err := createTransactions(receiverPubKey, tt.amount, systemId, tt.bills, accountKey.AccountKey, 100, nil)
>>>>>>> 58170bd2
			if tt.expectedErr != nil {
				require.ErrorIs(t, err, tt.expectedErr)
			} else {
				require.NoError(t, err)
				tt.verify(t, txs)
			}
<<<<<<< HEAD
=======
			tt.verify(t, systemId, txs)
>>>>>>> 58170bd2
		})
	}
}

func createBill(value uint64) *Bill {
	return &Bill{
		Value:  value,
		Id:     uint256.NewInt(0),
		TxHash: []byte{},
	}
}<|MERGE_RESOLUTION|>--- conflicted
+++ resolved
@@ -119,29 +119,22 @@
 			},
 		},
 	}
+
 	systemId := []byte{0, 0, 0, 0}
 
 	for _, tt := range tests {
 		t.Run(tt.name, func(t *testing.T) {
-<<<<<<< HEAD
 			var txs []*txsystem.Transaction
 			batch := func(tx *txsubmitter.TxSubmission) {
 				txs = append(txs, tx.Transaction)
 			}
-			err := createTransactions(batch, txConverter, receiverPubKey, tt.amount, tt.bills, accountKey.AccountKey, 100)
-=======
-			txs, err := createTransactions(receiverPubKey, tt.amount, systemId, tt.bills, accountKey.AccountKey, 100, nil)
->>>>>>> 58170bd2
+			err := createTransactions(batch, NewTxConverter(systemId), receiverPubKey, tt.amount, systemId, tt.bills, accountKey.AccountKey, 100, nil)
 			if tt.expectedErr != nil {
 				require.ErrorIs(t, err, tt.expectedErr)
 			} else {
 				require.NoError(t, err)
-				tt.verify(t, txs)
+				tt.verify(t, systemId, txs)
 			}
-<<<<<<< HEAD
-=======
-			tt.verify(t, systemId, txs)
->>>>>>> 58170bd2
 		})
 	}
 }
