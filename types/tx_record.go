package types

import (
	"crypto"
	"errors"
<<<<<<< HEAD

	"github.com/alphabill-org/alphabill/txsystem/fc/types"
	"github.com/fxamacker/cbor/v2"
=======
>>>>>>> f0f7fa48
)

const (
	// TxStatusFailed is the status code of a transaction if execution failed.
	TxStatusFailed TxStatus = 0
	// TxStatusSuccessful is the status code of a transaction if execution succeeded.
	TxStatusSuccessful TxStatus = 1
)

type (
	TxStatus uint64

	// TransactionRecord is a transaction order with "server-side" metadata added to it. TransactionRecord is a structure
	// that is added to the block.
	TransactionRecord struct {
		_                struct{} `cbor:",toarray"`
		TransactionOrder *TransactionOrder
		ServerMetadata   *ServerMetadata
	}

	ServerMetadata struct {
		_                 struct{} `cbor:",toarray"`
		ActualFee         types.Fee
		TargetUnits       []UnitID
		SuccessIndicator  TxStatus
		ProcessingDetails RawCBOR
	}
)

func (t *TransactionRecord) Hash(algorithm crypto.Hash) []byte {
	bytes, err := t.Bytes()
	if err != nil {
		// TODO
		panic(err)
	}
	hasher := algorithm.New()
	hasher.Write(bytes)
	return hasher.Sum(nil)
}

func (t *TransactionRecord) Bytes() ([]byte, error) {
	return Cbor.Marshal(t)
}

func (t *TransactionRecord) UnmarshalProcessingDetails(v any) error {
	if t == nil {
		return errors.New("transaction record is nil")
	}
	return t.ServerMetadata.UnmarshalDetails(v)
}

func (t *TransactionRecord) GetActualFee() types.Fee {
	if t == nil {
		return 0
	}
	return t.ServerMetadata.GetActualFee()
}

func (sm *ServerMetadata) GetActualFee() types.Fee {
	if sm == nil {
		return 0
	}
	return sm.ActualFee
}

func (sm *ServerMetadata) UnmarshalDetails(v any) error {
	if sm == nil {
		return errors.New("server metadata is nil")
	}
	return Cbor.Unmarshal(sm.ProcessingDetails, v)
}<|MERGE_RESOLUTION|>--- conflicted
+++ resolved
@@ -3,12 +3,8 @@
 import (
 	"crypto"
 	"errors"
-<<<<<<< HEAD
 
-	"github.com/alphabill-org/alphabill/txsystem/fc/types"
-	"github.com/fxamacker/cbor/v2"
-=======
->>>>>>> f0f7fa48
+	fct "github.com/alphabill-org/alphabill/txsystem/fc/types"
 )
 
 const (
@@ -31,7 +27,7 @@
 
 	ServerMetadata struct {
 		_                 struct{} `cbor:",toarray"`
-		ActualFee         types.Fee
+		ActualFee         fct.Fee
 		TargetUnits       []UnitID
 		SuccessIndicator  TxStatus
 		ProcessingDetails RawCBOR
@@ -60,14 +56,14 @@
 	return t.ServerMetadata.UnmarshalDetails(v)
 }
 
-func (t *TransactionRecord) GetActualFee() types.Fee {
+func (t *TransactionRecord) GetActualFee() fct.Fee {
 	if t == nil {
 		return 0
 	}
 	return t.ServerMetadata.GetActualFee()
 }
 
-func (sm *ServerMetadata) GetActualFee() types.Fee {
+func (sm *ServerMetadata) GetActualFee() fct.Fee {
 	if sm == nil {
 		return 0
 	}
