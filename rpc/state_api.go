--- conflicted
+++ resolved
@@ -95,19 +95,11 @@
 	if err != nil {
 		return nil, fmt.Errorf("failed to load tx record: %w", err)
 	}
-<<<<<<< HEAD
-	txRecordBytes, err := cbor.Marshal(txRecord)
+	txRecordBytes, err := encodeCbor(txRecord)
 	if err != nil {
 		return nil, fmt.Errorf("failed to encode tx record: %w", err)
 	}
-	txProofBytes, err := cbor.Marshal(txProof)
-=======
-	txRecordCbor, err := encodeCbor(txRecord)
-	if err != nil {
-		return nil, fmt.Errorf("failed to encode tx record: %w", err)
-	}
-	txProofCbor, err := encodeCbor(txProof)
->>>>>>> e9602ce2
+	txProofBytes, err := encodeCbor(txProof)
 	if err != nil {
 		return nil, fmt.Errorf("failed to encode tx proof: %w", err)
 	}
