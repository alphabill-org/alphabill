--- conflicted
+++ resolved
@@ -25,21 +25,12 @@
 	signer, verifier := testsig.CreateSignerAndVerifier(t)
 	pubKeyBytes, err := verifier.MarshalPublicKey()
 	require.NoError(t, err)
-<<<<<<< HEAD
 	validPDR := types.PartitionDescriptionRecord{Version: 1,
-		NetworkIdentifier: 5,
-		SystemIdentifier:  1,
-		TypeIdLen:         8,
-		UnitIdLen:         128,
-		T2Timeout:         5 * time.Second,
-=======
-	validPDR := types.PartitionDescriptionRecord{
 		NetworkIdentifier:   5,
 		PartitionIdentifier: 1,
 		TypeIdLen:           8,
 		UnitIdLen:           128,
 		T2Timeout:           5 * time.Second,
->>>>>>> 4f29cf1e
 	}
 
 	type args struct {
@@ -104,11 +95,7 @@
 	// invalid partition identifier
 	got, err := NewNodeGenesis(
 		state.NewEmptyState(),
-<<<<<<< HEAD
-		types.PartitionDescriptionRecord{Version: 1, NetworkIdentifier: 5, SystemIdentifier: 0},
-=======
-		types.PartitionDescriptionRecord{NetworkIdentifier: 5, PartitionIdentifier: 0},
->>>>>>> 4f29cf1e
+		types.PartitionDescriptionRecord{Version: 1, NetworkIdentifier: 5, PartitionIdentifier: 0},
 		WithPeerID("1"),
 		WithSigningKey(signer),
 		WithEncryptionPubKey(pubKeyBytes),
@@ -122,11 +109,7 @@
 	signer, verifier := testsig.CreateSignerAndVerifier(t)
 	pubKey, err := verifier.MarshalPublicKey()
 	require.NoError(t, err)
-<<<<<<< HEAD
-	pdr := types.PartitionDescriptionRecord{Version: 1, NetworkIdentifier: 5, SystemIdentifier: 1, T2Timeout: 2500 * time.Millisecond}
-=======
-	pdr := types.PartitionDescriptionRecord{NetworkIdentifier: 5, PartitionIdentifier: 1, T2Timeout: 2500 * time.Millisecond}
->>>>>>> 4f29cf1e
+	pdr := types.PartitionDescriptionRecord{Version: 1, NetworkIdentifier: 5, PartitionIdentifier: 1, T2Timeout: 2500 * time.Millisecond}
 	pn := createPartitionNode(t, signer, verifier, pdr, nodeID)
 	require.NotNil(t, pn)
 	require.Equal(t, base58.Encode([]byte(nodeID)), pn.NodeIdentifier)
