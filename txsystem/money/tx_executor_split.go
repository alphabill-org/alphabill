--- conflicted
+++ resolved
@@ -12,18 +12,6 @@
 	"github.com/alphabill-org/alphabill/state"
 )
 
-<<<<<<< HEAD
-func HashForIDCalculation(idBytes []byte, attr []byte, timeout uint64, idx uint32, hashFunc crypto.Hash) []byte {
-	hasher := hashFunc.New()
-	hasher.Write(idBytes)
-	hasher.Write(attr)
-	hasher.Write(util.Uint64ToBytes(timeout))
-	hasher.Write(util.Uint32ToBytes(idx))
-	return hasher.Sum(nil)
-}
-
-=======
->>>>>>> 2df770cb
 func (m *Module) executeSplitTx(tx *types.TransactionOrder, attr *money.SplitAttributes, _ *money.SplitAuthProof, exeCtx txtypes.ExecutionContext) (*types.ServerMetadata, error) {
 	unitID := tx.UnitID()
 	targetUnitIDs := []types.UnitID{unitID}
@@ -76,15 +64,7 @@
 	if err = validateSplit(unit.Data(), attr); err != nil {
 		return fmt.Errorf("split error: %w", err)
 	}
-<<<<<<< HEAD
 	if err = m.execPredicate(unit.Owner(), authProof.OwnerProof, tx, exeCtx); err != nil {
-=======
-	payloadBytes, err := tx.PayloadBytes()
-	if err != nil {
-		return fmt.Errorf("failed to marshal payload bytes: %w", err)
-	}
-	if err = m.execPredicate(unit.Owner(), authProof.OwnerProof, payloadBytes, exeCtx); err != nil {
->>>>>>> 2df770cb
 		return fmt.Errorf("evaluating owner predicate: %w", err)
 	}
 	return nil
