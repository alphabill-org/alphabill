package money

import (
	"fmt"

	"github.com/alphabill-org/alphabill/txsystem"
	"github.com/alphabill-org/alphabill/txsystem/fc"
)

<<<<<<< HEAD
func NewTxSystem(log *slog.Logger, opts ...Option) (*txsystem.GenericTxSystem, error) {
	options, err := defaultOptions()
	if err != nil {
		return nil, fmt.Errorf("money tx system default configuration: %w", err)
	}
=======
func NewTxSystem(observe txsystem.Observability, opts ...Option) (*txsystem.GenericTxSystem, error) {
	options := DefaultOptions()
>>>>>>> ab2d5f41
	for _, option := range opts {
		option(options)
	}

	money, err := NewMoneyModule(options)
	if err != nil {
		return nil, fmt.Errorf("failed to load money module: %w", err)
	}
	feeCreditModule, err := fc.NewFeeCreditModule(
		fc.WithState(options.state),
		fc.WithHashAlgorithm(options.hashAlgorithm),
		fc.WithTrustBase(options.trustBase),
		fc.WithSystemIdentifier(options.systemIdentifier),
		fc.WithMoneySystemIdentifier(options.systemIdentifier),
		fc.WithFeeCalculator(options.feeCalculator),
		fc.WithFeeCreditRecordUnitType(FeeCreditRecordUnitType),
	)
	if err != nil {
		return nil, fmt.Errorf("failed to load fee credit module: %w", err)
	}
	return txsystem.NewGenericTxSystem(
		options.systemIdentifier,
		feeCreditModule.CheckFeeCreditBalance,
		[]txsystem.Module{money, feeCreditModule},
		observe,
		txsystem.WithEndBlockFunctions(money.EndBlockFuncs()...),
		txsystem.WithBeginBlockFunctions(money.BeginBlockFuncs()...),
		txsystem.WithHashAlgorithm(options.hashAlgorithm),
		txsystem.WithState(options.state),
	)
}<|MERGE_RESOLUTION|>--- conflicted
+++ resolved
@@ -7,16 +7,11 @@
 	"github.com/alphabill-org/alphabill/txsystem/fc"
 )
 
-<<<<<<< HEAD
-func NewTxSystem(log *slog.Logger, opts ...Option) (*txsystem.GenericTxSystem, error) {
+func NewTxSystem(observe txsystem.Observability, opts ...Option) (*txsystem.GenericTxSystem, error) {
 	options, err := defaultOptions()
 	if err != nil {
 		return nil, fmt.Errorf("money tx system default configuration: %w", err)
 	}
-=======
-func NewTxSystem(observe txsystem.Observability, opts ...Option) (*txsystem.GenericTxSystem, error) {
-	options := DefaultOptions()
->>>>>>> ab2d5f41
 	for _, option := range opts {
 		option(options)
 	}
