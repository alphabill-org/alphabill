package partition

import (
	"bytes"
	"context"
	gocrypto "crypto"
	"errors"
	"fmt"
	"sync"
	"time"

	"github.com/alphabill-org/alphabill/internal/block"
	"github.com/alphabill-org/alphabill/internal/certificates"
	"github.com/alphabill-org/alphabill/internal/crypto"
<<<<<<< HEAD
	"github.com/alphabill-org/alphabill/internal/keyvaluedb"
	log "github.com/alphabill-org/alphabill/internal/logger"
=======
	"github.com/alphabill-org/alphabill/internal/errors"
>>>>>>> 1fb97fa7
	"github.com/alphabill-org/alphabill/internal/metrics"
	"github.com/alphabill-org/alphabill/internal/network"
	"github.com/alphabill-org/alphabill/internal/network/protocol/blockproposal"
	"github.com/alphabill-org/alphabill/internal/network/protocol/certification"
	"github.com/alphabill-org/alphabill/internal/network/protocol/genesis"
	"github.com/alphabill-org/alphabill/internal/network/protocol/handshake"
	"github.com/alphabill-org/alphabill/internal/network/protocol/replication"
	"github.com/alphabill-org/alphabill/internal/partition/event"
	pgenesis "github.com/alphabill-org/alphabill/internal/partition/genesis"
	"github.com/alphabill-org/alphabill/internal/timer"
	"github.com/alphabill-org/alphabill/internal/txbuffer"
	"github.com/alphabill-org/alphabill/internal/txsystem"
	"github.com/alphabill-org/alphabill/internal/util"
<<<<<<< HEAD

=======
	log "github.com/alphabill-org/alphabill/pkg/logger"
>>>>>>> 1fb97fa7
	"github.com/libp2p/go-libp2p/core/peer"
)

const (
	initializing status = iota
	normal
	recovering
)

const t1TimerName = "t1"

// Key 0 is used for proposal, that way it is still possible to reverse iterate the DB
// and use 4 byte key, make it incompatible with block number
const proposalKey = uint32(0)
const ledgerReplicationTimeout = 1500 * time.Millisecond

var (
	ErrNodeDoesNotHaveLatestBlock = errors.New("recovery needed, node does not have the latest block")

	transactionsCounter = metrics.GetOrRegisterCounter("partition/node/transaction/handled")
)

type (
	// Net provides an interface for sending messages to and receiving messages from other nodes in the network.
	Net interface {
		Send(msg network.OutputMessage, receivers []peer.ID) error
		ReceivedChannel() <-chan network.ReceivedMessage
	}

	// Node represents a member in the partition and implements an instance of a specific TransactionSystem. Partition
	// is a distributed system, it consists of either a set of shards, or one or more partition nodes.
	Node struct {
		status                      status
		configuration               *configuration
		transactionSystem           txsystem.TransactionSystem
		luc                         *certificates.UnicityCertificate
		lastStoredBlock             *block.Block
		proposedTransactions        []txsystem.GenericTransaction
		pendingBlockProposal        *block.GenericPendingBlockProposal
		timers                      *timer.Timers
		leaderSelector              LeaderSelector
		txValidator                 TxValidator
		unicityCertificateValidator UnicityCertificateValidator
		blockProposalValidator      BlockProposalValidator
		blockStore                  keyvaluedb.KeyValueDB
		txBuffer                    *txbuffer.TxBuffer
		ctx                         context.Context
		ctxCancel                   context.CancelFunc
		network                     Net
		txCancel                    context.CancelFunc
		txWaitGroup                 *sync.WaitGroup
		txCh                        chan txsystem.GenericTransaction
		eventCh                     chan event.Event
		eventChCancel               chan bool
		lastRootMsgTime             time.Time
		lastLedgerReqTime           time.Time
		eventHandler                event.Handler
		recoveryLastProp            *blockproposal.BlockProposal
		ticker                      *time.Ticker
	}

	status int
)

// New creates a new instance of the partition node. All parameters expect the nodeOptions are required. Functions
// implementing the NodeOption interface can be used to override default configuration values:
//
//	  n, err := New(
//	 	peer,
//			signer,
//			txSystem,
//			genesis,
//			net,
//			WithContext(context.Background()),
//			WithTxValidator(myTxValidator)),
//			WithUnicityCertificateValidator(ucValidator),
//			WithBlockProposalValidator(blockProposalValidator),
//			WithLeaderSelector(leaderSelector),
//			WithBlockStore(blockStore),
//			WithT1Timeout(250*time.Millisecond),
//	  )
//
// The following restrictions apply to the inputs:
//   - the network peer and signer must use the same keys that were used to generate node genesis file;
//   - the state of the transaction system must be equal to the state that was used to generate genesis file.
func New(
	peer *network.Peer, // P2P peer for the node
	signer crypto.Signer, // used to sign block proposals and block certification requests
	txSystem txsystem.TransactionSystem, // used transaction system
	genesis *genesis.PartitionGenesis, // partition genesis file, created by root chain.
	net Net, // network layer of the node
	nodeOptions ...NodeOption, // additional optional configuration parameters
) (*Node, error) {
	// load and validate node configuration
	conf, err := loadAndValidateConfiguration(peer, signer, genesis, txSystem, net, nodeOptions...)
	if err != nil {
		return nil, fmt.Errorf("node error, %w", err)
	}

	log.SetContext(log.KeyNodeID, conf.peer.ID().String())

	n := &Node{
		status:                      initializing,
		configuration:               conf,
		transactionSystem:           txSystem,
		leaderSelector:              conf.leaderSelector,
		txValidator:                 conf.txValidator,
		unicityCertificateValidator: conf.unicityCertificateValidator,
		blockProposalValidator:      conf.blockProposalValidator,
		blockStore:                  conf.blockStore,
		txBuffer:                    conf.txBuffer,
		eventHandler:                conf.eventHandler,
		network:                     net,
		txWaitGroup:                 &sync.WaitGroup{},
		lastRootMsgTime:             time.Time{},
		lastLedgerReqTime:           time.Time{},
		ticker:                      time.NewTicker(time.Second),
	}
	n.ctx, n.ctxCancel = context.WithCancel(conf.context)

	// init timer
	n.timers = timer.NewTimers()
	n.timers.Start(t1TimerName, conf.t1Timeout)
	n.txCh = make(chan txsystem.GenericTransaction, conf.txBuffer.Capacity())
	if n.eventHandler != nil {
		n.eventCh = make(chan event.Event, conf.eventChCapacity)
		n.eventChCancel = make(chan bool)
		go n.eventHandlerLoop()
	}

	if err = initState(n); err != nil {
		return nil, fmt.Errorf("node init failed, %w", err)
	}
	go n.loop()
	// subscribe to unicity certificates
	n.sendHandshake()
	return n, nil
}

func (n *Node) getCurrentRound() uint64 {
	return n.luc.GetRoundNumber() + 1
}

func (n *Node) sendHandshake() {
	logger.Trace("Sending handshake to root chain")
	if err := n.network.Send(network.OutputMessage{
		Protocol: network.ProtocolHandshake,
		Message: &handshake.Handshake{
			SystemIdentifier: n.configuration.GetSystemIdentifier(),
			NodeIdentifier:   n.leaderSelector.SelfID().String(),
		},
	}, []peer.ID{n.configuration.rootChainID}); err != nil {
		logger.Error("error sending handshake", err)
	}
}

func initState(n *Node) error {
	defer trackExecutionTime(time.Now(), "Restore node state")
	// get genesis block from the genesis
	genesisBlock := n.configuration.genesisBlock()
	if n.blockStore.Empty() {
		logger.Info("State initialised from genesis")
		if err := n.blockStore.Write(util.Uint64ToBytes(pgenesis.PartitionRoundNumber), genesisBlock); err != nil {
			return fmt.Errorf("init failed to persist genesis block, %w", err)
		}
		n.transactionSystem.Commit() // commit everything from the genesis
		// set luc to last known uc
		n.luc = genesisBlock.UnicityCertificate
		n.lastStoredBlock = genesisBlock
		return nil
	}
	// restore state from db
	prevBlock := genesisBlock
	// get next block from genesis block
	dbIt := n.blockStore.Find(util.Uint64ToBytes(pgenesis.PartitionRoundNumber + 1))
	defer func() {
		if err := dbIt.Close(); err != nil {
			logger.Warning("Unexpected DB iterator error %v", err)
		}
	}()
	for ; dbIt.Valid(); dbIt.Next() {
		var bl block.Block
		roundNo := util.BytesToUint64(dbIt.Key())
		if err := dbIt.Value(&bl); err != nil {
			return fmt.Errorf("failed to read block %v from db, %w", roundNo, err)
		}
		if !bytes.Equal(prevBlock.UnicityCertificate.InputRecord.BlockHash, bl.PreviousBlockHash) {
			return fmt.Errorf("invalid blockchain (previous block %v hash='%X', current block %v backlink='%X')", prevBlock.UnicityCertificate.InputRecord.RoundNumber, prevBlock.UnicityCertificate.InputRecord.BlockHash, bl.UnicityCertificate.InputRecord.RoundNumber, bl.PreviousBlockHash)
		}
		state, err := n.applyBlockTransactions(bl.GetRoundNumber(), bl.Transactions)
		if err != nil {
			return fmt.Errorf("block %v apply transactions failed, %w", roundNo, err)
		}
		if err = verifyTxSystemState(state, bl.UnicityCertificate.InputRecord); err != nil {
			return fmt.Errorf("block %v, state mismatch, %w", roundNo, err)
		}
		// commit changes
		n.transactionSystem.Commit()
		prevBlock = &bl
	}
	logger.Info("State initialised from persistent store up to block %v", prevBlock.UnicityCertificate.InputRecord.RoundNumber)
	// update luc to last known uc
	n.luc = prevBlock.UnicityCertificate
	n.lastStoredBlock = prevBlock
	n.restoreBlockProposal(prevBlock)
	return nil
}

func verifyTxSystemState(state txsystem.State, ucIR *certificates.InputRecord) error {
	if ucIR == nil {
		return errors.New("unicity certificate input record is nil")
	}
	if !bytes.Equal(ucIR.Hash, state.Root()) {
		return fmt.Errorf("tx system state does not match unicity certificate")
	} else if !bytes.Equal(ucIR.SummaryValue, state.Summary()) {
		return fmt.Errorf("tx system summary value %X not equal to unicity certificte value %X", ucIR.SummaryValue, state.Summary())
	}
	return nil
}

func (n *Node) applyBlockTransactions(round uint64, txs []*txsystem.Transaction) (txsystem.State, error) {
	n.transactionSystem.BeginBlock(round)
	for _, tx := range txs {
		gtx, err := n.transactionSystem.ConvertTx(tx)
		if err != nil {
			return nil, fmt.Errorf("tx '%v' conversion error, %w", tx, err)
		}
		if err = n.validateAndExecuteTx(gtx, round); err != nil {
			return nil, fmt.Errorf("tx '%v' execution error, %w", tx, err)
		}
	}
	return n.transactionSystem.EndBlock()
}

func (n *Node) restoreBlockProposal(prevBlock *block.Block) {
	var pr block.PendingBlockProposal
	found, err := n.blockStore.Read(util.Uint32ToBytes(proposalKey), &pr)
	if err != nil {
		logger.Error("Error fetching block proposal: %s", err)
		return
	}
	if !found {
		logger.Debug("No pending block proposal stored")
		return
	}
	// make sure proposal extends the previous state
	if !bytes.Equal(prevBlock.UnicityCertificate.InputRecord.Hash, pr.PrevHash) {
		logger.Debug("Stored block proposal does not extend previous state, stale proposal")
		return
	}
	proposal, err := pr.ToGeneric(n.transactionSystem)
	if err != nil {
		logger.Warning("Error restoring block proposal: %v", err)
	}
	// apply stored proposal to current state
	logger.Debug("Stored block proposal extends the previous state")
	roundNo := prevBlock.UnicityCertificate.InputRecord.RoundNumber + 1
	state, err := n.applyBlockTransactions(roundNo, pr.Transactions)
	if err != nil {
		logger.Warning("Block proposal recovery failed, %w", err)
		n.revertState()
		return
	}
	if !bytes.Equal(proposal.StateHash, state.Root()) {
		logger.Warning("Block proposal transaction failed, state hash mismatch", err)
		n.revertState()
		return
	}
	// wait for UC to certify the block proposal
	n.pendingBlockProposal = proposal
}

// Close shuts down the Node component.
func (n *Node) Close() {
	logger.Info("Shutting down node '%v'", n.configuration.peer.ID())
	n.ctxCancel()
	n.ticker.Stop()
	n.timers.WaitClose()
	n.txBuffer.Close()
	close(n.txCh)
	if n.eventHandler != nil {
		n.eventChCancel <- true
	}
}

// loop handles receivedMessages from different goroutines.
func (n *Node) loop() {
	for {
		select {
		case <-n.ctx.Done():
			logger.Info("Exiting partition node component main loop")
			return
		case tx, ok := <-n.txCh:
			if !ok {
				logger.Warning("Tx channel closed, exiting main loop")
				return
			}
			// round might not be active, but some transactions might still be in the channel
			if n.txCancel == nil {
				logger.Warning("No active round, adding tx back to the buffer, UnitID=%X", tx.UnitID().Bytes32())
				err := n.txBuffer.Add(tx)
				if err != nil {
					logger.Warning("Invalid transaction: %v", err)
					n.sendEvent(event.Error, err)
				}
			} else {
				if err := n.process(tx, n.getCurrentRound()); err != nil {
					logger.Warning("Processing tx failed, %w", err)
				}
			}
		case m, ok := <-n.network.ReceivedChannel():
			if !ok {
				logger.Warning("Received channel closed, exiting main loop")
				return
			}
			if m.Message == nil {
				logger.Warning("Received network message is nil")
				continue
			}
			switch m.Protocol {
			case network.ProtocolInputForward:
				err := n.handleTxMessage(m)
				if err != nil {
					logger.Warning("Invalid transaction: %v", err)
					n.sendEvent(event.Error, err)
				}
			case network.ProtocolUnicityCertificates:
				success, uc := convertType[*certificates.UnicityCertificate](m.Message)
				if !success {
					logger.Warning("Invalid unicity certificate type: %T", m.Message)
					continue
				}
				logger.Trace("Unicity Certificate:\n%s", util.EncodeToJsonHelper(uc))
				n.lastRootMsgTime = time.Now()
				err := n.handleUnicityCertificate(uc)
				if err != nil {
					logger.Warning("Unicity Certificate processing failed: %v", err)
					n.sendEvent(event.Error, err)
					continue
				}
				n.sendEvent(event.UnicityCertificateHandled, uc)
			case network.ProtocolBlockProposal:
				success, bp := convertType[*blockproposal.BlockProposal](m.Message)
				if !success {
					logger.Warning("Invalid block proposal type: %T", m.Message)
					continue
				}
				err := n.handleBlockProposal(bp)
				if err != nil {
					logger.Warning("Block proposal processing failed by node %v: %v", n.configuration.peer.ID(), err)
					n.sendEvent(event.Error, err)
					continue
				}
			case network.ProtocolLedgerReplicationReq:
				success, lr := convertType[*replication.LedgerReplicationRequest](m.Message)
				if !success {
					logger.Warning("Invalid ledger replication request type: %T", m.Message)
					continue
				}
				if err := n.handleLedgerReplicationRequest(lr); err != nil {
					logger.Warning("Ledger replication failed by node %v: %v", n.configuration.peer.ID(), err)
				}
			case network.ProtocolLedgerReplicationResp:
				success, lr := convertType[*replication.LedgerReplicationResponse](m.Message)
				if !success {
					logger.Warning("Invalid ledger replication response type: %T", m.Message)
					continue
				}
				if err := n.handleLedgerReplicationResponse(lr); err != nil {
					logger.Warning("Ledger replication failed by node %v: %v", n.configuration.peer.ID(), err)
				}
			default:
				logger.Warning("Unknown network protocol: %s", m.Protocol)
			}
		case nt, ok := <-n.timers.C:
			if !ok {
				logger.Warning("Timers channel closed, exiting main loop")
				return
			}
			if nt == nil {
				continue
			}
			n.handleT1TimeoutEvent()
		case _, ok := <-n.ticker.C:
			if !ok {
				logger.Warning("Ticker channel closed, exiting main loop")
				return
			}
			n.handleMonitoring()
		}
	}
}

func (n *Node) sendEvent(eventType event.Type, content any) {
	if n.eventHandler != nil {
		n.eventCh <- event.Event{
			EventType: eventType,
			Content:   content,
		}
	}
}

// eventHandlerLoop forwards events produced by a node to the configured eventHandler.
func (n *Node) eventHandlerLoop() {
	for {
		select {
		case <-n.eventChCancel:
			return
		case e := <-n.eventCh:
			n.eventHandler(&e)
		}
	}
}

func (n *Node) handleTxMessage(m network.ReceivedMessage) error {
	success, tx := convertType[*txsystem.Transaction](m.Message)
	if !success {
		return fmt.Errorf("unsupported type: %T", m.Message)
	}
	genTx, err := n.transactionSystem.ConvertTx(tx)
	if err != nil {
		return err
	}
	return n.txBuffer.Add(genTx)
}

<<<<<<< HEAD
=======
func (n *Node) startNewRound(uc *certificates.UnicityCertificate) error {
	if n.status == recovering {
		logger.Warning("Unable to start new round, node is recovering")
		return nil
	}
	rn, err := n.blockStore.LatestRoundNumber()
	if err != nil {
		return err
	}
	newBlockNr := rn + 1
	n.transactionSystem.BeginBlock(newBlockNr)
	n.proposedTransactions = []txsystem.GenericTransaction{}
	n.pendingBlockProposal = nil
	err = n.blockStore.SetPendingProposal(nil)
	if err != nil {
		logger.Error("Failed to reset pending block proposal: %v", err)
	}
	n.leaderSelector.UpdateLeader(uc.UnicitySeal)
	n.startHandleOrForwardTransactions()
	n.updateLUC(uc)
	n.timers.Restart(t1TimerName)
	n.sendEvent(event.NewRoundStarted, newBlockNr)
	return nil
}

>>>>>>> 1fb97fa7
func (n *Node) handleOrForwardTransaction(tx txsystem.GenericTransaction) bool {
	rn := n.luc.InputRecord.RoundNumber + 1
	if err := n.txValidator.Validate(tx, rn); err != nil {
		logger.Warning("Received invalid transaction: %v", err)
		return true
	}
	leader := n.leaderSelector.GetLeaderID()
	if leader == n.leaderSelector.SelfID() {
		n.txCh <- tx
		return true
	}
	logger.Info("Forwarding tx %X to %v", tx.Hash(gocrypto.SHA256), leader)
	err := n.network.Send(
		network.OutputMessage{
			Protocol: network.ProtocolInputForward,
			Message:  tx.ToProtoBuf(),
		},
		[]peer.ID{leader},
	)
	// TODO unreported error?
	return err == nil
}

func (n *Node) process(tx txsystem.GenericTransaction, round uint64) error {
	defer trackExecutionTime(time.Now(), "Processing transaction")
	if err := n.validateAndExecuteTx(tx, round); err != nil {
		n.sendEvent(event.TransactionFailed, tx)
		return fmt.Errorf("tx '%v' execution failed, %w", tx, err)
	}
	n.proposedTransactions = append(n.proposedTransactions, tx)
	n.sendEvent(event.TransactionProcessed, tx)
	logger.Debug("Transaction processed by node %v. Proposal size: %v", n.configuration.peer.ID(), len(n.proposedTransactions))
	return nil
}

func (n *Node) validateAndExecuteTx(tx txsystem.GenericTransaction, round uint64) error {
	if err := n.txValidator.Validate(tx, round); err != nil {
		logger.Warning("Transaction '%v' is invalid: %v", tx, err)
		return fmt.Errorf("invalid, %w", err)
	}
	if err := n.transactionSystem.Execute(tx); err != nil {
		logger.Warning("TxSystem was unable to process transaction '%v': %v", tx, err)
		return fmt.Errorf("execute error, %w", err)
	}
	return nil
}

// handleBlockProposal processes a block proposals. Performs the following steps:
//  1. Block proposal as a whole is validated:
//     * It must have valid signature, correct transaction system ID, valid UC;
//     * the UC must be not older than the latest known by current node;
//     * Sender must be the leader for the round started by included UC.
//  2. If included UC is newer than latest UC then the new UC is processed; this rolls back possible pending change in
//     the transaction system. If new UC is ‘repeat UC’ then update is reasonably fast; if recovery is necessary then
//     likely it takes some time and there is no reason to finish the processing of current proposal.
//  3. If the transaction system root is not equal to one extended by the processed proposal then processing is aborted.
//  4. All transaction orders in proposal are validated; on encountering an invalid transaction order the processing is
//     aborted.
//  5. Transaction orders are executed by applying them to the transaction system.
//  6. Pending unicity certificate request data structure is created and persisted.
//  7. Certificate Request query is assembled and sent to the Root Chain.
func (n *Node) handleBlockProposal(prop *blockproposal.BlockProposal) error {
	if n.status == recovering {
		logger.Warning("Ignoring block proposal, node is recovering")
		// but remember last block proposal received
		n.recoveryLastProp = prop
		return nil
	}
	defer trackExecutionTime(time.Now(), "Handling BlockProposal")
	if prop == nil {
		return blockproposal.ErrBlockProposalIsNil
	}
	nodeSignatureVerifier, err := n.configuration.GetSigningPublicKey(prop.NodeIdentifier)
	if err != nil {
		return fmt.Errorf("unknown node id, %w", err)
	}
	if err = n.blockProposalValidator.Validate(prop, nodeSignatureVerifier); err != nil {
		return fmt.Errorf("block proposal validation failed, %w", err)
	}
	logger.Debug("Handling block proposal, its UC IR Hash %X, Block hash %X", prop.UnicityCertificate.InputRecord.Hash, prop.UnicityCertificate.InputRecord.BlockHash)
	// verify proposal unicity certificate, must not be older than latest seen received by the node
	uc := prop.UnicityCertificate
	// UC must be newer than the last one seen
	if uc.InputRecord.RoundNumber < n.luc.InputRecord.RoundNumber {
		return fmt.Errorf("received UC is older, uc round %v, luc round %v",
			uc.InputRecord.RoundNumber, n.luc.InputRecord.RoundNumber)
	}
	expectedLeader := n.leaderSelector.LeaderFromUnicitySeal(uc.UnicitySeal)
	if expectedLeader == UnknownLeader || prop.NodeIdentifier != expectedLeader.String() {
		return fmt.Errorf("invalid node identifier. leader from UC: %v, request leader: %v", expectedLeader, prop.NodeIdentifier)
	}
	if uc.InputRecord.RoundNumber > n.luc.InputRecord.RoundNumber {
		// either the other node received it faster from root or there must be some issue with root communication?
		logger.Debug("Received newer UC round nr %v via block proposal, LUC round %v", uc.InputRecord.RoundNumber, n.luc.InputRecord.RoundNumber)
		// just to be sure, subscribe to root chain again, this may result in a duplicate UC received
		n.sendHandshake()
		if err = n.handleUnicityCertificate(uc); err != nil {
			return fmt.Errorf("block proposal unicity cerrificate hanlding faild, %w", err)
		}
	}
	prevHash := uc.InputRecord.Hash
	txState, err := n.transactionSystem.State()
	if err != nil {
		return fmt.Errorf("tx system state error, %w", err)
	}
	// check previous state matches before processing transactions
	if !bytes.Equal(prevHash, txState.Root()) {
		return fmt.Errorf("tx system start state mismatch error, expected: %X, got: %X", txState.Root(), prevHash)
	}
	n.transactionSystem.BeginBlock(n.luc.InputRecord.RoundNumber + 1)
	for _, tx := range prop.Transactions {
		genTx, err := n.transactionSystem.ConvertTx(tx)
		if err != nil {
			logger.Warning("transaction is invalid %v", err)
			return err
		}
		if err = n.process(genTx, n.getCurrentRound()); err != nil {
			return fmt.Errorf("transaction error %w", err)
		}
	}
	if err = n.sendCertificationRequest(); err != nil {
		return fmt.Errorf("certification request send failed, %w", err)
	}
	return nil
}

func (n *Node) updateLUC(uc *certificates.UnicityCertificate) {
	if n.luc != nil && uc.InputRecord.RoundNumber <= n.luc.InputRecord.RoundNumber {
		return
	}
	n.luc = uc
	logger.Debug("Updated LUC, round: %v", n.luc.InputRecord.RoundNumber)
	n.sendEvent(event.LatestUnicityCertificateUpdated, uc)
}

func (n *Node) startNewRound(uc *certificates.UnicityCertificate) {
	n.updateLUC(uc)
	if n.status == recovering {
		logger.Info("Node is recovered until block %v", uc.InputRecord.RoundNumber)
		n.sendEvent(event.RecoveryFinished, uc.InputRecord.RoundNumber)
	}
	n.status = normal
	newRoundNr := uc.InputRecord.RoundNumber + 1
	n.transactionSystem.BeginBlock(newRoundNr)
	n.proposedTransactions = []txsystem.GenericTransaction{}
	n.pendingBlockProposal = nil
	// not a fatal issue, but log anyway
	if err := n.blockStore.Delete(util.Uint32ToBytes(proposalKey)); err != nil {
		logger.Debug("DB delete failed, %w", err)
	}
	n.leaderSelector.UpdateLeader(uc.UnicitySeal)
	n.startHandleOrForwardTransactions()
	n.timers.Restart(t1TimerName)
	n.sendEvent(event.NewRoundStarted, newRoundNr)
}

func (n *Node) startRecovery(uc *certificates.UnicityCertificate) {
	// always update last UC seen, this is needed to evaluate if node has recovered and is up-to-date
	n.updateLUC(uc)
	if n.status == recovering {
		// already recovering, but if uc is newer than luc, let's update luc
		logger.Debug("Recovery already in progress, recovering to %v", n.luc.InputRecord.RoundNumber)
		return
	}
	// starting recovery
	n.revertState()
	n.status = recovering
	n.stopForwardingOrHandlingTransactions()
	logger.Debug("Entering recovery state, recover node up to %v", n.luc.InputRecord.RoundNumber)
	fromBlockNr := n.lastStoredBlock.UnicityCertificate.InputRecord.RoundNumber + 1
	n.sendEvent(event.RecoveryStarted, fromBlockNr)
	n.sendLedgerReplicationRequest(fromBlockNr)
}

// handleUnicityCertificate processes the Unicity Certificate and finalizes a block. Performs the following steps:
//  1. Given UC is validated cryptographically -> checked before this method is called by unicityCertificateValidator
//  2. Given UC has correct system identifier -> checked before this method is called by unicityCertificateValidator
//  3. TODO: sanity check timestamp
//  4. Given UC is checked for equivocation (for more details see certificates.CheckNonEquivocatingCertificates)
//  5. On unexpected case where there is no pending block proposal, recovery is initiated, unless the state is already
//     up-to-date with the given UC.
//  6. Alternatively, if UC certifies the pending block proposal then block is finalized.
//  7. Alternatively, if UC certifies repeat IR (‘repeat UC’) then
//     state is rolled back to previous state.
//  8. Alternatively, recovery is initiated, after rollback. Note that recovery may end up with
//     newer last known UC than the one being processed.
//  8. New round is started.
//
// See algorithm 5 "Processing a received Unicity Certificate" in Yellowpaper for more details
func (n *Node) handleUnicityCertificate(uc *certificates.UnicityCertificate) error {
	defer trackExecutionTime(time.Now(), "Handling unicity certificate")
	if uc == nil {
		return fmt.Errorf("unicity certificate is nil")
	}
	// UC is validated cryptographically
	if err := n.unicityCertificateValidator.Validate(uc); err != nil {
		n.sendEvent(event.Error, err)
		return fmt.Errorf("certificate invalid, %w", err)
	}
	// validation must make sure all mandatory fields are present and UC is cryptographically sound
	// from this point fields can be logged, that must not be nil can be logged
	logger.Debug("Received Unicity Certificate:\nH:\t%X\nH':\t%X\nHb:\t%X", uc.InputRecord.Hash, uc.InputRecord.PreviousHash, uc.InputRecord.BlockHash)
	logger.Debug("LUC:\nH:\t%X\nH':\t%X\nHb:\t%X", n.luc.InputRecord.Hash, n.luc.InputRecord.PreviousHash, n.luc.InputRecord.BlockHash)
	// ignore duplicates
	if bytes.Equal(n.luc.InputRecord.Bytes(), uc.InputRecord.Bytes()) {
		if n.status == initializing {
			// first UC seen and as and node is already up-to-date
			// either starting from genesis or a very quick restart
			n.startNewRound(uc)
		}
		return nil
	}
	// check for equivocation
	if err := certificates.CheckNonEquivocatingCertificates(n.luc, uc); err != nil {
		// this is not normal, log all info
		logger.Warning("Round %v UC error, %v", uc.InputRecord.RoundNumber, err)
		logger.Warning("LUC:\n%s", util.EncodeToJsonHelper(n.luc))
		logger.Warning("equivocating UC:\n%s", util.EncodeToJsonHelper(uc))
		return fmt.Errorf("equivocating certificate, %w", err)
	}
	// If there is no pending block proposal i.e. no certification request has been sent by the node
	// - leader was down and did not make a block proposal?
	// - node did not receive a block proposal because it was down, it was not sent or there were network issues
	if n.pendingBlockProposal == nil {
		// Start recovery unless the state is already up-to-date with UC.
		state, err := n.transactionSystem.State()
		if err != nil {
			logger.Warning("Recovery needed, failed to get tx system state, %v", err)
			n.startRecovery(uc)
			return fmt.Errorf("recovery needed, transaction system state error, %w", err)
		}
		// if state hash does not match - start recovery
		if !bytes.Equal(uc.InputRecord.Hash, state.Root()) {
			logger.Warning("Recovery needed, UC IR hash not equal to state's hash: '%X' vs '%X'", uc.InputRecord.Hash, state.Root())
			n.startRecovery(uc)
			return ErrNodeDoesNotHaveLatestBlock
		}
		logger.Debug("No pending block proposal, UC IR hash is equal to State hash, so are block hashes")
		n.startNewRound(uc)
		return nil
	}
	// Check pending block proposal
	bl, blockHash, err := n.proposalHash(n.pendingBlockProposal.Transactions, uc)
	logger.Debug("Pending proposal: \nH:\t%X\nH':\t%X\nHb:\t%X\nround:\t%v",
		n.pendingBlockProposal.StateHash, n.pendingBlockProposal.PrevHash, blockHash, n.pendingBlockProposal.RoundNumber)
	if err != nil {
		logger.Warning("Recovery needed, block proposal hash calculation error, %v", err)
		n.startRecovery(uc)
		return fmt.Errorf("recovery needed, block proposal hash calculation failed, %w", err)
	}
	if bytes.Equal(uc.InputRecord.Hash, n.pendingBlockProposal.StateHash) {
		// UC certifies pending block proposal
		if err = n.finalizeBlock(bl); err != nil {
			logger.Warning("Recovery needed, block finalize failed, %v", err)
			n.startRecovery(uc)
			return fmt.Errorf("block %v finalize failed, %w", bl.UnicityCertificate.InputRecord.RoundNumber, err)
		}
		n.startNewRound(uc)
		return nil
	}
	// repeat UC
	if bytes.Equal(uc.InputRecord.Hash, n.pendingBlockProposal.PrevHash) {
		// UC certifies the IR before pending block proposal ("repeat UC"). state is rolled back to previous state.
<<<<<<< HEAD
		logger.Warning("Reverting state tree on repeat certificate. UC IR hash: %X, proposal hash %X", uc.InputRecord.Hash, n.pendingBlockProposal.PrevHash)
=======
		logger.Warning("Reverting state tree. UC IR hash '%X' is equal to proposal's previous state hash", uc.InputRecord.Hash)
>>>>>>> 1fb97fa7
		n.revertState()
		n.startNewRound(uc)
		return nil
	}
	// UC with different IR hash. Node does not have the latest state. Revert changes and start recovery.
	// revertState is called from startRecovery()
	logger.Warning("Recovery needed, either proposal state hash or block hash is different")
	n.startRecovery(uc)
	return ErrNodeDoesNotHaveLatestBlock
}

func (n *Node) revertState() {
	logger.Warning("Reverting state")
	n.sendEvent(event.StateReverted, nil)
	n.transactionSystem.Revert()
}

func (n *Node) proposalHash(transactions []txsystem.GenericTransaction, uc *certificates.UnicityCertificate) (*block.Block, []byte, error) {
	b := &block.GenericBlock{
		SystemIdentifier: n.configuration.GetSystemIdentifier(),
		// latest non-empty block
		PreviousBlockHash:  n.lastStoredBlock.UnicityCertificate.InputRecord.BlockHash,
		Transactions:       transactions,
		UnicityCertificate: uc,
	}
	blockHash, err := b.Hash(n.configuration.hashAlgorithm)
	if err != nil {
		return nil, nil, fmt.Errorf("block hash calculation failed, %w", err)
	}
	return b.ToProtobuf(), blockHash, nil
}

// finalizeBlock creates the block and adds it to the blockStore.
func (n *Node) finalizeBlock(b *block.Block) error {
	defer trackExecutionTime(time.Now(), fmt.Sprintf("Block %v finalization", b.UnicityCertificate.InputRecord.RoundNumber))
	// if empty block then ignore this block
	if len(b.Transactions) == 0 {
		n.sendEvent(event.BlockFinalized, b)
		return nil
	}
	roundNoInBytes := util.Uint64ToBytes(b.UnicityCertificate.InputRecord.RoundNumber)
	if err := n.blockStore.Write(roundNoInBytes, b); err != nil {
		return fmt.Errorf("db write failed, %w", err)
	}
	// cache last stored non-empty block, but only if store succeeds
	// NB! only cache and commit if persist is successful
	n.lastStoredBlock = b
	n.transactionSystem.Commit()
	transactionsCounter.Inc(int64(len(b.Transactions)))
	n.sendEvent(event.BlockFinalized, b)
	return nil
}

func (n *Node) handleT1TimeoutEvent() {
	n.stopForwardingOrHandlingTransactions()
	defer func() {
		n.leaderSelector.UpdateLeader(nil)
	}()
	if n.status == recovering {
		logger.Info("T1 timeout: node is recovering")
		return
	}
	logger.Info("Handling T1 timeout")
	if n.leaderSelector.IsCurrentNodeLeader() {
		logger.Debug("Current node is the leader.")
		if err := n.sendBlockProposal(); err != nil {
			logger.Warning("Failed to send BlockProposal: %v", err)
			return
		}
		if err := n.sendCertificationRequest(); err != nil {
			logger.Warning("Failed to send certification request: %v", err)
		}
	} else {
		logger.Debug("Current node is not the leader.")
	}
}

// handleMonitoring - monitors root communication, if for no UC is
// received for a long time then try and request one from root
func (n *Node) handleMonitoring() {
	// check if we have not heard from root validator for a long time
	if time.Since(n.lastRootMsgTime) > 2*n.configuration.GetT2Timeout() {
		// subscribe again
		n.sendHandshake()
	}
	// handle ledger replication timeout - no response from node is received
	if n.status == recovering && time.Since(n.lastLedgerReqTime) > ledgerReplicationTimeout {
		logger.Warning("Ledger replication timeout, repeat request")
		n.sendLedgerReplicationRequest(n.lastStoredBlock.GetRoundNumber() + 1)
	}
}

func (n *Node) sendLedgerReplicationResponse(msg *replication.LedgerReplicationResponse, toId string) error {
	recoveringNodeID, err := peer.Decode(toId)
	if err != nil {
		return fmt.Errorf("failed to send, peer id %s decode failed, %w", toId, err)
	}

	if err = n.network.Send(network.OutputMessage{
		Protocol: network.ProtocolLedgerReplicationResp,
		Message:  msg,
	}, []peer.ID{recoveringNodeID}); err != nil {
		return fmt.Errorf("replication response %s send failed, %v", msg.Pretty(), err)
	}
	n.sendEvent(event.ReplicationResponseSent, msg)
	return nil
}

func (n *Node) handleLedgerReplicationRequest(lr *replication.LedgerReplicationRequest) error {
	logger.Trace("Ledger replication request received:\n%s", util.EncodeToJsonHelper(lr))
	if err := lr.IsValid(); err != nil {
		// for now do not respond to obviously invalid requests
		return fmt.Errorf("invalid request, %w", err)
	}
	// check if the node is known
	if _, err := n.configuration.GetSigningPublicKey(lr.NodeIdentifier); err != nil {
		return fmt.Errorf("unknown node, %w", err)
	}
	if !bytes.Equal(lr.SystemIdentifier, n.configuration.GetSystemIdentifier()) {
		resp := &replication.LedgerReplicationResponse{
			Status:  replication.LedgerReplicationResponse_UNKNOWN_SYSTEM_IDENTIFIER,
			Message: fmt.Sprintf("Unknown system identifier: %X", lr.GetSystemIdentifier()),
		}
		return n.sendLedgerReplicationResponse(resp, lr.NodeIdentifier)
	}
	maxBlock := n.lastStoredBlock.GetRoundNumber()
	startBlock := lr.BeginBlockNumber
	// the node is behind and does not have the needed data
	if maxBlock < startBlock {
		resp := &replication.LedgerReplicationResponse{
			Status:  replication.LedgerReplicationResponse_BLOCKS_NOT_FOUND,
			Message: fmt.Sprintf("Node does not have block: %v, latest block: %v", startBlock, maxBlock),
		}
		return n.sendLedgerReplicationResponse(resp, lr.NodeIdentifier)
	}
	logger.Debug("Preparing replication response from block %v", startBlock)
	go func() {
		blocks := make([]*block.Block, 0)
		countTx := uint32(0)
		blockCnt := uint64(0)
		dbIt := n.blockStore.Find(util.Uint64ToBytes(startBlock))
		defer func() {
			if err := dbIt.Close(); err != nil {
				logger.Warning("Unexpected DB iterator error %v", err)
			}
		}()
		for ; dbIt.Valid(); dbIt.Next() {
			var bl block.Block
			roundNo := util.BytesToUint64(dbIt.Key())
			if err := dbIt.Value(&bl); err != nil {
				logger.Warning("Ledger replication reply incomplete, block %v read failed %v", roundNo, err)
				break
			}
			blocks = append(blocks, &bl)
			blockCnt++
			countTx += uint32(len(bl.Transactions))
			if countTx >= n.configuration.replicationConfig.maxTx ||
				blockCnt >= n.configuration.replicationConfig.maxBlocks {
				break
			}
		}
		resp := &replication.LedgerReplicationResponse{
			Status: replication.LedgerReplicationResponse_OK,
			Blocks: blocks,
		}
		if err := n.sendLedgerReplicationResponse(resp, lr.NodeIdentifier); err != nil {
			logger.Warning("Problem sending ledger replication response, %s: %s", resp.Pretty(), err)
		}
	}()
	return nil
}

// handleLedgerReplicationResponse handles ledger replication responses from other partition nodes.
// This method is an approximation of YellowPaper algorithm 10 "Partition Node Recovery" (synchronous algorithm)
func (n *Node) handleLedgerReplicationResponse(lr *replication.LedgerReplicationResponse) error {
	if err := lr.IsValid(); err != nil {
		return fmt.Errorf("invalid ledger replication response, %w", err)
	}
	if n.status != recovering {
		logger.Debug("Stale Ledger Replication response, node is not recovering: %s", lr.Pretty())
		return nil
	}
	logger.Debug("Ledger replication response received: %s, ", lr.Pretty())
	if lr.Status != replication.LedgerReplicationResponse_OK {
		recoverFrom := n.lastStoredBlock.GetRoundNumber() + 1
		logger.Debug("Resending replication request starting with round %v", recoverFrom)
		n.sendLedgerReplicationRequest(recoverFrom)
		return fmt.Errorf("received error response, status=%s, message='%s'", lr.Status.String(), lr.Message)
	}
	var err error
	for _, b := range lr.Blocks {
		if err = b.IsValid(n.unicityCertificateValidator); err != nil {
			// sends invalid blocks, do not trust the response and try again
			err = fmt.Errorf("ledger replication response contains invalid block, %w", err)
			break
		}
		// it could be that we receive blocks from earlier time or later time, make sure to extend from what is missing
		roundNo := b.GetRoundNumber()
		// skip earlier blocks
		if roundNo <= n.lastStoredBlock.GetRoundNumber() {
			logger.Debug("Node already has this block %v, skipping block %v", n.lastStoredBlock.GetRoundNumber(), roundNo)
			continue
		}
		logger.Debug("Recovering block from round %v", roundNo)
		// make sure it extends current state
		var state txsystem.State
		state, err = n.transactionSystem.State()
		if err != nil {
			err = fmt.Errorf("error reading current state, %w", err)
			break
		}
		if !bytes.Equal(b.UnicityCertificate.InputRecord.PreviousHash, state.Root()) {
			err = fmt.Errorf("received block does not extend current state")
			break
		}
		state, err = n.applyBlockTransactions(b.GetRoundNumber(), b.Transactions)
		if err != nil {
			return fmt.Errorf("block %v apply transactions failed, %w", roundNo, err)
		}
		if err = verifyTxSystemState(state, b.UnicityCertificate.InputRecord); err != nil {
			return fmt.Errorf("block %v, state mismatch, %w", roundNo, err)
		}
		// update DB and last block
		if err = n.finalizeBlock(b); err != nil {
			err = fmt.Errorf("block %v persist failed, %w", b.UnicityCertificate.InputRecord.RoundNumber, err)
			break
		}
	}
	latestStoredBlockUc := n.lastStoredBlock.UnicityCertificate
	// log problems
	if err != nil {
		// Revert any transactions that were applied
		n.revertState()
		// ask the for the failed block again, what else can we do?
		n.sendLedgerReplicationRequest(latestStoredBlockUc.GetRoundNumber() + 1)
		return err
	}
	// check if recovery is complete
	logger.Debug("Checking if recovery is complete, last block is from round: %v", latestStoredBlockUc.GetRoundNumber())
	// every non-empty block is guaranteed to change state hash, meaning if the state hash is equal to luc state hash
	// then recovery is complete
	if !bytes.Equal(latestStoredBlockUc.InputRecord.Hash, n.luc.InputRecord.Hash) {
		logger.Debug("Not fully recovered yet, latest block's UC root round %v vs LUC's root round %v", latestStoredBlockUc.GetRoundNumber(), n.luc.GetRoundNumber())
		n.sendLedgerReplicationRequest(latestStoredBlockUc.GetRoundNumber() + 1)
		return nil
	}
	// node should be recovered now, stop recovery and change state to normal
	n.startNewRound(n.luc)
	// try to apply the last received block proposal received during recovery, it may fail if the block was finalized and
	// is in fact the last block received
	if n.recoveryLastProp != nil {
		// try to apply it to the latest state, may fail
		if err = n.handleBlockProposal(n.recoveryLastProp); err != nil {
			logger.Debug("Recovery completed, failed to apply last received block proposal(stale?), %v", err)
		}
		n.recoveryLastProp = nil
	}
	return nil
}

func (n *Node) sendLedgerReplicationRequest(startingBlockNr uint64) {
	req := &replication.LedgerReplicationRequest{
		SystemIdentifier: n.configuration.GetSystemIdentifier(),
		NodeIdentifier:   n.leaderSelector.SelfID().String(),
		BeginBlockNumber: startingBlockNr,
	}
	logger.Trace("Ledger replication request:\n%s", util.EncodeToJsonHelper(req))
	peers := n.configuration.peer.Validators()
	if len(peers) == 0 {
		logger.Warning("Error sending ledger replication request, no peers")
	}
	var err error
	requestSent := false
	// send Ledger Replication request to a first alive randomly chosen node
	for _, p := range util.ShuffleSliceCopy(peers) {
		logger.Debug("Sending ledger replication request to peer '%v'", p)
		err = n.network.Send(network.OutputMessage{
			Protocol: network.ProtocolLedgerReplicationReq,
			Message:  req,
		}, []peer.ID{p})
		// break loop on successful send, otherwise try again but different node, until all either
		// able to send or all attempts have failed
		if err == nil {
			requestSent = true
			break
		}
		// log every failed attempt?
		logger.Debug("Error sending ledger replication request: %s", err)
	}
	if requestSent == false {
		logger.Warning("Error sending ledger replication request, all peers down")
		return
	}
	// remember last request sent for timeout handling - if no response is received
	n.lastLedgerReqTime = time.Now()
}

func (n *Node) sendBlockProposal() error {
	defer trackExecutionTime(time.Now(), "Sending BlockProposal")
	systemIdentifier := n.configuration.GetSystemIdentifier()
	nodeId := n.leaderSelector.SelfID()
	prop := &blockproposal.BlockProposal{
		SystemIdentifier:   systemIdentifier,
		NodeIdentifier:     nodeId.String(),
		UnicityCertificate: n.luc,
		Transactions:       block.GenericTxsToProtobuf(n.proposedTransactions),
	}
	logger.Trace("BlockProposal created:\n%s", util.EncodeToJsonHelper(prop))
	if err := prop.Sign(n.configuration.hashAlgorithm, n.configuration.signer); err != nil {
		return fmt.Errorf("block proposal sign failed, %w", err)
	}
	return n.network.Send(network.OutputMessage{
		Protocol: network.ProtocolBlockProposal,
		Message:  prop,
	}, n.configuration.peer.Validators())
}

func (n *Node) persistBlockProposal(pr *block.GenericPendingBlockProposal) error {
	proposal := pr.ToProtobuf()
	if err := n.blockStore.Write(util.Uint32ToBytes(proposalKey), proposal); err != nil {
		return fmt.Errorf("persist error, %w", err)
	}
	return nil
}

func (n *Node) sendCertificationRequest() error {
	defer trackExecutionTime(time.Now(), "Sending CertificationRequest")
	systemIdentifier := n.configuration.GetSystemIdentifier()
	nodeId := n.leaderSelector.SelfID()
	prevStateHash := n.luc.InputRecord.Hash
	state, err := n.transactionSystem.EndBlock()
	if err != nil {
		return fmt.Errorf("tx system failed to end block, %w", err)
	}
	stateHash := state.Root()
	summary := state.Summary()

	pendingProposal := &block.GenericPendingBlockProposal{
		RoundNumber:  n.luc.InputRecord.RoundNumber + 1,
		PrevHash:     prevStateHash,
		StateHash:    stateHash,
		Transactions: n.proposedTransactions,
	}
<<<<<<< HEAD
	if err = n.persistBlockProposal(pendingProposal); err != nil {
		logger.Error("failed to store proposal, %v", err)
		return fmt.Errorf("failed to store pending block proposal, %w", err)
=======
	err = n.blockStore.SetPendingProposal(pendingProposal)
	if err != nil {
		return errors.Wrap(err, "failed to store pending block proposal")
>>>>>>> 1fb97fa7
	}
	n.pendingBlockProposal = pendingProposal

	latestBlockHash := n.lastStoredBlock.UnicityCertificate.InputRecord.BlockHash
	blockHash, err := n.hashProposedBlock(latestBlockHash)
	if err != nil {
		return fmt.Errorf("block hash calculation failed, %w", err)
	}
	n.proposedTransactions = []txsystem.GenericTransaction{}

	req := &certification.BlockCertificationRequest{
		SystemIdentifier: systemIdentifier,
		NodeIdentifier:   nodeId.String(),
		InputRecord: &certificates.InputRecord{
			PreviousHash: pendingProposal.PrevHash,
			Hash:         pendingProposal.StateHash,
			BlockHash:    blockHash,
			SummaryValue: summary,
			// latestBlock is the latest non-empty block,
			// latest UC might have certified an empty block and has the latest round number
			RoundNumber: pendingProposal.RoundNumber,
		},
	}
	if err = req.Sign(n.configuration.signer); err != nil {
		return fmt.Errorf("failed to sign certification req, %w", err)
	}
	logger.Info("Round %v sending block certification request to root chain, IR hash %X, Block Hash %X",
		pendingProposal.RoundNumber, stateHash, blockHash)
	logger.Trace("Block Certification req:\n%s", util.EncodeToJsonHelper(req))

	return n.network.Send(network.OutputMessage{
		Protocol: network.ProtocolBlockCertification,
		Message:  req,
	}, []peer.ID{n.configuration.rootChainID})
}

func (n *Node) SubmitTx(tx *txsystem.Transaction) error {
	genTx, err := n.transactionSystem.ConvertTx(tx)
	if err != nil {
		return err
	}
	rn := n.luc.InputRecord.RoundNumber + 1
	if err != nil {
		return err
	}
	err = n.txValidator.Validate(genTx, rn)
	if err != nil {
		return err
	}
	return n.txBuffer.Add(genTx)
}

func (n *Node) GetBlock(blockNr uint64) (*block.Block, error) {
	// find and return closest match from db
	if blockNr == 0 {
		return nil, fmt.Errorf("block number 0 does not exist")
	}
	var bl block.Block
	found, err := n.blockStore.Read(util.Uint64ToBytes(blockNr), &bl)
	if err != nil {
		return nil, fmt.Errorf("failed to read block from round %v from db, %w", blockNr, err)
	}
	if !found {
		// empty block
		return nil, nil
	}
	return &bl, nil
}

func (n *Node) GetLatestBlock() (*block.Block, error) {
	dbIt := n.blockStore.Last()
	defer func() {
		if err := dbIt.Close(); err != nil {
			logger.Warning("Unexpected DB iterator error %v", err)
		}
	}()
	var bl block.Block
	roundNo := util.BytesToUint64(dbIt.Key())
	if err := dbIt.Value(&bl); err != nil {
		return nil, fmt.Errorf("failed to read block %v from db, %w", roundNo, err)
	}
	return &bl, nil
}

func (n *Node) GetLatestRoundNumber() (uint64, error) {
	return n.luc.GetRoundNumber(), nil
}

func (n *Node) SystemIdentifier() []byte {
	return n.configuration.GetSystemIdentifier()
}

func (n *Node) stopForwardingOrHandlingTransactions() {
	if n.txCancel != nil {
		txCancel := n.txCancel
		n.txCancel = nil
		txCancel()
		n.txWaitGroup.Wait()
	}
}

func (n *Node) startHandleOrForwardTransactions() {
	n.stopForwardingOrHandlingTransactions()
	leader := n.leaderSelector.GetLeaderID()
	if leader == UnknownLeader {
		return
	}
	txCtx, txCancel := context.WithCancel(context.Background())
	n.txCancel = txCancel
	n.txWaitGroup.Add(1)
	go func() {
		defer n.txWaitGroup.Done()
		n.txBuffer.Process(txCtx, n.handleOrForwardTransaction)
	}()
}

func (n *Node) hashProposedBlock(prevBlockHash []byte) ([]byte, error) {
	b := block.GenericBlock{
		SystemIdentifier:  n.configuration.GetSystemIdentifier(),
		PreviousBlockHash: prevBlockHash,
		Transactions:      n.pendingBlockProposal.Transactions,
	}
	return b.Hash(n.configuration.hashAlgorithm)
}

func convertType[T any](event interface{}) (bool, T) {
	var result T
	switch r := event.(type) {
	case T:
		return true, r
	}
	return false, result
}

func trackExecutionTime(start time.Time, name string) {
	logger.Debug("%s took %s", name, time.Since(start))
}<|MERGE_RESOLUTION|>--- conflicted
+++ resolved
@@ -12,12 +12,7 @@
 	"github.com/alphabill-org/alphabill/internal/block"
 	"github.com/alphabill-org/alphabill/internal/certificates"
 	"github.com/alphabill-org/alphabill/internal/crypto"
-<<<<<<< HEAD
 	"github.com/alphabill-org/alphabill/internal/keyvaluedb"
-	log "github.com/alphabill-org/alphabill/internal/logger"
-=======
-	"github.com/alphabill-org/alphabill/internal/errors"
->>>>>>> 1fb97fa7
 	"github.com/alphabill-org/alphabill/internal/metrics"
 	"github.com/alphabill-org/alphabill/internal/network"
 	"github.com/alphabill-org/alphabill/internal/network/protocol/blockproposal"
@@ -31,11 +26,7 @@
 	"github.com/alphabill-org/alphabill/internal/txbuffer"
 	"github.com/alphabill-org/alphabill/internal/txsystem"
 	"github.com/alphabill-org/alphabill/internal/util"
-<<<<<<< HEAD
-
-=======
 	log "github.com/alphabill-org/alphabill/pkg/logger"
->>>>>>> 1fb97fa7
 	"github.com/libp2p/go-libp2p/core/peer"
 )
 
@@ -462,34 +453,6 @@
 	return n.txBuffer.Add(genTx)
 }
 
-<<<<<<< HEAD
-=======
-func (n *Node) startNewRound(uc *certificates.UnicityCertificate) error {
-	if n.status == recovering {
-		logger.Warning("Unable to start new round, node is recovering")
-		return nil
-	}
-	rn, err := n.blockStore.LatestRoundNumber()
-	if err != nil {
-		return err
-	}
-	newBlockNr := rn + 1
-	n.transactionSystem.BeginBlock(newBlockNr)
-	n.proposedTransactions = []txsystem.GenericTransaction{}
-	n.pendingBlockProposal = nil
-	err = n.blockStore.SetPendingProposal(nil)
-	if err != nil {
-		logger.Error("Failed to reset pending block proposal: %v", err)
-	}
-	n.leaderSelector.UpdateLeader(uc.UnicitySeal)
-	n.startHandleOrForwardTransactions()
-	n.updateLUC(uc)
-	n.timers.Restart(t1TimerName)
-	n.sendEvent(event.NewRoundStarted, newBlockNr)
-	return nil
-}
-
->>>>>>> 1fb97fa7
 func (n *Node) handleOrForwardTransaction(tx txsystem.GenericTransaction) bool {
 	rn := n.luc.InputRecord.RoundNumber + 1
 	if err := n.txValidator.Validate(tx, rn); err != nil {
@@ -753,11 +716,7 @@
 	// repeat UC
 	if bytes.Equal(uc.InputRecord.Hash, n.pendingBlockProposal.PrevHash) {
 		// UC certifies the IR before pending block proposal ("repeat UC"). state is rolled back to previous state.
-<<<<<<< HEAD
 		logger.Warning("Reverting state tree on repeat certificate. UC IR hash: %X, proposal hash %X", uc.InputRecord.Hash, n.pendingBlockProposal.PrevHash)
-=======
-		logger.Warning("Reverting state tree. UC IR hash '%X' is equal to proposal's previous state hash", uc.InputRecord.Hash)
->>>>>>> 1fb97fa7
 		n.revertState()
 		n.startNewRound(uc)
 		return nil
@@ -1101,15 +1060,9 @@
 		StateHash:    stateHash,
 		Transactions: n.proposedTransactions,
 	}
-<<<<<<< HEAD
 	if err = n.persistBlockProposal(pendingProposal); err != nil {
 		logger.Error("failed to store proposal, %v", err)
 		return fmt.Errorf("failed to store pending block proposal, %w", err)
-=======
-	err = n.blockStore.SetPendingProposal(pendingProposal)
-	if err != nil {
-		return errors.Wrap(err, "failed to store pending block proposal")
->>>>>>> 1fb97fa7
 	}
 	n.pendingBlockProposal = pendingProposal
 
