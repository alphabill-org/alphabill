package money

import (
	"encoding/base64"
	"encoding/json"
	"fmt"
	"net/http"
	"net/http/httptest"
	"net/url"
	"strconv"
	"testing"

<<<<<<< HEAD
=======
	"github.com/holiman/uint256"
	"github.com/stretchr/testify/require"
	"google.golang.org/protobuf/encoding/protojson"

	"github.com/alphabill-org/alphabill/internal/block"
	"github.com/alphabill-org/alphabill/internal/certificates"
	"github.com/alphabill-org/alphabill/internal/hash"
	"github.com/alphabill-org/alphabill/internal/txsystem"
	"github.com/alphabill-org/alphabill/internal/util"
	abclient "github.com/alphabill-org/alphabill/pkg/client"
>>>>>>> d3e6f1a8
	"github.com/alphabill-org/alphabill/pkg/client/clientmock"
	"github.com/alphabill-org/alphabill/pkg/wallet/account"
	"github.com/alphabill-org/alphabill/pkg/wallet/backend/money"
	testclient "github.com/alphabill-org/alphabill/pkg/wallet/backend/money/client"
)

type (
	backendMockReturnConf struct {
		balance        uint64
		blockHeight    uint64
		billId         *uint256.Int
		billValue      uint64
		billTxHash     string
		proofList      []string
		customBillList string
		customPath     string
		customFullPath string
		customResponse string
	}
)

func CreateTestWallet(t *testing.T, br *backendMockReturnConf) (*Wallet, *clientmock.MockAlphabillClient) {
	dir := t.TempDir()
	am, err := account.NewManager(dir, "", true)
	require.NoError(t, err)

	err = CreateNewWallet(am, "")
	require.NoError(t, err)

<<<<<<< HEAD
	mockClient := clientmock.NewMockAlphabillClient()
=======
	mockClient := clientmock.NewMockAlphabillClient(0, map[uint64]*block.Block{})
	_, serverAddr := mockBackendCalls(br)
	restClient, err := testclient.NewClient(serverAddr.Host)
	require.NoError(t, err)
	w, err := LoadExistingWallet(abclient.AlphabillClientConfig{}, am, restClient)
	require.NoError(t, err)
>>>>>>> d3e6f1a8
	w.AlphabillClient = mockClient
	return w, mockClient
}

func CreateTestWalletFromSeed(t *testing.T, br *backendMockReturnConf) (*Wallet, *clientmock.MockAlphabillClient) {
	dir := t.TempDir()
	am, err := account.NewManager(dir, "", true)
	require.NoError(t, err)
	err = CreateNewWallet(am, testMnemonic)
	require.NoError(t, err)

	mockClient := &clientmock.MockAlphabillClient{}
	_, serverAddr := mockBackendCalls(br)
	restClient, err := testclient.NewClient(serverAddr.Host)
	require.NoError(t, err)
	w, err := LoadExistingWallet(abclient.AlphabillClientConfig{}, am, restClient)
	require.NoError(t, err)
	w.AlphabillClient = mockClient
	return w, mockClient
}

func mockBackendCalls(br *backendMockReturnConf) (*httptest.Server, *url.URL) {
	proofCount := 0
	server := httptest.NewServer(http.HandlerFunc(func(w http.ResponseWriter, r *http.Request) {
		if r.URL.Path == br.customPath || r.URL.RequestURI() == br.customFullPath {
			w.WriteHeader(http.StatusOK)
			w.Write([]byte(br.customResponse))
		} else {
			switch r.URL.Path {
			case "/" + testclient.BalancePath:
				w.WriteHeader(http.StatusOK)
				w.Write([]byte(fmt.Sprintf(`{"balance": "%d"}`, br.balance)))
			case "/" + testclient.BlockHeightPath:
				w.WriteHeader(http.StatusOK)
				w.Write([]byte(fmt.Sprintf(`{"blockHeight": "%d"}`, br.blockHeight)))
			case "/" + testclient.ProofPath:
				w.WriteHeader(http.StatusOK)
				w.Write([]byte(br.proofList[proofCount]))
				proofCount++
			case "/" + testclient.ListBillsPath:
				w.WriteHeader(http.StatusOK)
				if br.customBillList != "" {
					w.Write([]byte(br.customBillList))
				} else {
					w.Write([]byte(fmt.Sprintf(`{"total": 1, "bills": [{"id":"%s","value":"%d","txHash":"%s","isDcBill":false}]}`, toBillId(br.billId), br.billValue, br.billTxHash)))
				}
			default:
				w.WriteHeader(http.StatusNotFound)
			}
		}
	}))

	serverAddress, _ := url.Parse(server.URL)
	return server, serverAddress
}

func toBillId(i *uint256.Int) string {
	return base64.StdEncoding.EncodeToString(util.Uint256ToBytes(i))
}

func createBlockProofJsonResponse(t *testing.T, bills []*Bill, overrideNonce []byte, blockNumber, timeout uint64) []string {
	var jsonList []string
	for _, b := range bills {
		w, mockClient := CreateTestWallet(t, nil)
		k, _ := w.am.GetAccountKey(0)
		var dcTx *txsystem.Transaction
		if overrideNonce != nil {
			dcTx, _ = createDustTx(k, b, overrideNonce, timeout)
		} else {
			dcTx, _ = createDustTx(k, b, calculateDcNonce([]*Bill{b}), timeout)
		}
		mockClient.SetBlock(&block.Block{
			SystemIdentifier:   alphabillMoneySystemId,
			BlockNumber:        timeout,
			PreviousBlockHash:  hash.Sum256([]byte{}),
			Transactions:       []*txsystem.Transaction{dcTx},
			UnicityCertificate: &certificates.UnicityCertificate{},
		})
		tp := &block.TxProof{
			BlockNumber: blockNumber,
			Tx:          dcTx,
			Proof: &block.BlockProof{
				BlockHeaderHash: []byte{0},
				BlockTreeHashChain: &block.BlockTreeHashChain{
					Items: []*block.ChainItem{{Val: []byte{0}, Hash: []byte{0}}},
				},
			},
		}
		b := &block.Bill{Id: util.Uint256ToBytes(b.Id), Value: b.Value, IsDcBill: b.IsDcBill, TxProof: tp, TxHash: b.TxHash}
		bills := &block.Bills{Bills: []*block.Bill{b}}
		res, _ := protojson.MarshalOptions{EmitUnpopulated: true}.Marshal(bills)
		jsonList = append(jsonList, string(res))
	}
	return jsonList
}

func createBillListJsonResponse(bills []*Bill) string {
	billVMs := make([]*money.ListBillVM, len(bills))
	for i, b := range bills {
		billVMs[i] = &money.ListBillVM{
			Id:       util.Uint256ToBytes(b.Id),
			Value:    strconv.FormatUint(b.Value, 10),
			TxHash:   b.TxHash,
			IsDCBill: b.IsDcBill,
		}
	}
	billsResponse := &money.ListBillsResponse{Bills: billVMs, Total: len(bills)}
	res, _ := json.Marshal(billsResponse)
	return string(res)
}<|MERGE_RESOLUTION|>--- conflicted
+++ resolved
@@ -7,11 +7,9 @@
 	"net/http"
 	"net/http/httptest"
 	"net/url"
-	"strconv"
 	"testing"
 
-<<<<<<< HEAD
-=======
+	moneytx "github.com/alphabill-org/alphabill/internal/txsystem/money"
 	"github.com/holiman/uint256"
 	"github.com/stretchr/testify/require"
 	"google.golang.org/protobuf/encoding/protojson"
@@ -22,7 +20,6 @@
 	"github.com/alphabill-org/alphabill/internal/txsystem"
 	"github.com/alphabill-org/alphabill/internal/util"
 	abclient "github.com/alphabill-org/alphabill/pkg/client"
->>>>>>> d3e6f1a8
 	"github.com/alphabill-org/alphabill/pkg/client/clientmock"
 	"github.com/alphabill-org/alphabill/pkg/wallet/account"
 	"github.com/alphabill-org/alphabill/pkg/wallet/backend/money"
@@ -52,16 +49,12 @@
 	err = CreateNewWallet(am, "")
 	require.NoError(t, err)
 
-<<<<<<< HEAD
-	mockClient := clientmock.NewMockAlphabillClient()
-=======
-	mockClient := clientmock.NewMockAlphabillClient(0, map[uint64]*block.Block{})
+	mockClient := clientmock.NewMockAlphabillClient(clientmock.WithMaxBlockNumber(0), clientmock.WithBlocks(map[uint64]*block.Block{}))
 	_, serverAddr := mockBackendCalls(br)
 	restClient, err := testclient.NewClient(serverAddr.Host)
 	require.NoError(t, err)
 	w, err := LoadExistingWallet(abclient.AlphabillClientConfig{}, am, restClient)
 	require.NoError(t, err)
->>>>>>> d3e6f1a8
 	w.AlphabillClient = mockClient
 	return w, mockClient
 }
@@ -129,16 +122,15 @@
 		k, _ := w.am.GetAccountKey(0)
 		var dcTx *txsystem.Transaction
 		if overrideNonce != nil {
-			dcTx, _ = createDustTx(k, b, overrideNonce, timeout)
+			dcTx, _ = createDustTx(k, w.SystemID(), b, overrideNonce, timeout)
 		} else {
-			dcTx, _ = createDustTx(k, b, calculateDcNonce([]*Bill{b}), timeout)
+			dcTx, _ = createDustTx(k, w.SystemID(), b, calculateDcNonce([]*Bill{b}), timeout)
 		}
 		mockClient.SetBlock(&block.Block{
-			SystemIdentifier:   alphabillMoneySystemId,
-			BlockNumber:        timeout,
+			SystemIdentifier:   w.SystemID(),
 			PreviousBlockHash:  hash.Sum256([]byte{}),
 			Transactions:       []*txsystem.Transaction{dcTx},
-			UnicityCertificate: &certificates.UnicityCertificate{},
+			UnicityCertificate: &certificates.UnicityCertificate{InputRecord: &certificates.InputRecord{RoundNumber: timeout}},
 		})
 		tp := &block.TxProof{
 			BlockNumber: blockNumber,
@@ -150,8 +142,8 @@
 				},
 			},
 		}
-		b := &block.Bill{Id: util.Uint256ToBytes(b.Id), Value: b.Value, IsDcBill: b.IsDcBill, TxProof: tp, TxHash: b.TxHash}
-		bills := &block.Bills{Bills: []*block.Bill{b}}
+		b := &moneytx.Bill{Id: util.Uint256ToBytes(b.Id), Value: b.Value, IsDcBill: b.IsDcBill, TxProof: tp, TxHash: b.TxHash}
+		bills := &moneytx.Bills{Bills: []*moneytx.Bill{b}}
 		res, _ := protojson.MarshalOptions{EmitUnpopulated: true}.Marshal(bills)
 		jsonList = append(jsonList, string(res))
 	}
@@ -163,7 +155,7 @@
 	for i, b := range bills {
 		billVMs[i] = &money.ListBillVM{
 			Id:       util.Uint256ToBytes(b.Id),
-			Value:    strconv.FormatUint(b.Value, 10),
+			Value:    b.Value,
 			TxHash:   b.TxHash,
 			IsDCBill: b.IsDcBill,
 		}
