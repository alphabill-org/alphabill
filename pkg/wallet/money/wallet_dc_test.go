package money

import (
	"bytes"
	"context"
	"crypto"
	"testing"

<<<<<<< HEAD
	"github.com/alphabill-org/alphabill/pkg/wallet"
	"github.com/alphabill-org/alphabill/pkg/wallet/money/backend"

	"github.com/alphabill-org/alphabill/internal/block"
	"github.com/alphabill-org/alphabill/internal/errors"
=======
>>>>>>> 069fd0b8
	"github.com/alphabill-org/alphabill/internal/hash"
	"github.com/alphabill-org/alphabill/internal/script"
	billtx "github.com/alphabill-org/alphabill/internal/txsystem/money"
	"github.com/alphabill-org/alphabill/internal/types"
	"github.com/alphabill-org/alphabill/internal/util"
	"github.com/alphabill-org/alphabill/pkg/wallet"
	"github.com/alphabill-org/alphabill/pkg/wallet/account"
	"github.com/alphabill-org/alphabill/pkg/wallet/log"
	txbuilder "github.com/alphabill-org/alphabill/pkg/wallet/money/tx_builder"
	"github.com/fxamacker/cbor/v2"
	"github.com/holiman/uint256"
	"github.com/stretchr/testify/require"
)

func TestDustCollectionWontRunForSingleBill(t *testing.T) {
	// create wallet with a single bill
	bills := []*Bill{addBill(1)}
	billsList := createBillListJsonResponse(bills)

	w, mockClient := CreateTestWallet(t, withBackendMock(t, &backendMockReturnConf{balance: 3, customBillList: billsList}))

	// when dc runs
	err := w.collectDust(context.Background(), false, 0)
	require.NoError(t, err)

	// then no txs are broadcast
	require.Len(t, mockClient.GetRecordedTransactions(), 0)
}

func TestDustCollectionMaxBillCount(t *testing.T) {
	// create wallet with max allowed bills for dc
	tempNonce := uint256.NewInt(1)
	nonceBytes := util.Uint256ToBytes(tempNonce)
	am, err := account.NewManager(t.TempDir(), "", true)
	require.NoError(t, err)
	_ = am.CreateKeys("")
	bills := make([]*Bill, maxBillsForDustCollection)
	for i := 0; i < maxBillsForDustCollection; i++ {
		bills[i] = addBill(uint64(i))
	}
	billsList := createBillListResponse(bills)

	recordedTx := make(map[string]*txsystem.Transaction, 0)
	billListCallFlag := false
	backendMock := &backendAPIMock{
		getRoundNumber: func() (uint64, error) {
			return 0, nil
		},
		listBills: func(pubKey []byte, includeDCBills bool) (*backend.ListBillsResponse, error) {
			if billListCallFlag {
				return createBillListResponse([]*Bill{addBill(uint64(maxBillsForDustCollection + 1))}), nil
			}
			billListCallFlag = true
			return billsList, nil
		},
		getProof: func(billId []byte) (*bp.Bills, error) {
			for _, b := range bills {
				if bytes.Equal(util.Uint256ToBytes(b.Id), billId) {
					return createBlockProofResponse(t, b, nonceBytes, 0, dcTimeoutBlockCount, nil), nil
				}
			}
			return nil, nil
		},
		fetchFeeCreditBill: func(ctx context.Context, unitID []byte) (*bp.Bill, error) {
			ac, _ := am.GetAccountKey(0)
			return &bp.Bill{
				Id:      ac.PrivKeyHash,
				Value:   100 * 1e8,
				TxProof: &block.TxProof{},
			}, nil
		},
	}
	subBackendMock := &mockSubmitterBackend{
		getRoundNumber: func(ctx context.Context) (uint64, error) {
			return 0, nil
		},
		postTransactions: func(ctx context.Context, pubKey wallet.PubKey, txs *txsystem.Transactions) error {
			for _, tx := range txs.Transactions {
				recordedTx[string(tx.UnitId)] = tx
			}
			return nil
		},
		getTxProof: func(ctx context.Context, unitID wallet.UnitID, txHash wallet.TxHash) (*wallet.Proof, error) {
			tx, found := recordedTx[string(unitID)]
			if !found {
				return nil, errors.New("tx not found")
			}
			return &wallet.Proof{BlockNumber: 1, Tx: tx, Proof: nil}, nil
		},
	}

	w, _ := CreateTestWalletWithManager(t, backendMock, am)
	w.txBackend = subBackendMock

	// when dc runs
	err = w.collectDust(context.Background(), false, 0)
	require.NoError(t, err)

	// then dc total tx count should be equal to the maximum allowed bills plus 1 for the swap
	require.Len(t, recordedTx, maxBillsForDustCollection+1)
}

func TestDustCollectionMaxBillCountOverLimit(t *testing.T) {
	// create wallet with max allowed bills for dc + 1
	tempNonce := uint256.NewInt(1)
	nonceBytes := util.Uint256ToBytes(tempNonce)
	am, err := account.NewManager(t.TempDir(), "", true)
	require.NoError(t, err)
	_ = am.CreateKeys("")
	bills := make([]*Bill, maxBillsForDustCollection+1)
	for i := 0; i < maxBillsForDustCollection+1; i++ {
		bills[i] = addBill(uint64(i))
	}

<<<<<<< HEAD
	recordedTx := make(map[string]*txsystem.Transaction, 0)
	billListCounter := 0
	backendMock := &backendAPIMock{
		getRoundNumber: func() (uint64, error) {
			return 0, nil
=======
	w, mockClient := CreateTestWallet(t, withBackendMock(t, &backendMockReturnConf{
		customBillList: billsList,
		proofList:      proofList,
		feeCreditBill: &wallet.Bill{
			Id:      k.PrivKeyHash,
			Value:   100 * 1e8,
			TxProof: &wallet.Proof{},
>>>>>>> 069fd0b8
		},
		listBills: func(pubKey []byte, includeDCBills bool) (*backend.ListBillsResponse, error) {
			// simulate progress during multiple calls during dc processing:
			switch billListCounter {
			case 0:
				// First call: 100 bills
				billListCounter++
				return createBillListResponse(bills), nil
			case 1:
				// Second call: 1 original bill + 1 new bill (simulate swap)
				bills = append(bills, addBill(uint64(maxBillsForDustCollection+1)))
				billListCounter++
				return createBillListResponse(bills[maxBillsForDustCollection:]), nil
			case 2:
				// Third call: 1 new bill (final swap)
				bills = append(bills, addBill(uint64(maxBillsForDustCollection+2)))
				return createBillListResponse(bills[maxBillsForDustCollection+2:]), nil
			}
			return nil, nil
		},
		getProof: func(billId []byte) (*bp.Bills, error) {
			for _, b := range bills {
				if bytes.Equal(util.Uint256ToBytes(b.Id), billId) {
					return createBlockProofResponse(t, b, nonceBytes, 0, dcTimeoutBlockCount, nil), nil
				}
			}
			return nil, nil
		},
		fetchFeeCreditBill: func(ctx context.Context, unitID []byte) (*bp.Bill, error) {
			ac, _ := am.GetAccountKey(0)
			return &bp.Bill{
				Id:      ac.PrivKeyHash,
				Value:   100 * 1e8,
				TxProof: &block.TxProof{},
			}, nil
		},
	}
	subBackendMock := &mockSubmitterBackend{
		getRoundNumber: func(ctx context.Context) (uint64, error) {
			return 0, nil
		},
		postTransactions: func(ctx context.Context, pubKey wallet.PubKey, txs *txsystem.Transactions) error {
			for _, tx := range txs.Transactions {
				recordedTx[string(tx.UnitId)] = tx
			}
			return nil
		},
		getTxProof: func(ctx context.Context, unitID wallet.UnitID, txHash wallet.TxHash) (*wallet.Proof, error) {
			tx, found := recordedTx[string(unitID)]
			if !found {
				return nil, errors.New("tx not found")
			}
			return &wallet.Proof{BlockNumber: 1, Tx: tx, Proof: nil}, nil
		},
	}

	w, _ := CreateTestWalletWithManager(t, backendMock, am)
	w.txBackend = subBackendMock

	// when dc runs
	err = w.collectDust(context.Background(), false, 0)
	require.NoError(t, err)

	// then dc total tx count should be equal to the maximum allowed bills plus 4:
	// - First submission: max dc + 1 swap
	//   after this, 2 bills remains (1 that was over the max limit and not collected, and 1 new bill from the swap)
	// - Second submission: 2 dc + 1 swap
	require.Len(t, recordedTx, maxBillsForDustCollection+4)
}

func TestBasicDustCollection(t *testing.T) {
	// create wallet with 2 normal bills
	tempNonce := uint256.NewInt(1)
	nonceBytes := util.Uint256ToBytes(tempNonce)
	am, err := account.NewManager(t.TempDir(), "", true)
	require.NoError(t, err)
	_ = am.CreateKeys("")
	k, _ := am.GetAccountKey(0)
	bills := []*Bill{addBill(1), addBill(2)}
	billsList := createBillListResponse(bills)
	expectedDcNonce := calculateDcNonce(bills)

<<<<<<< HEAD
	recordedTx := make(map[string]*txsystem.Transaction, 0)
	recordedSwaps := make(map[string]*txsystem.Transaction, 0)
	recordedDCs := make(map[string]*txsystem.Transaction, 0)
	billListCallFlag := false
	backendMock := &backendAPIMock{
		getRoundNumber: func() (uint64, error) {
			return 0, nil
		},
		listBills: func(pubKey []byte, includeDCBills bool) (*backend.ListBillsResponse, error) {
			if billListCallFlag {
				return createBillListResponse([]*Bill{addBill(3)}), nil
			}
			billListCallFlag = true
			return billsList, nil
		},
		getProof: func(billId []byte) (*bp.Bills, error) {
			for _, b := range bills {
				if bytes.Equal(util.Uint256ToBytes(b.Id), billId) {
					return createBlockProofResponse(t, b, nonceBytes, 0, dcTimeoutBlockCount, nil), nil
				}
			}
			return nil, nil
		},
		fetchFeeCreditBill: func(ctx context.Context, unitID []byte) (*bp.Bill, error) {
			ac, _ := am.GetAccountKey(0)
			return &bp.Bill{
				Id:      ac.PrivKeyHash,
				Value:   100 * 1e8,
				TxProof: &block.TxProof{},
			}, nil
		},
	}
	subBackendMock := &mockSubmitterBackend{
		getRoundNumber: func(ctx context.Context) (uint64, error) {
			return 0, nil
		},
		postTransactions: func(ctx context.Context, pubKey wallet.PubKey, txs *txsystem.Transactions) error {
			for _, tx := range txs.Transactions {
				recordedTx[string(tx.UnitId)] = tx
				if tx.TransactionAttributes.TypeUrl == "type.googleapis.com/rpc.TransferDCAttributes" {
					recordedDCs[string(tx.UnitId)] = tx
				}
				if tx.TransactionAttributes.TypeUrl == "type.googleapis.com/rpc.SwapDCAttributes" {
					recordedSwaps[string(tx.UnitId)] = tx
				}
			}
			return nil
		},
		getTxProof: func(ctx context.Context, unitID wallet.UnitID, txHash wallet.TxHash) (*wallet.Proof, error) {
			tx, found := recordedTx[string(unitID)]
			if !found {
				return nil, errors.New("tx not found")
			}
			return &wallet.Proof{BlockNumber: 1, Tx: tx, Proof: nil}, nil
		},
	}

	w, _ := CreateTestWalletWithManager(t, backendMock, am)
	w.txBackend = subBackendMock
=======
	w, mockClient := CreateTestWalletWithManager(t, withBackendMock(t, &backendMockReturnConf{
		balance:        3,
		customBillList: billsList,
		proofList:      proofList,
		feeCreditBill: &wallet.Bill{
			Id:      k.PrivKeyHash,
			Value:   100 * 1e8,
			TxProof: &wallet.Proof{},
		}}), am)
>>>>>>> 069fd0b8

	// when dc runs
	err = w.collectDust(context.Background(), false, 0)
	require.NoError(t, err)

	// then two dc txs are broadcast plus one swap
	require.Len(t, recordedTx, 3)
	i := 0
	for _, tx := range recordedDCs {
		dcTx := parseDcTx(t, tx)
		require.NotNil(t, dcTx)
		require.EqualValues(t, expectedDcNonce, dcTx.Nonce)
		require.EqualValues(t, bills[i].Value, dcTx.TargetValue)
		require.EqualValues(t, bills[i].TxHash, dcTx.Backlink)
		require.EqualValues(t, script.PredicatePayToPublicKeyHashDefault(k.PubKeyHash.Sha256), dcTx.TargetBearer)
		i++
	}

	// and expected swap is added to dc wait group
	require.Len(t, w.dcWg.swaps, 1)
	swap := w.dcWg.swaps[string(expectedDcNonce)]
	require.EqualValues(t, 3, swap.dcSum)
	require.EqualValues(t, dcTimeoutBlockCount, swap.timeout)
	require.EqualValues(t, expectedDcNonce, swap.dcNonce)
}

func TestDustCollectionWithSwap(t *testing.T) {
	// create wallet with 2 normal bills
	am, err := account.NewManager(t.TempDir(), "", true)
	require.NoError(t, err)
	_ = am.CreateKeys("")
	k, _ := am.GetAccountKey(0)
	bills := []*Bill{addBill(1), addBill(2)}
	expectedDcNonce := calculateDcNonce(bills)
<<<<<<< HEAD
	billsList := createBillListResponse(bills)

	recordedTx := make(map[string]*txsystem.Transaction, 0)
	recordedSwaps := make(map[string]*txsystem.Transaction, 0)
	recordedDCs := make(map[string]*txsystem.Transaction, 0)
	billListCallFlag := false
	backendMock := &backendAPIMock{
		getRoundNumber: func() (uint64, error) {
			return 0, nil
		},
		listBills: func(pubKey []byte, includeDCBills bool) (*backend.ListBillsResponse, error) {
			if billListCallFlag {
				return createBillListResponse([]*Bill{addBill(3)}), nil
			}
			billListCallFlag = true
			return billsList, nil
		},
		getProof: func(billId []byte) (*bp.Bills, error) {
			for _, b := range bills {
				if bytes.Equal(util.Uint256ToBytes(b.Id), billId) {
					return createBlockProofResponse(t, b, expectedDcNonce, 0, dcTimeoutBlockCount, nil), nil
				}
			}
			return nil, nil
		},
		fetchFeeCreditBill: func(ctx context.Context, unitID []byte) (*bp.Bill, error) {
			ac, _ := am.GetAccountKey(0)
			return &bp.Bill{
				Id:      ac.PrivKeyHash,
				Value:   100 * 1e8,
				TxProof: &block.TxProof{},
			}, nil
		},
	}
	subBackendMock := &mockSubmitterBackend{
		getRoundNumber: func(ctx context.Context) (uint64, error) {
			return 0, nil
		},
		postTransactions: func(ctx context.Context, pubKey wallet.PubKey, txs *txsystem.Transactions) error {
			for _, tx := range txs.Transactions {
				recordedTx[string(tx.UnitId)] = tx
				if tx.TransactionAttributes.TypeUrl == "type.googleapis.com/rpc.TransferDCAttributes" {
					recordedDCs[string(tx.UnitId)] = tx
				}
				if tx.TransactionAttributes.TypeUrl == "type.googleapis.com/rpc.SwapDCAttributes" {
					recordedSwaps[string(tx.UnitId)] = tx
				}
			}
			return nil
		},
		getTxProof: func(ctx context.Context, unitID wallet.UnitID, txHash wallet.TxHash) (*wallet.Proof, error) {
			tx, found := recordedTx[string(unitID)]
			if !found {
				return nil, errors.New("tx not found")
			}
			return &wallet.Proof{BlockNumber: 1, Tx: tx, Proof: nil}, nil
=======
	billsList := createBillListJsonResponse(bills)
	// proofs are polled twice, one for the regular bills and one for dc bills
	proofList := createBlockProofJsonResponse(t, bills, nil, 0, dcTimeoutBlockCount, k)
	proofList = append(proofList, createBlockProofJsonResponse(t, []*Bill{addDcBill(t, k, tempNonce, expectedDcNonce, 1, dcTimeoutBlockCount), addDcBill(t, k, tempNonce, expectedDcNonce, 2, dcTimeoutBlockCount)}, expectedDcNonce, 0, dcTimeoutBlockCount, k)...)

	w, mockClient := CreateTestWalletWithManager(t, withBackendMock(t, &backendMockReturnConf{
		balance:        3,
		customBillList: billsList,
		proofList:      proofList,
		feeCreditBill: &wallet.Bill{
			Id:      k.PrivKeyHash,
			Value:   100 * 1e8,
			TxProof: &wallet.Proof{},
>>>>>>> 069fd0b8
		},
	}

	w, _ := CreateTestWalletWithManager(t, backendMock, am)
	w.txBackend = subBackendMock

	// when dc runs
	err = w.collectDust(context.Background(), false, 0)
	require.NoError(t, err)

	// then two dc txs + one swap tx are broadcast
	require.Len(t, recordedTx, 3)
	for _, tx := range recordedDCs {
		require.NotNil(t, parseDcTx(t, tx))
	}
	for _, tx := range recordedSwaps {
		txSwap := parseSwapTx(t, tx)
		require.EqualValues(t, 3, txSwap.TargetValue)
		require.EqualValues(t, [][]byte{util.Uint256ToBytes(bills[0].Id), util.Uint256ToBytes(bills[1].Id)}, txSwap.BillIdentifiers)
		require.EqualValues(t, script.PredicatePayToPublicKeyHashDefault(k.PubKeyHash.Sha256), txSwap.OwnerCondition)
		require.Len(t, txSwap.DcTransfers, 2)
		require.Len(t, txSwap.Proofs, 2)
	}

	// and expected swap is added to dc wait group
	require.Len(t, w.dcWg.swaps, 1)
	swap := w.dcWg.swaps[string(expectedDcNonce)]
	require.EqualValues(t, expectedDcNonce, swap.dcNonce)
	require.EqualValues(t, 3, swap.dcSum)
	require.EqualValues(t, dcTimeoutBlockCount, swap.timeout)
}

func TestSwapWithExistingDCBillsBeforeDCTimeout(t *testing.T) {
	t.SkipNow()
	// create wallet with 2 dc bills
	roundNr := uint64(5)
	tempNonce := uint256.NewInt(1)
	nonceBytes := util.Uint256ToBytes(tempNonce)
	am, err := account.NewManager(t.TempDir(), "", true)
	require.NoError(t, err)
	_ = am.CreateKeys("")
	k, _ := am.GetAccountKey(0)
	bills := []*Bill{addDcBill(t, k, tempNonce, nonceBytes, 1, dcTimeoutBlockCount), addDcBill(t, k, tempNonce, nonceBytes, 2, dcTimeoutBlockCount)}
	billsList := createBillListJsonResponse(bills)
	proofList := createBlockProofJsonResponse(t, bills, nonceBytes, 0, dcTimeoutBlockCount, k)
	w, mockClient := CreateTestWalletWithManager(t, withBackendMock(t, &backendMockReturnConf{
		balance:        3,
		customBillList: billsList,
		proofList:      proofList,
		feeCreditBill: &wallet.Bill{
			Id:      k.PrivKeyHash,
			Value:   100 * 1e8,
			TxProof: &wallet.Proof{},
		}}), am)
	// set specific round number
	mockClient.SetMaxRoundNumber(roundNr)

	// when dc runs
	err = w.collectDust(context.Background(), false, 0)
	require.NoError(t, err)

	// then a swap tx is broadcast
	require.Len(t, mockClient.GetRecordedTransactions(), 1)
	txSwap := parseSwapTx(t, mockClient.GetRecordedTransactions()[0])
	require.EqualValues(t, 3, txSwap.TargetValue)
	require.EqualValues(t, [][]byte{nonceBytes, nonceBytes}, txSwap.BillIdentifiers)
	require.EqualValues(t, script.PredicatePayToPublicKeyHashDefault(k.PubKeyHash.Sha256), txSwap.OwnerCondition)
	require.Len(t, txSwap.DcTransfers, 2)
	require.Len(t, txSwap.Proofs, 2)

	// and expected swap is updated with swap timeout + round number
	require.Len(t, w.dcWg.swaps, 1)
	swap := w.dcWg.swaps[string(nonceBytes)]
	require.EqualValues(t, nonceBytes, swap.dcNonce)
	require.EqualValues(t, 3, swap.dcSum)
	require.EqualValues(t, swapTimeoutBlockCount+roundNr, swap.timeout)
}

func TestSwapWithExistingExpiredDCBills(t *testing.T) {
	// create wallet with 2 timed out dc bills
	tempNonce := uint256.NewInt(1)
	nonceBytes := util.Uint256ToBytes(tempNonce)
	am, err := account.NewManager(t.TempDir(), "", true)
	require.NoError(t, err)
	_ = am.CreateKeys("")
	k, _ := am.GetAccountKey(0)
<<<<<<< HEAD
	bills := []*Bill{addDcBill(t, k, uint256.NewInt(1), nonceBytes, 1, 0), addDcBill(t, k, uint256.NewInt(2), nonceBytes, 2, 0)}
	billsList := createBillListResponse(bills)
	expectedDcNonce := calculateDcNonce(bills)

	recordedTx := make(map[string]*txsystem.Transaction, 0)
	recordedSwaps := make(map[string]*txsystem.Transaction, 0)
	recordedDCs := make(map[string]*txsystem.Transaction, 0)
	backendMock := &backendAPIMock{
		getRoundNumber: func() (uint64, error) {
			return dcTimeoutBlockCount, nil
=======
	bills := []*Bill{addDcBill(t, k, tempNonce, nonceBytes, 1, 0), addDcBill(t, k, tempNonce, nonceBytes, 2, 0)}
	billsList := createBillListJsonResponse(bills)
	proofList := createBlockProofJsonResponse(t, bills, nonceBytes, 0, 0, k)
	w, mockClient := CreateTestWalletWithManager(t, withBackendMock(t, &backendMockReturnConf{
		balance:        3,
		customBillList: billsList,
		proofList:      proofList,
		feeCreditBill: &wallet.Bill{
			Id:      k.PrivKeyHash,
			Value:   100 * 1e8,
			TxProof: &wallet.Proof{},
>>>>>>> 069fd0b8
		},
		listBills: func(pubKey []byte, includeDCBills bool) (*backend.ListBillsResponse, error) {
			return billsList, nil
		},
		getProof: func(billId []byte) (*bp.Bills, error) {
			for _, b := range bills {
				if bytes.Equal(util.Uint256ToBytes(b.Id), billId) {
					return createBlockProofResponse(t, b, expectedDcNonce, 0, dcTimeoutBlockCount, nil), nil
				}
			}
			return nil, nil
		},
		fetchFeeCreditBill: func(ctx context.Context, unitID []byte) (*bp.Bill, error) {
			ac, _ := am.GetAccountKey(0)
			return &bp.Bill{
				Id:      ac.PrivKeyHash,
				Value:   100 * 1e8,
				TxProof: &block.TxProof{},
			}, nil
		},
	}
	subBackendMock := &mockSubmitterBackend{
		getRoundNumber: func(ctx context.Context) (uint64, error) {
			return dcTimeoutBlockCount, nil
		},
		postTransactions: func(ctx context.Context, pubKey wallet.PubKey, txs *txsystem.Transactions) error {
			for _, tx := range txs.Transactions {
				recordedTx[string(tx.UnitId)] = tx
				if tx.TransactionAttributes.TypeUrl == "type.googleapis.com/rpc.TransferDCAttributes" {
					recordedDCs[string(tx.UnitId)] = tx
				}
				if tx.TransactionAttributes.TypeUrl == "type.googleapis.com/rpc.SwapDCAttributes" {
					recordedSwaps[string(tx.UnitId)] = tx
				}
			}
			return nil
		},
		getTxProof: func(ctx context.Context, unitID wallet.UnitID, txHash wallet.TxHash) (*wallet.Proof, error) {
			tx, found := recordedTx[string(unitID)]
			if !found {
				return nil, errors.New("tx not found")
			}
			return &wallet.Proof{BlockNumber: 1, Tx: tx, Proof: nil}, nil
		},
	}

	w, _ := CreateTestWalletWithManager(t, backendMock, am)
	w.txBackend = subBackendMock

	// when dc runs
	err = w.collectDust(context.Background(), false, 0)
	require.NoError(t, err)

	// then a swap tx is broadcast
	require.Len(t, recordedTx, 1)
	for _, tx := range recordedSwaps {
		txSwap := parseSwapTx(t, tx)
		require.EqualValues(t, 3, txSwap.TargetValue)
		require.EqualValues(t, [][]byte{util.Uint256ToBytes(bills[0].Id), util.Uint256ToBytes(bills[1].Id)}, txSwap.BillIdentifiers)
		require.EqualValues(t, script.PredicatePayToPublicKeyHashDefault(k.PubKeyHash.Sha256), txSwap.OwnerCondition)
		require.Len(t, txSwap.DcTransfers, 2)
		require.Len(t, txSwap.Proofs, 2)
	}

	// and no expected swap
	require.Len(t, w.dcWg.swaps, 0)
}

func TestDcNonceHashIsCalculatedInCorrectBillOrder(t *testing.T) {
	bills := []*Bill{
		{Id: uint256.NewInt(2)},
		{Id: uint256.NewInt(1)},
		{Id: uint256.NewInt(0)},
	}
	hasher := crypto.SHA256.New()
	for i := len(bills) - 1; i >= 0; i-- {
		hasher.Write(bills[i].GetID())
	}
	expectedNonce := hasher.Sum(nil)

	nonce := calculateDcNonce(bills)
	require.EqualValues(t, expectedNonce, nonce)
}

func TestSwapTxValuesAreCalculatedInCorrectBillOrder(t *testing.T) {
	w, _ := CreateTestWallet(t, nil)
	k, _ := w.am.GetAccountKey(0)

	dcBills := []*Bill{
		{Id: uint256.NewInt(2), TxProof: &wallet.Proof{TxRecord: createRandomDcTx()}},
		{Id: uint256.NewInt(1), TxProof: &wallet.Proof{TxRecord: createRandomDcTx()}},
		{Id: uint256.NewInt(0), TxProof: &wallet.Proof{TxRecord: createRandomDcTx()}},
	}
	dcNonce := calculateDcNonce(dcBills)
	var dcBillIds [][]byte
	for _, dcBill := range dcBills {
		dcBillIds = append(dcBillIds, dcBill.GetID())
	}

	var protoDcBills []*wallet.Bill
	for _, b := range dcBills {
		protoDcBills = append(protoDcBills, b.ToProto())
	}

	swapTxOrder, err := txbuilder.NewSwapTx(k, w.SystemID(), protoDcBills, dcNonce, dcBillIds, 10)
	require.NoError(t, err)

	swapAttr := &billtx.SwapDCAttributes{}
	err = swapTxOrder.UnmarshalAttributes(swapAttr)
	require.NoError(t, err)

	// verify bill ids in swap tx are in correct order (equal hash values)
	hasher := crypto.SHA256.New()
	for _, billId := range swapAttr.BillIdentifiers {
		hasher.Write(billId)
	}
	actualDcNonce := hasher.Sum(nil)
	require.EqualValues(t, dcNonce, actualDcNonce)
}

func TestSwapContainsUnconfirmedDustBillIds(t *testing.T) {
	// create wallet with three bills
	_ = log.InitStdoutLogger(log.INFO)
	b1 := addBill(1)
	b2 := addBill(2)
	b3 := addBill(3)
	bills := []*Bill{b1, b2, b3}
	nonce := calculateDcNonce(bills)
	am, err := account.NewManager(t.TempDir(), "", true)
	require.NoError(t, err)
	_ = am.CreateKeys("")
<<<<<<< HEAD
	billsList := createBillListResponse(bills)

	recordedTx := make(map[string]*txsystem.Transaction, 0)
	recordedSwaps := make(map[string]*txsystem.Transaction, 0)
	recordedDCs := make(map[string]*txsystem.Transaction, 0)
	billListCallFlag := false
	backendMock := &backendAPIMock{
		getRoundNumber: func() (uint64, error) {
			return 0, nil
		},
		listBills: func(pubKey []byte, includeDCBills bool) (*backend.ListBillsResponse, error) {
			if billListCallFlag {
				return createBillListResponse([]*Bill{addBill(4)}), nil
			}
			billListCallFlag = true
			return billsList, nil
		},
		getProof: func(billId []byte) (*bp.Bills, error) {
			for _, b := range bills {
				if bytes.Equal(util.Uint256ToBytes(b.Id), billId) {
					return createBlockProofResponse(t, b, nil, 0, dcTimeoutBlockCount, nil), nil
				}
			}
			return nil, nil
		},
		fetchFeeCreditBill: func(ctx context.Context, unitID []byte) (*bp.Bill, error) {
			ac, _ := am.GetAccountKey(0)
			return &bp.Bill{
				Id:      ac.PrivKeyHash,
				Value:   100 * 1e8,
				TxProof: &block.TxProof{},
			}, nil
		},
	}
	subBackendMock := &mockSubmitterBackend{
		getRoundNumber: func(ctx context.Context) (uint64, error) {
			return 0, nil
=======
	k, _ := am.GetAccountKey(0)

	billsList := createBillListJsonResponse([]*Bill{b1, b2, b3})
	// proofs are polled twice, one for the regular bills and one for dc bills
	proofList := createBlockProofJsonResponse(t, []*Bill{b1, b2, b3}, nil, 0, dcTimeoutBlockCount, k)
	proofList = append(proofList, createBlockProofJsonResponse(t, []*Bill{addDcBill(t, k, b1.Id, nonce, 1, dcTimeoutBlockCount), addDcBill(t, k, b2.Id, nonce, 2, dcTimeoutBlockCount), addDcBill(t, k, b3.Id, nonce, 3, dcTimeoutBlockCount)}, nonce, 0, dcTimeoutBlockCount, k)...)
	w, mockClient := CreateTestWalletWithManager(t, withBackendMock(t, &backendMockReturnConf{
		balance:        3,
		customBillList: billsList,
		proofList:      proofList,
		feeCreditBill: &wallet.Bill{
			Id:      k.PrivKeyHash,
			Value:   100 * 1e8,
			TxProof: &wallet.Proof{},
>>>>>>> 069fd0b8
		},
		postTransactions: func(ctx context.Context, pubKey wallet.PubKey, txs *txsystem.Transactions) error {
			for _, tx := range txs.Transactions {
				recordedTx[string(tx.UnitId)] = tx
				if tx.TransactionAttributes.TypeUrl == "type.googleapis.com/rpc.TransferDCAttributes" {
					recordedDCs[string(tx.UnitId)] = tx
				}
				if tx.TransactionAttributes.TypeUrl == "type.googleapis.com/rpc.SwapDCAttributes" {
					recordedSwaps[string(tx.UnitId)] = tx
				}
			}
			return nil
		},
		getTxProof: func(ctx context.Context, unitID wallet.UnitID, txHash wallet.TxHash) (*wallet.Proof, error) {
			tx, found := recordedTx[string(unitID)]
			if !found {
				return nil, errors.New("tx not found")
			}
			return &wallet.Proof{BlockNumber: 1, Tx: tx, Proof: nil}, nil
		},
	}

	w, _ := CreateTestWalletWithManager(t, backendMock, am)
	w.txBackend = subBackendMock

	// when dc runs
	err = w.collectDust(context.Background(), false, 0)
	require.NoError(t, err)

	// and three dc txs are broadcast
	require.Len(t, recordedTx, 4)
	dcTxs := make([]*txsystem.Transaction, 0)
	for _, tx := range recordedDCs {
		require.NotNil(t, parseDcTx(t, tx))
		dcTxs = append(dcTxs, tx)
	}

	// and swap should contain all bill ids
<<<<<<< HEAD
	for _, tx := range recordedSwaps {
		swapOrder := parseSwapTx(t, tx)
		require.EqualValues(t, nonce, tx.UnitId)
		require.Len(t, swapOrder.BillIdentifiers, 3)
		require.Equal(t, b1.Id, uint256.NewInt(0).SetBytes(swapOrder.BillIdentifiers[0]))
		require.Equal(t, b2.Id, uint256.NewInt(0).SetBytes(swapOrder.BillIdentifiers[1]))
		require.Equal(t, b3.Id, uint256.NewInt(0).SetBytes(swapOrder.BillIdentifiers[2]))
		require.Len(t, swapOrder.DcTransfers, 3)
		require.Equal(t, dcTxs[0].UnitId, swapOrder.DcTransfers[0].UnitId)
		require.Equal(t, dcTxs[1].UnitId, swapOrder.DcTransfers[1].UnitId)
		require.Equal(t, dcTxs[2].UnitId, swapOrder.DcTransfers[2].UnitId)
	}
=======
	tx := mockClient.GetRecordedTransactions()[3]
	attr := parseSwapTx(t, tx)
	require.EqualValues(t, nonce, tx.UnitID())
	require.Len(t, attr.BillIdentifiers, 3)
	require.Equal(t, b1.Id, uint256.NewInt(0).SetBytes(attr.BillIdentifiers[0]))
	require.Equal(t, b2.Id, uint256.NewInt(0).SetBytes(attr.BillIdentifiers[1]))
	require.Equal(t, b3.Id, uint256.NewInt(0).SetBytes(attr.BillIdentifiers[2]))
	require.Len(t, attr.DcTransfers, 3)
	require.Equal(t, dcTxs[0], attr.DcTransfers[0].TransactionOrder)
	require.Equal(t, dcTxs[1], attr.DcTransfers[1].TransactionOrder)
	require.Equal(t, dcTxs[2], attr.DcTransfers[2].TransactionOrder)
>>>>>>> 069fd0b8
}

func addBill(value uint64) *Bill {
	b1 := Bill{
		Id:      uint256.NewInt(value),
		Value:   value,
		TxHash:  hash.Sum256([]byte{byte(value)}),
		TxProof: &wallet.Proof{},
	}
	return &b1
}

func addDcBill(t *testing.T, k *account.AccountKey, id *uint256.Int, nonce []byte, value uint64, timeout uint64) *Bill {
	b := Bill{
		Id:      id,
		Value:   value,
		TxHash:  hash.Sum256([]byte{byte(value)}),
		TxProof: &wallet.Proof{},
	}

	tx, err := txbuilder.NewDustTx(k, []byte{0, 0, 0, 0}, b.ToProto(), nonce, timeout)
	require.NoError(t, err)
	b.TxProof = &wallet.Proof{TxRecord: &types.TransactionRecord{TransactionOrder: tx}}

	b.IsDcBill = true
	b.DcNonce = nonce
	b.DcTimeout = timeout
	b.DcExpirationTimeout = dustBillDeletionTimeout

	require.NoError(t, err)
	return &b
}

<<<<<<< HEAD
func parseBillTransferTx(t *testing.T, tx *txsystem.Transaction) *billtx.TransferAttributes {
	btTx := &billtx.TransferAttributes{}
	err := tx.TransactionAttributes.UnmarshalTo(btTx)
=======
func verifyBlockHeight(t *testing.T, w *Wallet, blockHeight uint64) {
	actualBlockHeight, err := w.AlphabillClient.GetRoundNumber(context.Background())
	require.NoError(t, err)
	require.Equal(t, blockHeight, actualBlockHeight)
}

func parseBillTransferTx(t *testing.T, tx *types.TransactionOrder) *billtx.TransferAttributes {
	transferTx := &billtx.TransferAttributes{}
	err := tx.UnmarshalAttributes(transferTx)
>>>>>>> 069fd0b8
	require.NoError(t, err)
	return transferTx
}

func parseDcTx(t *testing.T, tx *types.TransactionOrder) *billtx.TransferDCAttributes {
	dcTx := &billtx.TransferDCAttributes{}
	err := tx.UnmarshalAttributes(dcTx)
	require.NoError(t, err)
	return dcTx
}

func parseSwapTx(t *testing.T, tx *types.TransactionOrder) *billtx.SwapDCAttributes {
	txSwap := &billtx.SwapDCAttributes{}
	err := tx.UnmarshalAttributes(txSwap)
	require.NoError(t, err)
	return txSwap
}

func createRandomDcTx() *types.TransactionRecord {
	return &types.TransactionRecord{
		TransactionOrder: &types.TransactionOrder{
			Payload: &types.Payload{
				SystemID:       []byte{0, 0, 0, 0},
				Type:           billtx.PayloadTypeTransDC,
				UnitID:         hash.Sum256([]byte{0x00}),
				Attributes:     randomTransferDCAttributes(),
				ClientMetadata: &types.ClientMetadata{Timeout: 1000},
			},
			OwnerProof: script.PredicateArgumentEmpty(),
		},
		ServerMetadata: nil,
	}
}

func randomTransferDCAttributes() []byte {
	attr := &billtx.TransferDCAttributes{
		TargetBearer: script.PredicateAlwaysTrue(),
		Backlink:     hash.Sum256([]byte{}),
		Nonce:        hash.Sum256([]byte{}),
		TargetValue:  100,
	}
	attrBytes, _ := cbor.Marshal(attr)
	return attrBytes
}<|MERGE_RESOLUTION|>--- conflicted
+++ resolved
@@ -4,16 +4,9 @@
 	"bytes"
 	"context"
 	"crypto"
+	"errors"
 	"testing"
 
-<<<<<<< HEAD
-	"github.com/alphabill-org/alphabill/pkg/wallet"
-	"github.com/alphabill-org/alphabill/pkg/wallet/money/backend"
-
-	"github.com/alphabill-org/alphabill/internal/block"
-	"github.com/alphabill-org/alphabill/internal/errors"
-=======
->>>>>>> 069fd0b8
 	"github.com/alphabill-org/alphabill/internal/hash"
 	"github.com/alphabill-org/alphabill/internal/script"
 	billtx "github.com/alphabill-org/alphabill/internal/txsystem/money"
@@ -22,6 +15,7 @@
 	"github.com/alphabill-org/alphabill/pkg/wallet"
 	"github.com/alphabill-org/alphabill/pkg/wallet/account"
 	"github.com/alphabill-org/alphabill/pkg/wallet/log"
+	"github.com/alphabill-org/alphabill/pkg/wallet/money/backend"
 	txbuilder "github.com/alphabill-org/alphabill/pkg/wallet/money/tx_builder"
 	"github.com/fxamacker/cbor/v2"
 	"github.com/holiman/uint256"
@@ -56,7 +50,7 @@
 	}
 	billsList := createBillListResponse(bills)
 
-	recordedTx := make(map[string]*txsystem.Transaction, 0)
+	recordedTxs := make(map[string]*types.TransactionOrder, 0)
 	billListCallFlag := false
 	backendMock := &backendAPIMock{
 		getRoundNumber: func() (uint64, error) {
@@ -69,7 +63,7 @@
 			billListCallFlag = true
 			return billsList, nil
 		},
-		getProof: func(billId []byte) (*bp.Bills, error) {
+		getProof: func(billId []byte) (*wallet.Bills, error) {
 			for _, b := range bills {
 				if bytes.Equal(util.Uint256ToBytes(b.Id), billId) {
 					return createBlockProofResponse(t, b, nonceBytes, 0, dcTimeoutBlockCount, nil), nil
@@ -77,43 +71,37 @@
 			}
 			return nil, nil
 		},
-		fetchFeeCreditBill: func(ctx context.Context, unitID []byte) (*bp.Bill, error) {
-			ac, _ := am.GetAccountKey(0)
-			return &bp.Bill{
-				Id:      ac.PrivKeyHash,
+		fetchFeeCreditBill: func(ctx context.Context, unitID []byte) (*wallet.Bill, error) {
+			k, _ := am.GetAccountKey(0)
+			return &wallet.Bill{
+				Id:      k.PrivKeyHash,
 				Value:   100 * 1e8,
-				TxProof: &block.TxProof{},
+				TxProof: &wallet.Proof{},
 			}, nil
 		},
-	}
-	subBackendMock := &mockSubmitterBackend{
-		getRoundNumber: func(ctx context.Context) (uint64, error) {
-			return 0, nil
-		},
-		postTransactions: func(ctx context.Context, pubKey wallet.PubKey, txs *txsystem.Transactions) error {
+		postTransactions: func(ctx context.Context, pubKey wallet.PubKey, txs *wallet.Transactions) error {
 			for _, tx := range txs.Transactions {
-				recordedTx[string(tx.UnitId)] = tx
+				recordedTxs[string(tx.UnitID())] = tx
 			}
 			return nil
 		},
 		getTxProof: func(ctx context.Context, unitID wallet.UnitID, txHash wallet.TxHash) (*wallet.Proof, error) {
-			tx, found := recordedTx[string(unitID)]
+			tx, found := recordedTxs[string(unitID)]
 			if !found {
 				return nil, errors.New("tx not found")
 			}
-			return &wallet.Proof{BlockNumber: 1, Tx: tx, Proof: nil}, nil
+			return &wallet.Proof{TxRecord: &types.TransactionRecord{TransactionOrder: tx, ServerMetadata: &types.ServerMetadata{ActualFee: 1}}}, nil
 		},
 	}
 
 	w, _ := CreateTestWalletWithManager(t, backendMock, am)
-	w.txBackend = subBackendMock
 
 	// when dc runs
 	err = w.collectDust(context.Background(), false, 0)
 	require.NoError(t, err)
 
 	// then dc total tx count should be equal to the maximum allowed bills plus 1 for the swap
-	require.Len(t, recordedTx, maxBillsForDustCollection+1)
+	require.Len(t, recordedTxs, maxBillsForDustCollection+1)
 }
 
 func TestDustCollectionMaxBillCountOverLimit(t *testing.T) {
@@ -128,24 +116,14 @@
 		bills[i] = addBill(uint64(i))
 	}
 
-<<<<<<< HEAD
-	recordedTx := make(map[string]*txsystem.Transaction, 0)
+	recordedTxs := make(map[string]*types.TransactionOrder, 0)
 	billListCounter := 0
 	backendMock := &backendAPIMock{
 		getRoundNumber: func() (uint64, error) {
 			return 0, nil
-=======
-	w, mockClient := CreateTestWallet(t, withBackendMock(t, &backendMockReturnConf{
-		customBillList: billsList,
-		proofList:      proofList,
-		feeCreditBill: &wallet.Bill{
-			Id:      k.PrivKeyHash,
-			Value:   100 * 1e8,
-			TxProof: &wallet.Proof{},
->>>>>>> 069fd0b8
 		},
 		listBills: func(pubKey []byte, includeDCBills bool) (*backend.ListBillsResponse, error) {
-			// simulate progress during multiple calls during dc processing:
+			// simulate progress during multiple calls for dc processing:
 			switch billListCounter {
 			case 0:
 				// First call: 100 bills
@@ -163,7 +141,7 @@
 			}
 			return nil, nil
 		},
-		getProof: func(billId []byte) (*bp.Bills, error) {
+		getProof: func(billId []byte) (*wallet.Bills, error) {
 			for _, b := range bills {
 				if bytes.Equal(util.Uint256ToBytes(b.Id), billId) {
 					return createBlockProofResponse(t, b, nonceBytes, 0, dcTimeoutBlockCount, nil), nil
@@ -171,36 +149,30 @@
 			}
 			return nil, nil
 		},
-		fetchFeeCreditBill: func(ctx context.Context, unitID []byte) (*bp.Bill, error) {
-			ac, _ := am.GetAccountKey(0)
-			return &bp.Bill{
-				Id:      ac.PrivKeyHash,
+		fetchFeeCreditBill: func(ctx context.Context, unitID []byte) (*wallet.Bill, error) {
+			k, _ := am.GetAccountKey(0)
+			return &wallet.Bill{
+				Id:      k.PrivKeyHash,
 				Value:   100 * 1e8,
-				TxProof: &block.TxProof{},
+				TxProof: &wallet.Proof{},
 			}, nil
 		},
-	}
-	subBackendMock := &mockSubmitterBackend{
-		getRoundNumber: func(ctx context.Context) (uint64, error) {
-			return 0, nil
-		},
-		postTransactions: func(ctx context.Context, pubKey wallet.PubKey, txs *txsystem.Transactions) error {
+		postTransactions: func(ctx context.Context, pubKey wallet.PubKey, txs *wallet.Transactions) error {
 			for _, tx := range txs.Transactions {
-				recordedTx[string(tx.UnitId)] = tx
+				recordedTxs[string(tx.UnitID())] = tx
 			}
 			return nil
 		},
 		getTxProof: func(ctx context.Context, unitID wallet.UnitID, txHash wallet.TxHash) (*wallet.Proof, error) {
-			tx, found := recordedTx[string(unitID)]
+			tx, found := recordedTxs[string(unitID)]
 			if !found {
 				return nil, errors.New("tx not found")
 			}
-			return &wallet.Proof{BlockNumber: 1, Tx: tx, Proof: nil}, nil
+			return &wallet.Proof{TxRecord: &types.TransactionRecord{TransactionOrder: tx, ServerMetadata: &types.ServerMetadata{ActualFee: 1}}}, nil
 		},
 	}
 
 	w, _ := CreateTestWalletWithManager(t, backendMock, am)
-	w.txBackend = subBackendMock
 
 	// when dc runs
 	err = w.collectDust(context.Background(), false, 0)
@@ -208,9 +180,9 @@
 
 	// then dc total tx count should be equal to the maximum allowed bills plus 4:
 	// - First submission: max dc + 1 swap
-	//   after this, 2 bills remains (1 that was over the max limit and not collected, and 1 new bill from the swap)
+	//   after this, 2 bills remain (1 that was over the max limit and not collected, and 1 new bill from the swap)
 	// - Second submission: 2 dc + 1 swap
-	require.Len(t, recordedTx, maxBillsForDustCollection+4)
+	require.Len(t, recordedTxs, maxBillsForDustCollection+4)
 }
 
 func TestBasicDustCollection(t *testing.T) {
@@ -225,10 +197,9 @@
 	billsList := createBillListResponse(bills)
 	expectedDcNonce := calculateDcNonce(bills)
 
-<<<<<<< HEAD
-	recordedTx := make(map[string]*txsystem.Transaction, 0)
-	recordedSwaps := make(map[string]*txsystem.Transaction, 0)
-	recordedDCs := make(map[string]*txsystem.Transaction, 0)
+	recordedTxs := make(map[string]*types.TransactionOrder, 0)
+	recordedSwaps := make(map[string]*types.TransactionOrder, 0)
+	recordedDCs := make(map[string]*types.TransactionOrder, 0)
 	billListCallFlag := false
 	backendMock := &backendAPIMock{
 		getRoundNumber: func() (uint64, error) {
@@ -241,7 +212,7 @@
 			billListCallFlag = true
 			return billsList, nil
 		},
-		getProof: func(billId []byte) (*bp.Bills, error) {
+		getProof: func(billId []byte) (*wallet.Bills, error) {
 			for _, b := range bills {
 				if bytes.Equal(util.Uint256ToBytes(b.Id), billId) {
 					return createBlockProofResponse(t, b, nonceBytes, 0, dcTimeoutBlockCount, nil), nil
@@ -249,77 +220,58 @@
 			}
 			return nil, nil
 		},
-		fetchFeeCreditBill: func(ctx context.Context, unitID []byte) (*bp.Bill, error) {
-			ac, _ := am.GetAccountKey(0)
-			return &bp.Bill{
-				Id:      ac.PrivKeyHash,
+		fetchFeeCreditBill: func(ctx context.Context, unitID []byte) (*wallet.Bill, error) {
+			k, _ := am.GetAccountKey(0)
+			return &wallet.Bill{
+				Id:      k.PrivKeyHash,
 				Value:   100 * 1e8,
-				TxProof: &block.TxProof{},
+				TxProof: &wallet.Proof{},
 			}, nil
 		},
-	}
-	subBackendMock := &mockSubmitterBackend{
-		getRoundNumber: func(ctx context.Context) (uint64, error) {
-			return 0, nil
-		},
-		postTransactions: func(ctx context.Context, pubKey wallet.PubKey, txs *txsystem.Transactions) error {
+		postTransactions: func(ctx context.Context, pubKey wallet.PubKey, txs *wallet.Transactions) error {
 			for _, tx := range txs.Transactions {
-				recordedTx[string(tx.UnitId)] = tx
-				if tx.TransactionAttributes.TypeUrl == "type.googleapis.com/rpc.TransferDCAttributes" {
-					recordedDCs[string(tx.UnitId)] = tx
-				}
-				if tx.TransactionAttributes.TypeUrl == "type.googleapis.com/rpc.SwapDCAttributes" {
-					recordedSwaps[string(tx.UnitId)] = tx
+				recordedTxs[string(tx.UnitID())] = tx
+				if tx.PayloadType() == "transDC" {
+					recordedDCs[string(tx.UnitID())] = tx
+				}
+				if tx.PayloadType() == "swapDC" {
+					recordedSwaps[string(tx.UnitID())] = tx
 				}
 			}
 			return nil
 		},
 		getTxProof: func(ctx context.Context, unitID wallet.UnitID, txHash wallet.TxHash) (*wallet.Proof, error) {
-			tx, found := recordedTx[string(unitID)]
+			tx, found := recordedTxs[string(unitID)]
 			if !found {
 				return nil, errors.New("tx not found")
 			}
-			return &wallet.Proof{BlockNumber: 1, Tx: tx, Proof: nil}, nil
+			return &wallet.Proof{TxRecord: &types.TransactionRecord{TransactionOrder: tx, ServerMetadata: &types.ServerMetadata{ActualFee: 1}}}, nil
 		},
 	}
 
 	w, _ := CreateTestWalletWithManager(t, backendMock, am)
-	w.txBackend = subBackendMock
-=======
-	w, mockClient := CreateTestWalletWithManager(t, withBackendMock(t, &backendMockReturnConf{
-		balance:        3,
-		customBillList: billsList,
-		proofList:      proofList,
-		feeCreditBill: &wallet.Bill{
-			Id:      k.PrivKeyHash,
-			Value:   100 * 1e8,
-			TxProof: &wallet.Proof{},
-		}}), am)
->>>>>>> 069fd0b8
 
 	// when dc runs
 	err = w.collectDust(context.Background(), false, 0)
 	require.NoError(t, err)
 
 	// then two dc txs are broadcast plus one swap
-	require.Len(t, recordedTx, 3)
-	i := 0
+	require.Len(t, recordedTxs, 3)
 	for _, tx := range recordedDCs {
 		dcTx := parseDcTx(t, tx)
 		require.NotNil(t, dcTx)
+		var bill *Bill
+		for _, b := range bills {
+			if bytes.Equal(tx.UnitID(), util.Uint256ToBytes(b.Id)) {
+				bill = b
+				break
+			}
+		}
 		require.EqualValues(t, expectedDcNonce, dcTx.Nonce)
-		require.EqualValues(t, bills[i].Value, dcTx.TargetValue)
-		require.EqualValues(t, bills[i].TxHash, dcTx.Backlink)
+		require.EqualValues(t, bill.Value, dcTx.TargetValue)
+		require.EqualValues(t, bill.TxHash, dcTx.Backlink)
 		require.EqualValues(t, script.PredicatePayToPublicKeyHashDefault(k.PubKeyHash.Sha256), dcTx.TargetBearer)
-		i++
-	}
-
-	// and expected swap is added to dc wait group
-	require.Len(t, w.dcWg.swaps, 1)
-	swap := w.dcWg.swaps[string(expectedDcNonce)]
-	require.EqualValues(t, 3, swap.dcSum)
-	require.EqualValues(t, dcTimeoutBlockCount, swap.timeout)
-	require.EqualValues(t, expectedDcNonce, swap.dcNonce)
+	}
 }
 
 func TestDustCollectionWithSwap(t *testing.T) {
@@ -330,12 +282,11 @@
 	k, _ := am.GetAccountKey(0)
 	bills := []*Bill{addBill(1), addBill(2)}
 	expectedDcNonce := calculateDcNonce(bills)
-<<<<<<< HEAD
 	billsList := createBillListResponse(bills)
 
-	recordedTx := make(map[string]*txsystem.Transaction, 0)
-	recordedSwaps := make(map[string]*txsystem.Transaction, 0)
-	recordedDCs := make(map[string]*txsystem.Transaction, 0)
+	recordedTxs := make(map[string]*types.TransactionOrder, 0)
+	recordedSwaps := make(map[string]*types.TransactionOrder, 0)
+	recordedDCs := make(map[string]*types.TransactionOrder, 0)
 	billListCallFlag := false
 	backendMock := &backendAPIMock{
 		getRoundNumber: func() (uint64, error) {
@@ -348,7 +299,7 @@
 			billListCallFlag = true
 			return billsList, nil
 		},
-		getProof: func(billId []byte) (*bp.Bills, error) {
+		getProof: func(billId []byte) (*wallet.Bills, error) {
 			for _, b := range bills {
 				if bytes.Equal(util.Uint256ToBytes(b.Id), billId) {
 					return createBlockProofResponse(t, b, expectedDcNonce, 0, dcTimeoutBlockCount, nil), nil
@@ -356,64 +307,43 @@
 			}
 			return nil, nil
 		},
-		fetchFeeCreditBill: func(ctx context.Context, unitID []byte) (*bp.Bill, error) {
-			ac, _ := am.GetAccountKey(0)
-			return &bp.Bill{
-				Id:      ac.PrivKeyHash,
+		fetchFeeCreditBill: func(ctx context.Context, unitID []byte) (*wallet.Bill, error) {
+			k, _ := am.GetAccountKey(0)
+			return &wallet.Bill{
+				Id:      k.PrivKeyHash,
 				Value:   100 * 1e8,
-				TxProof: &block.TxProof{},
+				TxProof: &wallet.Proof{},
 			}, nil
 		},
-	}
-	subBackendMock := &mockSubmitterBackend{
-		getRoundNumber: func(ctx context.Context) (uint64, error) {
-			return 0, nil
-		},
-		postTransactions: func(ctx context.Context, pubKey wallet.PubKey, txs *txsystem.Transactions) error {
+		postTransactions: func(ctx context.Context, pubKey wallet.PubKey, txs *wallet.Transactions) error {
 			for _, tx := range txs.Transactions {
-				recordedTx[string(tx.UnitId)] = tx
-				if tx.TransactionAttributes.TypeUrl == "type.googleapis.com/rpc.TransferDCAttributes" {
-					recordedDCs[string(tx.UnitId)] = tx
-				}
-				if tx.TransactionAttributes.TypeUrl == "type.googleapis.com/rpc.SwapDCAttributes" {
-					recordedSwaps[string(tx.UnitId)] = tx
+				recordedTxs[string(tx.UnitID())] = tx
+				if tx.PayloadType() == "transDC" {
+					recordedDCs[string(tx.UnitID())] = tx
+				}
+				if tx.PayloadType() == "swapDC" {
+					recordedSwaps[string(tx.UnitID())] = tx
 				}
 			}
 			return nil
 		},
 		getTxProof: func(ctx context.Context, unitID wallet.UnitID, txHash wallet.TxHash) (*wallet.Proof, error) {
-			tx, found := recordedTx[string(unitID)]
+			tx, found := recordedTxs[string(unitID)]
 			if !found {
 				return nil, errors.New("tx not found")
 			}
-			return &wallet.Proof{BlockNumber: 1, Tx: tx, Proof: nil}, nil
-=======
-	billsList := createBillListJsonResponse(bills)
-	// proofs are polled twice, one for the regular bills and one for dc bills
-	proofList := createBlockProofJsonResponse(t, bills, nil, 0, dcTimeoutBlockCount, k)
-	proofList = append(proofList, createBlockProofJsonResponse(t, []*Bill{addDcBill(t, k, tempNonce, expectedDcNonce, 1, dcTimeoutBlockCount), addDcBill(t, k, tempNonce, expectedDcNonce, 2, dcTimeoutBlockCount)}, expectedDcNonce, 0, dcTimeoutBlockCount, k)...)
-
-	w, mockClient := CreateTestWalletWithManager(t, withBackendMock(t, &backendMockReturnConf{
-		balance:        3,
-		customBillList: billsList,
-		proofList:      proofList,
-		feeCreditBill: &wallet.Bill{
-			Id:      k.PrivKeyHash,
-			Value:   100 * 1e8,
-			TxProof: &wallet.Proof{},
->>>>>>> 069fd0b8
+			return &wallet.Proof{TxRecord: &types.TransactionRecord{TransactionOrder: tx, ServerMetadata: &types.ServerMetadata{ActualFee: 1}}}, nil
 		},
 	}
 
 	w, _ := CreateTestWalletWithManager(t, backendMock, am)
-	w.txBackend = subBackendMock
 
 	// when dc runs
 	err = w.collectDust(context.Background(), false, 0)
 	require.NoError(t, err)
 
 	// then two dc txs + one swap tx are broadcast
-	require.Len(t, recordedTx, 3)
+	require.Len(t, recordedTxs, 3)
 	for _, tx := range recordedDCs {
 		require.NotNil(t, parseDcTx(t, tx))
 	}
@@ -425,13 +355,6 @@
 		require.Len(t, txSwap.DcTransfers, 2)
 		require.Len(t, txSwap.Proofs, 2)
 	}
-
-	// and expected swap is added to dc wait group
-	require.Len(t, w.dcWg.swaps, 1)
-	swap := w.dcWg.swaps[string(expectedDcNonce)]
-	require.EqualValues(t, expectedDcNonce, swap.dcNonce)
-	require.EqualValues(t, 3, swap.dcSum)
-	require.EqualValues(t, dcTimeoutBlockCount, swap.timeout)
 }
 
 func TestSwapWithExistingDCBillsBeforeDCTimeout(t *testing.T) {
@@ -471,13 +394,6 @@
 	require.EqualValues(t, script.PredicatePayToPublicKeyHashDefault(k.PubKeyHash.Sha256), txSwap.OwnerCondition)
 	require.Len(t, txSwap.DcTransfers, 2)
 	require.Len(t, txSwap.Proofs, 2)
-
-	// and expected swap is updated with swap timeout + round number
-	require.Len(t, w.dcWg.swaps, 1)
-	swap := w.dcWg.swaps[string(nonceBytes)]
-	require.EqualValues(t, nonceBytes, swap.dcNonce)
-	require.EqualValues(t, 3, swap.dcSum)
-	require.EqualValues(t, swapTimeoutBlockCount+roundNr, swap.timeout)
 }
 
 func TestSwapWithExistingExpiredDCBills(t *testing.T) {
@@ -488,35 +404,19 @@
 	require.NoError(t, err)
 	_ = am.CreateKeys("")
 	k, _ := am.GetAccountKey(0)
-<<<<<<< HEAD
 	bills := []*Bill{addDcBill(t, k, uint256.NewInt(1), nonceBytes, 1, 0), addDcBill(t, k, uint256.NewInt(2), nonceBytes, 2, 0)}
 	billsList := createBillListResponse(bills)
 	expectedDcNonce := calculateDcNonce(bills)
 
-	recordedTx := make(map[string]*txsystem.Transaction, 0)
-	recordedSwaps := make(map[string]*txsystem.Transaction, 0)
-	recordedDCs := make(map[string]*txsystem.Transaction, 0)
+	recordedTxs := make(map[string]*types.TransactionOrder, 0)
 	backendMock := &backendAPIMock{
 		getRoundNumber: func() (uint64, error) {
 			return dcTimeoutBlockCount, nil
-=======
-	bills := []*Bill{addDcBill(t, k, tempNonce, nonceBytes, 1, 0), addDcBill(t, k, tempNonce, nonceBytes, 2, 0)}
-	billsList := createBillListJsonResponse(bills)
-	proofList := createBlockProofJsonResponse(t, bills, nonceBytes, 0, 0, k)
-	w, mockClient := CreateTestWalletWithManager(t, withBackendMock(t, &backendMockReturnConf{
-		balance:        3,
-		customBillList: billsList,
-		proofList:      proofList,
-		feeCreditBill: &wallet.Bill{
-			Id:      k.PrivKeyHash,
-			Value:   100 * 1e8,
-			TxProof: &wallet.Proof{},
->>>>>>> 069fd0b8
 		},
 		listBills: func(pubKey []byte, includeDCBills bool) (*backend.ListBillsResponse, error) {
 			return billsList, nil
 		},
-		getProof: func(billId []byte) (*bp.Bills, error) {
+		getProof: func(billId []byte) (*wallet.Bills, error) {
 			for _, b := range bills {
 				if bytes.Equal(util.Uint256ToBytes(b.Id), billId) {
 					return createBlockProofResponse(t, b, expectedDcNonce, 0, dcTimeoutBlockCount, nil), nil
@@ -524,50 +424,38 @@
 			}
 			return nil, nil
 		},
-		fetchFeeCreditBill: func(ctx context.Context, unitID []byte) (*bp.Bill, error) {
-			ac, _ := am.GetAccountKey(0)
-			return &bp.Bill{
-				Id:      ac.PrivKeyHash,
+		fetchFeeCreditBill: func(ctx context.Context, unitID []byte) (*wallet.Bill, error) {
+			k, _ := am.GetAccountKey(0)
+			return &wallet.Bill{
+				Id:      k.PrivKeyHash,
 				Value:   100 * 1e8,
-				TxProof: &block.TxProof{},
+				TxProof: &wallet.Proof{},
 			}, nil
 		},
-	}
-	subBackendMock := &mockSubmitterBackend{
-		getRoundNumber: func(ctx context.Context) (uint64, error) {
-			return dcTimeoutBlockCount, nil
-		},
-		postTransactions: func(ctx context.Context, pubKey wallet.PubKey, txs *txsystem.Transactions) error {
+		postTransactions: func(ctx context.Context, pubKey wallet.PubKey, txs *wallet.Transactions) error {
 			for _, tx := range txs.Transactions {
-				recordedTx[string(tx.UnitId)] = tx
-				if tx.TransactionAttributes.TypeUrl == "type.googleapis.com/rpc.TransferDCAttributes" {
-					recordedDCs[string(tx.UnitId)] = tx
-				}
-				if tx.TransactionAttributes.TypeUrl == "type.googleapis.com/rpc.SwapDCAttributes" {
-					recordedSwaps[string(tx.UnitId)] = tx
-				}
+				recordedTxs[string(tx.UnitID())] = tx
 			}
 			return nil
 		},
 		getTxProof: func(ctx context.Context, unitID wallet.UnitID, txHash wallet.TxHash) (*wallet.Proof, error) {
-			tx, found := recordedTx[string(unitID)]
+			tx, found := recordedTxs[string(unitID)]
 			if !found {
 				return nil, errors.New("tx not found")
 			}
-			return &wallet.Proof{BlockNumber: 1, Tx: tx, Proof: nil}, nil
+			return &wallet.Proof{TxRecord: &types.TransactionRecord{TransactionOrder: tx, ServerMetadata: &types.ServerMetadata{ActualFee: 1}}}, nil
 		},
 	}
 
 	w, _ := CreateTestWalletWithManager(t, backendMock, am)
-	w.txBackend = subBackendMock
 
 	// when dc runs
 	err = w.collectDust(context.Background(), false, 0)
 	require.NoError(t, err)
 
 	// then a swap tx is broadcast
-	require.Len(t, recordedTx, 1)
-	for _, tx := range recordedSwaps {
+	require.Len(t, recordedTxs, 1)
+	for _, tx := range recordedTxs {
 		txSwap := parseSwapTx(t, tx)
 		require.EqualValues(t, 3, txSwap.TargetValue)
 		require.EqualValues(t, [][]byte{util.Uint256ToBytes(bills[0].Id), util.Uint256ToBytes(bills[1].Id)}, txSwap.BillIdentifiers)
@@ -575,9 +463,6 @@
 		require.Len(t, txSwap.DcTransfers, 2)
 		require.Len(t, txSwap.Proofs, 2)
 	}
-
-	// and no expected swap
-	require.Len(t, w.dcWg.swaps, 0)
 }
 
 func TestDcNonceHashIsCalculatedInCorrectBillOrder(t *testing.T) {
@@ -643,12 +528,11 @@
 	am, err := account.NewManager(t.TempDir(), "", true)
 	require.NoError(t, err)
 	_ = am.CreateKeys("")
-<<<<<<< HEAD
 	billsList := createBillListResponse(bills)
 
-	recordedTx := make(map[string]*txsystem.Transaction, 0)
-	recordedSwaps := make(map[string]*txsystem.Transaction, 0)
-	recordedDCs := make(map[string]*txsystem.Transaction, 0)
+	recordedTxs := make(map[string]*types.TransactionOrder, 0)
+	recordedSwaps := make(map[string]*types.TransactionOrder, 0)
+	recordedDCs := make(map[string]*types.TransactionOrder, 0)
 	billListCallFlag := false
 	backendMock := &backendAPIMock{
 		getRoundNumber: func() (uint64, error) {
@@ -661,7 +545,7 @@
 			billListCallFlag = true
 			return billsList, nil
 		},
-		getProof: func(billId []byte) (*bp.Bills, error) {
+		getProof: func(billId []byte) (*wallet.Bills, error) {
 			for _, b := range bills {
 				if bytes.Equal(util.Uint256ToBytes(b.Id), billId) {
 					return createBlockProofResponse(t, b, nil, 0, dcTimeoutBlockCount, nil), nil
@@ -669,98 +553,57 @@
 			}
 			return nil, nil
 		},
-		fetchFeeCreditBill: func(ctx context.Context, unitID []byte) (*bp.Bill, error) {
-			ac, _ := am.GetAccountKey(0)
-			return &bp.Bill{
-				Id:      ac.PrivKeyHash,
+		fetchFeeCreditBill: func(ctx context.Context, unitID []byte) (*wallet.Bill, error) {
+			k, _ := am.GetAccountKey(0)
+			return &wallet.Bill{
+				Id:      k.PrivKeyHash,
 				Value:   100 * 1e8,
-				TxProof: &block.TxProof{},
+				TxProof: &wallet.Proof{},
 			}, nil
 		},
-	}
-	subBackendMock := &mockSubmitterBackend{
-		getRoundNumber: func(ctx context.Context) (uint64, error) {
-			return 0, nil
-=======
-	k, _ := am.GetAccountKey(0)
-
-	billsList := createBillListJsonResponse([]*Bill{b1, b2, b3})
-	// proofs are polled twice, one for the regular bills and one for dc bills
-	proofList := createBlockProofJsonResponse(t, []*Bill{b1, b2, b3}, nil, 0, dcTimeoutBlockCount, k)
-	proofList = append(proofList, createBlockProofJsonResponse(t, []*Bill{addDcBill(t, k, b1.Id, nonce, 1, dcTimeoutBlockCount), addDcBill(t, k, b2.Id, nonce, 2, dcTimeoutBlockCount), addDcBill(t, k, b3.Id, nonce, 3, dcTimeoutBlockCount)}, nonce, 0, dcTimeoutBlockCount, k)...)
-	w, mockClient := CreateTestWalletWithManager(t, withBackendMock(t, &backendMockReturnConf{
-		balance:        3,
-		customBillList: billsList,
-		proofList:      proofList,
-		feeCreditBill: &wallet.Bill{
-			Id:      k.PrivKeyHash,
-			Value:   100 * 1e8,
-			TxProof: &wallet.Proof{},
->>>>>>> 069fd0b8
-		},
-		postTransactions: func(ctx context.Context, pubKey wallet.PubKey, txs *txsystem.Transactions) error {
+		postTransactions: func(ctx context.Context, pubKey wallet.PubKey, txs *wallet.Transactions) error {
 			for _, tx := range txs.Transactions {
-				recordedTx[string(tx.UnitId)] = tx
-				if tx.TransactionAttributes.TypeUrl == "type.googleapis.com/rpc.TransferDCAttributes" {
-					recordedDCs[string(tx.UnitId)] = tx
-				}
-				if tx.TransactionAttributes.TypeUrl == "type.googleapis.com/rpc.SwapDCAttributes" {
-					recordedSwaps[string(tx.UnitId)] = tx
+				recordedTxs[string(tx.UnitID())] = tx
+				if tx.PayloadType() == "transDC" {
+					recordedDCs[string(tx.UnitID())] = tx
+				}
+				if tx.PayloadType() == "swapDC" {
+					recordedSwaps[string(tx.UnitID())] = tx
 				}
 			}
 			return nil
 		},
 		getTxProof: func(ctx context.Context, unitID wallet.UnitID, txHash wallet.TxHash) (*wallet.Proof, error) {
-			tx, found := recordedTx[string(unitID)]
+			tx, found := recordedTxs[string(unitID)]
 			if !found {
 				return nil, errors.New("tx not found")
 			}
-			return &wallet.Proof{BlockNumber: 1, Tx: tx, Proof: nil}, nil
+			return &wallet.Proof{TxRecord: &types.TransactionRecord{TransactionOrder: tx, ServerMetadata: &types.ServerMetadata{ActualFee: 1}}}, nil
 		},
 	}
 
 	w, _ := CreateTestWalletWithManager(t, backendMock, am)
-	w.txBackend = subBackendMock
 
 	// when dc runs
 	err = w.collectDust(context.Background(), false, 0)
 	require.NoError(t, err)
 
 	// and three dc txs are broadcast
-	require.Len(t, recordedTx, 4)
-	dcTxs := make([]*txsystem.Transaction, 0)
-	for _, tx := range recordedDCs {
-		require.NotNil(t, parseDcTx(t, tx))
-		dcTxs = append(dcTxs, tx)
-	}
+	require.Len(t, recordedTxs, 4)
 
 	// and swap should contain all bill ids
-<<<<<<< HEAD
 	for _, tx := range recordedSwaps {
 		swapOrder := parseSwapTx(t, tx)
-		require.EqualValues(t, nonce, tx.UnitId)
+		require.EqualValues(t, nonce, tx.UnitID())
 		require.Len(t, swapOrder.BillIdentifiers, 3)
 		require.Equal(t, b1.Id, uint256.NewInt(0).SetBytes(swapOrder.BillIdentifiers[0]))
 		require.Equal(t, b2.Id, uint256.NewInt(0).SetBytes(swapOrder.BillIdentifiers[1]))
 		require.Equal(t, b3.Id, uint256.NewInt(0).SetBytes(swapOrder.BillIdentifiers[2]))
 		require.Len(t, swapOrder.DcTransfers, 3)
-		require.Equal(t, dcTxs[0].UnitId, swapOrder.DcTransfers[0].UnitId)
-		require.Equal(t, dcTxs[1].UnitId, swapOrder.DcTransfers[1].UnitId)
-		require.Equal(t, dcTxs[2].UnitId, swapOrder.DcTransfers[2].UnitId)
-	}
-=======
-	tx := mockClient.GetRecordedTransactions()[3]
-	attr := parseSwapTx(t, tx)
-	require.EqualValues(t, nonce, tx.UnitID())
-	require.Len(t, attr.BillIdentifiers, 3)
-	require.Equal(t, b1.Id, uint256.NewInt(0).SetBytes(attr.BillIdentifiers[0]))
-	require.Equal(t, b2.Id, uint256.NewInt(0).SetBytes(attr.BillIdentifiers[1]))
-	require.Equal(t, b3.Id, uint256.NewInt(0).SetBytes(attr.BillIdentifiers[2]))
-	require.Len(t, attr.DcTransfers, 3)
-	require.Equal(t, dcTxs[0], attr.DcTransfers[0].TransactionOrder)
-	require.Equal(t, dcTxs[1], attr.DcTransfers[1].TransactionOrder)
-	require.Equal(t, dcTxs[2], attr.DcTransfers[2].TransactionOrder)
->>>>>>> 069fd0b8
+		require.NotNil(t, recordedDCs[string(swapOrder.DcTransfers[0].TransactionOrder.UnitID())])
+		require.NotNil(t, recordedDCs[string(swapOrder.DcTransfers[1].TransactionOrder.UnitID())])
+		require.NotNil(t, recordedDCs[string(swapOrder.DcTransfers[2].TransactionOrder.UnitID())])
+	}
 }
 
 func addBill(value uint64) *Bill {
@@ -794,21 +637,9 @@
 	return &b
 }
 
-<<<<<<< HEAD
-func parseBillTransferTx(t *testing.T, tx *txsystem.Transaction) *billtx.TransferAttributes {
-	btTx := &billtx.TransferAttributes{}
-	err := tx.TransactionAttributes.UnmarshalTo(btTx)
-=======
-func verifyBlockHeight(t *testing.T, w *Wallet, blockHeight uint64) {
-	actualBlockHeight, err := w.AlphabillClient.GetRoundNumber(context.Background())
-	require.NoError(t, err)
-	require.Equal(t, blockHeight, actualBlockHeight)
-}
-
 func parseBillTransferTx(t *testing.T, tx *types.TransactionOrder) *billtx.TransferAttributes {
 	transferTx := &billtx.TransferAttributes{}
 	err := tx.UnmarshalAttributes(transferTx)
->>>>>>> 069fd0b8
 	require.NoError(t, err)
 	return transferTx
 }
