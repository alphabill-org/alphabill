--- conflicted
+++ resolved
@@ -9,15 +9,10 @@
 	"sort"
 	"time"
 
-<<<<<<< HEAD
-	"github.com/alphabill-org/alphabill/pkg/wallet/backend/bp"
-=======
-	moneytx "github.com/alphabill-org/alphabill/internal/txsystem/money"
-
->>>>>>> b12a089a
 	"github.com/ethereum/go-ethereum/common/hexutil"
 	"golang.org/x/sync/errgroup"
 
+	"github.com/alphabill-org/alphabill/pkg/wallet/backend/bp"
 	abcrypto "github.com/alphabill-org/alphabill/internal/crypto"
 	"github.com/alphabill-org/alphabill/internal/txsystem"
 	"github.com/alphabill-org/alphabill/internal/txsystem/money"
@@ -40,22 +35,14 @@
 )
 
 var (
-<<<<<<< HEAD
-	ErrSwapInProgress               = errors.New("swap is in progress, synchronize your wallet to complete the process")
-	ErrInsufficientBalance          = errors.New("insufficient balance for transaction")
-	ErrInsufficientFeeCredit        = errors.New("insufficient fee credit balance for transaction(s)")
-	ErrInsufficientBillValue        = errors.New("wallet does not have a bill large enough for fee transfer")
-	ErrInvalidCreateFeeCreditAmount = errors.New("fee credit amount must be positive")
-	ErrInvalidPubKey                = errors.New("invalid public key, public key must be in compressed secp256k1 format")
-	ErrInvalidPassword              = errors.New("invalid password")
-	ErrInvalidBlockSystemID         = errors.New("invalid system identifier")
-	ErrTxFailedToConfirm            = errors.New("transaction(s) failed to confirm")
-=======
 	ErrInsufficientBalance = errors.New("insufficient balance for transaction")
 	ErrInvalidPubKey       = errors.New("invalid public key, public key must be in compressed secp256k1 format")
 	ErrInvalidPassword     = errors.New("invalid password")
 	ErrTxFailedToConfirm   = errors.New("transaction(s) failed to confirm")
->>>>>>> b12a089a
+
+	ErrInsufficientFeeCredit        = errors.New("insufficient fee credit balance for transaction(s)")
+	ErrInsufficientBillValue        = errors.New("wallet does not have a bill large enough for fee transfer")
+	ErrInvalidCreateFeeCreditAmount = errors.New("fee credit amount must be positive")
 )
 
 var (
@@ -125,6 +112,9 @@
 func (w *Wallet) Shutdown() {
 	w.Wallet.Shutdown()
 	w.am.Close()
+	if w.dcWg != nil {
+		w.dcWg.ResetWaitGroup()
+	}
 }
 
 // CollectDust starts the dust collector process for all accounts in the wallet.
@@ -187,19 +177,11 @@
 		return nil, ErrInsufficientBalance
 	}
 
-<<<<<<< HEAD
-	_, roundNumber, err := w.GetMaxBlockNumber(ctx)
-=======
 	roundNumber, err := w.GetRoundNumber(ctx)
 	if err != nil {
 		return nil, err
 	}
-	timeout := roundNumber + txTimeoutBlockCount
-	if err != nil {
-		return nil, err
-	}
-
->>>>>>> b12a089a
+
 	k, err := w.am.GetAccountKey(cmd.AccountIndex)
 	if err != nil {
 		return nil, err
@@ -796,7 +778,6 @@
 	return bills, nil
 }
 
-<<<<<<< HEAD
 // newBill creates new Bill struct from given BlockProof for Transfer and Split transactions.
 func newBill(proof *BlockProof, txConverter *TxConverter) (*Bill, error) {
 	gtx, err := txConverter.ConvertTx(proof.Tx)
@@ -823,9 +804,6 @@
 	}
 }
 
-func convertBill(b *bp.Bill) *Bill {
-	return &Bill{Id: util.BytesToUint256(b.Id), Value: b.Value, TxHash: b.TxHash, IsDcBill: b.IsDcBill, DcNonce: hashId(b.Id), BlockProof: &BlockProof{Tx: b.TxProof.Tx, Proof: b.TxProof.Proof, BlockNumber: b.TxProof.BlockNumber}}
-=======
 func convertBill(b *moneytx.Bill) *Bill {
 	if b.IsDcBill {
 		attrs := &moneytx.TransferDCOrder{}
@@ -836,5 +814,4 @@
 		return &Bill{Id: util.BytesToUint256(b.Id), Value: b.Value, TxHash: b.TxHash, IsDcBill: b.IsDcBill, DcNonce: attrs.Nonce, DcTimeout: b.TxProof.Tx.Timeout, BlockProof: &BlockProof{Tx: b.TxProof.Tx, Proof: b.TxProof.Proof, BlockNumber: b.TxProof.BlockNumber}}
 	}
 	return &Bill{Id: util.BytesToUint256(b.Id), Value: b.Value, TxHash: b.TxHash, IsDcBill: b.IsDcBill, BlockProof: &BlockProof{Tx: b.TxProof.Tx, Proof: b.TxProof.Proof, BlockNumber: b.TxProof.BlockNumber}}
->>>>>>> b12a089a
 }