package partition

import (
	"bytes"
	"context"
	"errors"
	"fmt"
	"log/slog"
	"net/http"
	"sync"
	"sync/atomic"
	"time"

	"github.com/libp2p/go-libp2p/core/peer"
	"github.com/libp2p/go-libp2p/core/peerstore"
	"github.com/prometheus/client_golang/prometheus"
	"go.opentelemetry.io/otel/attribute"
	"go.opentelemetry.io/otel/metric"
	"golang.org/x/sync/errgroup"

	"github.com/alphabill-org/alphabill/internal/crypto"
	"github.com/alphabill-org/alphabill/internal/keyvaluedb"
	"github.com/alphabill-org/alphabill/internal/network"
	"github.com/alphabill-org/alphabill/internal/network/protocol/blockproposal"
	"github.com/alphabill-org/alphabill/internal/network/protocol/certification"
	"github.com/alphabill-org/alphabill/internal/network/protocol/genesis"
	"github.com/alphabill-org/alphabill/internal/network/protocol/handshake"
	"github.com/alphabill-org/alphabill/internal/network/protocol/replication"
	"github.com/alphabill-org/alphabill/internal/partition/event"
	pgenesis "github.com/alphabill-org/alphabill/internal/partition/genesis"
	"github.com/alphabill-org/alphabill/internal/txsystem"
	"github.com/alphabill-org/alphabill/internal/types"
	"github.com/alphabill-org/alphabill/internal/util"
	"github.com/alphabill-org/alphabill/pkg/logger"
)

const (
	initializing status = iota
	normal
	recovering
)

func (s status) String() string {
	switch s {
	case initializing:
		return "initializing"
	case normal:
		return "normal"
	case recovering:
		return "recovering"
	default:
		return fmt.Sprintf("status(%d)", int(s))
	}
}

// Key 0 is used for proposal, that way it is still possible to reverse iterate the DB
// and use 4 byte key, make it incompatible with block number
const proposalKey = uint32(0)
const ledgerReplicationTimeout = 1500 * time.Millisecond

var ErrNodeDoesNotHaveLatestBlock = errors.New("recovery needed, node does not have the latest block")

type (
	// ValidatorNetwork provides an interface for sending and receiving validator network messages.
	ValidatorNetwork interface {
		Send(ctx context.Context, msg any, receivers ...peer.ID) error
		ReceivedChannel() <-chan any

		AddTransaction(ctx context.Context, tx *types.TransactionOrder) ([]byte, error)
		ForwardTransactions(ctx context.Context, receiver peer.ID)
		ProcessTransactions(ctx context.Context, txProcessor network.TxProcessor)
	}

	Observability interface {
		Meter(name string, opts ...metric.MeterOption) metric.Meter
		PrometheusRegisterer() prometheus.Registerer
		MetricsHandler() http.Handler
	}

	// Node represents a member in the partition and implements an instance of a specific TransactionSystem. Partition
	// is a distributed system, it consists of either a set of shards, or one or more partition nodes.
	Node struct {
		status                      atomic.Value
		configuration               *configuration
		transactionSystem           txsystem.TransactionSystem
		luc                         atomic.Pointer[types.UnicityCertificate]
		lastStoredBlock             *types.Block
		proposedTransactions        []*types.TransactionRecord
		sumOfEarnedFees             uint64
		pendingBlockProposal        *pendingBlockProposal
		leaderSelector              LeaderSelector
		txValidator                 TxValidator
		unicityCertificateValidator UnicityCertificateValidator
		blockProposalValidator      BlockProposalValidator
		blockStore                  keyvaluedb.KeyValueDB
		txIndexer                   keyvaluedb.KeyValueDB
		stopTxProcessor             atomic.Value
		t1event                     chan struct{}
		peer                        *network.Peer
<<<<<<< HEAD
		network                     ValidatorNetwork
=======
		rootNodes                   peer.IDSlice
		network                     Net
>>>>>>> 10fc241f
		eventCh                     chan event.Event
		lastLedgerReqTime           time.Time
		eventHandler                event.Handler
		recoveryLastProp            *blockproposal.BlockProposal
		log                         *slog.Logger

		execTxCnt  metric.Int64Counter
		execTxDur  metric.Float64Histogram
		leaderCnt  metric.Int64Counter
		blockSize  metric.Int64Counter
		execMsgCnt metric.Int64Counter
		execMsgDur metric.Float64Histogram
	}

	pendingBlockProposal struct {
		RoundNumber     uint64
		ProposerNodeId  string
		PrevHash        []byte
		StateHash       []byte
		StateSummary    []byte
		Transactions    []*types.TransactionRecord
		SumOfEarnedFees uint64
	}

	status int
)

/*
NewNode creates a new instance of the partition node. All parameters expect the nodeOptions are required.
Functions implementing the NodeOption interface can be used to override default configuration values.

The following restrictions apply to the inputs:
  - the network peer and signer must use the same keys that were used to generate node genesis file;
  - the state of the transaction system must be equal to the state that was used to generate genesis file.
*/
func NewNode(
	ctx context.Context,
	peerConf *network.PeerConfiguration,
	signer crypto.Signer, // used to sign block proposals and block certification requests
	txSystem txsystem.TransactionSystem, // used transaction system
	genesis *genesis.PartitionGenesis, // partition genesis file, created by root chain.
	network ValidatorNetwork, // network layer of the validator node
	observe Observability,
	log *slog.Logger,
	nodeOptions ...NodeOption, // additional optional configuration parameters
) (*Node, error) {
	// load and validate node configuration
	conf, err := loadAndValidateConfiguration(signer, genesis, txSystem, log, nodeOptions...)
	if err != nil {
		return nil, fmt.Errorf("invalid node configuration: %w", err)
	}
	rn, err := conf.getRootNodes()
	if err != nil {
		return nil, fmt.Errorf("genesis error, invalid rootnodes: %w", err)
	}
	n := &Node{
		configuration:               conf,
		transactionSystem:           txSystem,
		leaderSelector:              conf.leaderSelector,
		txValidator:                 conf.txValidator,
		unicityCertificateValidator: conf.unicityCertificateValidator,
		blockProposalValidator:      conf.blockProposalValidator,
		blockStore:                  conf.blockStore,
		txIndexer:                   conf.txIndexer,
		t1event:                     make(chan struct{}), // do not buffer!
		eventHandler:                conf.eventHandler,
<<<<<<< HEAD
		network:                     network,
=======
		rootNodes:                   rn,
		network:                     net,
>>>>>>> 10fc241f
		lastLedgerReqTime:           time.Time{},
		log:                         log,
	}
	n.stopTxProcessor.Store(func() { /* init to NOP */ })
	n.status.Store(initializing)

	if err := n.initMetrics(observe); err != nil {
		return nil, fmt.Errorf("initialize metrics: %w", err)
	}

	if n.eventHandler != nil {
		n.eventCh = make(chan event.Event, conf.eventChCapacity)
	}

	if err = n.initState(ctx); err != nil {
		return nil, fmt.Errorf("node state initialization failed: %w", err)
	}

	if err = n.initNetwork(ctx, peerConf, observe); err != nil {
		return nil, fmt.Errorf("node network initialization failed: %w", err)
	}

	return n, nil
}

func (n *Node) initMetrics(observe Observability) (err error) {
	m := observe.Meter("partition.node")

	_, err = m.Int64ObservableCounter("round", metric.WithDescription("current round"),
		metric.WithInt64Callback(func(ctx context.Context, io metric.Int64Observer) error {
			io.Observe(int64(n.getCurrentRound()))
			return nil
		}))
	if err != nil {
		return fmt.Errorf("creating counter for round number: %w", err)
	}

	n.leaderCnt, err = m.Int64Counter("round.leader", metric.WithDescription("Number of times node has been round leader"))
	if err != nil {
		return fmt.Errorf("creating counter for leader count: %w", err)
	}
	n.blockSize, err = m.Int64Counter("block.size", metric.WithDescription("Number of transactions in the proposal made by the node"), metric.WithUnit("{transaction}"))
	if err != nil {
		return fmt.Errorf("creating counter for block size: %w", err)
	}

	n.execTxCnt, err = m.Int64Counter("exec.tx.count", metric.WithDescription("Number of transactions processed by the node"), metric.WithUnit("{transaction}"))
	if err != nil {
		return fmt.Errorf("creating counter for processed tx: %w", err)
	}
	n.execTxDur, err = m.Float64Histogram("exec.tx.time", metric.WithUnit("s"), metric.WithDescription("How long it took to process tx (validate and execute)"))
	if err != nil {
		return fmt.Errorf("creating histogram for processed tx: %w", err)
	}

	n.execMsgCnt, err = m.Int64Counter("exec.msg.count", metric.WithDescription("Number of messages processed by the node"))
	if err != nil {
		return fmt.Errorf("creating counter for processed messages: %w", err)
	}
	n.execMsgDur, err = m.Float64Histogram("exec.msg.time", metric.WithUnit("s"), metric.WithDescription("How long it took to process AB network message"))
	if err != nil {
		return fmt.Errorf("creating histogram for processed messages: %w", err)
	}

	return nil
}

func (n *Node) Run(ctx context.Context) error {
	// subscribe to unicity certificates
	n.sendHandshake(ctx)

	g, ctx := errgroup.WithContext(ctx)

	g.Go(func() error {
		if n.eventHandler == nil {
			return nil // do not cancel the group!
		}
		return n.eventHandlerLoop(ctx)
	})

	g.Go(func() error {
		err := n.loop(ctx)
		n.log.DebugContext(ctx, "node main loop exit", logger.Error(err))
		return err
	})

	return g.Wait()
}

func (n *Node) GetPeer() *network.Peer {
	return n.peer
}

func (n *Node) initState(ctx context.Context) (err error) {
	defer trackExecutionTime(time.Now(), "Restore node state", n.log)

	// get genesis block from the genesis
	genesisBlock := n.configuration.genesisBlock()
	empty, err := keyvaluedb.IsEmpty(n.blockStore)
	if err != nil {
		return fmt.Errorf("node init db empty check failed, %w", err)
	}
	if empty {
		n.log.Info("State initialized from genesis")
		if err = n.blockStore.Write(util.Uint64ToBytes(pgenesis.PartitionRoundNumber), genesisBlock); err != nil {
			return fmt.Errorf("init failed to persist genesis block, %w", err)
		}
		// set luc to last known uc
		n.luc.Store(genesisBlock.UnicityCertificate)
		n.lastStoredBlock = genesisBlock
		return nil
	}
	// restore state from db
	prevBlock := genesisBlock
	// get next block from genesis block
	dbIt := n.blockStore.Find(util.Uint64ToBytes(pgenesis.PartitionRoundNumber + 1))
	defer func() { err = errors.Join(err, dbIt.Close()) }()
	for ; dbIt.Valid(); dbIt.Next() {
		var bl types.Block
		roundNo := util.BytesToUint64(dbIt.Key())
		if err = dbIt.Value(&bl); err != nil {
			return fmt.Errorf("failed to read block %v from db, %w", roundNo, err)
		}
		if !bytes.Equal(prevBlock.UnicityCertificate.InputRecord.BlockHash, bl.Header.PreviousBlockHash) {
			return fmt.Errorf("invalid blockchain (previous block %v hash='%X', current block %v backlink='%X')",
				prevBlock.GetRoundNumber(), prevBlock.UnicityCertificate.InputRecord.BlockHash, bl.GetRoundNumber(), bl.Header.PreviousBlockHash)
		}
		var state txsystem.State
		var sumOfEarnedFees uint64
		state, sumOfEarnedFees, err = n.applyBlockTransactions(ctx, bl.GetRoundNumber(), bl.Transactions)
		if err != nil {
			return fmt.Errorf("block %v apply transactions failed, %w", roundNo, err)
		}
		if err = verifyTxSystemState(state, sumOfEarnedFees, bl.UnicityCertificate.InputRecord); err != nil {
			return fmt.Errorf("block %v, state mismatch, %w", roundNo, err)
		}
		// commit changes
		if err = n.transactionSystem.Commit(); err != nil {
			return fmt.Errorf("unable to commit block %v: %w", roundNo, err)
		}
		prevBlock = &bl
	}
	n.log.Info(fmt.Sprintf("State initialized from persistent store up to block %d", prevBlock.GetRoundNumber()))
	// update luc to last known uc
	n.luc.Store(prevBlock.UnicityCertificate)
	n.lastStoredBlock = prevBlock
	n.restoreBlockProposal(ctx, prevBlock)

	return err
}

func (n *Node) initNetwork(ctx context.Context, peerConf *network.PeerConfiguration, observe Observability) (err error) {
	n.peer, err = network.NewPeer(ctx, peerConf, n.log, observe.PrometheusRegisterer())
	if err != nil {
		return err
	}
	// add bootstrap address to the peer store
	if peerConf.BootstrapPeers != nil {
		for _, info := range peerConf.BootstrapPeers {
			for _, addr := range info.Addrs {
				n.peer.Network().Peerstore().AddAddr(info.ID, addr, peerstore.PermanentAddrTTL)
			}
		}
	}

	if n.network != nil {
		return nil
	}

	opts := network.DefaultValidatorNetworkOptions
	opts.TxBufferHashAlgorithm = n.configuration.hashAlgorithm

	n.network, err = network.NewLibP2PValidatorNetwork(n.peer, opts, observe, n.log)
	if err != nil {
		return err
	}

	return nil
}

func (n *Node) getCurrentRound() uint64 {
	return n.luc.Load().GetRoundNumber() + 1
}

func (n *Node) sendHandshake(ctx context.Context) {
	n.log.DebugContext(ctx, "Sending handshake to root chain")
	rootIDs, err := rootNodesSelector(n.luc.Load(), n.rootNodes, defaultNofRootNodes)
	if err != nil {
		n.log.WarnContext(ctx, "root node selection error: %w", err)
	}
	if err := n.network.Send(ctx,
		handshake.Handshake{
			SystemIdentifier: n.configuration.GetSystemIdentifier(),
			NodeIdentifier:   n.peer.ID().String(),
		},
		rootIDs...); err != nil {
		n.log.ErrorContext(ctx, "error sending handshake", logger.Error(err))
	}
}

func verifyTxSystemState(state txsystem.State, sumOfEarnedFees uint64, ucIR *types.InputRecord) error {
	if ucIR == nil {
		return errors.New("unicity certificate input record is nil")
	}
	if !bytes.Equal(ucIR.Hash, state.Root()) {
		return fmt.Errorf("tx system state does not match unicity certificate, expected '%X', got '%X'", ucIR.Hash, state.Root())
	} else if !bytes.Equal(ucIR.SummaryValue, state.Summary()) {
		return fmt.Errorf("tx system summary value %X not equal to unicity certificate value %X", ucIR.SummaryValue, state.Summary())
	} else if ucIR.SumOfEarnedFees != sumOfEarnedFees {
		return fmt.Errorf("tx system sum of earned fees %d not equal to unicity certificate value %d", ucIR.SumOfEarnedFees, sumOfEarnedFees)
	}
	return nil
}

func (n *Node) applyBlockTransactions(ctx context.Context, round uint64, txs []*types.TransactionRecord) (txsystem.State, uint64, error) {
	var sumOfEarnedFees uint64
	if err := n.transactionSystem.BeginBlock(round); err != nil {
		return nil, 0, err
	}
	for _, tx := range txs {
		sm, err := n.validateAndExecuteTx(ctx, tx.TransactionOrder, round)
		if err != nil {
			n.log.Warn("processing transaction", logger.Error(err), logger.UnitID(tx.TransactionOrder.UnitID()))
			return nil, 0, fmt.Errorf("processing transaction '%v': %w", tx.TransactionOrder.UnitID(), err)
		}
		sumOfEarnedFees += sm.ActualFee
	}
	state, err := n.transactionSystem.EndBlock()
	if err != nil {
		return nil, 0, err
	}
	return state, sumOfEarnedFees, nil
}

func (n *Node) restoreBlockProposal(ctx context.Context, prevBlock *types.Block) {
	pr := &pendingBlockProposal{}
	found, err := n.blockStore.Read(util.Uint32ToBytes(proposalKey), pr)
	if err != nil {
		n.log.Error("Error fetching block proposal", logger.Error(err))
		return
	}
	if !found {
		n.log.Debug("No pending block proposal stored")
		return
	}
	// make sure proposal extends the previous state
	if !bytes.Equal(prevBlock.UnicityCertificate.InputRecord.Hash, pr.PrevHash) {
		n.log.Debug("Stored block proposal does not extend previous state, stale proposal")
		return
	}
	// apply stored proposal to current state
	n.log.Debug("Stored block proposal extends the previous state")
	roundNo := prevBlock.GetRoundNumber() + 1
	state, sumOfEarnedFees, err := n.applyBlockTransactions(ctx, roundNo, pr.Transactions)
	if err != nil {
		n.log.Warn("Block proposal recovery failed", logger.Error(err))
		n.revertState()
		return
	}
	if !bytes.Equal(pr.StateHash, state.Root()) {
		n.log.Warn(fmt.Sprintf("Block proposal transaction failed, state hash mismatch (expected '%X', actual '%X')", pr.StateHash, state.Root()))
		n.revertState()
		return
	}
	if !bytes.Equal(pr.StateSummary, state.Summary()) {
		n.log.Warn(fmt.Sprintf("Block proposal transaction failed, state summary mismatch (expected '%X', actual '%X')", pr.StateSummary, state.Summary()))
		n.revertState()
		return
	}
	if pr.SumOfEarnedFees != sumOfEarnedFees {
		n.log.Warn(fmt.Sprintf("Block proposal transaction failed, sum of earned fees mismatch (expected '%d', actual '%d')", pr.SumOfEarnedFees, sumOfEarnedFees))
		n.revertState()
		return
	}
	// wait for UC to certify the block proposal
	n.pendingBlockProposal = pr
}

/*
loop runs the main loop of validator node.
It handles messages received from other AB network nodes and coordinates
timeout and communication with rootchain.
*/
func (n *Node) loop(ctx context.Context) error {
	ticker := time.NewTicker(time.Second)
	defer ticker.Stop()
	var lastUCReceived time.Time

	for {
		select {
		case <-ctx.Done():
			return ctx.Err()
		case m, ok := <-n.network.ReceivedChannel():
			if !ok {
				return errors.New("network received channel is closed")
			}
			n.log.Log(ctx, logger.LevelTrace, fmt.Sprintf("received %T", m), logger.Data(m))

			if err := n.handleMessage(ctx, m); err != nil {
				n.log.Warn(fmt.Sprintf("handling %T", m), logger.Error(err))
			} else if _, ok := m.(*types.UnicityCertificate); ok {
				lastUCReceived = time.Now()
			}
		case <-n.t1event:
			n.handleT1TimeoutEvent(ctx)
		case <-ticker.C:
			n.handleMonitoring(ctx, lastUCReceived)
		}
	}
}

/*
handleMessage processes message received from AB network (ie from other partition nodes or rootchain).
*/
func (n *Node) handleMessage(ctx context.Context, msg any) (rErr error) {
	defer func(start time.Time) {
		msgAttr := attribute.String("msg", fmt.Sprintf("%T", msg))
		status := "ok"
		if rErr != nil {
			n.sendEvent(event.Error, rErr)
			status = "err"
		}
		n.execMsgCnt.Add(ctx, 1, metric.WithAttributeSet(attribute.NewSet(msgAttr, attribute.String("status", status))))
		n.execMsgDur.Record(ctx, time.Since(start).Seconds(), metric.WithAttributes(msgAttr))
	}(time.Now())

	switch mt := msg.(type) {
	case *types.UnicityCertificate:
		return n.handleUnicityCertificate(ctx, mt)
	case *blockproposal.BlockProposal:
		return n.handleBlockProposal(ctx, mt)
	case *replication.LedgerReplicationRequest:
		return n.handleLedgerReplicationRequest(ctx, mt)
	case *replication.LedgerReplicationResponse:
		return n.handleLedgerReplicationResponse(ctx, mt)
	default:
		return fmt.Errorf("unknown message: %T", mt)
	}
}

func (n *Node) sendEvent(eventType event.Type, content any) {
	if n.eventHandler != nil {
		n.eventCh <- event.Event{
			EventType: eventType,
			Content:   content,
		}
	}
}

// eventHandlerLoop forwards events produced by a node to the configured eventHandler.
func (n *Node) eventHandlerLoop(ctx context.Context) error {
	for {
		select {
		case <-ctx.Done():
			return ctx.Err()
		case e := <-n.eventCh:
			n.eventHandler(&e)
		}
	}
}

func statusCodeOfTxError(err error) string {
	switch {
	case err == nil:
		return "ok"
	case errors.Is(err, ErrTxTimeout):
		return "tx.timeout"
	case errors.Is(err, errInvalidSystemIdentifier):
		return "invalid.sysid"
	default:
		return "err"
	}
}

func (n *Node) process(ctx context.Context, tx *types.TransactionOrder) (rErr error) {
	sm, err := n.validateAndExecuteTx(ctx, tx, n.getCurrentRound())
	if err != nil {
		n.sendEvent(event.TransactionFailed, tx)
		return fmt.Errorf("executing transaction %X: %w", tx.Hash(n.configuration.hashAlgorithm), err)
	}
	n.proposedTransactions = append(n.proposedTransactions, &types.TransactionRecord{TransactionOrder: tx, ServerMetadata: sm})
	n.sumOfEarnedFees += sm.GetActualFee()
	n.sendEvent(event.TransactionProcessed, tx)
	n.log.Debug(fmt.Sprintf("transaction processed, proposal size: %d", len(n.proposedTransactions)), logger.UnitID(tx.UnitID()))
	return nil
}

func (n *Node) validateAndExecuteTx(ctx context.Context, tx *types.TransactionOrder, round uint64) (_ *types.ServerMetadata, rErr error) {
	defer func(start time.Time) {
		txtattr := attribute.String("tx", tx.PayloadType())
		n.execTxCnt.Add(ctx, 1, metric.WithAttributeSet(attribute.NewSet(txtattr, attribute.String("status", statusCodeOfTxError(rErr)))))
		n.execTxDur.Record(ctx, time.Since(start).Seconds(), metric.WithAttributeSet(attribute.NewSet(txtattr)))
	}(time.Now())

	if err := n.txValidator.Validate(tx, round); err != nil {
		return nil, fmt.Errorf("invalid transaction: %w", err)
	}
	sm, err := n.transactionSystem.Execute(tx)
	if err != nil {
		return nil, fmt.Errorf("executing transaction in tx system: %w", err)
	}
	return sm, nil
}

// handleBlockProposal processes a block proposals. Performs the following steps:
//  1. Block proposal as a whole is validated:
//     * It must have valid signature, correct transaction system ID, valid UC;
//     * the UC must be not older than the latest known by current node;
//     * Sender must be the leader for the round started by included UC.
//  2. If included UC is newer than latest UC then the new UC is processed; this rolls back possible pending change in
//     the transaction system. If new UC is ‘repeat UC’ then update is reasonably fast; if recovery is necessary then
//     likely it takes some time and there is no reason to finish the processing of current proposal.
//  3. If the transaction system root is not equal to one extended by the processed proposal then processing is aborted.
//  4. All transaction orders in proposal are validated; on encountering an invalid transaction order the processing is
//     aborted.
//  5. Transaction orders are executed by applying them to the transaction system.
//  6. Pending unicity certificate request data structure is created and persisted.
//  7. Certificate Request query is assembled and sent to the Root Chain.
func (n *Node) handleBlockProposal(ctx context.Context, prop *blockproposal.BlockProposal) error {
	if n.status.Load() == recovering {
		// but remember last block proposal received
		n.recoveryLastProp = prop
		return fmt.Errorf("node is in recovery status")
	}
	if prop == nil {
		return blockproposal.ErrBlockProposalIsNil
	}
	nodeSignatureVerifier, err := n.configuration.GetSigningPublicKey(prop.NodeIdentifier)
	if err != nil {
		return fmt.Errorf("unknown node id, %w", err)
	}
	if err = n.blockProposalValidator.Validate(prop, nodeSignatureVerifier); err != nil {
		return fmt.Errorf("block proposal validation failed, %w", err)
	}
	n.log.DebugContext(ctx, fmt.Sprintf("Handling block proposal, its UC IR Hash %X, Block hash %X", prop.UnicityCertificate.InputRecord.Hash, prop.UnicityCertificate.InputRecord.BlockHash))
	// verify proposal unicity certificate, must not be older than latest seen received by the node
	uc := prop.UnicityCertificate
	lucRoundNumber := n.luc.Load().GetRoundNumber()
	// UC must be newer than the last one seen
	if uc.GetRoundNumber() < lucRoundNumber {
		return fmt.Errorf("outdated block proposal for round %v, LUC round %v", uc.GetRoundNumber(), lucRoundNumber)
	}
	expectedLeader := n.leaderSelector.LeaderFunc(uc, n.peer.Validators())
	if expectedLeader == UnknownLeader || prop.NodeIdentifier != expectedLeader.String() {
		return fmt.Errorf("invalid node identifier. leader from UC: %v, request leader: %v", expectedLeader, prop.NodeIdentifier)
	}
	if uc.GetRoundNumber() > lucRoundNumber {
		// either the other node received it faster from root or there must be some issue with root communication?
		n.log.DebugContext(ctx, fmt.Sprintf("Received newer UC round nr %d via block proposal, LUC round %d", uc.GetRoundNumber(), lucRoundNumber))
		// just to be sure, subscribe to root chain again, this may result in a duplicate UC received
		n.sendHandshake(ctx)
		if err = n.handleUnicityCertificate(ctx, uc); err != nil {
			return fmt.Errorf("block proposal unicity certificate handling failed: %w", err)
		}
	}
	prevHash := uc.InputRecord.Hash
	txState, err := n.transactionSystem.StateSummary()
	if err != nil {
		return fmt.Errorf("tx system state error, %w", err)
	}
	// check previous state matches before processing transactions
	if !bytes.Equal(prevHash, txState.Root()) {
		return fmt.Errorf("tx system start state mismatch error, expected: %X, got: %X", txState.Root(), prevHash)
	}
	if err := n.transactionSystem.BeginBlock(n.getCurrentRound()); err != nil {
		return fmt.Errorf("tx system BeginBlock error, %w", err)
	}
	for _, tx := range prop.Transactions {
		if err = n.process(ctx, tx.TransactionOrder); err != nil {
			return fmt.Errorf("processing transaction %X: %w", tx.Hash(n.configuration.hashAlgorithm), err)
		}
	}
	if err = n.sendCertificationRequest(ctx, prop.NodeIdentifier); err != nil {
		return fmt.Errorf("certification request send failed, %w", err)
	}
	return nil
}

func (n *Node) updateLUC(uc *types.UnicityCertificate) error {
	luc := n.luc.Load()
	// Unicity Certificate GetRoundNumber function handles nil pointer and returns 0 if either UC is nil or
	// input record is nil. More importantly we should not get here if UC is nil
	if uc.GetRoundNumber() < luc.GetRoundNumber() {
		return fmt.Errorf("received stale unicity certificate, current uc round %d, received uc round %d",
			luc.GetRoundNumber(), uc.GetRoundNumber())
	}
	if n.luc.CompareAndSwap(luc, uc) {
		n.log.Debug("updated LUC", logger.Round(uc.GetRoundNumber()))
		n.sendEvent(event.LatestUnicityCertificateUpdated, uc)
	}
	return nil
}

func (n *Node) startNewRound(ctx context.Context, uc *types.UnicityCertificate) error {
	if err := n.updateLUC(uc); err != nil {
		return fmt.Errorf("failed to update unicity certificate: %w", err)
	}
	if n.status.Load() == recovering {
		n.log.InfoContext(ctx, "node is recovered", logger.Round(uc.InputRecord.RoundNumber))
		n.sendEvent(event.RecoveryFinished, uc.InputRecord.RoundNumber)
	}
	n.status.Store(normal)
	newRoundNr := uc.InputRecord.RoundNumber + 1
	n.resetProposal()
	n.sumOfEarnedFees = 0
	// not a fatal issue, but log anyway
	if err := n.blockStore.Delete(util.Uint32ToBytes(proposalKey)); err != nil {
		n.log.DebugContext(ctx, "DB proposal delete failed", logger.Error(err))
	}
	n.leaderSelector.UpdateLeader(uc, n.peer.Validators())
	if n.leaderSelector.IsLeader(n.peer.ID()) {
		// followers will start the block once proposal is received
		if err := n.transactionSystem.BeginBlock(newRoundNr); err != nil {
			return fmt.Errorf("starting new block for round %d: %w", newRoundNr, err)
		}
		n.leaderCnt.Add(ctx, 1)
	}
	n.startHandleOrForwardTransactions(ctx)
	n.sendEvent(event.NewRoundStarted, newRoundNr)
	return nil
}

func (n *Node) startRecovery(ctx context.Context, uc *types.UnicityCertificate) {
	// always update last UC seen, this is needed to evaluate if node has recovered and is up-to-date
	if err := n.updateLUC(uc); err != nil {
		n.log.WarnContext(ctx, "Start recovery unicity certificate update failed", logger.Error(err))
		return
	}
	luc := n.luc.Load()
	if n.status.Load() == recovering {
		// already recovering, but if uc is newer than luc, let's update luc
		n.log.DebugContext(ctx, fmt.Sprintf("Recovery already in progress, recovering to %v", luc.GetRoundNumber()))
		return
	}
	// starting recovery
	n.status.Store(recovering)
	n.revertState()
	n.resetProposal()
	n.stopForwardingOrHandlingTransactions()
	fromBlockNr := n.lastStoredBlock.GetRoundNumber() + 1
	n.log.DebugContext(ctx, fmt.Sprintf("Entering recovery state, recover node from %d up to round %d", fromBlockNr, luc.GetRoundNumber()))
	n.sendEvent(event.RecoveryStarted, fromBlockNr)
	n.sendLedgerReplicationRequest(ctx, fromBlockNr)
}

// handleUnicityCertificate processes the Unicity Certificate and finalizes a block. Performs the following steps:
//  1. Given UC is validated cryptographically -> checked before this method is called by unicityCertificateValidator
//  2. Given UC has correct system identifier -> checked before this method is called by unicityCertificateValidator
//  3. TODO: sanity check timestamp
//  4. Given UC is checked for equivocation (for more details see certificates.CheckNonEquivocatingCertificates)
//  5. On unexpected case where there is no pending block proposal, recovery is initiated, unless the state is already
//     up-to-date with the given UC.
//  6. Alternatively, if UC certifies the pending block proposal then block is finalized.
//  7. Alternatively, if UC certifies repeat IR (‘repeat UC’) then
//     state is rolled back to previous state.
//  8. Alternatively, recovery is initiated, after rollback. Note that recovery may end up with
//     newer last known UC than the one being processed.
//  9. New round is started.
//
// See algorithm 5 "Processing a received Unicity Certificate" in Yellowpaper for more details
func (n *Node) handleUnicityCertificate(ctx context.Context, uc *types.UnicityCertificate) error {
	if uc == nil {
		return fmt.Errorf("unicity certificate is nil")
	}
	// UC is validated cryptographically
	if err := n.unicityCertificateValidator.Validate(uc); err != nil {
		n.sendEvent(event.Error, err)
		return fmt.Errorf("certificate invalid, %w", err)
	}
	// validation must make sure all mandatory fields are present and UC is cryptographically sound
	// from this point fields can be logged, that must not be nil can be logged
	luc := n.luc.Load()

	printUC := func(uc *types.UnicityCertificate) string {
		return fmt.Sprintf("H:\t%X\nH':\t%X\nHb:\t%X\nfees:%d, round:%d, root round:%d", uc.InputRecord.Hash, uc.InputRecord.PreviousHash, uc.InputRecord.BlockHash, uc.InputRecord.SumOfEarnedFees, uc.GetRoundNumber(), uc.GetRootRoundNumber())
	}
	n.log.DebugContext(ctx, fmt.Sprintf("Received UC:\n%s", printUC(uc)))
	n.log.DebugContext(ctx, fmt.Sprintf("LUC:\n%s", printUC(luc)))

	// check for equivocation
	if err := types.CheckNonEquivocatingCertificates(luc, uc); err != nil {
		// this is not normal, log all info
		n.log.WarnContext(ctx, fmt.Sprintf("equivocating UC for round %d", uc.InputRecord.RoundNumber), logger.Error(err), logger.Data(uc))
		n.log.WarnContext(ctx, "LUC", logger.Data(luc))
		return fmt.Errorf("equivocating certificate: %w", err)
	}

	if uc.GetRootRoundNumber() == luc.GetRootRoundNumber() {
		n.log.DebugContext(ctx, "duplicate UC (same root round)", logger.Round(uc.GetRootRoundNumber()))
		if n.status.Load() == initializing {
			return n.startNewRound(ctx, uc)
		}
		return nil
	}

	if n.status.Load() == recovering {
		n.log.DebugContext(ctx, "Recovery already in progress, updating LUC")
		if err := n.updateLUC(uc); err != nil {
			return fmt.Errorf("updating LUC: %w", err)
		}
		return nil
	}

	if uc.IsRepeat(luc) {
		// UC certifies the IR before pending block proposal ("repeat UC"). state is rolled back to previous state.
		n.log.WarnContext(ctx, fmt.Sprintf("Reverting state tree on repeat certificate. UC IR hash: %X; %s", uc.InputRecord.Hash, n.pendingBlockProposal.pretty()))
		n.revertState()
		return n.startNewRound(ctx, uc)
	}

	lastStoredRoundNumber := n.lastStoredBlock.GetRoundNumber()
	if uc.GetRoundNumber() != lastStoredRoundNumber+1 {
		// do not allow gaps between blocks, even if state hash does not change
		n.log.WarnContext(ctx, fmt.Sprintf("Recovery needed, missing blocks. UC round number: %d, current round number: %d", uc.GetRoundNumber(), lastStoredRoundNumber+1))
		n.startRecovery(ctx, uc)
		return ErrNodeDoesNotHaveLatestBlock
	}

	// If there is no pending block proposal i.e. no certification request has been sent by the node
	// - leader was down and did not make a block proposal?
	// - node did not receive a block proposal because it was down, it was not sent or there were network issues
	// Note, if for any reason the node misses the proposal and other validators finalize _one_ empty block,
	// this node will start a new round (the one that has been already finalized).
	// Eventually it will start the recovery and catch up.
	if n.pendingBlockProposal == nil {
		// Start recovery unless the state is already up-to-date with UC.
		state, err := n.transactionSystem.StateSummary()
		if err != nil {
			n.startRecovery(ctx, uc)
			return fmt.Errorf("recovery needed, failed to get tx system state: %w", err)
		}
		// if state hash does not match - start recovery
		if !bytes.Equal(uc.InputRecord.Hash, state.Root()) {
			n.startRecovery(ctx, uc)
			return ErrNodeDoesNotHaveLatestBlock
		}
		n.log.DebugContext(ctx, "No pending block proposal, UC IR hash is equal to State hash, so are block hashes")
		return n.startNewRound(ctx, uc)
	}
	// Check pending block proposal
	bl, blockHash, err := n.proposalHash(n.pendingBlockProposal, uc)
	n.log.DebugContext(ctx, fmt.Sprintf("%s\nHb:\t%X", n.pendingBlockProposal.pretty(), blockHash))
	if err != nil {
		n.startRecovery(ctx, uc)
		return fmt.Errorf("recovery needed, block proposal hash calculation failed: %w", err)
	}

	if !bytes.Equal(uc.GetStateHash(), n.pendingBlockProposal.StateHash) {
		n.log.WarnContext(ctx, fmt.Sprintf("Recovery needed, proposal's state hash is different (UC: '%X', actual '%X')", uc.GetStateHash(), n.pendingBlockProposal.StateHash))
	} else if !bytes.Equal(uc.InputRecord.SummaryValue, n.pendingBlockProposal.StateSummary) {
		n.log.WarnContext(ctx, fmt.Sprintf("Recovery needed, proposal's state summary is different (UC: '%X', actual '%X')", uc.InputRecord.SummaryValue, n.pendingBlockProposal.StateSummary))
	} else if uc.InputRecord.SumOfEarnedFees != n.pendingBlockProposal.SumOfEarnedFees {
		n.log.WarnContext(ctx, fmt.Sprintf("Recovery needed, proposal's sum of earned fees is different (UC: %d, actual %d)", uc.InputRecord.SumOfEarnedFees, n.pendingBlockProposal.SumOfEarnedFees))
	} else {
		// UC certifies pending block proposal
		if err = n.finalizeBlock(bl); err != nil {
			n.startRecovery(ctx, uc)
			return fmt.Errorf("block %v finalize failed: %w", bl.GetRoundNumber(), err)
		}
		return n.startNewRound(ctx, uc)
	}

	// UC with different IR hash. Node does not have the latest state. Revert changes and start recovery.
	// revertState is called from startRecovery()
	n.startRecovery(ctx, uc)
	return ErrNodeDoesNotHaveLatestBlock
}

func (n *Node) revertState() {
	n.log.Warn("Reverting state")
	n.sendEvent(event.StateReverted, nil)
	n.transactionSystem.Revert()
	n.sumOfEarnedFees = 0
}

func (n *Node) proposalHash(prop *pendingBlockProposal, uc *types.UnicityCertificate) (*types.Block, []byte, error) {
	b := &types.Block{
		Header: &types.Header{
			SystemID:          n.configuration.GetSystemIdentifier(),
			ShardID:           nil,
			ProposerID:        prop.ProposerNodeId,
			PreviousBlockHash: n.lastStoredBlock.UnicityCertificate.InputRecord.BlockHash,
		},
		Transactions:       prop.Transactions,
		UnicityCertificate: uc,
	}
	blockHash, err := b.Hash(n.configuration.hashAlgorithm)
	if err != nil {
		return nil, nil, fmt.Errorf("block hash calculation failed, %w", err)
	}
	return b, blockHash, nil
}

// finalizeBlock creates the block and adds it to the blockStore.
func (n *Node) finalizeBlock(b *types.Block) error {
	blockNumber := b.GetRoundNumber()
	defer trackExecutionTime(time.Now(), fmt.Sprintf("Block %v finalization", blockNumber), n.log)
	roundNoInBytes := util.Uint64ToBytes(blockNumber)
	// persist the block _before_ committing to tx system
	// if write fails but the round is committed in tx system, there's no way back,
	// but if commit fails, we just remove the block from the store
	if err := n.blockStore.Write(roundNoInBytes, b); err != nil {
		return fmt.Errorf("db write failed, %w", err)
	}

	if err := n.transactionSystem.Commit(); err != nil {
		err = fmt.Errorf("unable to finalize block %d: %w", blockNumber, err)
		if err2 := n.blockStore.Delete(roundNoInBytes); err2 != nil {
			err = errors.Join(err, fmt.Errorf("unable to delete block %d from store: %w", blockNumber, err2))
		}
		return err
	}

	if err := n.writeTxIndex(b, roundNoInBytes); err != nil {
		return fmt.Errorf("unable to write transaction index: %w", err)
	}
	// cache last stored block, but only if store succeeds
	// NB! only cache and commit if persist is successful
	n.lastStoredBlock = b
	n.sendEvent(event.BlockFinalized, b)
	return nil
}

func (n *Node) handleT1TimeoutEvent(ctx context.Context) {
	n.stopForwardingOrHandlingTransactions()
	defer func() {
		n.leaderSelector.UpdateLeader(nil, n.peer.Validators())
	}()
	if n.status.Load() == recovering {
		n.log.InfoContext(ctx, "T1 timeout: node is recovering")
		return
	}
	n.log.InfoContext(ctx, "Handling T1 timeout")
	// if node is not leader, then do not do anything
	if !n.leaderSelector.IsLeader(n.peer.ID()) {
		n.log.DebugContext(ctx, "Current node is not the leader.")
		return
	}
	n.log.DebugContext(ctx, "Current node is the leader.")
	if err := n.sendBlockProposal(ctx); err != nil {
		n.log.WarnContext(ctx, "Failed to send BlockProposal", logger.Error(err))
		return
	}
	if err := n.sendCertificationRequest(ctx, n.peer.ID().String()); err != nil {
		n.log.WarnContext(ctx, "Failed to send certification request", logger.Error(err))
	}
}

// handleMonitoring - monitors root communication, if for no UC is
// received for a long time then try and request one from root
func (n *Node) handleMonitoring(ctx context.Context, lastUCReceived time.Time) {
	// check if we have not heard from root validator for a long time
	if time.Since(lastUCReceived) > 2*n.configuration.GetT2Timeout() {
		// subscribe again
		n.sendHandshake(ctx)
	}
	// handle ledger replication timeout - no response from node is received
	if n.status.Load() == recovering && time.Since(n.lastLedgerReqTime) > ledgerReplicationTimeout {
		n.log.WarnContext(ctx, "Ledger replication timeout, repeat request")
		n.sendLedgerReplicationRequest(ctx, n.lastStoredBlock.GetRoundNumber()+1)
	}
}

func (n *Node) sendLedgerReplicationResponse(ctx context.Context, msg *replication.LedgerReplicationResponse, toId string) error {
	n.log.DebugContext(ctx, fmt.Sprintf("Sending ledger replication response to %s: %s", toId, msg.Pretty()))
	recoveringNodeID, err := peer.Decode(toId)
	if err != nil {
		return fmt.Errorf("decoding peer id %q: %w", toId, err)
	}

	if err = n.network.Send(ctx, msg, recoveringNodeID); err != nil {
		return fmt.Errorf("sending replication response: %w", err)
	}
	n.sendEvent(event.ReplicationResponseSent, msg)
	return nil
}

func (n *Node) handleLedgerReplicationRequest(ctx context.Context, lr *replication.LedgerReplicationRequest) error {
	n.log.DebugContext(ctx, fmt.Sprintf("Handling ledger replication request from '%s', starting block %d", lr.NodeIdentifier, lr.BeginBlockNumber))
	if err := lr.IsValid(); err != nil {
		// for now do not respond to obviously invalid requests
		return fmt.Errorf("invalid request, %w", err)
	}
	// check if the node is known
	if _, err := n.configuration.GetSigningPublicKey(lr.NodeIdentifier); err != nil {
		return fmt.Errorf("unknown node, %w", err)
	}
	if !bytes.Equal(lr.SystemIdentifier, n.configuration.GetSystemIdentifier()) {
		resp := &replication.LedgerReplicationResponse{
			Status:  replication.UnknownSystemIdentifier,
			Message: fmt.Sprintf("Unknown system identifier: %X", lr.SystemIdentifier),
		}
		return n.sendLedgerReplicationResponse(ctx, resp, lr.NodeIdentifier)
	}
	maxBlock := n.lastStoredBlock.GetRoundNumber()
	startBlock := lr.BeginBlockNumber
	// the node is behind and does not have the needed data
	if maxBlock < startBlock {
		resp := &replication.LedgerReplicationResponse{
			Status:  replication.BlocksNotFound,
			Message: fmt.Sprintf("Node does not have block: %v, latest block: %v", startBlock, maxBlock),
		}
		return n.sendLedgerReplicationResponse(ctx, resp, lr.NodeIdentifier)
	}
	n.log.DebugContext(ctx, fmt.Sprintf("Preparing replication response from block %d", startBlock))
	go func() {
		blocks := make([]*types.Block, 0)
		countTx := uint32(0)
		blockCnt := uint64(0)
		dbIt := n.blockStore.Find(util.Uint64ToBytes(startBlock))
		defer func() {
			if err := dbIt.Close(); err != nil {
				n.log.WarnContext(ctx, "closing DB iterator", logger.Error(err))
			}
		}()
		var lastFetchedBlock *types.Block
		for ; dbIt.Valid(); dbIt.Next() {
			var bl types.Block
			roundNo := util.BytesToUint64(dbIt.Key())
			if err := dbIt.Value(&bl); err != nil {
				n.log.WarnContext(ctx, fmt.Sprintf("Ledger replication reply incomplete, failed to read block %d", roundNo), logger.Error(err))
				break
			}
			lastFetchedBlock = &bl
			blocks = append(blocks, lastFetchedBlock)
			blockCnt++
			countTx += uint32(len(bl.Transactions))
			if countTx >= n.configuration.replicationConfig.maxTx ||
				blockCnt >= n.configuration.replicationConfig.maxBlocks {
				break
			}
		}
		resp := &replication.LedgerReplicationResponse{
			Status: replication.Ok,
			Blocks: blocks,
		}
		if err := n.sendLedgerReplicationResponse(ctx, resp, lr.NodeIdentifier); err != nil {
			n.log.WarnContext(ctx, fmt.Sprintf("Problem sending ledger replication response, %s", resp.Pretty()), logger.Error(err))
		}
	}()
	return nil
}

// handleLedgerReplicationResponse handles ledger replication responses from other partition nodes.
// This method is an approximation of YellowPaper algorithm 10 "Partition Node Recovery" (synchronous algorithm)
func (n *Node) handleLedgerReplicationResponse(ctx context.Context, lr *replication.LedgerReplicationResponse) error {
	if err := lr.IsValid(); err != nil {
		return fmt.Errorf("invalid ledger replication response, %w", err)
	}
	if n.status.Load() != recovering {
		n.log.DebugContext(ctx, fmt.Sprintf("Stale Ledger Replication response, node is not recovering: %s", lr.Pretty()))
		return nil
	}
	n.log.DebugContext(ctx, fmt.Sprintf("Ledger replication response received: %s, ", lr.Pretty()))
	if lr.Status != replication.Ok {
		recoverFrom := n.lastStoredBlock.GetRoundNumber() + 1
		n.log.DebugContext(ctx, fmt.Sprintf("Resending replication request starting with round %d", recoverFrom))
		n.sendLedgerReplicationRequest(ctx, recoverFrom)
		return fmt.Errorf("received error response, status=%s, message='%s'", lr.Status.String(), lr.Message)
	}

	onError := func(latestSuccessfulRoundNumber uint64, err error) error {
		// log problems
		n.log.ErrorContext(ctx, "Recovery failed", logger.Error(err))
		// Revert any transactions that were applied
		n.revertState()
		// ask for the failed block again, what else can we do?
		n.sendLedgerReplicationRequest(ctx, latestSuccessfulRoundNumber+1)
		return err
	}

	latestStoredBlock := n.lastStoredBlock
	latestProcessedRoundNumber := latestStoredBlock.UnicityCertificate.GetRoundNumber()
	latestStateHash := latestStoredBlock.UnicityCertificate.InputRecord.Hash

	var err error
	for _, b := range lr.Blocks {
		if err = b.IsValid(n.unicityCertificateValidator.Validate); err != nil {
			// sends invalid blocks, do not trust the response and try again
			err = fmt.Errorf("ledger replication response contains invalid block for round %v, %w", b.GetRoundNumber(), err)
			return onError(latestProcessedRoundNumber, err)
		}
		// it could be that we receive blocks from earlier time or later time, make sure to extend from what is missing
		recoveringRoundNo := b.GetRoundNumber()
		// skip earlier blocks
		if recoveringRoundNo <= latestProcessedRoundNumber {
			n.log.DebugContext(ctx, fmt.Sprintf("Node already has this block %v, skipping block %v", latestProcessedRoundNumber, recoveringRoundNo))
			continue
		} else if recoveringRoundNo > latestProcessedRoundNumber+1 {
			return onError(latestProcessedRoundNumber, fmt.Errorf("node is missing blocks between rounds %v and %v", latestProcessedRoundNumber, recoveringRoundNo))
		}
		n.log.DebugContext(ctx, fmt.Sprintf("Recovering block from round %d", recoveringRoundNo))
		// make sure it extends current state
		var state txsystem.State
		state, err = n.transactionSystem.StateSummary()
		if err != nil {
			return onError(latestProcessedRoundNumber, fmt.Errorf("error reading current state, %w", err))
		}
		if !bytes.Equal(b.UnicityCertificate.InputRecord.PreviousHash, state.Root()) {
			return onError(latestProcessedRoundNumber, fmt.Errorf("received block does not extend current state, state: %X, block's IR.PreviousHash: %X", state.Root(), b.UnicityCertificate.InputRecord.PreviousHash))
		}
		if !bytes.Equal(b.UnicityCertificate.InputRecord.PreviousHash, latestStateHash) {
			return onError(latestProcessedRoundNumber, fmt.Errorf("received block does not extend last unicity certificate"))
		}
		var sumOfEarnedFees uint64
		state, sumOfEarnedFees, err = n.applyBlockTransactions(ctx, latestProcessedRoundNumber+1, b.Transactions)
		if err != nil {
			return onError(latestProcessedRoundNumber, fmt.Errorf("block %v apply transactions failed, %w", recoveringRoundNo, err))
		}
		if err = verifyTxSystemState(state, sumOfEarnedFees, b.UnicityCertificate.InputRecord); err != nil {
			return onError(latestProcessedRoundNumber, fmt.Errorf("block %v, state mismatch, %w", recoveringRoundNo, err))
		}
		// update DB and last block
		if err = n.finalizeBlock(b); err != nil {
			return onError(latestProcessedRoundNumber, fmt.Errorf("block %v persist failed, %w", recoveringRoundNo, err))
		}
		latestProcessedRoundNumber = recoveringRoundNo
		latestStateHash = b.UnicityCertificate.InputRecord.Hash
	}

	// check if recovery is complete
	n.log.DebugContext(ctx, fmt.Sprintf("Checking if recovery is complete, last recovered round: %d", latestProcessedRoundNumber))
	// if the state hash is equal to luc state hash then recovery is complete
	luc := n.luc.Load()
	if !bytes.Equal(latestStateHash, luc.InputRecord.Hash) {
		n.log.DebugContext(ctx, fmt.Sprintf("Not fully recovered yet, latest recovered UC's round %d vs LUC's round %d", latestProcessedRoundNumber, luc.GetRoundNumber()))
		n.sendLedgerReplicationRequest(ctx, latestProcessedRoundNumber+1)
		return nil
	}
	// node should be recovered now, stop recovery and change state to normal
	if err := n.startNewRound(ctx, luc); err != nil {
		return err
	}
	// try to apply the last received block proposal received during recovery, it may fail if the block was finalized and
	// is in fact the last block received
	if n.recoveryLastProp != nil {
		// try to apply it to the latest state, may fail
		if err = n.handleBlockProposal(ctx, n.recoveryLastProp); err != nil {
			n.log.DebugContext(ctx, "Recovery completed, failed to apply last received block proposal(stale?)", logger.Error(err))
		}
		n.recoveryLastProp = nil
	}
	return nil
}

func (n *Node) sendLedgerReplicationRequest(ctx context.Context, startingBlockNr uint64) {
	req := &replication.LedgerReplicationRequest{
		SystemIdentifier: n.configuration.GetSystemIdentifier(),
		NodeIdentifier:   n.peer.ID().String(),
		BeginBlockNumber: startingBlockNr,
	}
	n.log.Log(ctx, logger.LevelTrace, "sending ledger replication request", logger.Data(req))
	peers := n.peer.Validators()
	if len(peers) == 0 {
		n.log.WarnContext(ctx, "Error sending ledger replication request, no peers")
		return
	}

	// send Ledger Replication request to a first alive randomly chosen node
	for _, p := range util.ShuffleSliceCopy(peers) {
		if n.peer.ID() == p {
			continue
		}
		n.log.DebugContext(ctx, fmt.Sprintf("Sending ledger replication request to %v", p))
		// break loop on successful send, otherwise try again but different node, until all either
		// able to send or all attempts have failed
		if err := n.network.Send(ctx, req, p); err != nil {
			n.log.DebugContext(ctx, "Error sending ledger replication request", logger.Error(err))
			continue
		}
		// remember last request sent for timeout handling - if no response is received
		n.lastLedgerReqTime = time.Now()
		return
	}

	n.log.WarnContext(ctx, "failed to send ledger replication request (no peers, all peers down?)")
}

func (n *Node) sendBlockProposal(ctx context.Context) error {
	defer trackExecutionTime(time.Now(), "Sending BlockProposal", n.log)
	systemIdentifier := n.configuration.GetSystemIdentifier()
	nodeId := n.peer.ID()
	prop := &blockproposal.BlockProposal{
		SystemIdentifier:   systemIdentifier,
		NodeIdentifier:     nodeId.String(),
		UnicityCertificate: n.luc.Load(),
		Transactions:       n.proposedTransactions,
	}
	n.log.Log(ctx, logger.LevelTrace, "created BlockProposal", logger.Data(prop))
	if err := prop.Sign(n.configuration.hashAlgorithm, n.configuration.signer); err != nil {
		return fmt.Errorf("block proposal sign failed, %w", err)
	}
	n.blockSize.Add(ctx, int64(len(prop.Transactions)))
	return n.network.Send(ctx, prop, n.peer.FilterValidators(nodeId)...)
}

func (n *Node) persistBlockProposal(pr *pendingBlockProposal) error {
	if err := n.blockStore.Write(util.Uint32ToBytes(proposalKey), pr); err != nil {
		return fmt.Errorf("persist error, %w", err)
	}
	return nil
}

func (n *Node) sendCertificationRequest(ctx context.Context, blockAuthor string) error {
	defer trackExecutionTime(time.Now(), "Sending CertificationRequest", n.log)
	systemIdentifier := n.configuration.GetSystemIdentifier()
	nodeId := n.peer.ID()
	luc := n.luc.Load()
	prevStateHash := luc.InputRecord.Hash
	state, err := n.transactionSystem.EndBlock()
	if err != nil {
		return fmt.Errorf("tx system failed to end block, %w", err)
	}
	stateHash := state.Root()
	summary := state.Summary()
	pendingProposal := &pendingBlockProposal{
		ProposerNodeId:  blockAuthor,
		RoundNumber:     n.getCurrentRound(),
		PrevHash:        prevStateHash,
		StateHash:       stateHash,
		StateSummary:    summary,
		Transactions:    n.proposedTransactions,
		SumOfEarnedFees: n.sumOfEarnedFees,
	}
	if err = n.persistBlockProposal(pendingProposal); err != nil {
		n.transactionSystem.Revert()
		return fmt.Errorf("failed to store pending block proposal: %w", err)
	}
	n.pendingBlockProposal = pendingProposal

	latestBlockHash := n.lastStoredBlock.UnicityCertificate.InputRecord.BlockHash
	blockHash, err := n.hashProposedBlock(latestBlockHash, blockAuthor)
	if err != nil {
		return fmt.Errorf("calculating block hash: %w", err)
	}
	n.proposedTransactions = []*types.TransactionRecord{}
	n.sumOfEarnedFees = 0

	req := &certification.BlockCertificationRequest{
		SystemIdentifier: systemIdentifier,
		NodeIdentifier:   nodeId.String(),
		InputRecord: &types.InputRecord{
			PreviousHash: pendingProposal.PrevHash,
			Hash:         pendingProposal.StateHash,
			BlockHash:    blockHash,
			SummaryValue: pendingProposal.StateSummary,
			// latest UC might have certified an empty block and has the latest round number
			RoundNumber:     pendingProposal.RoundNumber,
			SumOfEarnedFees: pendingProposal.SumOfEarnedFees,
		},
		RootRoundNumber: luc.UnicitySeal.RootChainRoundNumber,
	}
	if err = req.Sign(n.configuration.signer); err != nil {
		return fmt.Errorf("failed to sign certification req, %w", err)
	}
	n.log.InfoContext(ctx, fmt.Sprintf("Round %v sending block certification request to root chain, IR hash %X, Block Hash %X, fee sum %d",
		pendingProposal.RoundNumber, stateHash, blockHash, pendingProposal.SumOfEarnedFees))
	n.log.Log(ctx, logger.LevelTrace, "Block Certification req", logger.Data(req))
	rootIDs, err := rootNodesSelector(n.luc.Load(), n.rootNodes, defaultNofRootNodes)
	if err != nil {
		n.log.WarnContext(ctx, "root node selection error: %w", err)
	}
	return n.network.Send(ctx, req, rootIDs...)
}

func (n *Node) resetProposal() {
	n.proposedTransactions = []*types.TransactionRecord{}
	n.pendingBlockProposal = nil
}

func (n *Node) SubmitTx(ctx context.Context, tx *types.TransactionOrder) (txOrderHash []byte, err error) {
	if err = n.txValidator.Validate(tx, n.getCurrentRound()); err != nil {
		return nil, err
	}

	return n.network.AddTransaction(ctx, tx)
}

func (n *Node) GetBlock(_ context.Context, blockNr uint64) (*types.Block, error) {
	// find and return closest match from db
	if blockNr == 0 {
		return nil, fmt.Errorf("block number 0 does not exist")
	}
	var bl types.Block
	found, err := n.blockStore.Read(util.Uint64ToBytes(blockNr), &bl)
	if err != nil {
		return nil, fmt.Errorf("failed to read block from round %v from db, %w", blockNr, err)
	}
	if !found {
		return nil, nil
	}
	return &bl, nil
}

/*
GetLatestBlock returns current latest block.
It's part of the public API exposed by node.
*/
func (n *Node) GetLatestBlock() (_ *types.Block, err error) {
	if status := n.status.Load(); status != normal {
		return nil, fmt.Errorf("node is in invalid status: %s", status)
	}

	// could just return n.lastStoredBlock but then we'd have to make that field concurrency safe?
	dbIt := n.blockStore.Last()
	defer func() { err = errors.Join(err, dbIt.Close()) }()
	var bl types.Block
	if err := dbIt.Value(&bl); err != nil {
		roundNo := util.BytesToUint64(dbIt.Key())
		return nil, fmt.Errorf("failed to read block %d from db: %w", roundNo, err)
	}
	return &bl, nil
}

func (n *Node) GetTransactionRecord(ctx context.Context, hash []byte) (*types.TransactionRecord, *types.TxProof, error) {
	if n.txIndexer == nil {
		return nil, nil, errors.New("not allowed")
	}
	index := &struct {
		RoundNumber  []byte
		TxOrderIndex int
	}{}
	f, err := n.txIndexer.Read(hash, index)
	if err != nil {
		return nil, nil, fmt.Errorf("unable to query tx index: %w", err)
	}
	if !f {
		return nil, nil, nil
	}
	b, err := n.GetBlock(ctx, util.BytesToUint64(index.RoundNumber))
	if err != nil {
		return nil, nil, fmt.Errorf("unable to load block: %w", err)
	}
	if len(b.Transactions)-1 < index.TxOrderIndex {
		return nil, nil, errors.New("transaction index is invalid: invalid transaction order index key")
	}
	proof, record, err := types.NewTxProof(b, index.TxOrderIndex, n.configuration.hashAlgorithm)
	if err != nil {
		return nil, nil, fmt.Errorf("unable to extract transaction record and execution proof from the block: %w", err)
	}
	h := record.TransactionOrder.Hash(n.configuration.hashAlgorithm)
	if !bytes.Equal(h, hash) {
		return nil, nil, errors.New("transaction index is invalid: hash mismatch")
	}
	return record, proof, nil
}

/*
GetLatestRoundNumber returns current round number.
It's part of the public API exposed by node.
*/
func (n *Node) GetLatestRoundNumber() (uint64, error) {
	if status := n.status.Load(); status != normal {
		return 0, fmt.Errorf("node is in invalid status: %s", status)
	}
	return n.luc.Load().GetRoundNumber(), nil
}

func (n *Node) SystemIdentifier() []byte {
	return n.configuration.GetSystemIdentifier()
}

func (n *Node) stopForwardingOrHandlingTransactions() {
	n.stopTxProcessor.Load().(func())()
}

func (n *Node) startHandleOrForwardTransactions(ctx context.Context) {
	n.stopForwardingOrHandlingTransactions()

	leader := n.leaderSelector.GetLeader()
	if leader == UnknownLeader {
		n.log.Warn("unknown round leader", logger.Round(n.getCurrentRound()))
		return
	}

	txCtx, txCancel := context.WithCancel(ctx)
	var wg sync.WaitGroup
	wg.Add(2)

	n.stopTxProcessor.Store(func() {
		txCancel()
		wg.Wait()
	})

	go func() {
		defer wg.Done()

		if leader == n.peer.ID() {
			n.network.ProcessTransactions(txCtx, n.process)
		} else {
			n.network.ForwardTransactions(txCtx, leader)
		}
	}()

	go func() {
		defer wg.Done()
		select {
		case <-time.After(n.configuration.t1Timeout):
			// Rather than call handleT1TimeoutEvent directly send signal to main
			// loop - helps to avoid concurrency issues with (repeat) UC handling.
			select {
			case n.t1event <- struct{}{}:
			case <-txCtx.Done():
			}
		case <-txCtx.Done():
		}
	}()
}

func (n *Node) hashProposedBlock(prevBlockHash []byte, author string) ([]byte, error) {
	b := &types.Block{
		Header: &types.Header{
			SystemID:          n.configuration.GetSystemIdentifier(),
			ProposerID:        author,
			PreviousBlockHash: prevBlockHash,
		},
		Transactions: n.pendingBlockProposal.Transactions,
	}
	return b.Hash(n.configuration.hashAlgorithm)
}

func (n *Node) writeTxIndex(b *types.Block, roundNo []byte) (retErr error) {
	if n.txIndexer == nil {
		return nil
	}
	defer trackExecutionTime(time.Now(), fmt.Sprintf("write transaction order index for %d tx(s)", len(b.Transactions)), n.log)
	dbTx, err := n.txIndexer.StartTx()
	if err != nil {
		return fmt.Errorf("starting indexer transaction: %w", err)
	}
	defer func() {
		if retErr != nil {
			if err := dbTx.Rollback(); err != nil {
				retErr = errors.Join(retErr, fmt.Errorf("transaction indexer rollback: %w", err))
			}
		} else {
			retErr = dbTx.Commit()
		}
	}()

	for i, tx := range b.Transactions {
		hash := tx.TransactionOrder.Hash(n.configuration.hashAlgorithm)
		if err = dbTx.Write(hash, &struct {
			RoundNumber  []byte
			TxOrderIndex int
		}{
			RoundNumber:  roundNo,
			TxOrderIndex: i,
		}); err != nil {
			return err
		}
	}
	return nil
}

func (p *pendingBlockProposal) pretty() string {
	if p == nil {
		return ""
	}
	return fmt.Sprintf("Pending proposal: \nH:\t%X\nH':\t%X\nround:\t%v\nfees:\t%d",
		p.StateHash, p.PrevHash, p.RoundNumber, p.SumOfEarnedFees)
}

func trackExecutionTime(start time.Time, name string, log *slog.Logger) {
	log.Debug(fmt.Sprintf("%s took %s", name, time.Since(start)))
}<|MERGE_RESOLUTION|>--- conflicted
+++ resolved
@@ -97,12 +97,8 @@
 		stopTxProcessor             atomic.Value
 		t1event                     chan struct{}
 		peer                        *network.Peer
-<<<<<<< HEAD
+		rootNodes                   peer.IDSlice
 		network                     ValidatorNetwork
-=======
-		rootNodes                   peer.IDSlice
-		network                     Net
->>>>>>> 10fc241f
 		eventCh                     chan event.Event
 		lastLedgerReqTime           time.Time
 		eventHandler                event.Handler
@@ -169,12 +165,8 @@
 		txIndexer:                   conf.txIndexer,
 		t1event:                     make(chan struct{}), // do not buffer!
 		eventHandler:                conf.eventHandler,
-<<<<<<< HEAD
+		rootNodes:                   rn,
 		network:                     network,
-=======
-		rootNodes:                   rn,
-		network:                     net,
->>>>>>> 10fc241f
 		lastLedgerReqTime:           time.Time{},
 		log:                         log,
 	}
