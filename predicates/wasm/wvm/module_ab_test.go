package wvm

import (
	"context"
	"errors"
	"slices"
	"testing"

<<<<<<< HEAD
	testtransaction "github.com/alphabill-org/alphabill/txsystem/testutils/transaction"
=======
	"github.com/alphabill-org/alphabill-go-base/types/hex"
>>>>>>> 4f29cf1e
	"github.com/stretchr/testify/require"
	"github.com/tetratelabs/wazero/api"

	abcrypto "github.com/alphabill-org/alphabill-go-base/crypto"
	"github.com/alphabill-org/alphabill-go-base/predicates/templates"
	"github.com/alphabill-org/alphabill-go-base/txsystem/money"
	"github.com/alphabill-org/alphabill-go-base/txsystem/tokens"
	"github.com/alphabill-org/alphabill-go-base/types"
	testblock "github.com/alphabill-org/alphabill/internal/testutils/block"
	"github.com/alphabill-org/alphabill/internal/testutils/observability"
	"github.com/alphabill-org/alphabill/predicates"
	"github.com/alphabill-org/alphabill/predicates/wasm/wvm/bumpallocator"
)

func Test_txSignedByPKH(t *testing.T) {
	buildContext := func(t *testing.T) (context.Context, *vmContext, *mockApiMod) {
		obs := observability.Default(t)
		vm := &vmContext{
			curPrg: &evalContext{
				vars: map[uint64]any{},
			},
			memMngr: bumpallocator.New(0, maxMem(10000)),
			log:     obs.Logger(),
		}
		mem := &mockMemory{
			size: func() uint32 { return 10000 },
		}
		mod := &mockApiMod{memory: func() api.Memory { return mem }}
		return context.WithValue(context.Background(), runtimeContextKey, vm), vm, mod
	}

	t.Run("invalid txo handle", func(t *testing.T) {
		ctx, _, mod := buildContext(t)
		stack := []uint64{handle_current_tx_order, 0}
		txSignedByPKH(ctx, mod, stack)
		require.EqualValues(t, 3, stack[0])
	})

	t.Run("evaluating p2pkh returns error", func(t *testing.T) {
		pkh := []byte{41, 66, 80}
		pkhAddr := newPointerSize(3320, uint32(len(pkh)))
		expErr := errors.New("predicate eval failure")

		ctx, vm, mod := buildContext(t)
		mod.memory = func() api.Memory {
			return &mockMemory{
				read: func(offset, byteCount uint32) ([]byte, bool) { return pkh, true },
			}
		}
		txo := &types.TransactionOrder{Version: 1, Payload: types.Payload{Type: tokens.TransactionTypeTransferNFT}}
		require.NoError(t, txo.SetAuthProof(&tokens.TransferNonFungibleTokenAuthProof{}))
		vm.curPrg.vars[handle_current_tx_order] = txo
		predicateExecuted := false
		vm.engines = func(context.Context, types.PredicateBytes, []byte, func() ([]byte, error), predicates.TxContext) (bool, error) {
			predicateExecuted = true
			return true, expErr
		}
		stack := []uint64{handle_current_tx_order, pkhAddr}
		txSignedByPKH(ctx, mod, stack)
		require.EqualValues(t, 2, stack[0])
		require.True(t, predicateExecuted, "call predicate engine")
	})

	t.Run("evaluating p2pkh returns false", func(t *testing.T) {
		pkh := []byte{41, 66, 80}
		pkhAddr := newPointerSize(3320, uint32(len(pkh)))

		ctx, vm, mod := buildContext(t)
		mod.memory = func() api.Memory {
			return &mockMemory{
				read: func(offset, byteCount uint32) ([]byte, bool) { return pkh, true },
			}
		}
		txo := &types.TransactionOrder{Version: 1, Payload: types.Payload{Type: tokens.TransactionTypeTransferNFT}}
		require.NoError(t, txo.SetAuthProof(&tokens.TransferNonFungibleTokenAuthProof{}))
		vm.curPrg.vars[handle_current_tx_order] = txo
		predicateExecuted := false
		vm.engines = func(context.Context, types.PredicateBytes, []byte, func() ([]byte, error), predicates.TxContext) (bool, error) {
			predicateExecuted = true
			return false, nil
		}
		stack := []uint64{handle_current_tx_order, pkhAddr}
		txSignedByPKH(ctx, mod, stack)
		require.EqualValues(t, 1, stack[0])
		require.True(t, predicateExecuted, "call predicate engine")
	})

	t.Run("evaluating p2pkh returns true", func(t *testing.T) {
		pkh := []byte{41, 66, 80}
		pkhAddr := newPointerSize(3320, uint32(len(pkh)))

		ctx, vm, mod := buildContext(t)
		mod.memory = func() api.Memory {
			return &mockMemory{
				read: func(offset, byteCount uint32) ([]byte, bool) {
					require.EqualValues(t, 3320, offset)
					require.EqualValues(t, len(pkh), byteCount)
					return pkh, true
				},
			}
		}
		txOrder := &types.TransactionOrder{Version: 1,
			Payload: types.Payload{
				Type:        tokens.TransactionTypeTransferNFT,
				PartitionID: 5,
			},
		}
		ownerProof := []byte{9, 8, 0}
		require.NoError(t, txOrder.SetAuthProof(&tokens.TransferNonFungibleTokenAuthProof{OwnerProof: ownerProof}))

		authProofSigBytes, err := txOrder.AuthProofSigBytes()
		require.NoError(t, err)

		vm.curPrg.vars[handle_current_tx_order] = txOrder
		predicateExecuted := false
		vm.engines = func(ctx context.Context, predicate types.PredicateBytes, args []byte, sigBytesFn func() ([]byte, error), env predicates.TxContext) (bool, error) {
			predicateExecuted = true
			// TODO TODO AB-1724
			//require.Equal(t, txOrder, txo)
			sigBytes, err := sigBytesFn()
			require.NoError(t, err)
			require.Equal(t, authProofSigBytes, sigBytes)

			require.EqualValues(t, ownerProof, args)
			h, err := templates.ExtractPubKeyHashFromP2pkhPredicate(predicate)
			require.NoError(t, err)
			require.Equal(t, pkh, h)
			return true, nil
		}

		stack := []uint64{handle_current_tx_order, pkhAddr}
		txSignedByPKH(ctx, mod, stack)
		require.EqualValues(t, 0, stack[0])
		require.True(t, predicateExecuted, "call predicate engine")
	})
}

func Test_amountTransferredSum(t *testing.T) {
	// trustbase which "successfully" verifies all tx proofs (ie says they're valid)
	trustBaseOK := &mockRootTrustBase{
		// need VerifyQuorumSignatures for verifying tx proofs
		verifyQuorumSignatures: func(data []byte, signatures map[string]hex.Bytes) (error, []error) { return nil, nil },
	}
	tbSigner, err := abcrypto.NewInMemorySecp256K1Signer()
	require.NoError(t, err)
	// public key hashes
	pkhA := []byte{3, 8, 0, 1, 2, 4, 5}
	pkhB := []byte{3, 8, 0, 1, 2, 4, 0}
	// create mix of tx types
	// add an invalid proof record - just tx record, proof is missing
	proofs := []*types.TxRecordProof{
		{
			TxRecord: &types.TransactionRecord{Version: 1,
				TransactionOrder: testtransaction.NewTransactionOrderBytes(t),
				ServerMetadata:   &types.ServerMetadata{SuccessIndicator: types.TxStatusSuccessful},
			},
			TxProof: nil,
		},
	}
	// valid money transfer
	txPayment := &types.TransactionOrder{Version: 1,
		Payload: types.Payload{
			PartitionID: money.DefaultPartitionID,
			Type:        money.TransactionTypeTransfer,
		},
	}
	err = txPayment.SetAttributes(money.TransferAttributes{
		NewOwnerPredicate: templates.NewP2pkh256BytesFromKeyHash(pkhA),
		TargetValue:       100,
	})
	require.NoError(t, err)

<<<<<<< HEAD
	txPaymentBytes, err := txPayment.MarshalCBOR()
	require.NoError(t, err)
	txRec := &types.TransactionRecord{Version: 1, TransactionOrder: txPaymentBytes, ServerMetadata: &types.ServerMetadata{ActualFee: 25, SuccessIndicator: types.TxStatusSuccessful}}
	txRecProof := testblock.CreateTxRecordProof(t, txRec, tbSigner, testblock.WithSystemIdentifier(money.DefaultSystemID))
=======
	txRec := &types.TransactionRecord{TransactionOrder: txPayment, ServerMetadata: &types.ServerMetadata{ActualFee: 25, SuccessIndicator: types.TxStatusSuccessful}}
	txRecProof := testblock.CreateTxRecordProof(t, txRec, tbSigner, testblock.WithPartitionIdentifier(money.DefaultPartitionID))
>>>>>>> 4f29cf1e
	proofs = append(proofs, txRecProof)

	// money transfer by split tx
	txPayment = &types.TransactionOrder{Version: 1,
		Payload: types.Payload{
			PartitionID: money.DefaultPartitionID,
			Type:        money.TransactionTypeSplit,
		},
	}
	err = txPayment.SetAttributes(money.SplitAttributes{
		TargetUnits: []*money.TargetUnit{
			{Amount: 10, OwnerPredicate: templates.NewP2pkh256BytesFromKeyHash(pkhA)},
			{Amount: 50, OwnerPredicate: templates.NewP2pkh256BytesFromKeyHash(pkhB)},
			{Amount: 90, OwnerPredicate: templates.NewP2pkh256BytesFromKeyHash(pkhA)},
		},
	})
	require.NoError(t, err)

<<<<<<< HEAD
	txPaymentBytes, err = txPayment.MarshalCBOR()
	require.NoError(t, err)
	txRec = &types.TransactionRecord{Version: 1, TransactionOrder: txPaymentBytes, ServerMetadata: &types.ServerMetadata{ActualFee: 25, SuccessIndicator: types.TxStatusSuccessful}}
	txRecProof = testblock.CreateTxRecordProof(t, txRec, tbSigner, testblock.WithSystemIdentifier(money.DefaultSystemID))
=======
	txRec = &types.TransactionRecord{TransactionOrder: txPayment, ServerMetadata: &types.ServerMetadata{ActualFee: 25, SuccessIndicator: types.TxStatusSuccessful}}
	txRecProof = testblock.CreateTxRecordProof(t, txRec, tbSigner, testblock.WithPartitionIdentifier(money.DefaultPartitionID))
>>>>>>> 4f29cf1e
	proofs = append(proofs, txRecProof)

	// because of invalid proof record we expect error but pkhA should receive
	// total of 200 (transfer=100 + split=10+90)
	sum, err := amountTransferredSum(trustBaseOK, proofs, pkhA, nil)
	require.EqualError(t, err, `record[0]: invalid input: transaction proof is nil`)
	require.EqualValues(t, 200, sum)
	// pkhB should get 50 from split
	sum, err = amountTransferredSum(trustBaseOK, proofs, pkhB, nil)
	require.EqualError(t, err, `record[0]: invalid input: transaction proof is nil`)
	require.EqualValues(t, 50, sum)
	// nil as pkh
	sum, err = amountTransferredSum(trustBaseOK, proofs[1:], nil, nil)
	require.NoError(t, err)
	require.Zero(t, sum)
}

func Test_transferredSum(t *testing.T) {
	// trustbase which "successfully" verifies all tx proofs (ie says they're valid)
	trustBaseOK := &mockRootTrustBase{
		// need VerifyQuorumSignatures for verifying tx proofs
		verifyQuorumSignatures: func(data []byte, signatures map[string]hex.Bytes) (error, []error) { return nil, nil },
	}

	t.Run("invalid input, required argument is nil", func(t *testing.T) {
		txRec := &types.TransactionRecord{Version: 1, TransactionOrder: testtransaction.NewTransactionOrderBytes(t), ServerMetadata: &types.ServerMetadata{}}
		txRecProof := &types.TxRecordProof{TxRecord: txRec, TxProof: &types.TxProof{Version: 1}}

		sum, err := transferredSum(nil, txRecProof, nil, nil)
		require.Zero(t, sum)
		require.EqualError(t, err, `invalid input: trustbase is unassigned`)

		sum, err = transferredSum(trustBaseOK, nil, nil, nil)
		require.Zero(t, sum)
		require.EqualError(t, err, `invalid input: transaction record proof is nil`)

		invalidTxRecProof := &types.TxRecordProof{TxRecord: nil, TxProof: &types.TxProof{Version: 1}}
		sum, err = transferredSum(trustBaseOK, invalidTxRecProof, nil, nil)
		require.Zero(t, sum)
		require.EqualError(t, err, `invalid input: transaction record is nil`)

		invalidTxRecProof = &types.TxRecordProof{TxRecord: &types.TransactionRecord{Version: 1, TransactionOrder: nil}, TxProof: &types.TxProof{Version: 1}}
		sum, err = transferredSum(trustBaseOK, invalidTxRecProof, nil, nil)
		require.Zero(t, sum)
		require.EqualError(t, err, `invalid input: transaction order is nil`)

		invalidTxRecProof = &types.TxRecordProof{TxRecord: &types.TransactionRecord{Version: 1, TransactionOrder: testtransaction.NewTransactionOrderBytes(t), ServerMetadata: nil}, TxProof: &types.TxProof{Version: 1}}
		sum, err = transferredSum(trustBaseOK, invalidTxRecProof, nil, nil)
		require.Zero(t, sum)
		require.EqualError(t, err, `invalid input: server metadata is nil`)

		invalidTxRecProof = &types.TxRecordProof{TxRecord: &types.TransactionRecord{Version: 1, TransactionOrder: testtransaction.NewTransactionOrderBytes(t), ServerMetadata: &types.ServerMetadata{}}, TxProof: nil}
		sum, err = transferredSum(trustBaseOK, invalidTxRecProof, nil, nil)
		require.Zero(t, sum)
		require.EqualError(t, err, `invalid input: transaction proof is nil`)
	})

	t.Run("tx for non-money txsystem", func(t *testing.T) {
<<<<<<< HEAD
		// money system ID is 1, create tx for some other txs
		txPaymentBytes, err := (&types.TransactionOrder{Version: 1, Payload: types.Payload{SystemID: 2}}).MarshalCBOR()
		require.NoError(t, err)
		txRec := &types.TransactionRecord{Version: 1, TransactionOrder: txPaymentBytes, ServerMetadata: &types.ServerMetadata{}}
=======
		// money partition ID is 1, create tx for some other txs
		txRec := &types.TransactionRecord{TransactionOrder: &types.TransactionOrder{Payload: types.Payload{PartitionID: 2}}, ServerMetadata: &types.ServerMetadata{}}
>>>>>>> 4f29cf1e
		txRecProof := &types.TxRecordProof{TxRecord: txRec, TxProof: &types.TxProof{Version: 1}}
		sum, err := transferredSum(&mockRootTrustBase{}, txRecProof, nil, nil)
		require.Zero(t, sum)
		require.EqualError(t, err, `expected partition id 1 got 2`)
	})

	t.Run("ref number mismatch", func(t *testing.T) {
		// if ref-no parameter is provided it must match (nil ref-no means "do not care")
<<<<<<< HEAD
		tx := &types.TransactionOrder{Version: 1,
			Payload: types.Payload{
				SystemID: money.DefaultSystemID,
				Type:     money.TransactionTypeTransfer,
				ClientMetadata: &types.ClientMetadata{
					ReferenceNumber: nil,
=======
		txRec := &types.TransactionRecord{
			TransactionOrder: &types.TransactionOrder{
				Payload: types.Payload{
					PartitionID: money.DefaultPartitionID,
					Type:        money.TransactionTypeTransfer,
					ClientMetadata: &types.ClientMetadata{
						ReferenceNumber: nil,
					},
>>>>>>> 4f29cf1e
				},
			},
		}
		txBytes, err := (tx).MarshalCBOR()
		require.NoError(t, err)
		txRec := &types.TransactionRecord{Version: 1,
			TransactionOrder: txBytes,
			ServerMetadata:   &types.ServerMetadata{},
		}
		txRecProof := &types.TxRecordProof{TxRecord: txRec, TxProof: &types.TxProof{Version: 1}}
		refNo := []byte{1, 2, 3, 4, 5}
		// txRec.ReferenceNumber == nil but refNo param != nil
		sum, err := transferredSum(&mockRootTrustBase{}, txRecProof, nil, refNo)
		require.Zero(t, sum)
		require.EqualError(t, err, `reference number mismatch`)

		// txRec.ReferenceNumber != refNo (we add extra zero to the end)
		tx.ClientMetadata.ReferenceNumber = slices.Concat(refNo, []byte{0})
		sum, err = transferredSum(&mockRootTrustBase{}, txRecProof, nil, refNo)
		require.Zero(t, sum)
		require.EqualError(t, err, `reference number mismatch`)
	})

	t.Run("valid input but not transfer tx", func(t *testing.T) {
		// all money tx types other than TransactionTypeSplit and TransactionTypeTransfer should
		// be ignored ie cause no error but return zero as sum
		txTypes := []uint16{money.TransactionTypeLock, money.TransactionTypeSwapDC, money.TransactionTypeTransDC, money.TransactionTypeUnlock}
		tx := &types.TransactionOrder{Version: 1}
		txRec := &types.TransactionRecord{Version: 1,
			TransactionOrder: nil,
			ServerMetadata:   &types.ServerMetadata{},
		}
		for _, txt := range txTypes {
<<<<<<< HEAD
			tx.Payload = types.Payload{
				SystemID: money.DefaultSystemID,
				Type:     txt,
=======
			txRec.TransactionOrder.Payload = types.Payload{
				PartitionID: money.DefaultPartitionID,
				Type:        txt,
>>>>>>> 4f29cf1e
			}
			txBytes, err := tx.MarshalCBOR()
			require.NoError(t, err)
			txRec.TransactionOrder = txBytes
			txRecProof := &types.TxRecordProof{TxRecord: txRec, TxProof: &types.TxProof{Version: 1}}
			sum, err := transferredSum(&mockRootTrustBase{}, txRecProof, nil, nil)
			require.NoError(t, err)
			require.Zero(t, sum)
		}
	})

	t.Run("txType and attributes do not match", func(t *testing.T) {
		txPayment := &types.TransactionOrder{Version: 1,
			Payload: types.Payload{
				PartitionID: money.DefaultPartitionID,
				Type:        money.TransactionTypeSplit,
			},
		}
		pkHash := []byte{3, 8, 0, 1, 2, 4, 5}
		// txType is Split but use Transfer attributes!
		err := txPayment.SetAttributes(money.TransferAttributes{
			NewOwnerPredicate: templates.NewP2pkh256BytesFromKeyHash(pkHash),
			TargetValue:       100,
		})
		require.NoError(t, err)
		txBytes, err := txPayment.MarshalCBOR()
		require.NoError(t, err)
		txRec := &types.TransactionRecord{Version: 1, TransactionOrder: txBytes, ServerMetadata: &types.ServerMetadata{ActualFee: 25}}
		txRecProof := &types.TxRecordProof{TxRecord: txRec, TxProof: &types.TxProof{Version: 1}}

		sum, err := transferredSum(&mockRootTrustBase{}, txRecProof, nil, nil)
		require.EqualError(t, err, `decoding split attributes: cbor: cannot unmarshal array into Go value of type money.SplitAttributes (cannot decode CBOR array to struct with different number of elements)`)
		require.Zero(t, sum)
	})

	tbSigner, err := abcrypto.NewInMemorySecp256K1Signer()
	require.NoError(t, err)

	t.Run("transfer tx", func(t *testing.T) {
		refNo := []byte("reasons")
		txPayment := &types.TransactionOrder{Version: 1,
			Payload: types.Payload{
				PartitionID: money.DefaultPartitionID,
				Type:        money.TransactionTypeTransfer,
				ClientMetadata: &types.ClientMetadata{
					ReferenceNumber: slices.Clone(refNo),
				},
			},
		}
		pkHash := []byte{3, 8, 0, 1, 2, 4, 5}
		err = txPayment.SetAttributes(money.TransferAttributes{
			NewOwnerPredicate: templates.NewP2pkh256BytesFromKeyHash(pkHash),
			TargetValue:       100,
		})
		require.NoError(t, err)

<<<<<<< HEAD
		txBytes, err := txPayment.MarshalCBOR()
		require.NoError(t, err)
		txRec := &types.TransactionRecord{Version: 1, TransactionOrder: txBytes, ServerMetadata: &types.ServerMetadata{ActualFee: 25, SuccessIndicator: types.TxStatusSuccessful}}
		txRecProof := testblock.CreateTxRecordProof(t, txRec, tbSigner, testblock.WithSystemIdentifier(money.DefaultSystemID))
=======
		txRec := &types.TransactionRecord{TransactionOrder: txPayment, ServerMetadata: &types.ServerMetadata{ActualFee: 25, SuccessIndicator: types.TxStatusSuccessful}}
		txRecProof := testblock.CreateTxRecordProof(t, txRec, tbSigner, testblock.WithPartitionIdentifier(money.DefaultPartitionID))
>>>>>>> 4f29cf1e
		// match without ref-no
		sum, err := transferredSum(trustBaseOK, txRecProof, pkHash, nil)
		require.NoError(t, err)
		require.EqualValues(t, 100, sum)
		// match with ref-no
		sum, err = transferredSum(trustBaseOK, txRecProof, pkHash, refNo)
		require.NoError(t, err)
		require.EqualValues(t, 100, sum)
		// different PKH, should get zero
		sum, err = transferredSum(trustBaseOK, txRecProof, []byte{1, 1, 1, 1, 1}, refNo)
		require.NoError(t, err)
		require.EqualValues(t, 0, sum)
		// sum where ref-no is not set, should get zero as our transfer does have ref-no
		sum, err = transferredSum(trustBaseOK, txRecProof, pkHash, []byte{})
		require.Zero(t, sum)
		require.EqualError(t, err, `reference number mismatch`)
		// transfer does not verify
		errNOK := errors.New("this is bogus")
		tbNOK := &mockRootTrustBase{
			// need VerifyQuorumSignatures for verifying tx proofs
			verifyQuorumSignatures: func(data []byte, signatures map[string]hex.Bytes) (error, []error) { return errNOK, nil },
		}
		sum, err = transferredSum(tbNOK, txRecProof, pkHash, nil)
		require.ErrorIs(t, err, errNOK)
		require.Zero(t, sum)
	})

	t.Run("split tx", func(t *testing.T) {
		refNo := []byte("reasons")
		txPayment := &types.TransactionOrder{Version: 1,
			Payload: types.Payload{
				PartitionID: money.DefaultPartitionID,
				Type:        money.TransactionTypeSplit,
				ClientMetadata: &types.ClientMetadata{
					ReferenceNumber: slices.Clone(refNo),
				},
			},
		}
		pkHash := []byte{3, 8, 0, 1, 2, 4, 5}
		err = txPayment.SetAttributes(money.SplitAttributes{
			TargetUnits: []*money.TargetUnit{
				{Amount: 10, OwnerPredicate: templates.NewP2pkh256BytesFromKeyHash(pkHash)},
				{Amount: 50, OwnerPredicate: templates.NewP2pkh256BytesFromKeyHash([]byte("other guy"))},
				{Amount: 90, OwnerPredicate: templates.NewP2pkh256BytesFromKeyHash(pkHash)},
			},
		})
		require.NoError(t, err)

<<<<<<< HEAD
		txBytes, err := txPayment.MarshalCBOR()
		require.NoError(t, err)
		txRec := &types.TransactionRecord{Version: 1, TransactionOrder: txBytes, ServerMetadata: &types.ServerMetadata{ActualFee: 25, SuccessIndicator: types.TxStatusSuccessful}}
		txRecProof := testblock.CreateTxRecordProof(t, txRec, tbSigner, testblock.WithSystemIdentifier(money.DefaultSystemID))
=======
		txRec := &types.TransactionRecord{TransactionOrder: txPayment, ServerMetadata: &types.ServerMetadata{ActualFee: 25, SuccessIndicator: types.TxStatusSuccessful}}
		txRecProof := testblock.CreateTxRecordProof(t, txRec, tbSigner, testblock.WithPartitionIdentifier(money.DefaultPartitionID))
>>>>>>> 4f29cf1e

		// match without ref-no
		sum, err := transferredSum(trustBaseOK, txRecProof, pkHash, nil)
		require.NoError(t, err)
		require.EqualValues(t, 100, sum)
		// match with ref-no
		sum, err = transferredSum(trustBaseOK, txRecProof, pkHash, refNo)
		require.NoError(t, err)
		require.EqualValues(t, 100, sum)
		// PKH not in use by any units, should get zero
		sum, err = transferredSum(trustBaseOK, txRecProof, []byte{1, 1, 1, 1, 1}, refNo)
		require.NoError(t, err)
		require.EqualValues(t, 0, sum)
		// the other guy
		sum, err = transferredSum(trustBaseOK, txRecProof, []byte("other guy"), nil)
		require.NoError(t, err)
		require.EqualValues(t, 50, sum)
		// sum where ref-no is not set, should get zero as our transfer does have ref-no
		sum, err = transferredSum(trustBaseOK, txRecProof, pkHash, []byte{})
		require.Zero(t, sum)
		require.EqualError(t, err, `reference number mismatch`)
		// transfer does not verify
		errNOK := errors.New("this is bogus")
		tbNOK := &mockRootTrustBase{
			// need VerifyQuorumSignatures for verifying tx proofs
			verifyQuorumSignatures: func(data []byte, signatures map[string]hex.Bytes) (error, []error) { return errNOK, nil },
		}
		sum, err = transferredSum(tbNOK, txRecProof, pkHash, nil)
		require.ErrorIs(t, err, errNOK)
		require.Zero(t, sum)
	})
}<|MERGE_RESOLUTION|>--- conflicted
+++ resolved
@@ -6,11 +6,8 @@
 	"slices"
 	"testing"
 
-<<<<<<< HEAD
 	testtransaction "github.com/alphabill-org/alphabill/txsystem/testutils/transaction"
-=======
 	"github.com/alphabill-org/alphabill-go-base/types/hex"
->>>>>>> 4f29cf1e
 	"github.com/stretchr/testify/require"
 	"github.com/tetratelabs/wazero/api"
 
@@ -183,15 +180,10 @@
 	})
 	require.NoError(t, err)
 
-<<<<<<< HEAD
 	txPaymentBytes, err := txPayment.MarshalCBOR()
 	require.NoError(t, err)
 	txRec := &types.TransactionRecord{Version: 1, TransactionOrder: txPaymentBytes, ServerMetadata: &types.ServerMetadata{ActualFee: 25, SuccessIndicator: types.TxStatusSuccessful}}
-	txRecProof := testblock.CreateTxRecordProof(t, txRec, tbSigner, testblock.WithSystemIdentifier(money.DefaultSystemID))
-=======
-	txRec := &types.TransactionRecord{TransactionOrder: txPayment, ServerMetadata: &types.ServerMetadata{ActualFee: 25, SuccessIndicator: types.TxStatusSuccessful}}
 	txRecProof := testblock.CreateTxRecordProof(t, txRec, tbSigner, testblock.WithPartitionIdentifier(money.DefaultPartitionID))
->>>>>>> 4f29cf1e
 	proofs = append(proofs, txRecProof)
 
 	// money transfer by split tx
@@ -210,15 +202,10 @@
 	})
 	require.NoError(t, err)
 
-<<<<<<< HEAD
 	txPaymentBytes, err = txPayment.MarshalCBOR()
 	require.NoError(t, err)
 	txRec = &types.TransactionRecord{Version: 1, TransactionOrder: txPaymentBytes, ServerMetadata: &types.ServerMetadata{ActualFee: 25, SuccessIndicator: types.TxStatusSuccessful}}
-	txRecProof = testblock.CreateTxRecordProof(t, txRec, tbSigner, testblock.WithSystemIdentifier(money.DefaultSystemID))
-=======
-	txRec = &types.TransactionRecord{TransactionOrder: txPayment, ServerMetadata: &types.ServerMetadata{ActualFee: 25, SuccessIndicator: types.TxStatusSuccessful}}
 	txRecProof = testblock.CreateTxRecordProof(t, txRec, tbSigner, testblock.WithPartitionIdentifier(money.DefaultPartitionID))
->>>>>>> 4f29cf1e
 	proofs = append(proofs, txRecProof)
 
 	// because of invalid proof record we expect error but pkhA should receive
@@ -277,15 +264,10 @@
 	})
 
 	t.Run("tx for non-money txsystem", func(t *testing.T) {
-<<<<<<< HEAD
-		// money system ID is 1, create tx for some other txs
-		txPaymentBytes, err := (&types.TransactionOrder{Version: 1, Payload: types.Payload{SystemID: 2}}).MarshalCBOR()
+		// money partition ID is 1, create tx for some other txs
+		txPaymentBytes, err := (&types.TransactionOrder{Version: 1, Payload: types.Payload{PartitionID: 2}}).MarshalCBOR()
 		require.NoError(t, err)
 		txRec := &types.TransactionRecord{Version: 1, TransactionOrder: txPaymentBytes, ServerMetadata: &types.ServerMetadata{}}
-=======
-		// money partition ID is 1, create tx for some other txs
-		txRec := &types.TransactionRecord{TransactionOrder: &types.TransactionOrder{Payload: types.Payload{PartitionID: 2}}, ServerMetadata: &types.ServerMetadata{}}
->>>>>>> 4f29cf1e
 		txRecProof := &types.TxRecordProof{TxRecord: txRec, TxProof: &types.TxProof{Version: 1}}
 		sum, err := transferredSum(&mockRootTrustBase{}, txRecProof, nil, nil)
 		require.Zero(t, sum)
@@ -294,23 +276,12 @@
 
 	t.Run("ref number mismatch", func(t *testing.T) {
 		// if ref-no parameter is provided it must match (nil ref-no means "do not care")
-<<<<<<< HEAD
 		tx := &types.TransactionOrder{Version: 1,
 			Payload: types.Payload{
-				SystemID: money.DefaultSystemID,
+				PartitionID: money.DefaultPartitionID,
 				Type:     money.TransactionTypeTransfer,
 				ClientMetadata: &types.ClientMetadata{
 					ReferenceNumber: nil,
-=======
-		txRec := &types.TransactionRecord{
-			TransactionOrder: &types.TransactionOrder{
-				Payload: types.Payload{
-					PartitionID: money.DefaultPartitionID,
-					Type:        money.TransactionTypeTransfer,
-					ClientMetadata: &types.ClientMetadata{
-						ReferenceNumber: nil,
-					},
->>>>>>> 4f29cf1e
 				},
 			},
 		}
@@ -344,15 +315,9 @@
 			ServerMetadata:   &types.ServerMetadata{},
 		}
 		for _, txt := range txTypes {
-<<<<<<< HEAD
 			tx.Payload = types.Payload{
-				SystemID: money.DefaultSystemID,
+				PartitionID: money.DefaultPartitionID,
 				Type:     txt,
-=======
-			txRec.TransactionOrder.Payload = types.Payload{
-				PartitionID: money.DefaultPartitionID,
-				Type:        txt,
->>>>>>> 4f29cf1e
 			}
 			txBytes, err := tx.MarshalCBOR()
 			require.NoError(t, err)
@@ -409,15 +374,10 @@
 		})
 		require.NoError(t, err)
 
-<<<<<<< HEAD
 		txBytes, err := txPayment.MarshalCBOR()
 		require.NoError(t, err)
 		txRec := &types.TransactionRecord{Version: 1, TransactionOrder: txBytes, ServerMetadata: &types.ServerMetadata{ActualFee: 25, SuccessIndicator: types.TxStatusSuccessful}}
-		txRecProof := testblock.CreateTxRecordProof(t, txRec, tbSigner, testblock.WithSystemIdentifier(money.DefaultSystemID))
-=======
-		txRec := &types.TransactionRecord{TransactionOrder: txPayment, ServerMetadata: &types.ServerMetadata{ActualFee: 25, SuccessIndicator: types.TxStatusSuccessful}}
 		txRecProof := testblock.CreateTxRecordProof(t, txRec, tbSigner, testblock.WithPartitionIdentifier(money.DefaultPartitionID))
->>>>>>> 4f29cf1e
 		// match without ref-no
 		sum, err := transferredSum(trustBaseOK, txRecProof, pkHash, nil)
 		require.NoError(t, err)
@@ -466,15 +426,10 @@
 		})
 		require.NoError(t, err)
 
-<<<<<<< HEAD
 		txBytes, err := txPayment.MarshalCBOR()
 		require.NoError(t, err)
 		txRec := &types.TransactionRecord{Version: 1, TransactionOrder: txBytes, ServerMetadata: &types.ServerMetadata{ActualFee: 25, SuccessIndicator: types.TxStatusSuccessful}}
-		txRecProof := testblock.CreateTxRecordProof(t, txRec, tbSigner, testblock.WithSystemIdentifier(money.DefaultSystemID))
-=======
-		txRec := &types.TransactionRecord{TransactionOrder: txPayment, ServerMetadata: &types.ServerMetadata{ActualFee: 25, SuccessIndicator: types.TxStatusSuccessful}}
 		txRecProof := testblock.CreateTxRecordProof(t, txRec, tbSigner, testblock.WithPartitionIdentifier(money.DefaultPartitionID))
->>>>>>> 4f29cf1e
 
 		// match without ref-no
 		sum, err := transferredSum(trustBaseOK, txRecProof, pkHash, nil)
