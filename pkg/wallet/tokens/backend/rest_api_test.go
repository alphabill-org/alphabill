--- conflicted
+++ resolved
@@ -104,12 +104,6 @@
 	})
 
 	t.Run("one valid type-creation transaction is sent", func(t *testing.T) {
-<<<<<<< HEAD
-		txsys, err := tokens.NewTxSystem(
-			tokens.WithTrustBase(map[string]abcrypto.Verifier{"test": nil}),
-		)
-=======
->>>>>>> 069fd0b8
 		if err != nil {
 			t.Fatalf("failed to create token tx system: %v", err)
 		}
@@ -148,12 +142,6 @@
 		message, err := cbor.Marshal(txs)
 		require.NoError(t, err)
 
-<<<<<<< HEAD
-		txsys, err := tokens.NewTxSystem(
-			tokens.WithTrustBase(map[string]abcrypto.Verifier{"test": nil}),
-		)
-=======
->>>>>>> 069fd0b8
 		if err != nil {
 			t.Fatalf("failed to create token tx system: %v", err)
 		}
@@ -749,7 +737,10 @@
 		unitID := []byte{0x01}
 		txHash := []byte{0xFF}
 
-		proof := &wallet.Proof{&types.TransactionRecord{TransactionOrder: &types.TransactionOrder{Payload: &types.Payload{UnitID: unitID}}}, &types.TxProof{}}
+		proof := &wallet.Proof{
+			TxRecord: &types.TransactionRecord{TransactionOrder: &types.TransactionOrder{Payload: &types.Payload{UnitID: unitID}}},
+			TxProof: &types.TxProof{},
+		}
 		api := &restAPI{
 			db: &mockStorage{
 				getTxProof: func(unitID wallet.UnitID, txHash wallet.TxHash) (*wallet.Proof, error) {
