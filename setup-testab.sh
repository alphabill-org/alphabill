--- conflicted
+++ resolved
@@ -52,14 +52,6 @@
 
 # Generate all genesis files
 echo "generating genesis files"
-<<<<<<< HEAD
-# Generate money node genesis files.
-generate_partition_node_genesis "money" $money_nodes
-# Generate money node genesis files.
-generate_partition_node_genesis "vd" $vd_nodes
-# Generate money node genesis files.
-generate_partition_node_genesis "tokens" $token_nodes
-=======
 
 moneySdrFlags=""
 
@@ -85,7 +77,6 @@
   generate_partition_node_genesis "money" "$money_nodes" "$moneySdrFlags"
 fi
 
->>>>>>> 18a01146
 # generate root node genesis files
 generate_root_genesis $root_nodes
 
