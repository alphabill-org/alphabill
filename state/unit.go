package state

import (
	"bytes"
	"crypto"
	"fmt"

	"github.com/alphabill-org/alphabill-go-sdk/types"
)

type (
	// Unit is a node in the state tree. It is used to build state tree and unit ledgers.
	Unit struct {
		logs                []*Log               // state changes of the unit during the current round
		logsHash            []byte               // root value of the hash tree built on the logs
		bearer              types.PredicateBytes // current bearer condition
<<<<<<< HEAD
		data                types.UnitData       // current data of the unit
=======
		data                UnitData             // current data of the unit
		stateLockTx         []byte               // bytes of transaction that locked the unit
>>>>>>> c76354ac
		subTreeSummaryValue uint64               // current summary value of the sub-tree rooted at this node
		subTreeSummaryHash  []byte               // summary hash of the sub-tree rooted at this node
		summaryCalculated   bool
	}

	// Log contains a state changes of the unit during the transaction execution.
	Log struct {
		TxRecordHash       []byte // the hash of the transaction record that brought the unit to the state described by given log entry.
		UnitLedgerHeadHash []byte // the new head hash of the unit ledger
		NewBearer          types.PredicateBytes
<<<<<<< HEAD
		NewUnitData        types.UnitData
=======
		NewUnitData        UnitData
		NewStateLockTx     []byte
>>>>>>> c76354ac
	}
)

func NewUnit(bearer types.PredicateBytes, data types.UnitData) *Unit {
	return &Unit{
		bearer: bearer,
		data:   data,
	}
}

func (u *Unit) Clone() *Unit {
	if u == nil {
		return nil
	}
	return &Unit{
		logs:                copyLogs(u.logs),
		bearer:              bytes.Clone(u.bearer),
		stateLockTx:         bytes.Clone(u.stateLockTx),
		data:                copyData(u.data),
		subTreeSummaryValue: u.subTreeSummaryValue,
		summaryCalculated:   false,
	}
}

func (u *Unit) String() string {
	return fmt.Sprintf("summaryCalculated=%v, nodeSummary=%d, subtreeSummary=%d", u.summaryCalculated, u.data.SummaryValueInput(), u.subTreeSummaryValue)
}

func (u *Unit) Bearer() types.PredicateBytes {
	return bytes.Clone(u.bearer)
}

<<<<<<< HEAD
func (u *Unit) Data() types.UnitData {
=======
func (u *Unit) IsStateLocked() bool {
	return len(u.stateLockTx) > 0
}

func (u *Unit) StateLockTx() []byte {
	return bytes.Clone(u.stateLockTx)
}

func (u *Unit) Data() UnitData {
>>>>>>> c76354ac
	return copyData(u.data)
}

func (u *Unit) Logs() []*Log {
	return u.logs
}

func (u *Unit) LastLogIndex() int {
	return len(u.logs) - 1
}

func MarshalUnitData(u types.UnitData) ([]byte, error) {
	return types.Cbor.Marshal(u)
}

func copyLogs(entries []*Log) []*Log {
	logsCopy := make([]*Log, len(entries))
	for i, e := range entries {
		logsCopy[i] = e.Clone()
	}
	return logsCopy
}

func (l *Log) Clone() *Log {
	if l == nil {
		return nil
	}
	return &Log{
		TxRecordHash:       bytes.Clone(l.TxRecordHash),
		UnitLedgerHeadHash: bytes.Clone(l.UnitLedgerHeadHash),
		NewBearer:          bytes.Clone(l.NewBearer),
		NewUnitData:        copyData(l.NewUnitData),
		NewStateLockTx:     bytes.Clone(l.NewStateLockTx),
	}
}

func (l *Log) Hash(algorithm crypto.Hash) []byte {
	hasher := algorithm.New()
	hasher.Write(l.NewBearer)
	if l.NewStateLockTx != nil {
		hasher.Write(l.NewStateLockTx)
	}
	if l.NewUnitData != nil {
		// todo: change Hash interface to allow errors
		_ = l.NewUnitData.Write(hasher)
	}
	//y_j
	dataHash := hasher.Sum(nil)
	hasher.Reset()
	hasher.Write(l.UnitLedgerHeadHash)
	hasher.Write(dataHash)
	// z_j
	return hasher.Sum(nil)
}

func (u *Unit) latestUnitBearer() []byte {
	l := len(u.logs)
	if l == 0 {
		return u.bearer
	}
	return u.logs[l-1].NewBearer
}

func (u *Unit) latestUnitData() types.UnitData {
	l := len(u.logs)
	if l == 0 {
		return u.data
	}
	return u.logs[l-1].NewUnitData
}

func (u *Unit) latestStateLockTx() []byte {
	l := len(u.logs)
	if l == 0 {
		return u.stateLockTx
	}
	return u.logs[l-1].NewStateLockTx
}<|MERGE_RESOLUTION|>--- conflicted
+++ resolved
@@ -14,12 +14,8 @@
 		logs                []*Log               // state changes of the unit during the current round
 		logsHash            []byte               // root value of the hash tree built on the logs
 		bearer              types.PredicateBytes // current bearer condition
-<<<<<<< HEAD
 		data                types.UnitData       // current data of the unit
-=======
-		data                UnitData             // current data of the unit
 		stateLockTx         []byte               // bytes of transaction that locked the unit
->>>>>>> c76354ac
 		subTreeSummaryValue uint64               // current summary value of the sub-tree rooted at this node
 		subTreeSummaryHash  []byte               // summary hash of the sub-tree rooted at this node
 		summaryCalculated   bool
@@ -30,12 +26,8 @@
 		TxRecordHash       []byte // the hash of the transaction record that brought the unit to the state described by given log entry.
 		UnitLedgerHeadHash []byte // the new head hash of the unit ledger
 		NewBearer          types.PredicateBytes
-<<<<<<< HEAD
 		NewUnitData        types.UnitData
-=======
-		NewUnitData        UnitData
 		NewStateLockTx     []byte
->>>>>>> c76354ac
 	}
 )
 
@@ -68,9 +60,6 @@
 	return bytes.Clone(u.bearer)
 }
 
-<<<<<<< HEAD
-func (u *Unit) Data() types.UnitData {
-=======
 func (u *Unit) IsStateLocked() bool {
 	return len(u.stateLockTx) > 0
 }
@@ -79,8 +68,7 @@
 	return bytes.Clone(u.stateLockTx)
 }
 
-func (u *Unit) Data() UnitData {
->>>>>>> c76354ac
+func (u *Unit) Data() types.UnitData {
 	return copyData(u.data)
 }
 
