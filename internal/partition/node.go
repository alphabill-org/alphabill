--- conflicted
+++ resolved
@@ -883,8 +883,6 @@
 	// cache last stored block, but only if store succeeds
 	// NB! only cache and commit if persist is successful
 	n.lastStoredBlock = b
-<<<<<<< HEAD
-	validTransactionsCounter.Inc(int64(len(b.Transactions)))
 	n.sendEvent(event.BlockFinalized, &struct {
 		Block *types.Block
 		State *state.State
@@ -892,9 +890,6 @@
 		Block: b,
 		State: n.transactionSystem.StateStorage().Clone(),
 	})
-=======
-	n.sendEvent(event.BlockFinalized, b)
->>>>>>> 68dc5db2
 	return nil
 }
 
