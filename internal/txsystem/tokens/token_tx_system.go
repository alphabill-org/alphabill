package tokens

import (
	"fmt"

	"github.com/alphabill-org/alphabill/internal/errors"
	"github.com/alphabill-org/alphabill/internal/rma"
	"github.com/alphabill-org/alphabill/internal/txsystem"
	"github.com/alphabill-org/alphabill/internal/txsystem/fc"
)

const (
	zeroSummaryValue  = rma.Uint64SummaryValue(0)
	uriMaxSize        = 4 * 1024
	dataMaxSize       = 64 * 1024
	maxSymbolLength   = 16
	maxNameLength     = 256
	maxIconTypeLength = 64
	maxIconDataLength = 64 * 1024
	maxDecimalPlaces  = 8

	ErrStrSystemIdentifierIsNil = "system identifier is nil"
	ErrStrStateIsNil            = "state is nil"
<<<<<<< HEAD
	ErrStrUnitIDIsZero          = "unit ID cannot be zero"
	ErrStrInvalidSymbolLength   = "symbol length exceeds the allowed maximum of 16 bytes"
	ErrStrInvalidNameLength     = "name length exceeds the allowed maximum of 256 bytes"
	ErrStrInvalidIconTypeLength = "icon type length exceeds the allowed maximum of 64 bytes"
	ErrStrInvalidIconDataLength = "icon data length exceeds the allowed maximum of 64 KiB"
)

type (
	TokenState interface {
		revertibleState
		AtomicUpdate(actions ...rma.Action) error
		GetUnit(id *uint256.Int) (*rma.Unit, error)
	}

	revertibleState interface {
		ContainsUncommittedChanges() bool
		GetRootHash() []byte
		Commit()
		Revert()
	}

	tokensTxSystem struct {
		systemIdentifier   []byte
		state              TokenState
		hashAlgorithm      crypto.Hash
		currentBlockNumber uint64
		executors          map[reflect.Type]txExecutor
	}

	txExecutor interface {
		Execute(tx txsystem.GenericTransaction, currentBlockNr uint64) error
	}
)

// token tx type interfaces
type (
	CreateNonFungibleTokenType interface {
		txsystem.GenericTransaction
		ParentTypeID() []byte
		Symbol() string
		Name() string
		Icon() *Icon
		SubTypeCreationPredicate() []byte
		TokenCreationPredicate() []byte
		InvariantPredicate() []byte
		DataUpdatePredicate() []byte
		SubTypeCreationPredicateSignatures() [][]byte
	}

	MintNonFungibleToken interface {
		txsystem.GenericTransaction
		NFTTypeID() []byte
		NFTTypeIDInt() *uint256.Int
		Bearer() []byte
		Name() string
		URI() string
		Data() []byte
		DataUpdatePredicate() []byte
		TokenCreationPredicateSignatures() [][]byte
	}

	TransferNonFungibleToken interface {
		txsystem.GenericTransaction
		NFTTypeID() []byte
		NewBearer() []byte
		Nonce() []byte
		Backlink() []byte
		InvariantPredicateSignatures() [][]byte
	}

	UpdateNonFungibleToken interface {
		txsystem.GenericTransaction
		Data() []byte
		Backlink() []byte
		DataUpdateSignatures() [][]byte
	}

	CreateFungibleTokenType interface {
		txsystem.GenericTransaction
		ParentTypeID() []byte
		Symbol() string
		Name() string
		Icon() *Icon
		DecimalPlaces() uint32
		SubTypeCreationPredicate() []byte
		TokenCreationPredicate() []byte
		InvariantPredicate() []byte
		SubTypeCreationPredicateSignatures() [][]byte
	}

	MintFungibleToken interface {
		txsystem.GenericTransaction
		TypeIDInt() *uint256.Int
		TypeID() []byte
		Value() uint64
		Bearer() []byte
		TokenCreationPredicateSignatures() [][]byte
	}

	TransferFungibleToken interface {
		txsystem.GenericTransaction
		TypeID() []byte
		NewBearer() []byte
		Value() uint64
		Nonce() []byte
		Backlink() []byte
		InvariantPredicateSignatures() [][]byte
	}

	SplitFungibleToken interface {
		txsystem.GenericTransaction
		TypeID() []byte
		HashForIDCalculation(hashFunc crypto.Hash) []byte
		NewBearer() []byte
		TargetValue() uint64
		RemainingValue() uint64
		Nonce() []byte
		Backlink() []byte
		InvariantPredicateSignatures() [][]byte
	}

	BurnFungibleToken interface {
		txsystem.GenericTransaction
		TypeID() []byte
		Value() uint64
		Nonce() []byte
		Backlink() []byte
		InvariantPredicateSignatures() [][]byte
	}

	JoinFungibleToken interface {
		txsystem.GenericTransaction
		BurnTransactions() []BurnFungibleToken
		BlockProofs() []*block.BlockProof
		Backlink() []byte
		InvariantPredicateSignatures() [][]byte
	}
)

func (x *CreateFungibleTokenTypeAttributes) SetSubTypeCreationPredicateSignatures(sigs [][]byte) {
	x.SubTypeCreationPredicateSignatures = sigs
}

func (x *CreateNonFungibleTokenTypeAttributes) SetSubTypeCreationPredicateSignatures(sigs [][]byte) {
	x.SubTypeCreationPredicateSignatures = sigs
}

func (x *MintFungibleTokenAttributes) SetBearer(b []byte) {
	x.Bearer = b
}

func (x *MintFungibleTokenAttributes) SetTokenCreationPredicateSignatures(sigs [][]byte) {
	x.TokenCreationPredicateSignatures = sigs
}

func (x *MintNonFungibleTokenAttributes) SetBearer(b []byte) {
	x.Bearer = b
}

func (x *MintNonFungibleTokenAttributes) SetTokenCreationPredicateSignatures(sigs [][]byte) {
	x.TokenCreationPredicateSignatures = sigs
}

func (x *TransferNonFungibleTokenAttributes) SetInvariantPredicateSignatures(sigs [][]byte) {
	x.InvariantPredicateSignatures = sigs
}

func (x *TransferFungibleTokenAttributes) SetInvariantPredicateSignatures(sigs [][]byte) {
	x.InvariantPredicateSignatures = sigs
}

func (x *SplitFungibleTokenAttributes) SetInvariantPredicateSignatures(sigs [][]byte) {
	x.InvariantPredicateSignatures = sigs
}

func (x *BurnFungibleTokenAttributes) SetInvariantPredicateSignatures(sigs [][]byte) {
	x.InvariantPredicateSignatures = sigs
}

func (x *JoinFungibleTokenAttributes) SetInvariantPredicateSignatures(sigs [][]byte) {
	x.InvariantPredicateSignatures = sigs
}

func New(opts ...Option) (*tokensTxSystem, error) {
=======
)

func New(opts ...Option) (*txsystem.GenericTxSystem, error) {
>>>>>>> 79d89df7
	options, err := defaultOptions()
	if err != nil {
		return nil, err
	}
	for _, opt := range opts {
		opt(options)
	}
	if options.systemIdentifier == nil {
		return nil, errors.New(ErrStrSystemIdentifierIsNil)
	}
	if options.state == nil {
		return nil, errors.New(ErrStrStateIsNil)
	}
	nft, err := NewNonFungibleTokensModule(options)
	if err != nil {
		return nil, fmt.Errorf("failed to load NFT module: %w", err)
	}
	fungible, err := NewFungibleTokensModule(options)
	if err != nil {
		return nil, fmt.Errorf("failed to load fungible tokens module: %w", err)
	}
	modules := []txsystem.Module{nft, fungible}

	// disable fee handling if fee is calculated to 0 (used to temporarily disable fee handling, can be removed after all wallets are updated)
	if options.feeCalculator() > 0 {
		feeCreditModule, err := fc.NewFeeCreditModule(
			fc.WithState(options.state),
			fc.WithHashAlgorithm(options.hashAlgorithm),
			fc.WithTrustBase(options.trustBase),
			fc.WithSystemIdentifier(options.systemIdentifier),
			fc.WithMoneyTXSystemIdentifier(options.systemIdentifier),
			fc.WithFeeCalculator(options.feeCalculator),
		)
		if err != nil {
			return nil, fmt.Errorf("failed to load fee credit module: %w", err)
		}
		modules = append(modules, feeCreditModule)
	}
	return txsystem.NewGenericTxSystem(
		modules,
		txsystem.WithSystemIdentifier(options.systemIdentifier),
		txsystem.WithHashAlgorithm(options.hashAlgorithm),
		txsystem.WithState(options.state),
	)
}<|MERGE_RESOLUTION|>--- conflicted
+++ resolved
@@ -21,196 +21,14 @@
 
 	ErrStrSystemIdentifierIsNil = "system identifier is nil"
 	ErrStrStateIsNil            = "state is nil"
-<<<<<<< HEAD
-	ErrStrUnitIDIsZero          = "unit ID cannot be zero"
 	ErrStrInvalidSymbolLength   = "symbol length exceeds the allowed maximum of 16 bytes"
 	ErrStrInvalidNameLength     = "name length exceeds the allowed maximum of 256 bytes"
 	ErrStrInvalidIconTypeLength = "icon type length exceeds the allowed maximum of 64 bytes"
 	ErrStrInvalidIconDataLength = "icon data length exceeds the allowed maximum of 64 KiB"
 )
 
-type (
-	TokenState interface {
-		revertibleState
-		AtomicUpdate(actions ...rma.Action) error
-		GetUnit(id *uint256.Int) (*rma.Unit, error)
-	}
-
-	revertibleState interface {
-		ContainsUncommittedChanges() bool
-		GetRootHash() []byte
-		Commit()
-		Revert()
-	}
-
-	tokensTxSystem struct {
-		systemIdentifier   []byte
-		state              TokenState
-		hashAlgorithm      crypto.Hash
-		currentBlockNumber uint64
-		executors          map[reflect.Type]txExecutor
-	}
-
-	txExecutor interface {
-		Execute(tx txsystem.GenericTransaction, currentBlockNr uint64) error
-	}
-)
-
-// token tx type interfaces
-type (
-	CreateNonFungibleTokenType interface {
-		txsystem.GenericTransaction
-		ParentTypeID() []byte
-		Symbol() string
-		Name() string
-		Icon() *Icon
-		SubTypeCreationPredicate() []byte
-		TokenCreationPredicate() []byte
-		InvariantPredicate() []byte
-		DataUpdatePredicate() []byte
-		SubTypeCreationPredicateSignatures() [][]byte
-	}
-
-	MintNonFungibleToken interface {
-		txsystem.GenericTransaction
-		NFTTypeID() []byte
-		NFTTypeIDInt() *uint256.Int
-		Bearer() []byte
-		Name() string
-		URI() string
-		Data() []byte
-		DataUpdatePredicate() []byte
-		TokenCreationPredicateSignatures() [][]byte
-	}
-
-	TransferNonFungibleToken interface {
-		txsystem.GenericTransaction
-		NFTTypeID() []byte
-		NewBearer() []byte
-		Nonce() []byte
-		Backlink() []byte
-		InvariantPredicateSignatures() [][]byte
-	}
-
-	UpdateNonFungibleToken interface {
-		txsystem.GenericTransaction
-		Data() []byte
-		Backlink() []byte
-		DataUpdateSignatures() [][]byte
-	}
-
-	CreateFungibleTokenType interface {
-		txsystem.GenericTransaction
-		ParentTypeID() []byte
-		Symbol() string
-		Name() string
-		Icon() *Icon
-		DecimalPlaces() uint32
-		SubTypeCreationPredicate() []byte
-		TokenCreationPredicate() []byte
-		InvariantPredicate() []byte
-		SubTypeCreationPredicateSignatures() [][]byte
-	}
-
-	MintFungibleToken interface {
-		txsystem.GenericTransaction
-		TypeIDInt() *uint256.Int
-		TypeID() []byte
-		Value() uint64
-		Bearer() []byte
-		TokenCreationPredicateSignatures() [][]byte
-	}
-
-	TransferFungibleToken interface {
-		txsystem.GenericTransaction
-		TypeID() []byte
-		NewBearer() []byte
-		Value() uint64
-		Nonce() []byte
-		Backlink() []byte
-		InvariantPredicateSignatures() [][]byte
-	}
-
-	SplitFungibleToken interface {
-		txsystem.GenericTransaction
-		TypeID() []byte
-		HashForIDCalculation(hashFunc crypto.Hash) []byte
-		NewBearer() []byte
-		TargetValue() uint64
-		RemainingValue() uint64
-		Nonce() []byte
-		Backlink() []byte
-		InvariantPredicateSignatures() [][]byte
-	}
-
-	BurnFungibleToken interface {
-		txsystem.GenericTransaction
-		TypeID() []byte
-		Value() uint64
-		Nonce() []byte
-		Backlink() []byte
-		InvariantPredicateSignatures() [][]byte
-	}
-
-	JoinFungibleToken interface {
-		txsystem.GenericTransaction
-		BurnTransactions() []BurnFungibleToken
-		BlockProofs() []*block.BlockProof
-		Backlink() []byte
-		InvariantPredicateSignatures() [][]byte
-	}
-)
-
-func (x *CreateFungibleTokenTypeAttributes) SetSubTypeCreationPredicateSignatures(sigs [][]byte) {
-	x.SubTypeCreationPredicateSignatures = sigs
-}
-
-func (x *CreateNonFungibleTokenTypeAttributes) SetSubTypeCreationPredicateSignatures(sigs [][]byte) {
-	x.SubTypeCreationPredicateSignatures = sigs
-}
-
-func (x *MintFungibleTokenAttributes) SetBearer(b []byte) {
-	x.Bearer = b
-}
-
-func (x *MintFungibleTokenAttributes) SetTokenCreationPredicateSignatures(sigs [][]byte) {
-	x.TokenCreationPredicateSignatures = sigs
-}
-
-func (x *MintNonFungibleTokenAttributes) SetBearer(b []byte) {
-	x.Bearer = b
-}
-
-func (x *MintNonFungibleTokenAttributes) SetTokenCreationPredicateSignatures(sigs [][]byte) {
-	x.TokenCreationPredicateSignatures = sigs
-}
-
-func (x *TransferNonFungibleTokenAttributes) SetInvariantPredicateSignatures(sigs [][]byte) {
-	x.InvariantPredicateSignatures = sigs
-}
-
-func (x *TransferFungibleTokenAttributes) SetInvariantPredicateSignatures(sigs [][]byte) {
-	x.InvariantPredicateSignatures = sigs
-}
-
-func (x *SplitFungibleTokenAttributes) SetInvariantPredicateSignatures(sigs [][]byte) {
-	x.InvariantPredicateSignatures = sigs
-}
-
-func (x *BurnFungibleTokenAttributes) SetInvariantPredicateSignatures(sigs [][]byte) {
-	x.InvariantPredicateSignatures = sigs
-}
-
-func (x *JoinFungibleTokenAttributes) SetInvariantPredicateSignatures(sigs [][]byte) {
-	x.InvariantPredicateSignatures = sigs
-}
-
-func New(opts ...Option) (*tokensTxSystem, error) {
-=======
-)
 
 func New(opts ...Option) (*txsystem.GenericTxSystem, error) {
->>>>>>> 79d89df7
 	options, err := defaultOptions()
 	if err != nil {
 		return nil, err
