--- conflicted
+++ resolved
@@ -677,19 +677,13 @@
 	return nil
 }
 
-<<<<<<< HEAD
-func (n *Node) proposalHash(transactions []txsystem.GenericTransaction, uc *certificates.UnicityCertificate) (*block.Block, []byte, error) {
-=======
 func (n *Node) revertState() {
 	logger.Warning("Reverting state")
 	n.sendEvent(EventTypeStateReverted, nil)
 	n.transactionSystem.Revert()
 }
 
-// finalizeBlock creates the block and adds it to the blockStore.
-func (n *Node) finalizeBlock(transactions []txsystem.GenericTransaction, uc *certificates.UnicityCertificate) error {
-	defer trackExecutionTime(time.Now(), "Block finalization")
->>>>>>> 30da990d
+func (n *Node) proposalHash(transactions []txsystem.GenericTransaction, uc *certificates.UnicityCertificate) (*block.Block, []byte, error) {
 	latestBlock := n.blockStore.LatestBlock()
 	newHeight := latestBlock.BlockNumber + 1
 	b := &block.Block{
