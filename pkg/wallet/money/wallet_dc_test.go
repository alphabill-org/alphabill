package money

import (
	"context"
	"crypto"
	"testing"

	"github.com/alphabill-org/alphabill/internal/script"

	"github.com/alphabill-org/alphabill/internal/hash"
	moneytesttx "github.com/alphabill-org/alphabill/internal/testutils/transaction/money"
	"github.com/alphabill-org/alphabill/internal/txsystem"
	billtx "github.com/alphabill-org/alphabill/internal/txsystem/money"
	"github.com/alphabill-org/alphabill/internal/util"
	"github.com/alphabill-org/alphabill/pkg/wallet/account"
	"github.com/alphabill-org/alphabill/pkg/wallet/log"
	"github.com/holiman/uint256"
	"github.com/stretchr/testify/require"
)

func TestDustCollectionWontRunForSingleBill(t *testing.T) {
	// create wallet with a single bill
	bills := []*Bill{addBill(1)}
	billsList := createBillListJsonResponse(bills)

	w, mockClient := CreateTestWallet(t, &backendMockReturnConf{customBillList: billsList})

	// when dc runs
	err := w.collectDust(context.Background(), false, 0)
	require.NoError(t, err)

	// then no txs are broadcast
	require.Len(t, mockClient.GetRecordedTransactions(), 0)
}

<<<<<<< HEAD
func TestDustCollectionMaxBillCount(t *testing.T) {
	// create wallet with max allowed bills for dc + 1
	tempNonce := uint256.NewInt(1)
	nonceBytes := util.Uint256ToBytes(tempNonce)
	am, err := account.NewManager(t.TempDir(), "", true)
	require.NoError(t, err)
	_ = am.CreateKeys("")
	k, _ := am.GetAccountKey(0)
	bills := make([]*Bill, maxBillsForDustCollection+1)
	dcBills := make([]*Bill, maxBillsForDustCollection+1)
	for i := 0; i < maxBillsForDustCollection+1; i++ {
		bills[i] = addBill(uint64(i))
		dcBills[i] = addDcBill(t, k, uint256.NewInt(uint64(i)), nonceBytes, uint64(i), dcTimeoutBlockCount)
=======
	// when the block with dc txs is received
	swapTimeout := uint64(swapTimeoutBlockCount + 1)
	mockClient.SetMaxBlockNumber(1)
	accKey, _ := w.am.GetAccountKey(0)
	nonce := calculateDcNonce(bills)
	dcBills := []*Bill{addDcBill(t, w, accKey, uint256.NewInt(0).SetBytes(nonce), 1, swapTimeoutBlockCount), addDcBill(t, w, accKey, uint256.NewInt(0).SetBytes(nonce), 2, swapTimeoutBlockCount)}
	billIds := [][]byte{util.Uint256ToBytes(dcBills[0].Id), util.Uint256ToBytes(dcBills[1].Id)}
	swapTx, _ := createSwapTx(accKey, w.SystemID(), dcBills, calculateDcNonce(dcBills), billIds, swapTimeout)
	_ = mockClient.SendTransaction(context.Background(), swapTx)

	// and swap tx is broadcast
	require.Len(t, mockClient.GetRecordedTransactions(), 3) // 2 dc + 1 swap
	tx := mockClient.GetRecordedTransactions()[2]
	txSwap := parseSwapTx(t, tx)

	// and swap tx contains the exact same individual dc txs
	for i := 0; i < len(txSwap.DcTransfers); i++ {
		dustTransferTx := parseDcTx(t, mockClient.GetRecordedTransactions()[i])
		dustTransferTxInSwap := parseDcTx(t, txSwap.DcTransfers[i])
		require.EqualValues(t, dustTransferTx.TargetBearer, dustTransferTxInSwap.TargetBearer)
		require.EqualValues(t, dustTransferTx.TargetValue, dustTransferTxInSwap.TargetValue)
		require.EqualValues(t, dustTransferTx.Backlink, dustTransferTxInSwap.Backlink)
		require.EqualValues(t, dustTransferTx.Nonce, dustTransferTxInSwap.Nonce)
>>>>>>> 3f012aa8
	}
	billsList := createBillListJsonResponse(bills)
	proofList := createBlockProofJsonResponse(t, bills, nil, 0, dcTimeoutBlockCount, nil)
	proofList = append(proofList, createBlockProofJsonResponse(t, dcBills, nonceBytes, 0, dcTimeoutBlockCount, k)...)

	w, mockClient := CreateTestWallet(t, &backendMockReturnConf{customBillList: billsList, proofList: proofList})

	// when dc runs
	err = w.collectDust(context.Background(), false, 0)
	require.NoError(t, err)

	// then dc tx count should be equal to max allowed bills for dc plus 1 for the swap
	require.Len(t, mockClient.GetRecordedTransactions(), maxBillsForDustCollection+1)
}

func TestBasicDustCollection(t *testing.T) {
	// create wallet with 2 normal bills
	tempNonce := uint256.NewInt(1)
	nonceBytes := util.Uint256ToBytes(tempNonce)
	am, err := account.NewManager(t.TempDir(), "", true)
	require.NoError(t, err)
	_ = am.CreateKeys("")
	k, _ := am.GetAccountKey(0)
	dcBills := []*Bill{addDcBill(t, k, uint256.NewInt(1), nonceBytes, 1, dcTimeoutBlockCount), addDcBill(t, k, uint256.NewInt(2), nonceBytes, 2, dcTimeoutBlockCount)}
	bills := []*Bill{addBill(1), addBill(2)}
	billsList := createBillListJsonResponse(bills)
	proofList := createBlockProofJsonResponse(t, bills, nil, 0, dcTimeoutBlockCount, nil)
	proofList = append(proofList, createBlockProofJsonResponse(t, dcBills, nonceBytes, 0, dcTimeoutBlockCount, k)...)
	expectedDcNonce := calculateDcNonce(bills)

	w, mockClient := CreateTestWalletWithManager(t, &backendMockReturnConf{balance: 3, customBillList: billsList, proofList: proofList}, am)

	// when dc runs
	err = w.collectDust(context.Background(), false, 0)
	require.NoError(t, err)

<<<<<<< HEAD
	// then two dc txs are broadcast plus one swap
	require.Len(t, mockClient.GetRecordedTransactions(), 3)
	for i, tx := range mockClient.GetRecordedTransactions()[0:2] {
		dcTx := parseDcTx(t, tx)
		require.NotNil(t, dcTx)
		require.EqualValues(t, expectedDcNonce, dcTx.Nonce)
		require.EqualValues(t, bills[i].Value, dcTx.TargetValue)
		require.EqualValues(t, bills[i].TxHash, dcTx.Backlink)
		require.EqualValues(t, script.PredicatePayToPublicKeyHashDefault(k.PubKeyHash.Sha256), dcTx.TargetBearer)
	}
=======
	billIds := [][]byte{util.Uint256ToBytes(dc.Id)}
	swapTx, _ := createSwapTx(k, w.SystemID(), []*Bill{dc}, calculateDcNonce([]*Bill{dc}), billIds, 10)
	_ = mockClient.SendTransaction(context.Background(), swapTx)
>>>>>>> 3f012aa8

	// and expected swap is added to dc wait group
	require.Len(t, w.dcWg.swaps, 1)
	swap := w.dcWg.swaps[string(expectedDcNonce)]
	require.EqualValues(t, expectedDcNonce, swap.dcNonce)
	require.EqualValues(t, 3, swap.dcSum)
	require.EqualValues(t, dcTimeoutBlockCount, swap.timeout)
}

func TestDustCollectionWithSwap(t *testing.T) {
	// create wallet with 2 normal bills
	tempNonce := uint256.NewInt(1)
	am, err := account.NewManager(t.TempDir(), "", true)
	require.NoError(t, err)
	_ = am.CreateKeys("")
	k, _ := am.GetAccountKey(0)
	bills := []*Bill{addBill(1), addBill(2)}
	expectedDcNonce := calculateDcNonce(bills)
	billsList := createBillListJsonResponse(bills)
	// proofs are polled twice, one for the regular bills and one for dc bills
	proofList := createBlockProofJsonResponse(t, bills, nil, 0, dcTimeoutBlockCount, k)
	proofList = append(proofList, createBlockProofJsonResponse(t, []*Bill{addDcBill(t, k, tempNonce, expectedDcNonce, 1, dcTimeoutBlockCount), addDcBill(t, k, tempNonce, expectedDcNonce, 2, dcTimeoutBlockCount)}, expectedDcNonce, 0, dcTimeoutBlockCount, k)...)

	w, mockClient := CreateTestWalletWithManager(t, &backendMockReturnConf{balance: 3, customBillList: billsList, proofList: proofList}, am)

	// when dc runs
	err = w.collectDust(context.Background(), false, 0)
	require.NoError(t, err)

	// then two dc txs + one swap tx are broadcast
	require.Len(t, mockClient.GetRecordedTransactions(), 3)
	for _, tx := range mockClient.GetRecordedTransactions()[0:2] {
		require.NotNil(t, parseDcTx(t, tx))
	}
	txSwap := parseSwapTx(t, mockClient.GetRecordedTransactions()[2])
	require.EqualValues(t, 3, txSwap.TargetValue)
	require.EqualValues(t, [][]byte{util.Uint256ToBytes(tempNonce), util.Uint256ToBytes(tempNonce)}, txSwap.BillIdentifiers)
	require.EqualValues(t, script.PredicatePayToPublicKeyHashDefault(k.PubKeyHash.Sha256), txSwap.OwnerCondition)
	require.Len(t, txSwap.DcTransfers, 2)
	require.Len(t, txSwap.Proofs, 2)

	// and expected swap is updated with swap timeout
	require.Len(t, w.dcWg.swaps, 1)
	swap := w.dcWg.swaps[string(expectedDcNonce)]
	require.EqualValues(t, expectedDcNonce, swap.dcNonce)
	require.EqualValues(t, 3, swap.dcSum)
	require.EqualValues(t, swapTimeoutBlockCount, swap.timeout)
}

func TestSwapWithExistingDCBillsBeforeDCTimeout(t *testing.T) {
	// create wallet with 2 dc bills
	roundNr := uint64(5)
	tempNonce := uint256.NewInt(1)
	nonceBytes := util.Uint256ToBytes(tempNonce)
	am, err := account.NewManager(t.TempDir(), "", true)
	require.NoError(t, err)
	_ = am.CreateKeys("")
	k, _ := am.GetAccountKey(0)
	bills := []*Bill{addDcBill(t, k, tempNonce, nonceBytes, 1, dcTimeoutBlockCount), addDcBill(t, k, tempNonce, nonceBytes, 2, dcTimeoutBlockCount)}
	billsList := createBillListJsonResponse(bills)
	proofList := createBlockProofJsonResponse(t, bills, nonceBytes, 0, dcTimeoutBlockCount, k)
	w, mockClient := CreateTestWalletWithManager(t, &backendMockReturnConf{balance: 3, customBillList: billsList, proofList: proofList}, am)
	// set specific round number
	mockClient.SetMaxRoundNumber(roundNr)

<<<<<<< HEAD
	// when dc runs
	err = w.collectDust(context.Background(), false, 0)
	require.NoError(t, err)
=======
	billIds := [][]byte{util.Uint256ToBytes(dc.Id)}
	swapTx, _ := createSwapTx(k, w.SystemID(), []*Bill{dc}, calculateDcNonce([]*Bill{dc}), billIds, swapTimeoutBlockCount)
	_ = mockClient.SendTransaction(context.Background(), swapTx)
>>>>>>> 3f012aa8

	// then a swap tx is broadcast
	require.Len(t, mockClient.GetRecordedTransactions(), 1)
	txSwap := parseSwapTx(t, mockClient.GetRecordedTransactions()[0])
	require.EqualValues(t, 3, txSwap.TargetValue)
	require.EqualValues(t, [][]byte{nonceBytes, nonceBytes}, txSwap.BillIdentifiers)
	require.EqualValues(t, script.PredicatePayToPublicKeyHashDefault(k.PubKeyHash.Sha256), txSwap.OwnerCondition)
	require.Len(t, txSwap.DcTransfers, 2)
	require.Len(t, txSwap.Proofs, 2)

	// and expected swap is updated with swap timeout + round number
	require.Len(t, w.dcWg.swaps, 1)
	swap := w.dcWg.swaps[string(nonceBytes)]
	require.EqualValues(t, nonceBytes, swap.dcNonce)
	require.EqualValues(t, 3, swap.dcSum)
	require.EqualValues(t, swapTimeoutBlockCount+roundNr, swap.timeout)
}

func TestSwapWithExistingExpiredDCBills(t *testing.T) {
	// create wallet with 2 timed out dc bills
	tempNonce := uint256.NewInt(1)
	nonceBytes := util.Uint256ToBytes(tempNonce)
	am, err := account.NewManager(t.TempDir(), "", true)
	require.NoError(t, err)
	_ = am.CreateKeys("")
	k, _ := am.GetAccountKey(0)
	bills := []*Bill{addDcBill(t, k, tempNonce, nonceBytes, 1, 0), addDcBill(t, k, tempNonce, nonceBytes, 2, 0)}
	billsList := createBillListJsonResponse(bills)
	proofList := createBlockProofJsonResponse(t, bills, nonceBytes, 0, 0, k)
	w, mockClient := CreateTestWalletWithManager(t, &backendMockReturnConf{balance: 3, customBillList: billsList, proofList: proofList}, am)

	// when dc runs
	err = w.collectDust(context.Background(), false, 0)
	require.NoError(t, err)

	// then a swap tx is broadcast
	require.Len(t, mockClient.GetRecordedTransactions(), 1)
	txSwap := parseSwapTx(t, mockClient.GetRecordedTransactions()[0])
	require.EqualValues(t, 3, txSwap.TargetValue)
	require.EqualValues(t, [][]byte{nonceBytes, nonceBytes}, txSwap.BillIdentifiers)
	require.EqualValues(t, script.PredicatePayToPublicKeyHashDefault(k.PubKeyHash.Sha256), txSwap.OwnerCondition)
	require.Len(t, txSwap.DcTransfers, 2)
	require.Len(t, txSwap.Proofs, 2)

	// and expected swap is updated with swap timeout
	require.Len(t, w.dcWg.swaps, 1)
	swap := w.dcWg.swaps[string(nonceBytes)]
	require.EqualValues(t, nonceBytes, swap.dcNonce)
	require.EqualValues(t, 3, swap.dcSum)
	require.EqualValues(t, swapTimeoutBlockCount, swap.timeout)
}

func TestDcNonceHashIsCalculatedInCorrectBillOrder(t *testing.T) {
	bills := []*Bill{
		{Id: uint256.NewInt(2)},
		{Id: uint256.NewInt(1)},
		{Id: uint256.NewInt(0)},
	}
	hasher := crypto.SHA256.New()
	for i := len(bills) - 1; i >= 0; i-- {
		hasher.Write(bills[i].GetID())
	}
	expectedNonce := hasher.Sum(nil)

	nonce := calculateDcNonce(bills)
	require.EqualValues(t, expectedNonce, nonce)
}

func TestSwapTxValuesAreCalculatedInCorrectBillOrder(t *testing.T) {
	w, _ := CreateTestWallet(t, nil)
	k, _ := w.am.GetAccountKey(0)

	dcBills := []*Bill{
		{Id: uint256.NewInt(2), BlockProof: &BlockProof{Tx: moneytesttx.CreateRandomDcTx()}},
		{Id: uint256.NewInt(1), BlockProof: &BlockProof{Tx: moneytesttx.CreateRandomDcTx()}},
		{Id: uint256.NewInt(0), BlockProof: &BlockProof{Tx: moneytesttx.CreateRandomDcTx()}},
	}
	dcNonce := calculateDcNonce(dcBills)
	var dcBillIds [][]byte
	for _, dcBill := range dcBills {
		dcBillIds = append(dcBillIds, dcBill.GetID())
	}

	tx, err := createSwapTx(k, w.SystemID(), dcBills, dcNonce, dcBillIds, 10)
	require.NoError(t, err)
	swapTx := parseSwapTx(t, tx)

	// verify bill ids in swap tx are in correct order (equal hash values)
	hasher := crypto.SHA256.New()
	for _, billId := range swapTx.BillIdentifiers {
		hasher.Write(billId)
	}
	actualDcNonce := hasher.Sum(nil)
	require.EqualValues(t, dcNonce, actualDcNonce)
}

func TestSwapContainsUnconfirmedDustBillIds(t *testing.T) {
	// create wallet with three bills
	_ = log.InitStdoutLogger(log.INFO)
	b1 := addBill(1)
	b2 := addBill(2)
	b3 := addBill(3)
	nonce := calculateDcNonce([]*Bill{b1, b2, b3})
	am, err := account.NewManager(t.TempDir(), "", true)
	require.NoError(t, err)
	_ = am.CreateKeys("")
	k, _ := am.GetAccountKey(0)

	billsList := createBillListJsonResponse([]*Bill{b1, b2, b3})
	// proofs are polled twice, one for the regular bills and one for dc bills
	proofList := createBlockProofJsonResponse(t, []*Bill{b1, b2, b3}, nil, 0, dcTimeoutBlockCount, k)
	proofList = append(proofList, createBlockProofJsonResponse(t, []*Bill{addDcBill(t, k, b1.Id, nonce, 1, dcTimeoutBlockCount), addDcBill(t, k, b2.Id, nonce, 2, dcTimeoutBlockCount), addDcBill(t, k, b3.Id, nonce, 3, dcTimeoutBlockCount)}, nonce, 0, dcTimeoutBlockCount, k)...)
	w, mockClient := CreateTestWalletWithManager(t, &backendMockReturnConf{balance: 3, customBillList: billsList, proofList: proofList}, am)

	// when dc runs
	err = w.collectDust(context.Background(), false, 0)
	require.NoError(t, err)

	verifyBlockHeight(t, w, 0)

	// and three dc txs are broadcast
	dcTxs := mockClient.GetRecordedTransactions()
	require.Len(t, dcTxs, 4)
	for _, tx := range dcTxs[0:3] {
		require.NotNil(t, parseDcTx(t, tx))
	}

<<<<<<< HEAD
=======
	// when 2 of 3 dc bills are confirmed before timeout
	mockClient.SetMaxBlockNumber(dcTimeoutBlockCount)

	accKey, _ := w.am.GetAccountKey(0)
	nonce := calculateDcNonce([]*Bill{b1, b2, b3})
	dcBills := []*Bill{addDcBill(t, w, accKey, uint256.NewInt(0).SetBytes(nonce), 1, 10), addDcBill(t, w, accKey, uint256.NewInt(0).SetBytes(nonce), 2, 10)}
	billIds := [][]byte{util.Uint256ToBytes(dcBills[0].Id), util.Uint256ToBytes(dcBills[1].Id), util.Uint256ToBytes(b3.Id)}
	swapTx, _ := createSwapTx(accKey, w.SystemID(), dcBills, calculateDcNonce(dcBills), billIds, 10)
	_ = mockClient.SendTransaction(context.Background(), swapTx)

	// then swap should be broadcast
	require.Len(t, mockClient.GetRecordedTransactions(), 4)

>>>>>>> 3f012aa8
	// and swap should contain all bill ids
	tx := mockClient.GetRecordedTransactions()[3]
	swapOrder := parseSwapTx(t, tx)
	require.EqualValues(t, nonce, tx.UnitId)
	require.Len(t, swapOrder.BillIdentifiers, 3)
	require.Equal(t, b1.Id, uint256.NewInt(0).SetBytes(swapOrder.BillIdentifiers[0]))
	require.Equal(t, b2.Id, uint256.NewInt(0).SetBytes(swapOrder.BillIdentifiers[1]))
	require.Equal(t, b3.Id, uint256.NewInt(0).SetBytes(swapOrder.BillIdentifiers[2]))
	require.Len(t, swapOrder.DcTransfers, 3)
	require.Equal(t, dcTxs[0], swapOrder.DcTransfers[0])
	require.Equal(t, dcTxs[1], swapOrder.DcTransfers[1])
<<<<<<< HEAD
	require.Equal(t, dcTxs[2], swapOrder.DcTransfers[2])
=======

	swapTimeout := uint64(dcTimeoutBlockCount + swapTimeoutBlockCount)

	// when swap timeout is reached
	mockClient.SetMaxBlockNumber(swapTimeout)
	_ = mockClient.SendTransaction(context.Background(), swapTx)

	// then swap is broadcast with same bill ids
	require.Len(t, mockClient.GetRecordedTransactions(), 5)
	tx2 := mockClient.GetRecordedTransactions()[4]
	swapTx2 := parseSwapTx(t, tx2)
	require.Equal(t, swapOrder.BillIdentifiers, swapTx2.BillIdentifiers)
>>>>>>> 3f012aa8
}

func addBill(value uint64) *Bill {
	b1 := Bill{
		Id:     uint256.NewInt(value),
		Value:  value,
		TxHash: hash.Sum256([]byte{byte(value)}),
	}
	return &b1
}

func addDcBill(t *testing.T, k *account.AccountKey, id *uint256.Int, nonce []byte, value uint64, timeout uint64) *Bill {
	b := Bill{
		Id:     id,
		Value:  value,
		TxHash: hash.Sum256([]byte{byte(value)}),
	}

	tx, err := createDustTx(k, []byte{0, 0, 0, 0}, &b, nonce, timeout)
	require.NoError(t, err)
	b.BlockProof = &BlockProof{Tx: tx}

	b.IsDcBill = true
	b.DcNonce = nonce
	b.DcTimeout = timeout
	b.DcExpirationTimeout = dustBillDeletionTimeout

	require.NoError(t, err)
	return &b
}

func verifyBlockHeight(t *testing.T, w *Wallet, blockHeight uint64) {
	actualBlockHeight, err := w.AlphabillClient.GetRoundNumber(context.Background())
	require.NoError(t, err)
	require.Equal(t, blockHeight, actualBlockHeight)
}

func parseBillTransferTx(t *testing.T, tx *txsystem.Transaction) *billtx.TransferOrder {
	btTx := &billtx.TransferOrder{}
	err := tx.TransactionAttributes.UnmarshalTo(btTx)
	require.NoError(t, err)
	return btTx
}

func parseDcTx(t *testing.T, tx *txsystem.Transaction) *billtx.TransferDCOrder {
	dcTx := &billtx.TransferDCOrder{}
	err := tx.TransactionAttributes.UnmarshalTo(dcTx)
	require.NoError(t, err)
	return dcTx
}

func parseSwapTx(t *testing.T, tx *txsystem.Transaction) *billtx.SwapOrder {
	txSwap := &billtx.SwapOrder{}
	err := tx.TransactionAttributes.UnmarshalTo(txSwap)
	require.NoError(t, err)
	return txSwap
}<|MERGE_RESOLUTION|>--- conflicted
+++ resolved
@@ -33,7 +33,6 @@
 	require.Len(t, mockClient.GetRecordedTransactions(), 0)
 }
 
-<<<<<<< HEAD
 func TestDustCollectionMaxBillCount(t *testing.T) {
 	// create wallet with max allowed bills for dc + 1
 	tempNonce := uint256.NewInt(1)
@@ -47,31 +46,6 @@
 	for i := 0; i < maxBillsForDustCollection+1; i++ {
 		bills[i] = addBill(uint64(i))
 		dcBills[i] = addDcBill(t, k, uint256.NewInt(uint64(i)), nonceBytes, uint64(i), dcTimeoutBlockCount)
-=======
-	// when the block with dc txs is received
-	swapTimeout := uint64(swapTimeoutBlockCount + 1)
-	mockClient.SetMaxBlockNumber(1)
-	accKey, _ := w.am.GetAccountKey(0)
-	nonce := calculateDcNonce(bills)
-	dcBills := []*Bill{addDcBill(t, w, accKey, uint256.NewInt(0).SetBytes(nonce), 1, swapTimeoutBlockCount), addDcBill(t, w, accKey, uint256.NewInt(0).SetBytes(nonce), 2, swapTimeoutBlockCount)}
-	billIds := [][]byte{util.Uint256ToBytes(dcBills[0].Id), util.Uint256ToBytes(dcBills[1].Id)}
-	swapTx, _ := createSwapTx(accKey, w.SystemID(), dcBills, calculateDcNonce(dcBills), billIds, swapTimeout)
-	_ = mockClient.SendTransaction(context.Background(), swapTx)
-
-	// and swap tx is broadcast
-	require.Len(t, mockClient.GetRecordedTransactions(), 3) // 2 dc + 1 swap
-	tx := mockClient.GetRecordedTransactions()[2]
-	txSwap := parseSwapTx(t, tx)
-
-	// and swap tx contains the exact same individual dc txs
-	for i := 0; i < len(txSwap.DcTransfers); i++ {
-		dustTransferTx := parseDcTx(t, mockClient.GetRecordedTransactions()[i])
-		dustTransferTxInSwap := parseDcTx(t, txSwap.DcTransfers[i])
-		require.EqualValues(t, dustTransferTx.TargetBearer, dustTransferTxInSwap.TargetBearer)
-		require.EqualValues(t, dustTransferTx.TargetValue, dustTransferTxInSwap.TargetValue)
-		require.EqualValues(t, dustTransferTx.Backlink, dustTransferTxInSwap.Backlink)
-		require.EqualValues(t, dustTransferTx.Nonce, dustTransferTxInSwap.Nonce)
->>>>>>> 3f012aa8
 	}
 	billsList := createBillListJsonResponse(bills)
 	proofList := createBlockProofJsonResponse(t, bills, nil, 0, dcTimeoutBlockCount, nil)
@@ -108,7 +82,6 @@
 	err = w.collectDust(context.Background(), false, 0)
 	require.NoError(t, err)
 
-<<<<<<< HEAD
 	// then two dc txs are broadcast plus one swap
 	require.Len(t, mockClient.GetRecordedTransactions(), 3)
 	for i, tx := range mockClient.GetRecordedTransactions()[0:2] {
@@ -119,11 +92,6 @@
 		require.EqualValues(t, bills[i].TxHash, dcTx.Backlink)
 		require.EqualValues(t, script.PredicatePayToPublicKeyHashDefault(k.PubKeyHash.Sha256), dcTx.TargetBearer)
 	}
-=======
-	billIds := [][]byte{util.Uint256ToBytes(dc.Id)}
-	swapTx, _ := createSwapTx(k, w.SystemID(), []*Bill{dc}, calculateDcNonce([]*Bill{dc}), billIds, 10)
-	_ = mockClient.SendTransaction(context.Background(), swapTx)
->>>>>>> 3f012aa8
 
 	// and expected swap is added to dc wait group
 	require.Len(t, w.dcWg.swaps, 1)
@@ -189,15 +157,9 @@
 	// set specific round number
 	mockClient.SetMaxRoundNumber(roundNr)
 
-<<<<<<< HEAD
-	// when dc runs
-	err = w.collectDust(context.Background(), false, 0)
-	require.NoError(t, err)
-=======
-	billIds := [][]byte{util.Uint256ToBytes(dc.Id)}
-	swapTx, _ := createSwapTx(k, w.SystemID(), []*Bill{dc}, calculateDcNonce([]*Bill{dc}), billIds, swapTimeoutBlockCount)
-	_ = mockClient.SendTransaction(context.Background(), swapTx)
->>>>>>> 3f012aa8
+	// when dc runs
+	err = w.collectDust(context.Background(), false, 0)
+	require.NoError(t, err)
 
 	// then a swap tx is broadcast
 	require.Len(t, mockClient.GetRecordedTransactions(), 1)
@@ -325,22 +287,6 @@
 		require.NotNil(t, parseDcTx(t, tx))
 	}
 
-<<<<<<< HEAD
-=======
-	// when 2 of 3 dc bills are confirmed before timeout
-	mockClient.SetMaxBlockNumber(dcTimeoutBlockCount)
-
-	accKey, _ := w.am.GetAccountKey(0)
-	nonce := calculateDcNonce([]*Bill{b1, b2, b3})
-	dcBills := []*Bill{addDcBill(t, w, accKey, uint256.NewInt(0).SetBytes(nonce), 1, 10), addDcBill(t, w, accKey, uint256.NewInt(0).SetBytes(nonce), 2, 10)}
-	billIds := [][]byte{util.Uint256ToBytes(dcBills[0].Id), util.Uint256ToBytes(dcBills[1].Id), util.Uint256ToBytes(b3.Id)}
-	swapTx, _ := createSwapTx(accKey, w.SystemID(), dcBills, calculateDcNonce(dcBills), billIds, 10)
-	_ = mockClient.SendTransaction(context.Background(), swapTx)
-
-	// then swap should be broadcast
-	require.Len(t, mockClient.GetRecordedTransactions(), 4)
-
->>>>>>> 3f012aa8
 	// and swap should contain all bill ids
 	tx := mockClient.GetRecordedTransactions()[3]
 	swapOrder := parseSwapTx(t, tx)
@@ -352,22 +298,7 @@
 	require.Len(t, swapOrder.DcTransfers, 3)
 	require.Equal(t, dcTxs[0], swapOrder.DcTransfers[0])
 	require.Equal(t, dcTxs[1], swapOrder.DcTransfers[1])
-<<<<<<< HEAD
 	require.Equal(t, dcTxs[2], swapOrder.DcTransfers[2])
-=======
-
-	swapTimeout := uint64(dcTimeoutBlockCount + swapTimeoutBlockCount)
-
-	// when swap timeout is reached
-	mockClient.SetMaxBlockNumber(swapTimeout)
-	_ = mockClient.SendTransaction(context.Background(), swapTx)
-
-	// then swap is broadcast with same bill ids
-	require.Len(t, mockClient.GetRecordedTransactions(), 5)
-	tx2 := mockClient.GetRecordedTransactions()[4]
-	swapTx2 := parseSwapTx(t, tx2)
-	require.Equal(t, swapOrder.BillIdentifiers, swapTx2.BillIdentifiers)
->>>>>>> 3f012aa8
 }
 
 func addBill(value uint64) *Bill {
