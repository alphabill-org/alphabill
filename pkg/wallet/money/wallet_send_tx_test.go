package money

import (
	"bytes"
	"context"
	"crypto"
	"errors"
	"testing"

	"github.com/holiman/uint256"
	"github.com/stretchr/testify/require"

	"github.com/alphabill-org/alphabill/internal/hash"
<<<<<<< HEAD
	billtx "github.com/alphabill-org/alphabill/internal/txsystem/money"
=======
	"github.com/alphabill-org/alphabill/internal/txsystem/money"
>>>>>>> eb60d040
	"github.com/alphabill-org/alphabill/internal/types"
	"github.com/alphabill-org/alphabill/internal/util"
	"github.com/alphabill-org/alphabill/pkg/wallet"
	"github.com/alphabill-org/alphabill/pkg/wallet/money/backend"
	"github.com/alphabill-org/alphabill/pkg/wallet/unitlock"
)

func TestWalletSendFunction(t *testing.T) {
	w, _ := CreateTestWallet(t, withBackendMock(t, &backendMockReturnConf{
		balance:   70,
		billId:    uint256.NewInt(0),
		billValue: 50,
		feeCreditBill: &wallet.Bill{
			Id:    []byte{},
			Value: 100 * 1e8,
		}}))
	validPubKey := make([]byte, 33)
	amount := uint64(50)
	ctx := context.Background()

	// test ok response
	_, err := w.Send(ctx, SendCmd{ReceiverPubKey: validPubKey, Amount: amount})
	require.NoError(t, err)
}

func TestWalletSendFunction_InvalidPubKey(t *testing.T) {
	w, _ := CreateTestWallet(t, withBackendMock(t, &backendMockReturnConf{}))
	invalidPubKey := make([]byte, 32)
	amount := uint64(50)
	ctx := context.Background()

	// test ErrInvalidPubKey
	_, err := w.Send(ctx, SendCmd{ReceiverPubKey: invalidPubKey, Amount: amount})
	require.ErrorIs(t, err, ErrInvalidPubKey)
}

func TestWalletSendFunction_InsufficientBalance(t *testing.T) {
	w, _ := CreateTestWallet(t, withBackendMock(t, &backendMockReturnConf{balance: 10}))
	validPubKey := make([]byte, 33)
	amount := uint64(50)
	ctx := context.Background()

	// test ErrInsufficientBalance
	_, err := w.Send(ctx, SendCmd{ReceiverPubKey: validPubKey, Amount: amount})
	require.ErrorIs(t, err, ErrInsufficientBalance)
}

func TestWalletSendFunction_ClientError(t *testing.T) {
	w, _ := CreateTestWallet(t, withBackendMock(t, &backendMockReturnConf{
		balance:   70,
		billId:    uint256.NewInt(0),
		billValue: 50,
		feeCreditBill: &wallet.Bill{
			Id:    []byte{},
			Value: 100 * 1e8,
		},
		postTransactionsResponse: map[string]string{"message": "some error"},
	}))
	validPubKey := make([]byte, 33)
	amount := uint64(50)

	// test PostTransactions returns error
	_, err := w.Send(context.Background(), SendCmd{ReceiverPubKey: validPubKey, Amount: amount})
	require.ErrorContains(t, err, "failed to send transactions: status 500 Internal Server Error")
}

func TestWalletSendFunction_WaitForConfirmation(t *testing.T) {
	pubKey := make([]byte, 33)
	b := &wallet.Bill{
		Id:     []byte{0},
		Value:  100,
		TxHash: hash.Sum256([]byte{0x01}),
	}

	var w *Wallet
	var recordedTransactions []*types.TransactionOrder
	backendMock := &backendAPIMock{
		getBalance: func(pubKey []byte, includeDCBills bool) (uint64, error) {
			return 100, nil
		},
		getRoundNumber: func() (uint64, error) {
			return 0, nil
		},
		listBills: func(pubKey []byte, includeDCBills, includeDCMetadata bool) (*backend.ListBillsResponse, error) {
			return createBillListResponse([]*wallet.Bill{b}, nil), nil
		},
		getBills: func(pubKey []byte) ([]*wallet.Bill, error) {
			return []*wallet.Bill{{Id: b.GetID(), Value: b.Value, TxHash: b.TxHash}}, nil
		},
		getTxProof: func(ctx context.Context, unitID wallet.UnitID, txHash wallet.TxHash) (*wallet.Proof, error) {
			tx := recordedTransactions[0]
			b.TxHash = tx.Hash(crypto.SHA256)
			return createBlockProofResponseForDustTransfer(t, b, nil, txTimeoutBlockCount, nil), nil
		},
		getFeeCreditBill: func(ctx context.Context, unitID []byte) (*wallet.Bill, error) {
			ac, _ := w.am.GetAccountKey(0)
			return &wallet.Bill{
				Id:    ac.PrivKeyHash,
				Value: 100 * 1e8,
			}, nil
		},
		postTransactions: func(ctx context.Context, pubKey wallet.PubKey, txs *wallet.Transactions) error {
			for _, tx := range txs.Transactions {
				recordedTransactions = append(recordedTransactions, tx)
			}
			return nil
		},
	}
	w, _ = CreateTestWallet(t, backendMock)

	// test send successfully waits for confirmation
	_, err := w.Send(context.Background(), SendCmd{ReceiverPubKey: pubKey, Amount: b.Value, WaitForConfirmation: true, AccountIndex: 0})
	require.NoError(t, err)
	balance, _ := w.GetBalance(context.Background(), GetBalanceCmd{})
	require.EqualValues(t, 100, balance)
}

func TestWalletSendFunction_WaitForMultipleTxConfirmations(t *testing.T) {
	pubKey := make([]byte, 33)
	b1 := createBill(1)
	b2 := createBill(2)
	bills := map[string]*wallet.Bill{
		string(b1.Id): b1,
		string(b2.Id): b2,
	}
	var w *Wallet
	var recordedTransactions []*types.TransactionOrder
	backendMock := &backendAPIMock{
		getBalance: func(pubKey []byte, includeDCBills bool) (uint64, error) {
			return 100, nil
		},
		getRoundNumber: func() (uint64, error) {
			return 0, nil
		},
		listBills: func(pubKey []byte, includeDCBills, includeDCMetadata bool) (*backend.ListBillsResponse, error) {
			return createBillListResponse([]*wallet.Bill{b1, b2}, nil), nil
		},
		getBills: func(pubKey []byte) ([]*wallet.Bill, error) {
			return []*wallet.Bill{
				{Id: b1.GetID(), Value: b1.Value, TxHash: b1.TxHash},
				{Id: b2.GetID(), Value: b2.Value, TxHash: b2.TxHash},
			}, nil
		},
		getTxProof: func(ctx context.Context, unitID wallet.UnitID, txHash wallet.TxHash) (*wallet.Proof, error) {
			var bill *wallet.Bill
			for _, tx := range recordedTransactions {
				if bytes.Equal(unitID, tx.UnitID()) {
					bill, _ = bills[string(unitID)]
					if bill != nil {
						bill.TxHash = tx.Hash(crypto.SHA256)
					}
				}
			}

			if bill != nil {
				return createBlockProofResponseForDustTransfer(t, bill, nil, txTimeoutBlockCount, nil), nil
			} else {
				return nil, errors.New("bill not found")
			}
		},
		getFeeCreditBill: func(ctx context.Context, unitID []byte) (*wallet.Bill, error) {
			return &wallet.Bill{Id: []byte{}, Value: 100 * 1e8}, nil
		},
		postTransactions: func(ctx context.Context, pubKey wallet.PubKey, txs *wallet.Transactions) error {
			for _, tx := range txs.Transactions {
				recordedTransactions = append(recordedTransactions, tx)
			}
			return nil
		},
	}
	w, _ = CreateTestWallet(t, backendMock)

	// test send successfully waits for confirmation
	_, err := w.Send(context.Background(), SendCmd{ReceiverPubKey: pubKey, Amount: b1.Value + b2.Value, WaitForConfirmation: true})
	require.NoError(t, err)
}

func TestWalletSendFunction_WaitForMultipleTxConfirmationsInDifferentBlocks(t *testing.T) {
	pubKey := make([]byte, 33)
	b1 := createBill(1)
	b2 := createBill(2)
	blockCounter := uint64(0)
	bills := map[string]*wallet.Bill{
		string(b1.Id): b1,
		string(b2.Id): b2,
	}

	var w *Wallet
	var recordedTransactions []*types.TransactionOrder
	backendMock := &backendAPIMock{
		getBalance: func(pubKey []byte, includeDCBills bool) (uint64, error) {
			return 100, nil
		},
		getRoundNumber: func() (uint64, error) {
			return blockCounter, nil
		},
		listBills: func(pubKey []byte, includeDCBills, includeDCMetadata bool) (*backend.ListBillsResponse, error) {
			return createBillListResponse([]*wallet.Bill{b1, b2}, nil), nil
		},
		getBills: func(pubKey []byte) ([]*wallet.Bill, error) {
			return []*wallet.Bill{
				{Id: b1.GetID(), Value: b1.Value, TxHash: b1.TxHash},
				{Id: b2.GetID(), Value: b2.Value, TxHash: b2.TxHash},
			}, nil
		},
		getTxProof: func(ctx context.Context, unitID wallet.UnitID, txHash wallet.TxHash) (*wallet.Proof, error) {
			var bill *wallet.Bill
			for _, tx := range recordedTransactions {
				if bytes.Equal(unitID, tx.UnitID()) {
					bill, _ = bills[string(unitID)]
					if bill != nil {
						bill.TxHash = tx.Hash(crypto.SHA256)
					}
				}
			}
			if bill != nil {
				blockCounter++
				return createBlockProofResponseForDustTransfer(t, bill, nil, txTimeoutBlockCount, nil), nil
			} else {
				return nil, errors.New("bill not found")
			}
		},
		getFeeCreditBill: func(ctx context.Context, unitID []byte) (*wallet.Bill, error) {
			ac, _ := w.am.GetAccountKey(0)
			return &wallet.Bill{Id: ac.PrivKeyHash, Value: 100 * 1e8}, nil
		},
		postTransactions: func(ctx context.Context, pubKey wallet.PubKey, txs *wallet.Transactions) error {
			for _, tx := range txs.Transactions {
				recordedTransactions = append(recordedTransactions, tx)
			}
			return nil
		},
	}
	w, _ = CreateTestWallet(t, backendMock)

	// test send successfully waits for confirmation
	_, err := w.Send(context.Background(), SendCmd{ReceiverPubKey: pubKey, Amount: b1.Value + b2.Value, WaitForConfirmation: true})
	require.NoError(t, err)
}

func TestWalletSendFunction_ErrTxFailedToConfirm(t *testing.T) {
	pubKey := make([]byte, 33)
	b := createBill(1)

	var recordedTransactions []*types.TransactionOrder
	backendMock := &backendAPIMock{
		getBalance: func(pubKey []byte, includeDCBills bool) (uint64, error) {
			return 100, nil
		},
		getRoundNumber: func() (uint64, error) {
			if len(recordedTransactions) == 0 {
				return 0, nil
			}
			return 2 * txTimeoutBlockCount, nil
		},
		listBills: func(pubKey []byte, includeDCBills, includeDCMetadata bool) (*backend.ListBillsResponse, error) {
			return createBillListResponse([]*wallet.Bill{b}, nil), nil
		},
		getBills: func(pubKey []byte) ([]*wallet.Bill, error) {
			return []*wallet.Bill{{Id: b.GetID(), Value: b.Value, TxHash: b.TxHash}}, nil
		},
		getFeeCreditBill: func(ctx context.Context, unitID []byte) (*wallet.Bill, error) {
			return &wallet.Bill{Id: []byte{}, Value: 100 * 1e8}, nil
		},
		getTxProof: func(ctx context.Context, unitID wallet.UnitID, txHash wallet.TxHash) (*wallet.Proof, error) {
			return nil, nil
		},
		postTransactions: func(ctx context.Context, pubKey wallet.PubKey, txs *wallet.Transactions) error {
			for _, tx := range txs.Transactions {
				recordedTransactions = append(recordedTransactions, tx)
			}
			return nil
		},
	}
	w, _ := CreateTestWallet(t, backendMock)

	_, err := w.Send(context.Background(), SendCmd{ReceiverPubKey: pubKey, Amount: b.Value, WaitForConfirmation: true})
	require.ErrorContains(t, err, "confirmation timeout")
}

func TestWholeBalanceIsSentUsingBillTransferOrder(t *testing.T) {
	// create wallet with single bill
	pubKey := make([]byte, 33)
	b := &wallet.Bill{
		Id:     []byte{1},
		Value:  100,
		TxHash: hash.Sum256([]byte{0x01}),
	}
	var recordedTransactions []*types.TransactionOrder
	backendMock := &backendAPIMock{
		getBalance: func(pubKey []byte, includeDCBills bool) (uint64, error) {
			return 100, nil
		},
		getRoundNumber: func() (uint64, error) {
			return 0, nil
		},
		listBills: func(pubKey []byte, includeDCBills, includeDCMetadata bool) (*backend.ListBillsResponse, error) {
			return createBillListResponse([]*wallet.Bill{b}, nil), nil
		},
		getBills: func(pubKey []byte) ([]*wallet.Bill, error) {
			return []*wallet.Bill{{Id: b.GetID(), Value: b.Value, TxHash: b.TxHash}}, nil
		},
		getFeeCreditBill: func(ctx context.Context, unitID []byte) (*wallet.Bill, error) {
			return &wallet.Bill{Id: []byte{}, Value: 100 * 1e8}, nil
		},
		getTxProof: func(ctx context.Context, unitID wallet.UnitID, txHash wallet.TxHash) (*wallet.Proof, error) {
			return nil, nil
		},
		postTransactions: func(ctx context.Context, pubKey wallet.PubKey, txs *wallet.Transactions) error {
			for _, tx := range txs.Transactions {
				recordedTransactions = append(recordedTransactions, tx)
			}
			return nil
		},
	}
	w, _ := CreateTestWallet(t, backendMock)

	// when whole balance is spent
	_, err := w.Send(context.Background(), SendCmd{ReceiverPubKey: pubKey, Amount: 100})
	require.NoError(t, err)

	// then bill transfer order should be sent
	require.Len(t, recordedTransactions, 1)
	btTx := parseBillTransferTx(t, recordedTransactions[0])
	require.EqualValues(t, 100, btTx.TargetValue)
}

func TestWalletSendFunction_LockedBillIsNotUsed(t *testing.T) {
	unitID := uint256.NewInt(123)
	w, _ := CreateTestWallet(t, withBackendMock(t, &backendMockReturnConf{
		balance:       70,
		billId:        unitID,
		billValue:     50,
		feeCreditBill: &wallet.Bill{Value: 1e8},
	}))
	validPubKey := make([]byte, 33)
	ctx := context.Background()

	// lock the only bill in wallet
	err := w.unitlocker.LockUnit(&unitlock.LockedUnit{UnitID: util.Uint256ToBytes(unitID)})
	require.NoError(t, err)

	// test send returns error
	_, err = w.Send(ctx, SendCmd{ReceiverPubKey: validPubKey, Amount: 50})
	require.ErrorContains(t, err, "insufficient balance for transaction")
}

<<<<<<< HEAD
func parseBillTransferTx(t *testing.T, tx *types.TransactionOrder) *billtx.TransferAttributes {
	transferTx := &billtx.TransferAttributes{}
	err := tx.UnmarshalAttributes(transferTx)
	require.NoError(t, err)
	return transferTx
=======
func TestWalletSendFunction_BillWithExactAmount(t *testing.T) {
	// create test wallet with 2 bills with different values
	pubKey := make([]byte, 33)
	bills := []*Bill{{
		Id:      uint256.NewInt(0),
		Value:   100,
		TxHash:  hash.Sum256([]byte{0x01}),
		TxProof: &wallet.Proof{},
	}, {
		Id:      uint256.NewInt(1),
		Value:   77,
		TxHash:  hash.Sum256([]byte{0x02}),
		TxProof: &wallet.Proof{}},
	}

	var w *Wallet
	var recordedTransactions []*types.TransactionOrder
	backendMock := &backendAPIMock{
		getBalance: func(pubKey []byte, includeDCBills bool) (uint64, error) {
			return bills[0].Value + bills[1].Value, nil
		},
		getRoundNumber: func() (uint64, error) {
			return 0, nil
		},
		listBills: func(pubKey []byte, includeDCBills, includeDCMetadata bool) (*backend.ListBillsResponse, error) {
			return createBillListResponse(bills, nil), nil
		},
		getBills: func(pubKey []byte) ([]*wallet.Bill, error) {
			return []*wallet.Bill{{Id: bills[0].GetID(), Value: bills[0].Value, TxHash: bills[0].TxHash}, {Id: bills[1].GetID(), Value: bills[1].Value, TxHash: bills[1].TxHash}}, nil
		},
		getTxProof: func(ctx context.Context, unitID wallet.UnitID, txHash wallet.TxHash) (*wallet.Proof, error) {
			tx := recordedTransactions[0]
			bills[1].TxHash = tx.Hash(crypto.SHA256)
			return createBlockProofResponse(t, bills[1], nil, dcTimeoutBlockCount, nil), nil
		},
		getFeeCreditBill: func(ctx context.Context, unitID []byte) (*wallet.Bill, error) {
			ac, _ := w.am.GetAccountKey(0)
			return &wallet.Bill{
				Id:    ac.PrivKeyHash,
				Value: 100 * 1e8,
			}, nil
		},
		postTransactions: func(ctx context.Context, pubKey wallet.PubKey, txs *wallet.Transactions) error {
			for _, tx := range txs.Transactions {
				recordedTransactions = append(recordedTransactions, tx)
			}
			return nil
		},
	}
	w, _ = CreateTestWallet(t, backendMock)

	// run send command with amount equal to one of the bills
	_, err := w.Send(context.Background(), SendCmd{ReceiverPubKey: pubKey, Amount: bills[1].Value, WaitForConfirmation: true, AccountIndex: 0})

	// verify that the send command creates a single transfer for the bill with the exact value requested
	require.NoError(t, err)
	require.Len(t, recordedTransactions, 1)
	require.Equal(t, money.PayloadTypeTransfer, recordedTransactions[0].PayloadType())
	require.EqualValues(t, util.Uint256ToBytes(bills[1].Id), recordedTransactions[0].Payload.UnitID)
>>>>>>> eb60d040
}<|MERGE_RESOLUTION|>--- conflicted
+++ resolved
@@ -11,11 +11,7 @@
 	"github.com/stretchr/testify/require"
 
 	"github.com/alphabill-org/alphabill/internal/hash"
-<<<<<<< HEAD
-	billtx "github.com/alphabill-org/alphabill/internal/txsystem/money"
-=======
 	"github.com/alphabill-org/alphabill/internal/txsystem/money"
->>>>>>> eb60d040
 	"github.com/alphabill-org/alphabill/internal/types"
 	"github.com/alphabill-org/alphabill/internal/util"
 	"github.com/alphabill-org/alphabill/pkg/wallet"
@@ -363,27 +359,18 @@
 	require.ErrorContains(t, err, "insufficient balance for transaction")
 }
 
-<<<<<<< HEAD
-func parseBillTransferTx(t *testing.T, tx *types.TransactionOrder) *billtx.TransferAttributes {
-	transferTx := &billtx.TransferAttributes{}
-	err := tx.UnmarshalAttributes(transferTx)
-	require.NoError(t, err)
-	return transferTx
-=======
 func TestWalletSendFunction_BillWithExactAmount(t *testing.T) {
 	// create test wallet with 2 bills with different values
 	pubKey := make([]byte, 33)
-	bills := []*Bill{{
-		Id:      uint256.NewInt(0),
-		Value:   100,
-		TxHash:  hash.Sum256([]byte{0x01}),
-		TxProof: &wallet.Proof{},
+	bills := []*wallet.Bill{{
+		Id:     []byte{0},
+		Value:  100,
+		TxHash: hash.Sum256([]byte{0x01}),
 	}, {
-		Id:      uint256.NewInt(1),
-		Value:   77,
-		TxHash:  hash.Sum256([]byte{0x02}),
-		TxProof: &wallet.Proof{}},
-	}
+		Id:     []byte{1},
+		Value:  77,
+		TxHash: hash.Sum256([]byte{0x02}),
+	}}
 
 	var w *Wallet
 	var recordedTransactions []*types.TransactionOrder
@@ -403,7 +390,7 @@
 		getTxProof: func(ctx context.Context, unitID wallet.UnitID, txHash wallet.TxHash) (*wallet.Proof, error) {
 			tx := recordedTransactions[0]
 			bills[1].TxHash = tx.Hash(crypto.SHA256)
-			return createBlockProofResponse(t, bills[1], nil, dcTimeoutBlockCount, nil), nil
+			return createBlockProofResponseForDustTransfer(t, bills[1], nil, txTimeoutBlockCount, nil), nil
 		},
 		getFeeCreditBill: func(ctx context.Context, unitID []byte) (*wallet.Bill, error) {
 			ac, _ := w.am.GetAccountKey(0)
@@ -428,6 +415,12 @@
 	require.NoError(t, err)
 	require.Len(t, recordedTransactions, 1)
 	require.Equal(t, money.PayloadTypeTransfer, recordedTransactions[0].PayloadType())
-	require.EqualValues(t, util.Uint256ToBytes(bills[1].Id), recordedTransactions[0].Payload.UnitID)
->>>>>>> eb60d040
+	require.EqualValues(t, bills[1].Id, recordedTransactions[0].Payload.UnitID)
+}
+
+func parseBillTransferTx(t *testing.T, tx *types.TransactionOrder) *money.TransferAttributes {
+	transferTx := &money.TransferAttributes{}
+	err := tx.UnmarshalAttributes(transferTx)
+	require.NoError(t, err)
+	return transferTx
 }