package proof

import (
	"bytes"
	"crypto"
	"errors"
	"fmt"

	"github.com/alphabill-org/alphabill/internal/block"
	abcrypto "github.com/alphabill-org/alphabill/internal/crypto"
	aberrors "github.com/alphabill-org/alphabill/internal/errors"
	"github.com/alphabill-org/alphabill/internal/hash"
	"github.com/alphabill-org/alphabill/internal/mt"
	"github.com/alphabill-org/alphabill/internal/omt"
	"github.com/alphabill-org/alphabill/internal/txsystem"
	"github.com/holiman/uint256"
)

var (
	ErrProofVerificationFailed = errors.New("proof verification failed")
	ErrTxIsNil                 = errors.New("tx is nil")
	ErrVerifierIsNil           = errors.New("verifier is nil")
	ErrBlockIsNil              = errors.New("block is nil")
	ErrUnitIdIsNil             = errors.New("unit id is nil")
)

// NewPrimaryProof creates primary proof for given unit and block.
func NewPrimaryProof(b *block.GenericBlock, unitId *uint256.Int, hashAlgorithm crypto.Hash) (*BlockProofV2, error) {
	if b == nil {
		return nil, ErrBlockIsNil
	}
	if unitId == nil {
		return nil, ErrUnitIdIsNil
	}

	if len(b.Transactions) == 0 {
		return newEmptyBlockProof(b, hashAlgorithm), nil
	}
	identifiers := b.ExtractIdentifiers()
	leaves, err := b.BlockTreeLeaves(hashAlgorithm)
	if err != nil {
		return nil, err
	}
	chain, err := treeChain(unitId, leaves, hashAlgorithm)
	if err != nil {
		return nil, err
	}
	if unitIdInIdentifiers(identifiers, unitId) {
		primTx, secTxs := b.ExtractTransactions(unitId)
		secHash, err := mt.SecondaryHash(secTxs, hashAlgorithm)
		if err != nil {
			return nil, err
		}
		if primTx != nil {
			return newPrimBlockProof(b, secHash, chain, hashAlgorithm), nil
		}
		return newOnlySecBlockProof(b, secHash, chain, hashAlgorithm), nil
	}
	return newNoTransBlockProof(b, chain, hashAlgorithm), nil
}

// NewSecondaryProof creates secondary proof for given unit and block.
func NewSecondaryProof(b *block.GenericBlock, unitId *uint256.Int, secTxIdx int, hashAlgorithm crypto.Hash) (*BlockProofV2, error) {
	if b == nil {
		return nil, ErrBlockIsNil
	}
	if unitId == nil {
		return nil, ErrUnitIdIsNil
	}

	if len(b.Transactions) == 0 {
		return newEmptyBlockProof(b, hashAlgorithm), nil
	}
	leaves, err := b.BlockTreeLeaves(hashAlgorithm)
	if err != nil {
		return nil, err
	}
	chain, err := treeChain(unitId, leaves, hashAlgorithm)
	if err != nil {
		return nil, err
	}
	primTx, secTxs := b.ExtractTransactions(unitId)
	primhash := block.HashTx(primTx, hashAlgorithm)
	secChain, err := mt.SecondaryChain(secTxs, secTxIdx, hashAlgorithm)
	if err != nil {
		return nil, err
	}
	return newSecBlockProof(b, primhash, chain, secChain, hashAlgorithm), nil
}

// Verify verifies the proof against given transaction, returns error if verification failed, or nil if verification succeeded.
func (x *BlockProofV2) Verify(tx txsystem.GenericTransaction, verifiers map[string]abcrypto.Verifier, hashAlgorithm crypto.Hash) error {
	if tx == nil {
		return ErrTxIsNil
	}
	if verifiers == nil {
		return ErrVerifierIsNil
	}

	err := x.verifyUC(tx, verifiers, hashAlgorithm)
	if err != nil {
		return err
	}

	switch x.ProofType {
	case ProofType_PRIM:
<<<<<<< HEAD
		primhash := omt.HashTx(tx, hashAlgorithm)
		unithash := hash.Sum(hashAlgorithm, primhash, x.HashValue)
=======
		primhash := block.HashTx(tx, hashAlgorithm)
		unithash := block.HashData(primhash, x.HashValue, hashAlgorithm)
>>>>>>> 910e21f2
		return x.verifyChainHead(tx.UnitID(), unithash)
	case ProofType_SEC:
		secChain := FromProtobuf(x.SecTreeHashChain.Items)
		secChainOutput := mt.EvalMerklePath(secChain, tx, hashAlgorithm)
<<<<<<< HEAD
		unithash := hash.Sum(hashAlgorithm, x.HashValue, secChainOutput)
		return x.verifyChainHead(tx.UnitID(), unithash)
	case ProofType_ONLYSEC:
		zerohash := make([]byte, hashAlgorithm.Size())
		unithash := hash.Sum(hashAlgorithm, zerohash, x.HashValue)
=======
		unithash := block.HashData(x.HashValue, secChainOutput, hashAlgorithm)
		return x.verifyChainHead(tx.UnitID(), unithash)
	case ProofType_ONLYSEC:
		zerohash := make([]byte, hashAlgorithm.Size())
		unithash := block.HashData(zerohash, x.HashValue, hashAlgorithm)
>>>>>>> 910e21f2
		return x.verifyChainHead(tx.UnitID(), unithash)
	case ProofType_NOTRANS:
		unitIdBytes := tx.UnitID().Bytes32()
		chain := x.GetChainItems()
		if len(chain) > 0 && !bytes.Equal(chain[0].Val, unitIdBytes[:]) {
			return nil
		}
		return ErrProofVerificationFailed
	case ProofType_EMPTYBLOCK:
		if len(x.GetChainItems()) == 0 {
			return nil
		}
		return ErrProofVerificationFailed
	default:
		return aberrors.Wrap(ErrProofVerificationFailed, "unknown proof type "+x.ProofType.String())
	}
}

func (x *BlockProofV2) verifyUC(tx txsystem.GenericTransaction, verifiers map[string]abcrypto.Verifier, hashAlgorithm crypto.Hash) error {
	sysid := x.UnicityCertificate.UnicityTreeCertificate.SystemIdentifier
	sdr := x.UnicityCertificate.UnicityTreeCertificate.SystemDescriptionHash
	err := x.UnicityCertificate.IsValid(verifiers, hashAlgorithm, sysid, sdr)
	if err != nil {
		return err
	}

	chain := FromProtobufHashChain(x.GetChainItems())
	unitIdBytes := tx.UnitID().Bytes32()
	rblock := omt.EvalMerklePath(chain, unitIdBytes[:], hashAlgorithm)
<<<<<<< HEAD
	blockhash := hash.Sum(hashAlgorithm, x.BlockHeaderHash, x.TransactionsHash, rblock)
=======
	blockhash := block.HashData(x.BlockHeaderHash, rblock, hashAlgorithm)
>>>>>>> 910e21f2
	if !bytes.Equal(x.UnicityCertificate.InputRecord.BlockHash, blockhash) {
		return aberrors.Wrap(
			ErrProofVerificationFailed,
			fmt.Sprintf("proof verification failed, uc.ir block hash is not valid, got %X, expected %X",
				x.UnicityCertificate.InputRecord.BlockHash, blockhash),
		)
	}
	return nil
}

func (x *BlockProofV2) verifyChainHead(unitId *uint256.Int, unithash []byte) error {
	chain := x.GetChainItems()
	unitIdBytes := unitId.Bytes32()
	if len(chain) > 0 &&
		bytes.Equal(chain[0].Val, unitIdBytes[:]) &&
		bytes.Equal(chain[0].Hash, unithash) {
		return nil
	}
	return ErrProofVerificationFailed
}

// treeChain returns hash tree chain from given unit to root
func treeChain(unitId *uint256.Int, leaves []*omt.Data, hashAlgorithm crypto.Hash) ([]*omt.Data, error) {
	tree, err := omt.New(leaves, hashAlgorithm)
	if err != nil {
		return nil, err
	}
	unitIdBytes := unitId.Bytes32()
	return tree.GetMerklePath(unitIdBytes[:])
}

func unitIdInIdentifiers(items []*uint256.Int, target *uint256.Int) bool {
	low := 0
	high := len(items) - 1
	for low <= high {
		mid := low + (high-low)/2
		midItem := items[mid]
		if midItem.Lt(target) {
			low = mid + 1
		} else if midItem.Gt(target) {
			high = mid - 1
		} else {
			return true
		}
	}
	return false
}

func newEmptyBlockProof(b *block.GenericBlock, hashAlgorithm crypto.Hash) *BlockProofV2 {
	return &BlockProofV2{
		ProofType:          ProofType_EMPTYBLOCK,
		BlockHeaderHash:    b.HashHeader(hashAlgorithm),
		TransactionsHash:   b.HashTransactions(hashAlgorithm),
		HashValue:          make([]byte, hashAlgorithm.Size()),
		UnicityCertificate: b.UnicityCertificate,
	}
}

func newNoTransBlockProof(b *block.GenericBlock, chain []*omt.Data, hashAlgorithm crypto.Hash) *BlockProofV2 {
	return &BlockProofV2{
		ProofType:          ProofType_NOTRANS,
		BlockHeaderHash:    b.HashHeader(hashAlgorithm),
		TransactionsHash:   b.HashTransactions(hashAlgorithm),
		HashValue:          make([]byte, hashAlgorithm.Size()),
		BlockTreeHashChain: &BlockTreeHashChain{Items: ToProtobufHashChain(chain)},
		UnicityCertificate: b.UnicityCertificate,
	}
}

func newPrimBlockProof(b *block.GenericBlock, hashValue []byte, chain []*omt.Data, hashAlgorithm crypto.Hash) *BlockProofV2 {
	return &BlockProofV2{
		ProofType:          ProofType_PRIM,
		BlockHeaderHash:    b.HashHeader(hashAlgorithm),
		TransactionsHash:   b.HashTransactions(hashAlgorithm),
		HashValue:          hashValue,
		BlockTreeHashChain: &BlockTreeHashChain{Items: ToProtobufHashChain(chain)},
		UnicityCertificate: b.UnicityCertificate,
	}
}

func newOnlySecBlockProof(b *block.GenericBlock, secHash []byte, chain []*omt.Data, hashAlgorithm crypto.Hash) *BlockProofV2 {
	return &BlockProofV2{
		ProofType:          ProofType_ONLYSEC,
		BlockHeaderHash:    b.HashHeader(hashAlgorithm),
		TransactionsHash:   b.HashTransactions(hashAlgorithm),
		HashValue:          secHash,
		BlockTreeHashChain: &BlockTreeHashChain{Items: ToProtobufHashChain(chain)},
		UnicityCertificate: b.UnicityCertificate,
	}
}

func newSecBlockProof(b *block.GenericBlock, secHash []byte, chain []*omt.Data, secChain []*mt.PathItem, hashAlgorithm crypto.Hash) *BlockProofV2 {
	return &BlockProofV2{
		ProofType:          ProofType_SEC,
		BlockHeaderHash:    b.HashHeader(hashAlgorithm),
		TransactionsHash:   b.HashTransactions(hashAlgorithm),
		HashValue:          secHash,
		BlockTreeHashChain: &BlockTreeHashChain{Items: ToProtobufHashChain(chain)},
		SecTreeHashChain:   &SecTreeHashChain{Items: ToProtobuf(secChain).PathItems},
		UnicityCertificate: b.UnicityCertificate,
	}
}

// GetChainItems returns BlockTreeHashChain chain items, used for nil safe access.
func (x *BlockProofV2) GetChainItems() []*ChainItem {
	chain := x.BlockTreeHashChain
	if chain != nil {
		return chain.Items
	}
	return nil
}<|MERGE_RESOLUTION|>--- conflicted
+++ resolved
@@ -104,30 +104,17 @@
 
 	switch x.ProofType {
 	case ProofType_PRIM:
-<<<<<<< HEAD
-		primhash := omt.HashTx(tx, hashAlgorithm)
+		primhash := block.HashTx(tx, hashAlgorithm)
 		unithash := hash.Sum(hashAlgorithm, primhash, x.HashValue)
-=======
-		primhash := block.HashTx(tx, hashAlgorithm)
-		unithash := block.HashData(primhash, x.HashValue, hashAlgorithm)
->>>>>>> 910e21f2
 		return x.verifyChainHead(tx.UnitID(), unithash)
 	case ProofType_SEC:
 		secChain := FromProtobuf(x.SecTreeHashChain.Items)
 		secChainOutput := mt.EvalMerklePath(secChain, tx, hashAlgorithm)
-<<<<<<< HEAD
 		unithash := hash.Sum(hashAlgorithm, x.HashValue, secChainOutput)
 		return x.verifyChainHead(tx.UnitID(), unithash)
 	case ProofType_ONLYSEC:
 		zerohash := make([]byte, hashAlgorithm.Size())
 		unithash := hash.Sum(hashAlgorithm, zerohash, x.HashValue)
-=======
-		unithash := block.HashData(x.HashValue, secChainOutput, hashAlgorithm)
-		return x.verifyChainHead(tx.UnitID(), unithash)
-	case ProofType_ONLYSEC:
-		zerohash := make([]byte, hashAlgorithm.Size())
-		unithash := block.HashData(zerohash, x.HashValue, hashAlgorithm)
->>>>>>> 910e21f2
 		return x.verifyChainHead(tx.UnitID(), unithash)
 	case ProofType_NOTRANS:
 		unitIdBytes := tx.UnitID().Bytes32()
@@ -157,11 +144,7 @@
 	chain := FromProtobufHashChain(x.GetChainItems())
 	unitIdBytes := tx.UnitID().Bytes32()
 	rblock := omt.EvalMerklePath(chain, unitIdBytes[:], hashAlgorithm)
-<<<<<<< HEAD
 	blockhash := hash.Sum(hashAlgorithm, x.BlockHeaderHash, x.TransactionsHash, rblock)
-=======
-	blockhash := block.HashData(x.BlockHeaderHash, rblock, hashAlgorithm)
->>>>>>> 910e21f2
 	if !bytes.Equal(x.UnicityCertificate.InputRecord.BlockHash, blockhash) {
 		return aberrors.Wrap(
 			ErrProofVerificationFailed,
