--- conflicted
+++ resolved
@@ -18,11 +18,7 @@
 
 type (
 	IRChangeRequest struct {
-<<<<<<< HEAD
-		SystemIdentifier types.SystemID
-=======
 		SystemIdentifier types.SystemID32
->>>>>>> 364aeb2f
 		Reason           CertReqReason
 		Requests         []*certification.BlockCertificationRequest
 	}
