package evm

import (
	"crypto"
	"log/slog"

	"github.com/alphabill-org/alphabill-go-base/txsystem/fc"
	"github.com/alphabill-org/alphabill-go-base/txsystem/money"
	"github.com/alphabill-org/alphabill-go-base/types"

	"github.com/alphabill-org/alphabill/predicates"
	"github.com/alphabill-org/alphabill/state"
	"github.com/alphabill-org/alphabill/txsystem"
)

var _ txsystem.Module = (*FeeAccount)(nil)

type (
	FeeAccount struct {
<<<<<<< HEAD
		state            *state.State
		systemIdentifier types.SystemID
		trustBase        types.RootTrustBase
		hashAlgorithm    crypto.Hash
		txValidator      *fc.DefaultFeeCreditTxValidator
		feeCalculator    FeeCalculator
		execPredicate    predicates.PredicateRunner
		log              *slog.Logger
=======
		state         *state.State
		systemID      types.SystemID
		moneySystemID types.SystemID
		trustBase     types.RootTrustBase
		hashAlgorithm crypto.Hash
		feeCalculator FeeCalculator
		execPredicate predicates.PredicateRunner
		log           *slog.Logger
>>>>>>> ae30379f
	}

	FeeCalculator func() uint64
)

func FixedFee(fee uint64) FeeCalculator {
	return func() uint64 {
		return fee
	}
}

func newFeeModule(systemIdentifier types.SystemID, options *Options, log *slog.Logger) (*FeeAccount, error) {
	return &FeeAccount{
<<<<<<< HEAD
		state:            options.state,
		systemIdentifier: systemIdentifier,
		trustBase:        options.trustBase,
		hashAlgorithm:    options.hashAlgorithm,
		txValidator:      fc.NewDefaultFeeCreditTxValidator(options.moneyTXSystemIdentifier, systemIdentifier, options.hashAlgorithm, options.trustBase, nil),
		feeCalculator:    FixedFee(1),
		execPredicate:    predicates.NewPredicateRunner(options.execPredicate),
		log:              log,
	}, nil
}

func (m FeeAccount) TxExecutors() map[string]txsystem.ExecuteFunc {
	return map[string]txsystem.ExecuteFunc{
		//  fee credit transaction handlers (credit transfers and reclaims only!)
		fcsdk.PayloadTypeAddFeeCredit:   addFeeCreditTx(m.state, m.hashAlgorithm, m.feeCalculator, m.txValidator).ExecuteFunc(),
		fcsdk.PayloadTypeCloseFeeCredit: closeFeeCreditTx(m.state, m.hashAlgorithm, m.feeCalculator, m.txValidator).ExecuteFunc(),
=======
		state:         options.state,
		systemID:      systemIdentifier,
		moneySystemID: money.DefaultSystemID,
		trustBase:     options.trustBase,
		hashAlgorithm: options.hashAlgorithm,
		feeCalculator: FixedFee(1),
		execPredicate: predicates.NewPredicateRunner(options.execPredicate, options.state),
		log:           log,
	}, nil
}

func (f *FeeAccount) TxHandlers() map[string]txsystem.TxExecutor {
	return map[string]txsystem.TxExecutor{
		fc.PayloadTypeAddFeeCredit:   txsystem.NewTxHandler[fc.AddFeeCreditAttributes](f.validateAddFC, f.executeAddFC),
		fc.PayloadTypeCloseFeeCredit: txsystem.NewTxHandler[fc.CloseFeeCreditAttributes](f.validateCloseFC, f.executeCloseFC),
>>>>>>> ae30379f
	}
}

func (f *FeeAccount) GenericTransactionValidator() genericTransactionValidator {
	return checkFeeAccountBalance(f.state, f.execPredicate)
}<|MERGE_RESOLUTION|>--- conflicted
+++ resolved
@@ -2,11 +2,13 @@
 
 import (
 	"crypto"
+	"fmt"
 	"log/slog"
 
 	"github.com/alphabill-org/alphabill-go-base/txsystem/fc"
 	"github.com/alphabill-org/alphabill-go-base/txsystem/money"
 	"github.com/alphabill-org/alphabill-go-base/types"
+	"github.com/alphabill-org/alphabill/predicates/templates"
 
 	"github.com/alphabill-org/alphabill/predicates"
 	"github.com/alphabill-org/alphabill/state"
@@ -17,16 +19,6 @@
 
 type (
 	FeeAccount struct {
-<<<<<<< HEAD
-		state            *state.State
-		systemIdentifier types.SystemID
-		trustBase        types.RootTrustBase
-		hashAlgorithm    crypto.Hash
-		txValidator      *fc.DefaultFeeCreditTxValidator
-		feeCalculator    FeeCalculator
-		execPredicate    predicates.PredicateRunner
-		log              *slog.Logger
-=======
 		state         *state.State
 		systemID      types.SystemID
 		moneySystemID types.SystemID
@@ -35,7 +27,6 @@
 		feeCalculator FeeCalculator
 		execPredicate predicates.PredicateRunner
 		log           *slog.Logger
->>>>>>> ae30379f
 	}
 
 	FeeCalculator func() uint64
@@ -48,41 +39,27 @@
 }
 
 func newFeeModule(systemIdentifier types.SystemID, options *Options, log *slog.Logger) (*FeeAccount, error) {
-	return &FeeAccount{
-<<<<<<< HEAD
-		state:            options.state,
-		systemIdentifier: systemIdentifier,
-		trustBase:        options.trustBase,
-		hashAlgorithm:    options.hashAlgorithm,
-		txValidator:      fc.NewDefaultFeeCreditTxValidator(options.moneyTXSystemIdentifier, systemIdentifier, options.hashAlgorithm, options.trustBase, nil),
-		feeCalculator:    FixedFee(1),
-		execPredicate:    predicates.NewPredicateRunner(options.execPredicate),
-		log:              log,
-	}, nil
-}
-
-func (m FeeAccount) TxExecutors() map[string]txsystem.ExecuteFunc {
-	return map[string]txsystem.ExecuteFunc{
-		//  fee credit transaction handlers (credit transfers and reclaims only!)
-		fcsdk.PayloadTypeAddFeeCredit:   addFeeCreditTx(m.state, m.hashAlgorithm, m.feeCalculator, m.txValidator).ExecuteFunc(),
-		fcsdk.PayloadTypeCloseFeeCredit: closeFeeCreditTx(m.state, m.hashAlgorithm, m.feeCalculator, m.txValidator).ExecuteFunc(),
-=======
+	m := &FeeAccount{
 		state:         options.state,
 		systemID:      systemIdentifier,
 		moneySystemID: money.DefaultSystemID,
 		trustBase:     options.trustBase,
 		hashAlgorithm: options.hashAlgorithm,
 		feeCalculator: FixedFee(1),
-		execPredicate: predicates.NewPredicateRunner(options.execPredicate, options.state),
 		log:           log,
-	}, nil
+	}
+	predEng, err := predicates.Dispatcher(templates.New())
+	if err != nil {
+		return nil, fmt.Errorf("creating predicate executor: %w", err)
+	}
+	m.execPredicate = predicates.NewPredicateRunner(predEng.Execute)
+	return m, nil
 }
 
 func (f *FeeAccount) TxHandlers() map[string]txsystem.TxExecutor {
 	return map[string]txsystem.TxExecutor{
 		fc.PayloadTypeAddFeeCredit:   txsystem.NewTxHandler[fc.AddFeeCreditAttributes](f.validateAddFC, f.executeAddFC),
 		fc.PayloadTypeCloseFeeCredit: txsystem.NewTxHandler[fc.CloseFeeCreditAttributes](f.validateCloseFC, f.executeCloseFC),
->>>>>>> ae30379f
 	}
 }
 
