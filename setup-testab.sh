--- conflicted
+++ resolved
@@ -9,15 +9,10 @@
 set -e
 
 # print help
-<<<<<<< HEAD
-usage() { echo "Generate 'testab' structure, log configuration and genesis files. Usage: $0 [-h usage] [-m number of money nodes] [-t number of token nodes] [-d number of vd nodes]  [-r number of root nodes] [-c reset all DB files]"; exit 0; }
-=======
 usage() {
-  echo "Generate 'testab' structure, log configuration and genesis files. Usage: $0 [-h usage] [-m number of money nodes] [-t number of token nodes] [-d number of vd nodes] [-c reset all DB files]"
+  echo "Generate 'testab' structure, log configuration and genesis files. Usage: $0 [-h usage] [-m number of money nodes] [-t number of token nodes] [-d number of vd nodes]  [-r number of root nodes] [-c reset all DB files]"
   exit 0
 }
-
->>>>>>> 862ba066
 # handle arguments
 # NB! add check to make parameter is numeric
 while getopts "chd:m:t:r:" o; do
