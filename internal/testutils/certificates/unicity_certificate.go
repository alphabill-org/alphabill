--- conflicted
+++ resolved
@@ -42,13 +42,8 @@
 		Version:     1,
 		InputRecord: ir,
 		TRHash:      make([]byte, 32),
-<<<<<<< HEAD
 		UnicityTreeCertificate: &types.UnicityTreeCertificate{Version: 1,
-			SystemIdentifier:         cert.SystemIdentifier,
-=======
-		UnicityTreeCertificate: &types.UnicityTreeCertificate{
 			PartitionIdentifier:      cert.PartitionIdentifier,
->>>>>>> 4f29cf1e
 			HashSteps:                cert.HashSteps,
 			PartitionDescriptionHash: pdr.Hash(gocrypto.SHA256),
 		},
