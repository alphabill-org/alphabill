--- conflicted
+++ resolved
@@ -12,19 +12,11 @@
 )
 
 func CreateTestWallet(t *testing.T) (*Wallet, *clientmock.MockAlphabillClient) {
-<<<<<<< HEAD
-	c := WalletConfig{DbPath: t.TempDir()}
-	w, err := CreateNewWallet("", c)
-=======
 	dir := t.TempDir()
 	am, err := account.NewManager(dir, "", true)
 	require.NoError(t, err)
 
 	w, err := CreateNewWallet(am, "", WalletConfig{DbPath: dir})
-	t.Cleanup(func() {
-		w.Shutdown()
-	})
->>>>>>> dfee9980
 	require.NoError(t, err)
 	t.Cleanup(w.Shutdown)
 
@@ -34,70 +26,27 @@
 }
 
 func CreateTestWalletFromSeed(t *testing.T) (*Wallet, *clientmock.MockAlphabillClient) {
-<<<<<<< HEAD
-	w, err := CreateNewWallet(testMnemonic, WalletConfig{DbPath: t.TempDir()})
-=======
 	dir := t.TempDir()
 	am, err := account.NewManager(dir, "", true)
 	require.NoError(t, err)
 	w, err := CreateNewWallet(am, testMnemonic, WalletConfig{DbPath: dir})
-	t.Cleanup(func() {
-		DeleteWallet(w)
-	})
->>>>>>> dfee9980
 	require.NoError(t, err)
+	t.Cleanup(w.Shutdown)
 
 	mockClient := &clientmock.MockAlphabillClient{}
 	w.AlphabillClient = mockClient
 	return w, mockClient
 }
 
-<<<<<<< HEAD
 func CopyWalletDBFile(t *testing.T) (string, error) {
-	wd, _ := os.Getwd()
-	srcDir := path.Join(wd, "testdata", "wallet")
-	return copyWalletDB(srcDir, t.TempDir())
-}
-
-func CopyEncryptedWalletDBFile(t *testing.T) (string, error) {
-	wd, _ := os.Getwd()
-	srcDir := path.Join(wd, "testdata", "wallet", "encrypted")
-	return copyWalletDB(srcDir, t.TempDir())
-}
-
-func copyWalletDB(srcDir string, dstDir string) (string, error) {
-	srcFile := path.Join(srcDir, WalletFileName)
-	dstFile := path.Join(dstDir, WalletFileName)
-=======
-func DeleteWallet(w *Wallet) {
-	if w != nil {
-		w.Shutdown()
-		w.DeleteDb()
-	}
-}
-
-func DeleteWalletDbs(walletDir string) error {
-	if err := os.Remove(filepath.Join(walletDir, account.AccountFileName)); err != nil {
-		return err
-	}
-	return os.Remove(filepath.Join(walletDir, WalletFileName))
-}
-
-func CopyWalletDBFile(t *testing.T) (string, error) {
-	_ = DeleteWalletDbs(os.TempDir())
-	t.Cleanup(func() {
-		_ = DeleteWalletDbs(os.TempDir())
-	})
 	wd, _ := os.Getwd()
 	srcDir := filepath.Join(wd, "testdata", "wallet")
 	return copyWalletDB(srcDir)
 }
 
-func copyWalletDB(srcDir string) (string, error) {
-	dstDir := os.TempDir()
+func copyWalletDB(srcDir string), dstDir string) (string, error) {
 	srcFile := filepath.Join(srcDir, WalletFileName)
 	dstFile := filepath.Join(dstDir, WalletFileName)
->>>>>>> dfee9980
 	return dstDir, copyFile(srcFile, dstFile)
 }
 
