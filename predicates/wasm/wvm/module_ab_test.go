--- conflicted
+++ resolved
@@ -57,16 +57,11 @@
 				read: func(offset, byteCount uint32) ([]byte, bool) { return pkh, true },
 			}
 		}
-<<<<<<< HEAD
 		txo := &types.TransactionOrder{Payload: &types.Payload{Type: tokens.PayloadTypeTransferNFT}}
 		txo.SetAuthProof(&tokens.TransferNonFungibleTokenAuthProof{})
 		vm.curPrg.vars[handle_current_tx_order] = txo
-=======
-		//vm.curPrg.vars[handle_current_tx_order] = &types.TransactionOrder{OwnerProof: []byte{8, 9, 0}}
-		vm.curPrg.vars[handle_current_tx_order] = &types.TransactionOrder{AuthProof: []byte{8, 9, 0}}
->>>>>>> 2df770cb
 		predicateExecuted := false
-		vm.engines = func(context.Context, types.PredicateBytes, []byte, []byte, predicates.TxContext) (bool, error) {
+		vm.engines = func(context.Context, types.PredicateBytes, []byte, *types.TransactionOrder, predicates.TxContext) (bool, error) {
 			predicateExecuted = true
 			return true, expErr
 		}
@@ -86,16 +81,11 @@
 				read: func(offset, byteCount uint32) ([]byte, bool) { return pkh, true },
 			}
 		}
-<<<<<<< HEAD
 		txo := &types.TransactionOrder{Payload: &types.Payload{Type: tokens.PayloadTypeTransferNFT}}
 		txo.SetAuthProof(&tokens.TransferNonFungibleTokenAuthProof{})
 		vm.curPrg.vars[handle_current_tx_order] = txo
-=======
-		//vm.curPrg.vars[handle_current_tx_order] = &types.TransactionOrder{OwnerProof: []byte{8, 9, 0}}
-		vm.curPrg.vars[handle_current_tx_order] = &types.TransactionOrder{AuthProof: []byte{8, 9, 0}}
->>>>>>> 2df770cb
 		predicateExecuted := false
-		vm.engines = func(context.Context, types.PredicateBytes, []byte, []byte, predicates.TxContext) (bool, error) {
+		vm.engines = func(context.Context, types.PredicateBytes, []byte, *types.TransactionOrder, predicates.TxContext) (bool, error) {
 			predicateExecuted = true
 			return false, nil
 		}
@@ -124,29 +114,16 @@
 				Type: tokens.PayloadTypeTransferNFT,
 				SystemID: 5,
 			},
-<<<<<<< HEAD
-=======
-			//OwnerProof: []byte{8, 9, 0},
-			AuthProof: []byte{8, 9, 0},
->>>>>>> 2df770cb
 		}
 		ownerProof := []byte{9, 8, 0}
-		txOrder.SetAuthProof(&tokens.TransferNonFungibleTokenAuthProof{OwnerPredicateSignature: ownerProof})
+		txOrder.SetAuthProof(&tokens.TransferNonFungibleTokenAuthProof{OwnerProof: ownerProof})
 
 		vm.curPrg.vars[handle_current_tx_order] = txOrder
 		predicateExecuted := false
-		vm.engines = func(ctx context.Context, predicate types.PredicateBytes, args []byte, sigByes []byte, env predicates.TxContext) (bool, error) {
+		vm.engines = func(ctx context.Context, predicate types.PredicateBytes, args []byte, txo *types.TransactionOrder, env predicates.TxContext) (bool, error) {
 			predicateExecuted = true
-<<<<<<< HEAD
 			require.Equal(t, txOrder, txo)
 			require.EqualValues(t, ownerProof, args)
-=======
-			payloadBytes, err := txOrder.PayloadBytes()
-			require.NoError(t, err)
-			require.Equal(t, payloadBytes, sigByes)
-			//require.Equal(t, txOrder.OwnerProof, args)
-			require.Equal(t, txOrder.AuthProof, args)
->>>>>>> 2df770cb
 			h, err := templates.ExtractPubKeyHashFromP2pkhPredicate(predicate)
 			require.NoError(t, err)
 			require.Equal(t, pkh, h)
