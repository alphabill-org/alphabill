--- conflicted
+++ resolved
@@ -89,27 +89,15 @@
 		return ErrOwnerProofPresent
 	}
 	h := tx.Hash(d.hashAlgorithm)
-<<<<<<< HEAD
-	err := d.stateTree.AddItem(
-		tx.UnitID(),
-		script.PredicateAlwaysFalse(),
-		&unit{
-			dataHash:    hasherUtil.Sum256(util.Uint256ToBytes(tx.UnitID())),
-			blockNumber: d.currentBlockNumber,
-		},
-		h,
-	)
-=======
 	err := d.stateTree.AtomicUpdate(
 		rma.AddItem(tx.UnitID(),
 			script.PredicateAlwaysFalse(),
 			&unit{
-				dataHash:    hasherUtil.Sum256(tx.UnitID().Bytes()),
+				dataHash:    hasherUtil.Sum256(util.Uint256ToBytes(tx.UnitID())),
 				blockNumber: d.currentBlockNumber,
 			},
 			h,
 		))
->>>>>>> b39cd350
 	if err != nil {
 		return errors.Wrapf(err, "could not add item: %v", err)
 	}
