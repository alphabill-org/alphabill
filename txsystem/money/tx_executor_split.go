--- conflicted
+++ resolved
@@ -22,59 +22,6 @@
 	return hasher.Sum(nil)
 }
 
-<<<<<<< HEAD
-func (m *Module) handleSplitTx() txsystem.GenericExecuteFunc[money.SplitAttributes] {
-	return func(tx *types.TransactionOrder, attr *money.SplitAttributes, exeCtx *txsystem.TxExecutionContext) (sm *types.ServerMetadata, err error) {
-		isLocked := false
-		if !exeCtx.StateLockReleased {
-			if err = m.validateSplitTx(tx, attr, exeCtx); err != nil {
-				return nil, fmt.Errorf("invalid split transaction: %w", err)
-			}
-
-			isLocked, err = txsystem.LockUnitState(tx, m.execPredicate, m.state, exeCtx)
-			if err != nil {
-				return nil, fmt.Errorf("failed to lock unit state: %w", err)
-			}
-		}
-
-		unitID := tx.UnitID()
-		targetUnitIDs := []types.UnitID{unitID}
-
-		if !isLocked {
-			// add new units
-			var actions []state.Action
-			for i, targetUnit := range attr.TargetUnits {
-				newUnitID := money.NewBillID(unitID, HashForIDCalculation(unitID, tx.Payload.Attributes, tx.Timeout(), uint32(i), m.hashAlgorithm))
-				targetUnitIDs = append(targetUnitIDs, newUnitID)
-				actions = append(actions, state.AddUnit(
-					newUnitID,
-					targetUnit.OwnerCondition,
-					&money.BillData{
-						V:       targetUnit.Amount,
-						T:       exeCtx.CurrentBlockNr,
-						Counter: 0,
-					}))
-			}
-
-			// update existing unit
-			actions = append(actions, state.UpdateUnitData(unitID,
-				func(data types.UnitData) (types.UnitData, error) {
-					bd, ok := data.(*money.BillData)
-					if !ok {
-						return nil, fmt.Errorf("unit %v does not contain bill data", unitID)
-					}
-					return &money.BillData{
-						V:       attr.RemainingValue,
-						T:       exeCtx.CurrentBlockNr,
-						Counter: bd.Counter + 1,
-					}, nil
-				},
-			))
-
-			// update state
-			if err := m.state.Apply(actions...); err != nil {
-				return nil, fmt.Errorf("state update failed: %w", err)
-=======
 func (m *Module) executeSplitTx(tx *types.TransactionOrder, attr *money.SplitAttributes, exeCtx *txsystem.TxExecutionContext) (*types.ServerMetadata, error) {
 	unitID := tx.UnitID()
 	targetUnitIDs := []types.UnitID{unitID}
@@ -98,7 +45,6 @@
 			bd, ok := data.(*money.BillData)
 			if !ok {
 				return nil, fmt.Errorf("unit %v does not contain bill data", unitID)
->>>>>>> ae30379f
 			}
 			return &money.BillData{
 				V:       attr.RemainingValue,
@@ -114,23 +60,15 @@
 	return &types.ServerMetadata{ActualFee: m.feeCalculator(), TargetUnits: targetUnitIDs, SuccessIndicator: types.TxStatusSuccessful}, nil
 }
 
-<<<<<<< HEAD
 func (m *Module) validateSplitTx(tx *types.TransactionOrder, attr *money.SplitAttributes, exeCtx *txsystem.TxExecutionContext) error {
-=======
-func (m *Module) validateSplitTx(tx *types.TransactionOrder, attr *money.SplitAttributes, _ *txsystem.TxExecutionContext) error {
->>>>>>> ae30379f
 	unit, err := m.state.GetUnit(tx.UnitID(), false)
 	if err != nil {
 		return err
 	}
-<<<<<<< HEAD
-	if err := m.execPredicate(unit.Bearer(), tx.OwnerProof, tx, exeCtx); err != nil {
-=======
 	if err = validateSplit(unit.Data(), attr); err != nil {
 		return fmt.Errorf("split error: %w", err)
 	}
-	if err = m.execPredicate(unit.Bearer(), tx.OwnerProof, tx); err != nil {
->>>>>>> ae30379f
+	if err = m.execPredicate(unit.Bearer(), tx.OwnerProof, tx, exeCtx); err != nil {
 		return fmt.Errorf("executing bearer predicate: %w", err)
 	}
 	return nil
