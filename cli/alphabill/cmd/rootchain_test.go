--- conflicted
+++ resolved
@@ -256,13 +256,8 @@
 	// start a root node and if it receives handshake, then it must be up and running
 	testtime.MustRunInTime(t, 5*time.Second, func() {
 		appStoppedWg := sync.WaitGroup{}
-<<<<<<< HEAD
 		address := fmt.Sprintf("/ip4/127.0.0.1/tcp/%d", net.SharedPortManager.GetRandomFreePort(t))
-		// start the node in background
-=======
-		address := fmt.Sprintf("/ip4/127.0.0.1/tcp/%d", net.GetFreeRandomPort(t))
 		// start the root node in background
->>>>>>> 39bb13a3
 		appStoppedWg.Add(1)
 		go func() {
 			defer appStoppedWg.Done()
