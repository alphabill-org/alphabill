package rootchain

import (
	"context"
	"errors"
	"fmt"
	"log/slog"

	"github.com/libp2p/go-libp2p/core/peer"
	"go.opentelemetry.io/otel/attribute"
	"go.opentelemetry.io/otel/codes"
	"go.opentelemetry.io/otel/metric"
	"go.opentelemetry.io/otel/trace"
	"golang.org/x/sync/errgroup"

	"github.com/alphabill-org/alphabill-go-base/types"
	"github.com/alphabill-org/alphabill/internal/debug"
	"github.com/alphabill-org/alphabill/logger"
	"github.com/alphabill-org/alphabill/network"
	"github.com/alphabill-org/alphabill/network/protocol/certification"
	"github.com/alphabill-org/alphabill/network/protocol/handshake"
	"github.com/alphabill-org/alphabill/observability"
	"github.com/alphabill-org/alphabill/rootchain/consensus"
	"github.com/alphabill-org/alphabill/rootchain/consensus/storage"
)

type (
	PartitionNet interface {
		Send(ctx context.Context, msg any, receivers ...peer.ID) error
		ReceivedChannel() <-chan any
	}

	Observability interface {
		Meter(name string, opts ...metric.MeterOption) metric.Meter
		Tracer(name string, options ...trace.TracerOption) trace.Tracer
		Logger() *slog.Logger
	}

	ConsensusManager interface {
		// RequestCertification accepts certification requests with proof of quorum or no-quorum.
		RequestCertification(ctx context.Context, cr consensus.IRChangeRequest) error
		// CertificationResult read the channel to receive certification results
		CertificationResult() <-chan *certification.CertificationResponse
		ShardInfo(partition types.PartitionID, shard types.ShardID) (*storage.ShardInfo, error)
		// Run consensus algorithm
		Run(ctx context.Context) error
	}

	Node struct {
		peer             *network.Peer // p2p network host for partition
		incomingRequests *CertRequestBuffer
		subscription     *Subscriptions
		net              PartitionNet
		consensusManager ConsensusManager

		log    *slog.Logger
		tracer trace.Tracer

		execMsgCnt metric.Int64Counter
	}
)

// New creates a new instance of the root chain node
func New(
	peer *network.Peer,
	pNet PartitionNet,
	cm ConsensusManager,
	observe Observability,
) (*Node, error) {
	if peer == nil {
		return nil, fmt.Errorf("partition listener is nil")
	}
	if pNet == nil {
		return nil, fmt.Errorf("network is nil")
	}

<<<<<<< HEAD
	meter := observe.Meter("rootchain.node", metric.WithInstrumentationAttributes(observability.PeerID("node.id", peer.ID())))
=======
	meter := observe.Meter("rootchain.node")
>>>>>>> 15276aba
	reqBuf, err := NewCertificationRequestBuffer(meter)
	if err != nil {
		return nil, fmt.Errorf("creating request buffer: %w", err)
	}
	subs, err := NewSubscriptions(pNet.Send, observe)
	if err != nil {
		return nil, fmt.Errorf("creating subscribers list: %w", err)
	}
	node := &Node{
		peer:             peer,
		incomingRequests: reqBuf,
		subscription:     subs,
		net:              pNet,
		consensusManager: cm,
		log:              observe.Logger(),
		tracer:           observe.Tracer("rootchain.node"),
	}
	if err := node.initMetrics(meter); err != nil {
		return nil, fmt.Errorf("initializing metrics: %w", err)
	}
	return node, nil
}

func (v *Node) initMetrics(m metric.Meter) (err error) {
	v.execMsgCnt, err = m.Int64Counter("exec.msg.count", metric.WithDescription("Number of messages processed by the node"))
	if err != nil {
		return fmt.Errorf("creating counter for processed messages: %w", err)
	}

	return nil
}

func (v *Node) Run(ctx context.Context) error {
	v.log.InfoContext(ctx, fmt.Sprintf("Starting root node. Addresses=%v; BuildInfo=%s", v.peer.MultiAddresses(), debug.ReadBuildInfo()))
	g, gctx := errgroup.WithContext(ctx)
	// Run root consensus algorithm
	g.Go(func() error { return v.consensusManager.Run(gctx) })
	// Start receiving messages from partition nodes
	g.Go(func() error { return v.partitionMsgLoop(gctx) })
	// Start handling certification responses
	g.Go(func() error { return v.handleConsensus(gctx) })
	return g.Wait()
}

func (v *Node) GetPeer() *network.Peer {
	return v.peer
}

// handle messages from partition nodes
func (v *Node) partitionMsgLoop(ctx context.Context) error {
	for {
		select {
		case <-ctx.Done():
			return ctx.Err()
		case msg, ok := <-v.net.ReceivedChannel():
			if !ok {
				return fmt.Errorf("partition channel closed")
			}
			v.log.LogAttrs(ctx, logger.LevelTrace, fmt.Sprintf("received %T", msg), logger.Data(msg))
			if err := v.handlePartitionMsg(ctx, msg); err != nil {
				v.log.WarnContext(ctx, fmt.Sprintf("processing %T", msg), logger.Error(err))
			}
		}
	}
}

func (v *Node) handlePartitionMsg(ctx context.Context, msg any) (rErr error) {
	partitionID, shardID, nodeID := types.PartitionID(0), types.ShardID{}, ""
	ctx, span := v.tracer.Start(ctx, "node.handlePartitionMsg")
	defer func() {
		if rErr != nil {
			span.RecordError(rErr)
			span.SetStatus(codes.Error, rErr.Error())
		}
		msgAttr := attribute.String("msg", fmt.Sprintf("%T", msg))
		attrNode := attribute.String("node.id", nodeID)
		v.execMsgCnt.Add(ctx, 1, observability.Shard(partitionID, shardID, msgAttr, attrNode, observability.ErrStatus(rErr)))
		span.SetAttributes(msgAttr, observability.Partition(partitionID), attrNode)
		span.End()
	}()

	switch mt := msg.(type) {
	case *certification.BlockCertificationRequest:
		partitionID, shardID, nodeID = mt.PartitionID, mt.ShardID, mt.NodeID
		return v.onBlockCertificationRequest(ctx, mt)
	case *handshake.Handshake:
		partitionID, shardID, nodeID = mt.PartitionID, mt.ShardID, mt.NodeID
		return v.onHandshake(ctx, mt)
	default:
		return fmt.Errorf("unknown message type %T", msg)
	}
}

func (v *Node) sendResponse(ctx context.Context, nodeID string, cr *certification.CertificationResponse) error {
	ctx, span := v.tracer.Start(ctx, "node.sendResponse")
	defer span.End()

	peerID, err := peer.Decode(nodeID)
	if err != nil {
		return fmt.Errorf("invalid receiver id: %w", err)
	}

	if err := cr.IsValid(); err != nil {
		return fmt.Errorf("invalid certification response: %w", err)
	}
	return v.net.Send(ctx, cr, peerID)
}

func (v *Node) onHandshake(ctx context.Context, req *handshake.Handshake) error {
	ctx, span := v.tracer.Start(ctx, "node.onHandshake")
	defer span.End()

	if err := req.IsValid(); err != nil {
		return fmt.Errorf("invalid handshake request: %w", err)
	}
	si, err := v.consensusManager.ShardInfo(req.PartitionID, req.ShardID)
	if err != nil {
		return fmt.Errorf("reading partition %s certificate: %w", req.PartitionID, err)
	}
	if si.LastCR.UC.GetRoundNumber() == 0 {
		// Make sure shard nodes get CertificationResponses even
		// before they send the first BlockCertificationRequests
		v.subscription.Subscribe(req.PartitionID, req.NodeID)
	}
	if err = v.sendResponse(ctx, req.NodeID, si.LastCR); err != nil {
		return fmt.Errorf("failed to send response: %w", err)
	}
	return nil
}

/*
onBlockCertificationRequest handles Certification Request from shard nodes.
Shard nodes can only extend the stored/certified state.
*/
func (v *Node) onBlockCertificationRequest(ctx context.Context, req *certification.BlockCertificationRequest) (rErr error) {
	ctx, span := v.tracer.Start(ctx, "node.onBlockCertificationRequest")
	defer span.End()

	si, err := v.consensusManager.ShardInfo(req.PartitionID, req.ShardID)
	if err != nil {
		return fmt.Errorf("acquiring shard %s - %s info: %w", req.PartitionID, req.ShardID, err)
	}
	if err := v.subscription.Subscribe(req.PartitionID, req.ShardID, req.NodeID); err != nil {
		return fmt.Errorf("subscribing the sender: %w", err)
	}
	// we got the shard info thus it's a valid partition/shard
	if err := si.ValidRequest(req); err != nil {
		err = fmt.Errorf("invalid block certification request: %w", err)
		if se := v.sendResponse(ctx, req.NodeID, si.LastCR); se != nil {
			err = errors.Join(err, fmt.Errorf("sending latest cert: %w", se))
		}
		return err
	}

	// check if consensus is already achieved
	if res := v.incomingRequests.IsConsensusReceived(req.PartitionID, req.ShardID, si); res != QuorumInProgress {
		v.log.DebugContext(ctx, fmt.Sprintf("dropping stale block certification request (%s) for partition %s", res, req.PartitionID), logger.Shard(req.PartitionID, req.ShardID))
		return
	}
	// store the new request and see if quorum is now achieved
	res, requests, err := v.incomingRequests.Add(ctx, req, si)
	if err != nil {
		return fmt.Errorf("storing request: %w", err)
	}
	var reason consensus.CertReqReason
	switch res {
	case QuorumAchieved:
		v.log.DebugContext(ctx, fmt.Sprintf("partition %s reached consensus, new InputHash: %X", req.PartitionID, requests[0].InputRecord.Hash), logger.Shard(req.PartitionID, req.ShardID))
		reason = consensus.Quorum
	case QuorumNotPossible:
		v.log.DebugContext(ctx, fmt.Sprintf("partition %s consensus not possible, repeat UC", req.PartitionID), logger.Shard(req.PartitionID, req.ShardID))
		reason = consensus.QuorumNotPossible
	case QuorumInProgress:
		v.log.DebugContext(ctx, fmt.Sprintf("partition %s quorum not yet reached, but possible in the future", req.PartitionID), logger.Shard(req.PartitionID, req.ShardID))
		return nil
	}

	if err = v.consensusManager.RequestCertification(ctx,
		consensus.IRChangeRequest{
			Partition: req.PartitionID,
			Shard:     req.ShardID,
			Reason:    reason,
			Requests:  requests,
		}); err != nil {
		v.incomingRequests.Clear(ctx, req.PartitionID, req.ShardID)
		return fmt.Errorf("requesting certification: %w", err)
	}
	return nil
}

// handleConsensus - receives consensus results and delivers certificates to subscribers
func (v *Node) handleConsensus(ctx context.Context) error {
	for {
		select {
		case <-ctx.Done():
			return ctx.Err()
		case cr, ok := <-v.consensusManager.CertificationResult():
			if !ok {
				return fmt.Errorf("consensus channel closed")
			}
			v.subscription.Send(ctx, cr)
			v.incomingRequests.Clear(ctx, cr.Partition, cr.Shard)
		}
	}
}<|MERGE_RESOLUTION|>--- conflicted
+++ resolved
@@ -74,11 +74,7 @@
 		return nil, fmt.Errorf("network is nil")
 	}
 
-<<<<<<< HEAD
-	meter := observe.Meter("rootchain.node", metric.WithInstrumentationAttributes(observability.PeerID("node.id", peer.ID())))
-=======
 	meter := observe.Meter("rootchain.node")
->>>>>>> 15276aba
 	reqBuf, err := NewCertificationRequestBuffer(meter)
 	if err != nil {
 		return nil, fmt.Errorf("creating request buffer: %w", err)
@@ -201,7 +197,7 @@
 	if si.LastCR.UC.GetRoundNumber() == 0 {
 		// Make sure shard nodes get CertificationResponses even
 		// before they send the first BlockCertificationRequests
-		v.subscription.Subscribe(req.PartitionID, req.NodeID)
+		v.subscription.Subscribe(req.PartitionID, req.ShardID, req.NodeID)
 	}
 	if err = v.sendResponse(ctx, req.NodeID, si.LastCR); err != nil {
 		return fmt.Errorf("failed to send response: %w", err)
