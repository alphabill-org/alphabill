--- conflicted
+++ resolved
@@ -104,13 +104,8 @@
 	}, nil
 }
 
-<<<<<<< HEAD
-// NewDerivationPath returns derivation path for given account number
-func NewDerivationPath(accountNumber uint64) string {
-=======
 // NewDerivationPath returns derivation path for given account index
 func NewDerivationPath(accountIndex uint64) string {
->>>>>>> fdda02d2
 	// https://github.com/bitcoin/bips/blob/master/bip-0044.mediawiki
 	// m / purpose' / coin_type' / account' / change / address_index
 	// m - master key
@@ -121,11 +116,7 @@
 	// 0 - address index
 	// we currently have an ethereum like account based model meaning 1 account = 1 address
 	derivationPath := "m/44'/634'/%d'/0/0"
-<<<<<<< HEAD
-	return fmt.Sprintf(derivationPath, accountNumber)
-=======
 	return fmt.Sprintf(derivationPath, accountIndex)
->>>>>>> fdda02d2
 }
 
 func generateMnemonic() (string, error) {
