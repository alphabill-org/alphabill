--- conflicted
+++ resolved
@@ -54,17 +54,12 @@
 	f.transferFeeCredits[sid] = append(f.transferFeeCredits[sid], tx)
 }
 
-<<<<<<< HEAD
 func (f *feeCreditTxRecorder) recordReclaimFC(tx *reclaimFeeCreditTx) error {
 	txo, err := tx.attr.CloseFeeCreditProof.TxRecord.GetTransactionOrderV1()
 	if err != nil {
 		return fmt.Errorf("failed to get transaction order: %w", err)
 	}
-	sid := txo.SystemID
-=======
-func (f *feeCreditTxRecorder) recordReclaimFC(tx *reclaimFeeCreditTx) {
-	sid := tx.attr.CloseFeeCreditProof.TxRecord.TransactionOrder.PartitionID
->>>>>>> 4f29cf1e
+	sid := txo.PartitionID
 	f.reclaimFeeCredits[sid] = append(f.reclaimFeeCredits[sid], tx)
 	return nil
 }
