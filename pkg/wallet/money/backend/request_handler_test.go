--- conflicted
+++ resolved
@@ -456,12 +456,7 @@
 		Value:          1,
 		TxHash:         []byte{0},
 		OwnerPredicate: getOwnerPredicate(pubkeyHex),
-<<<<<<< HEAD
-		FCBlockNumber:  1,
 		TxProof: &sdk.Proof{
-=======
-		TxProof: &wallet.Proof{
->>>>>>> 857c0fb4
 			TxRecord: testtransaction.NewTransactionRecord(t),
 			TxProof: &types.TxProof{
 				BlockHeaderHash: []byte{0},
