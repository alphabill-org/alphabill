--- conflicted
+++ resolved
@@ -495,11 +495,7 @@
 // Test Transfer->Add->Close->Reclaim sequence OK
 func TestExecute_FeeCreditSequence_OK(t *testing.T) {
 	rmaTree, txSystem, signer := createRMATreeAndTxSystem(t)
-<<<<<<< HEAD
 	txFee := fc.FixedFee(1)()
-=======
-	txFee := TxFeeFunc()
->>>>>>> 16052cf6
 	initialBillID := util.Uint256ToBytes(initialBill.ID)
 	fcrUnitID := util.Uint256ToBytes(uint256.NewInt(100))
 	txAmount := uint64(20)
@@ -720,7 +716,7 @@
 		},
 		// add server metadata so that tx.Hash method matches bill backlink
 		ServerMetadata: &txsystem.ServerMetadata{
-			Fee: TxFeeFunc(),
+			Fee: fc.FixedFee(1)(),
 		},
 	}
 	return tx
