--- conflicted
+++ resolved
@@ -99,21 +99,13 @@
 						Version:              1,
 						Nodes:                []*PartitionNode{{Version: 1, NodeIdentifier: "1", SigningPublicKey: nil, EncryptionPublicKey: nil, BlockCertificationRequest: nil}},
 						Certificate:          nil,
-<<<<<<< HEAD
-						PartitionDescription: &types.PartitionDescriptionRecord{Version: 1, NetworkIdentifier: 5, SystemIdentifier: 1, T2Timeout: time.Second},
-=======
-						PartitionDescription: &types.PartitionDescriptionRecord{NetworkIdentifier: 5, PartitionIdentifier: 1, T2Timeout: time.Second},
->>>>>>> 4f29cf1e
+						PartitionDescription: &types.PartitionDescriptionRecord{Version: 1, NetworkIdentifier: 5, PartitionIdentifier: 1, T2Timeout: time.Second},
 					},
 					{
 						Version:              1,
 						Nodes:                []*PartitionNode{{Version: 1, NodeIdentifier: "1", SigningPublicKey: nil, EncryptionPublicKey: nil, BlockCertificationRequest: nil}},
 						Certificate:          nil,
-<<<<<<< HEAD
-						PartitionDescription: &types.PartitionDescriptionRecord{Version: 1, NetworkIdentifier: 5, SystemIdentifier: 1, T2Timeout: time.Second},
-=======
-						PartitionDescription: &types.PartitionDescriptionRecord{NetworkIdentifier: 5, PartitionIdentifier: 1, T2Timeout: time.Second},
->>>>>>> 4f29cf1e
+						PartitionDescription: &types.PartitionDescriptionRecord{Version: 1, NetworkIdentifier: 5, PartitionIdentifier: 1, T2Timeout: time.Second},
 					},
 				},
 			},
