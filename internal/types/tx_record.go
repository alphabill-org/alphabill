--- conflicted
+++ resolved
@@ -26,18 +26,11 @@
 	}
 
 	ServerMetadata struct {
-<<<<<<< HEAD
-		_           struct{} `cbor:",toarray"`
-		ActualFee   uint64
-		TargetUnits []UnitID
-		Result      []byte
-=======
 		_                 struct{} `cbor:",toarray"`
 		ActualFee         uint64
 		TargetUnits       []UnitID
 		SuccessIndicator  TxStatus
 		ProcessingDetails RawCBOR
->>>>>>> ee6eb4ec
 	}
 )
 
