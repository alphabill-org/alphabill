--- conflicted
+++ resolved
@@ -870,14 +870,9 @@
 				UC: types.UnicityCertificate{
 					Version: 1,
 					UnicityTreeCertificate: &types.UnicityTreeCertificate{
-<<<<<<< HEAD
 Version: 1,
-						PartitionIdentifier:      id,
-						PartitionDescriptionHash: test.RandomBytes(32),
-=======
 						Partition: id,
 						PDRHash:   test.RandomBytes(32),
->>>>>>> 836e75da
 					},
 				},
 			}
