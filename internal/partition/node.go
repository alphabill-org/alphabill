package partition

import (
	"bytes"
	"context"
	gocrypto "crypto"
	"fmt"
	"github.com/alphabill-org/alphabill/internal/network/protocol/handshake"
	"sync"
	"time"

	"github.com/alphabill-org/alphabill/internal/block"
	"github.com/alphabill-org/alphabill/internal/certificates"
	"github.com/alphabill-org/alphabill/internal/crypto"
	"github.com/alphabill-org/alphabill/internal/errors"
	log "github.com/alphabill-org/alphabill/internal/logger"
	"github.com/alphabill-org/alphabill/internal/network"
	"github.com/alphabill-org/alphabill/internal/network/protocol/blockproposal"
	"github.com/alphabill-org/alphabill/internal/network/protocol/certification"
	"github.com/alphabill-org/alphabill/internal/network/protocol/genesis"
	"github.com/alphabill-org/alphabill/internal/network/protocol/replication"
	"github.com/alphabill-org/alphabill/internal/partition/store"
	"github.com/alphabill-org/alphabill/internal/timer"
	"github.com/alphabill-org/alphabill/internal/txbuffer"
	"github.com/alphabill-org/alphabill/internal/txsystem"
	"github.com/alphabill-org/alphabill/internal/util"
	"github.com/libp2p/go-libp2p-core/peer"
)

const (
	idle status = iota
	recovering
)

const (
	EventTypeError EventType = iota
	EventTypeTransactionProcessed
	EventTypeNewRoundStarted
	EventTypeUnicityCertificateHandled
	EventTypeBlockFinalized
	EventTypeRecoveryStarted
	EventTypeRecoveryFinished
)

const t1TimerName = "t1"

var (
	ErrNodeDoesNotHaveLatestBlock = errors.New("node does not have the latest block")
	ErrStateReverted              = errors.New("state reverted")
)

type (

	// Net provides an interface for sending messages to and receiving messages from other nodes in the network.
	Net interface {
		Send(msg network.OutputMessage, receivers []peer.ID) error
		ReceivedChannel() <-chan network.ReceivedMessage
	}

	// Node represents a member in the partition and implements an instance of a specific TransactionSystem. Partition
	// is a distributed system, it consists of either a set of shards, or one or more partition nodes.
	Node struct {
		status                      status
		configuration               *configuration
		transactionSystem           txsystem.TransactionSystem
		luc                         *certificates.UnicityCertificate
		proposedTransactions        []txsystem.GenericTransaction
		pendingBlockProposal        *block.PendingBlockProposal
		timers                      *timer.Timers
		leaderSelector              LeaderSelector
		txValidator                 TxValidator
		unicityCertificateValidator UnicityCertificateValidator
		blockProposalValidator      BlockProposalValidator
		blockStore                  store.BlockStore
		txBuffer                    *txbuffer.TxBuffer
		ctx                         context.Context
		ctxCancel                   context.CancelFunc
		network                     Net
		txCtx                       context.Context
		txCancel                    context.CancelFunc
		txWaitGroup                 *sync.WaitGroup
		txCh                        chan txsystem.GenericTransaction
		eventCh                     chan Event
		eventChCancel               chan bool
		eventHandler                EventHandler
	}

	Event struct {
		EventType EventType
		Content   any
	}

	EventType int

	EventHandler func(e Event)

	status int
)

// New creates a new instance of the partition node. All parameters expect the nodeOptions are required. Functions
// implementing the NodeOption interface can be used to override default configuration values:
//
//   n, err := New(
//  	peer,
// 		signer,
//		txSystem,
//		genesis,
// 		net,
// 		WithContext(context.Background()),
// 		WithTxValidator(myTxValidator)),
// 		WithUnicityCertificateValidator(ucValidator),
// 		WithBlockProposalValidator(blockProposalValidator),
//		WithLeaderSelector(leaderSelector),
// 		WithBlockStore(blockStore),
// 		WithT1Timeout(250*time.Millisecond),
//   )
//
// The following restrictions apply to the inputs:
// 		* the network peer and signer must use the same keys that were used to generate node genesis file;
//		* the state of the transaction system must be equal to the state that was used to generate genesis file.
func New(
	peer *network.Peer, // P2P peer for the node
	signer crypto.Signer, // used to sign block proposals and block certification requests
	txSystem txsystem.TransactionSystem, // used transaction system
	genesis *genesis.PartitionGenesis, // partition genesis file. created by rootchain.
	net Net, // network layer of the node
	nodeOptions ...NodeOption, // additional optional configuration parameters
) (*Node, error) {
	// load and validate node configuration
	conf, err := loadAndValidateConfiguration(peer, signer, genesis, txSystem, net, nodeOptions...)
	if err != nil {
		return nil, err
	}

	log.SetContext(log.KeyNodeID, conf.peer.ID().String())

	n := &Node{
		status:                      idle,
		configuration:               conf,
		transactionSystem:           txSystem,
		leaderSelector:              conf.leaderSelector,
		txValidator:                 conf.txValidator,
		unicityCertificateValidator: conf.unicityCertificateValidator,
		blockProposalValidator:      conf.blockProposalValidator,
		blockStore:                  conf.blockStore,
		txBuffer:                    conf.txBuffer,
		eventHandler:                conf.eventHandler,
		network:                     net,
		txWaitGroup:                 &sync.WaitGroup{},
	}
	n.ctx, n.ctxCancel = context.WithCancel(conf.context)

	// init timer
	n.timers = timer.NewTimers()
	n.timers.Start(t1TimerName, conf.t1Timeout)
	n.txCh = make(chan txsystem.GenericTransaction, conf.txBuffer.Capacity())
	if n.eventHandler != nil {
		n.eventCh = make(chan Event, conf.eventChCapacity)
		n.eventChCancel = make(chan bool)
		go n.eventHandlerLoop()
	}

	if err = initState(n); err != nil {
		return nil, err
	}

	go n.loop()

	// TODO for some weird reason if nodes start behind the root chain, they do not start communicating until something is sent from the partition node side
	go n.greetRootChain()

	return n, nil
}

func (n *Node) greetRootChain() {
	logger.Debug("Sending handshake to root chain")
	_ = n.network.Send(network.OutputMessage{
		Protocol: network.ProtocolHandshake,
		Message: &handshake.Handshake{
			SystemIdentifier: n.configuration.GetSystemIdentifier(),
			NodeIdentifier:   n.leaderSelector.SelfID().String(),
		},
	}, []peer.ID{n.configuration.rootChainID})
}

func initState(n *Node) error {
	// get genesis block from the genesis
	genesisBlock := n.configuration.genesisBlock()
	// latest block from the store
	latestPersistedBlock := n.blockStore.LatestBlock()
	var uc *certificates.UnicityCertificate
	if latestPersistedBlock != nil && latestPersistedBlock.BlockNumber > genesisBlock.BlockNumber {
		// restore from store
		prevBlock := genesisBlock
		for i := genesisBlock.BlockNumber + 1; i <= latestPersistedBlock.BlockNumber; i++ {
			bl, err := n.blockStore.Get(i)
			if err != nil {
				return err
			}
			if !bytes.Equal(prevBlock.UnicityCertificate.InputRecord.BlockHash, bl.PreviousBlockHash) {
				return errors.Errorf("state init failed, invalid blockchain (previous block #%v hash='%X', current block #%v backlink='%X')", prevBlock.BlockNumber, prevBlock.UnicityCertificate.InputRecord.BlockHash, bl.BlockNumber, bl.PreviousBlockHash)
			}
<<<<<<< HEAD
			uc, err = n.applyBlock(i, bl)
=======
			n.transactionSystem.BeginBlock(i)
			for _, tx := range bl.Transactions {
				gtx, err := n.transactionSystem.ConvertTx(tx)
				if err != nil {
					return err
				}
				if err = n.validateAndExecuteTx(gtx, bl.GetBlockNumber()); err != nil {
					return err
				}
			}

			state, err := n.transactionSystem.EndBlock()
>>>>>>> 6b06b9c6
			if err != nil {
				return err
			}
			prevBlock = bl
		}
		logger.Info("State initialised from persistent store up to block #%v", prevBlock.BlockNumber)
	} else {
		if err := n.blockStore.Add(genesisBlock); err != nil {
			return err
		}
		n.transactionSystem.Commit() // commit everything from the genesis
		uc = genesisBlock.UnicityCertificate
		logger.Info("State initialised from the genesis block")
	}
	n.luc = uc
	return nil
}

func (n *Node) applyBlock(blockNr uint64, bl *block.Block) (*certificates.UnicityCertificate, error) {
	n.transactionSystem.BeginBlock(blockNr)
	for _, tx := range bl.Transactions {
		gtx, err := n.transactionSystem.ConvertTx(tx)
		if err != nil {
			return nil, err
		}
		if err = n.validateAndExecuteTx(gtx); err != nil {
			return nil, err
		}
	}

	state, err := n.transactionSystem.EndBlock()
	if err != nil {
		return nil, err
	}
	uc := bl.UnicityCertificate
	if !bytes.Equal(uc.InputRecord.Hash, state.Root()) {
		return nil, errors.Errorf("invalid tx system state root of block #%v. expected: %X, got: %X", bl.BlockNumber, uc.InputRecord.Hash, state.Root())
	} else if !bytes.Equal(uc.InputRecord.SummaryValue, state.Summary()) {
		return nil, errors.Errorf("recovery failed: IR's summary value is not equal to tx system summary value (%X vs %X)", uc.InputRecord.SummaryValue, state.Summary())
	}
	n.transactionSystem.Commit()
	return uc, nil
}

// Close shuts down the Node component.
func (n *Node) Close() {
	logger.Info("Shutting down node '%v'", n.configuration.peer.ID())
	n.ctxCancel()
	n.timers.WaitClose()
	n.txBuffer.Close()
	close(n.txCh)
	if n.eventHandler != nil {
		n.eventChCancel <- true
	}
}

// loop handles receivedMessages from different goroutines.
func (n *Node) loop() {
	for {
		select {
		case <-n.ctx.Done():
			logger.Info("Exiting partition node component main loop")
			return
		case tx := <-n.txCh:
			n.process(tx)
		case m, ok := <-n.network.ReceivedChannel():
			if !ok {
				logger.Warning("Received channel closed, exiting main loop")
				return
			}
			if m.Message == nil {
				logger.Warning("Received network message is nil")
				continue
			}
			switch m.Protocol {
			case network.ProtocolInputForward:
				err := n.handleTxMessage(m)
				if err != nil {
					logger.Warning("Invalid transaction: %v", err)
					n.sendEvent(EventTypeError, err)
				}
			case network.ProtocolUnicityCertificates:
				success, uc := convertType[*certificates.UnicityCertificate](m.Message)
				if !success {
					logger.Warning("Invalid unicity certificate type: %T", m.Message)
					continue
				}
				err := n.handleUnicityCertificate(uc)
				if err != nil {
					logger.Warning("Unicity Certificate processing failed: %v", err)
					n.sendEvent(EventTypeError, err)
					continue
				}
				n.sendEvent(EventTypeUnicityCertificateHandled, uc)
			case network.ProtocolBlockProposal:
				success, bp := convertType[*blockproposal.BlockProposal](m.Message)
				if !success {
					logger.Warning("Invalid block proposal type: %T", m.Message)
					continue
				}
				err := n.handleBlockProposal(bp)
				if err != nil {
					logger.Warning("Block proposal processing failed by node %v: %v", n.configuration.peer.ID(), err)
					n.sendEvent(EventTypeError, err)
					continue
				}
			case network.ProtocolLedgerReplicationReq:
				success, lr := convertType[*replication.LedgerReplicationRequest](m.Message)
				if !success {
					logger.Warning("Invalid ledger replication request type: %T", m.Message)
					continue
				}
				if err := n.handleLedgerReplicationRequest(lr); err != nil {
					logger.Warning("Ledger replication failed by node %v: %v", n.configuration.peer.ID(), err)
				}
			case network.ProtocolLedgerReplicationResp:
				success, lr := convertType[*replication.LedgerReplicationResponse](m.Message)
				if !success {
					logger.Warning("Invalid ledger replication response type: %T", m.Message)
					continue
				}
				if err := n.handleLedgerReplicationResponse(lr); err != nil {
					logger.Warning("Ledger replication failed by node %v: %v", n.configuration.peer.ID(), err)
				}
			default:
				logger.Warning("Unknown network protocol: %s", m.Protocol)
			}
		case <-n.timers.C:
			logger.Info("Handling T1 timeout")
			n.handleT1TimeoutEvent()
		}
	}
}

func (n *Node) sendEvent(eventType EventType, content any) {
	if n.eventHandler != nil {
		n.eventCh <- Event{
			EventType: eventType,
			Content:   content,
		}
	}
}

// eventHandlerLoop forwards events produced by a node to the configured eventHandler.
func (n *Node) eventHandlerLoop() {
	for {
		select {
		case <-n.eventChCancel:
			return
		case e := <-n.eventCh:
			n.eventHandler(e)
		}
	}
}

func (n *Node) handleTxMessage(m network.ReceivedMessage) error {
	success, tx := convertType[*txsystem.Transaction](m.Message)
	if !success {
		return errors.Errorf("unsupported type: %T", m.Message)
	}
	genTx, err := n.transactionSystem.ConvertTx(tx)
	if err != nil {
		return err
	}
	return n.txBuffer.Add(genTx)
}

func (n *Node) startNewRound(uc *certificates.UnicityCertificate) {
	newBlockNr := n.blockStore.LatestBlock().BlockNumber + 1
	n.transactionSystem.BeginBlock(newBlockNr)
	n.proposedTransactions = nil
	n.pendingBlockProposal = nil
	n.leaderSelector.UpdateLeader(uc.UnicitySeal)
	n.startHandleOrForwardTransactions()
	n.luc = uc
	n.timers.Restart(t1TimerName)
	n.sendEvent(EventTypeNewRoundStarted, newBlockNr)
}

func (n *Node) handleOrForwardTransaction(tx txsystem.GenericTransaction) bool {
	if err := n.txValidator.Validate(tx, n.blockStore.LatestBlock().BlockNumber); err != nil {
		logger.Warning("Received invalid transaction: %v", err)
		return true
	}
	leader := n.leaderSelector.GetLeaderID()
	if leader == n.leaderSelector.SelfID() {
		n.txCh <- tx
		return true
	}

	logger.Info("Forwarding tx %X to %v", tx.Hash(gocrypto.SHA256), leader)
	err := n.network.Send(
		network.OutputMessage{
			Protocol: network.ProtocolInputForward,
			Message:  tx.ToProtoBuf(),
		},
		[]peer.ID{leader},
	)
	// TODO unreported error?
	return err == nil
}

func (n *Node) process(tx txsystem.GenericTransaction) {
	defer trackExecutionTime(time.Now(), "Processing transaction")
	if err := n.validateAndExecuteTx(tx, n.blockStore.LatestBlock().BlockNumber); err != nil {
		return
	}
	n.proposedTransactions = append(n.proposedTransactions, tx)
	n.sendEvent(EventTypeTransactionProcessed, tx)
	logger.Debug("Transaction processed by node %v. Proposal size: %v", n.configuration.peer.ID(), len(n.proposedTransactions))
}

func (n *Node) validateAndExecuteTx(tx txsystem.GenericTransaction, latestBlockNumber uint64) error {
	if err := n.txValidator.Validate(tx, latestBlockNumber); err != nil {
		logger.Warning("Transaction '%v' is invalid: %v", tx, err)
		return err
	}
	if err := n.transactionSystem.Execute(tx); err != nil {
		logger.Warning("TxSystem was unable to process transaction '%v': %v", tx, err)
		return err
	}
	return nil
}

// handleBlockProposal processes a block proposals. Performs the following steps:
//  1. Block proposal as a whole is validated:
// 		 * It must have valid signature, correct transaction system ID, valid UC;
//     	 * the UC must be not older than the latest known by current node;
//    	 * Sender must be the leader for the round started by included UC.
//  2. If included UC is newer than latest UC then the new UC is processed; this rolls back possible pending change in
//     the transaction system. If new UC is ‘repeat UC’ then update is reasonably fast; if recovery is necessary then
//     likely it takes some time and there is no reason to finish the processing of current proposal.
//  3. If the transaction system root is not equal to one extended by the processed proposal then processing is aborted.
//  4. All transaction orders in proposal are validated; on encountering an invalid transaction order the processing is
//     aborted.
//  5. Transaction orders are executed by applying them to the transaction system.
//  6. Pending unicity certificate request data structure is created and persisted.
//  7. Certificate Request query is assembled and sent to the Root Chain.
func (n *Node) handleBlockProposal(prop *blockproposal.BlockProposal) error {
	defer trackExecutionTime(time.Now(), "Handling BlockProposal")
	if prop == nil {
		return blockproposal.ErrBlockProposalIsNil
	}
	logger.Debug("Handling block proposal, IR Hash %X, Block hash %X", prop.UnicityCertificate.InputRecord.Hash, prop.UnicityCertificate.InputRecord.BlockHash)
	nodeSignatureVerifier, err := n.configuration.GetSigningPublicKey(prop.NodeIdentifier)
	if err != nil {
		return err
	}
	if err := n.blockProposalValidator.Validate(prop, nodeSignatureVerifier); err != nil {
		logger.Warning("Block proposal is not valid: %v", err)
		return err
	}

	uc := prop.UnicityCertificate
	// UC must be newer than the last one seen
	if uc.UnicitySeal.RootChainRoundNumber < n.luc.UnicitySeal.RootChainRoundNumber {
		logger.Warning("Received UC is older than LUC. UC round Number:  %v, LUC round number: %v",
			uc.UnicitySeal.RootChainRoundNumber, n.luc.UnicitySeal.RootChainRoundNumber)
		return errors.Errorf("received UC is older than LUC. uc round %v, luc round %v",
			uc.UnicitySeal.RootChainRoundNumber, n.luc.UnicitySeal.RootChainRoundNumber)
	}
	expectedLeader := n.leaderSelector.LeaderFromUnicitySeal(uc.UnicitySeal)
	if expectedLeader == UnknownLeader || prop.NodeIdentifier != expectedLeader.String() {
		return errors.Errorf("invalid node identifier. leader from UC: %v, request leader: %v", expectedLeader, prop.NodeIdentifier)
	}

	logger.Debug("Proposal's UC root nr: %v vs LUC root nr: %v", uc.UnicitySeal.RootChainRoundNumber, n.luc.UnicitySeal.RootChainRoundNumber)
	if uc.UnicitySeal.RootChainRoundNumber > n.luc.UnicitySeal.RootChainRoundNumber {
		err := n.handleUnicityCertificate(uc)
		if err != nil && err != ErrStateReverted {
			return err
		}
	}
	prevHash := uc.InputRecord.Hash
	txState, err := n.transactionSystem.State()
	if err != nil {
		if err == txsystem.ErrStateContainsUncommittedChanges {
			return errors.Wrap(err, "tx system contains uncommitted changes")
		}
		return err
	}

	if !bytes.Equal(prevHash, txState.Root()) {
		return errors.Errorf("invalid tx system state root. expected: %X, got: %X", txState.Root(), prevHash)
	}
	blockNr := n.blockStore.LatestBlock().BlockNumber + 1
	n.transactionSystem.BeginBlock(blockNr)
	for _, tx := range prop.Transactions {
		genTx, err := n.transactionSystem.ConvertTx(tx)
		if err != nil {
			logger.Warning("transaction is invalid %v", err)
			continue
		}
		n.process(genTx)
	}
	return n.sendCertificationRequest()
}

// handleUnicityCertificate processes the Unicity Certificate and finalizes a block. Performs the following steps:
// 	1. Given UC is validated cryptographically.
//  2. Given UC must be newer than the last one seen.
// 	3. Given UC is checked for equivocation, that is,
//	   a) there can not be two UC-s with the same Root Chain block number but certifying different state root hashes;
//	   b) there can not be two UC-s extending the same state, but certifying different states (forking).
//  4. On unexpected case where there is no pending block proposal, recovery is initiated, unless the state is already
//     up-to-date with the given UC.
//  5. Alternatively, if UC certifies the pending block proposal then block is finalized.
//  6. Alternatively, if UC certifies the IR before pending block proposal (‘repeat UC’) then
//     state is rolled back to previous state.
//  7. Alternatively, recovery is initiated, after rollback. Note that recovery may end up with
//     newer last known UC than the one being processed.
//  8. New round is started.
func (n *Node) handleUnicityCertificate(uc *certificates.UnicityCertificate) error {
	defer trackExecutionTime(time.Now(), "Handling unicity certificate")
	util.WriteDebugJsonLog(logger, "Handle Unicity Certificate", uc)
	// UC is validated cryptographically
	if err := n.unicityCertificateValidator.Validate(uc); err != nil {
		logger.Warning("Invalid UnicityCertificate: %v", err)
		return errors.Errorf("invalid unicity certificate: %v", err)
	}
	logger.Debug("Received Unicity Certificate: \nIR Hash: \t\t%X, \nIR Prev Hash: \t%X, \nBlock hash: \t%X", uc.InputRecord.Hash, uc.InputRecord.PreviousHash, uc.InputRecord.BlockHash)
	logger.Debug("LUC:                          \nIR Hash: \t\t%X, \nIR Prev Hash: \t%X, \nBlock hash: \t%X", n.luc.InputRecord.Hash, n.luc.InputRecord.PreviousHash, n.luc.InputRecord.BlockHash)
	if n.pendingBlockProposal != nil {
		pr := n.pendingBlockProposal
		logger.Debug("Pending proposal: \nstate hash:\t%X, \nprev hash: \t%X, \nroot round: %v, tx count: %v", pr.StateHash, pr.PrevHash, pr.RoundNumber, len(pr.Transactions))
	}
	// UC must be newer than the last one seen
	if uc.UnicitySeal.RootChainRoundNumber < n.luc.UnicitySeal.RootChainRoundNumber {
		logger.Warning("Received UC is older than LUC. UC round Number:  %v, LUC round number: %v",
			uc.UnicitySeal.RootChainRoundNumber, n.luc.UnicitySeal.RootChainRoundNumber)
		return errors.Errorf("received UC is older than LUC. uc round %v, luc round %v",
			uc.UnicitySeal.RootChainRoundNumber, n.luc.UnicitySeal.RootChainRoundNumber)
	}

	// there can not be two UC-s with the same Root Chain block number but certifying different state root hashes.
	if uc.UnicitySeal.RootChainRoundNumber == n.luc.UnicitySeal.RootChainRoundNumber &&
		!bytes.Equal(uc.InputRecord.Hash, n.luc.InputRecord.Hash) {
		logger.Warning("Got two UC-s with the same Base Chain block number but certifying different state root "+
			"hashes. RootChainNumber: %v, UC IR hash: %X, LUC IR hash: %X",
			uc.UnicitySeal.RootChainRoundNumber,
			uc.InputRecord.Hash,
			n.luc.InputRecord.Hash,
		)
		return errors.Errorf("equivocating certificates: round number %v, received IR hash %X, latest IR hash %X",
			uc.UnicitySeal.RootChainRoundNumber, uc.InputRecord.Hash, n.luc.InputRecord.Hash)
	}

	// there can not be two UC-s extending the same state, but certifying different states (forking).
	if bytes.Equal(uc.InputRecord.PreviousHash, n.luc.InputRecord.PreviousHash) &&
		!bytes.Equal(n.luc.InputRecord.PreviousHash, n.luc.InputRecord.Hash) && // exclude empty blocks
		!bytes.Equal(uc.InputRecord.Hash, n.luc.InputRecord.Hash) {
		logger.Warning("Got two UC-s extending the same state, but certifying different states. "+
			"PreviousHash: %X, UC IR hash: %X, LUC IR hash: %X",
			uc.InputRecord.PreviousHash,
			uc.InputRecord.Hash,
			n.luc.InputRecord.Hash,
		)
		return errors.Errorf("equivocating certificates. previous IR hash %X, received IR hash %X, "+
			"latest IR hash %X", uc.InputRecord.PreviousHash, uc.InputRecord.Hash, n.luc.InputRecord.Hash)
	}

	if n.pendingBlockProposal == nil {
		// There is no pending block proposal. Start recovery unless the state is already up-to-date with UC.
		state, err := n.transactionSystem.EndBlock()
		if err != nil {
			return errors.Wrap(err, "tx system failed to end block")
		}
		if !bytes.Equal(uc.InputRecord.Hash, state.Root()) {
			logger.Warning("UC IR hash not equal to state's hash: '%X' vs '%X'", uc.InputRecord.Hash, state.Root())
			return n.startRecovery(uc)
		}
	} else if bytes.Equal(uc.InputRecord.Hash, n.pendingBlockProposal.StateHash) {
		// UC certifies pending block proposal
		err := n.finalizeBlock(n.pendingBlockProposal.Transactions, uc)
		if err != nil {
			return errors.Wrap(err, "block finalization failed")
		}
	} else if bytes.Equal(uc.InputRecord.Hash, n.pendingBlockProposal.PrevHash) {
		// UC certifies the IR before pending block proposal ("repeat UC"). state is rolled back to previous state.
		logger.Warning("Reverting state tree. UC IR hash: %X, proposal hash %X", uc.InputRecord.Hash, n.pendingBlockProposal.PrevHash)
		n.transactionSystem.Revert()
		n.startNewRound(uc)
		return ErrStateReverted
	} else {
		// UC with different IR hash. Node does not have the latest state. Revert changes and start recovery.
		logger.Warning("Reverting state tree.")
		n.transactionSystem.Revert()
		return n.startRecovery(uc)
	}
	n.startNewRound(uc)
	return nil
}

// finalizeBlock creates the block and adds it to the blockStore.
func (n *Node) finalizeBlock(transactions []txsystem.GenericTransaction, uc *certificates.UnicityCertificate) error {
	defer trackExecutionTime(time.Now(), "Block finalization")
	latestBlock := n.blockStore.LatestBlock()
	newHeight := latestBlock.BlockNumber + 1
	logger.Info("Finalizing block #%v. TxCount: %v", newHeight, len(transactions))
	b := &block.Block{
		SystemIdentifier:   n.configuration.GetSystemIdentifier(),
		BlockNumber:        newHeight,
		PreviousBlockHash:  latestBlock.UnicityCertificate.InputRecord.BlockHash,
		Transactions:       toProtoBuf(transactions),
		UnicityCertificate: uc,
	}
	blockHash, err := b.Hash(n.configuration.hashAlgorithm)
	if err != nil {
		return err
	}
	if !bytes.Equal(blockHash, uc.InputRecord.BlockHash) {
		return errors.Errorf("finalized block hash not equal to IR block hash. IR block hash %X, finalized block hash %X",
			uc.InputRecord.BlockHash, blockHash)
	}
	err = n.blockStore.Add(b)
	if err != nil {
		return err
	}
	n.transactionSystem.Commit()
	n.sendEvent(EventTypeBlockFinalized, b)
	return nil
}

func (n *Node) handleT1TimeoutEvent() {
	defer func() {
		n.leaderSelector.UpdateLeader(nil)
		n.stopForwardingOrHandlingTransactions()
	}()
	if n.leaderSelector.IsCurrentNodeLeader() {
		if err := n.sendBlockProposal(); err != nil {
			logger.Warning("Failed to send BlockProposal: %v", err)
			return
		}
		if err := n.sendCertificationRequest(); err != nil {
			logger.Warning("Failed to send certification request: %v", err)
		}
	} else {
		logger.Debug("Current node is not the leader.")
	}
}

func (n *Node) handleLedgerReplicationRequest(lr *replication.LedgerReplicationRequest) error {
	util.WriteDebugJsonLog(logger, "Ledger replication request received", lr)

	recoveringNodeID, err := peer.Decode(lr.NodeIdentifier)
	if err != nil {
		return errors.Errorf("failed to decode Peer ID: %s", lr.NodeIdentifier)
	}

	// TODO: check recoveringNodeID is among known validators
	// n.configuration.peer.Validators()

	maxBlock, err := n.blockStore.Height()
	if err != nil {
		return errors.Wrap(err, "unable to fetch block height from the block store")
	}

	resp := &replication.LedgerReplicationResponse{}

	if !bytes.Equal(lr.GetSystemIdentifier(), n.configuration.GetSystemIdentifier()) {
		resp.Status = replication.LedgerReplicationResponse_UNKNOWN_SYSTEM_IDENTIFIER
		resp.Message = fmt.Sprintf("Unknown system identifier: %v", lr.GetSystemIdentifier())
	}

	if maxBlock < lr.GetBeginBlockNumber() {
		// nothing to recover, just return
		return nil
	} else if lr.GetEndBlockNumber() > lr.GetBeginBlockNumber() {
		maxBlock = lr.GetEndBlockNumber()
	}

	go func() {
		for i := lr.GetBeginBlockNumber(); i <= maxBlock; i++ {
			b, _ := n.blockStore.Get(i)
			resp.Blocks = []*block.Block{b} // TODO batch
			err := n.network.Send(network.OutputMessage{
				Protocol: network.ProtocolLedgerReplicationResp,
				Message:  resp,
			}, []peer.ID{recoveringNodeID})
			if err != nil {
				logger.Error("Problem sending ledger replication response, block #%d: %s", b.GetBlockNumber(), err)
			}
		}
	}()

	return nil
}

func (n *Node) handleLedgerReplicationResponse(lr *replication.LedgerReplicationResponse) error {
	util.WriteDebugJsonLog(logger, "Ledger replication response received", lr)
	logger.Debug("Recovery: latest node's block: #%v", n.GetLatestBlock().BlockNumber)

	if n.status == recovering {
		if lr.Status != replication.LedgerReplicationResponse_OK {
			return errors.Errorf("got erroneous Ledger Replication response, status=%v, message='%s'", lr.Status, lr.Message)
		}
		for _, b := range lr.Blocks {
			logger.Debug("Recovering block #%v", b.BlockNumber)
			if !bytes.Equal(b.SystemIdentifier, n.configuration.GetSystemIdentifier()) {
				return errors.Errorf("recovery failed: block %v contains invalid System ID: %x", b.BlockNumber, b.SystemIdentifier)
			}

<<<<<<< HEAD
			_, err := n.applyBlock(b.BlockNumber, b)
=======
			n.transactionSystem.BeginBlock(b.GetBlockNumber())
			for _, tx := range b.GetTransactions() {
				gtx, err := n.transactionSystem.ConvertTx(tx)
				if err != nil {
					return err
				}
				if err = n.validateAndExecuteTx(gtx, b.GetBlockNumber()); err != nil {
					return err
				}
			}

			// TODO
			_, err := n.transactionSystem.EndBlock()
>>>>>>> 6b06b9c6
			if err != nil {
				return errors.Wrapf(err, "recovery failed")
			}

			if err = n.blockStore.Add(b); err != nil {
				return err
			}
		}
	} else {
		logger.Warning("Unexpected Ledger Replication response, node is not recovering", lr)
		// TODO ignore or fail?
	}

	// check if recovery is complete
	latestBlock := n.GetLatestBlock()
	logger.Debug("Checking if recovery is complete, latest block: #%v", latestBlock.BlockNumber)
	if latestBlock.UnicityCertificate.UnicitySeal.RootChainRoundNumber == n.luc.UnicitySeal.RootChainRoundNumber &&
		bytes.Equal(latestBlock.UnicityCertificate.UnicitySeal.Hash, n.luc.UnicitySeal.Hash) {

		logger.Info("Node is recovered until the given LUC, block '%X', root round: %v ", n.luc.InputRecord.BlockHash, n.luc.UnicitySeal.RootChainRoundNumber)
		n.status = idle
		n.sendEvent(EventTypeRecoveryFinished, latestBlock.BlockNumber)
		//return n.handleUnicityCertificate(n.luc) TODO ?
	} else {
		logger.Debug("Not fully recovered yet")
	}
	return nil
}

func (n *Node) startRecovery(uc *certificates.UnicityCertificate) error {
	if n.status == recovering {
		// already recovering
		return nil
	}
	logger.Warning("Starting recovery")
	n.status = recovering
	n.stopForwardingOrHandlingTransactions()
	n.luc = uc // recover up to this UC
	util.WriteDebugJsonLog(logger, "Recovering node up to the given LUC", n.luc)
	fromBlockNr := n.blockStore.LatestBlock().GetBlockNumber() + 1
	n.sendEvent(EventTypeRecoveryStarted, fromBlockNr)
	go func() {
		err := n.sendLedgerReplicationRequest(fromBlockNr)
		if err != nil {
			logger.Warning("Error sending ledger replication request: %s", err)
		}
	}()
	return ErrNodeDoesNotHaveLatestBlock
}

func (n *Node) sendLedgerReplicationRequest(startingBlockNr uint64) error {
	req := &replication.LedgerReplicationRequest{
		SystemIdentifier: n.configuration.GetSystemIdentifier(),
		NodeIdentifier:   n.leaderSelector.SelfID().String(),
		BeginBlockNumber: startingBlockNr,
	}

	util.WriteDebugJsonLog(logger, "Ledger replication request created", req)

	peers := n.configuration.peer.Validators()
	if len(peers) == 0 {
		return errors.Errorf("unable to send ledger replication request, no peers")
	}

	var err error
	// send Ledger Replication request to a first alive randomly chosen node
	for _, p := range util.ShuffleSliceCopy(peers) {
		logger.Debug("Sending ledger replication request to peer '%v'", p)
		err = n.network.Send(network.OutputMessage{
			Protocol: network.ProtocolLedgerReplicationReq,
			Message:  req,
		}, []peer.ID{p})

		if err == nil {
			break
		}
	}

	return err
}

func (n *Node) sendBlockProposal() error {
	defer trackExecutionTime(time.Now(), "Sending BlockProposals")
	systemIdentifier := n.configuration.GetSystemIdentifier()
	nodeId := n.leaderSelector.SelfID()
	prop := &blockproposal.BlockProposal{
		SystemIdentifier:   systemIdentifier,
		NodeIdentifier:     nodeId.String(),
		UnicityCertificate: n.luc,
		Transactions:       toProtoBuf(n.proposedTransactions),
	}
	util.WriteDebugJsonLog(logger, "BlockProposal created", prop)
	err := prop.Sign(n.configuration.hashAlgorithm, n.configuration.signer)
	if err != nil {
		return err
	}

	return n.network.Send(network.OutputMessage{
		Protocol: network.ProtocolBlockProposal,
		Message:  prop,
	}, n.configuration.peer.Validators())
}

func (n *Node) sendCertificationRequest() error {
	defer trackExecutionTime(time.Now(), "Sending CertificationRequest")
	systemIdentifier := n.configuration.GetSystemIdentifier()
	nodeId := n.leaderSelector.SelfID()
	prevStateHash := n.luc.InputRecord.Hash
	state, err := n.transactionSystem.EndBlock()
	if err != nil {
		return errors.Wrap(err, "tx system failed to end block")
	}
	stateHash := state.Root()
	summary := state.Summary()

	pendingProposal := &block.PendingBlockProposal{
		RoundNumber:  n.luc.UnicitySeal.RootChainRoundNumber,
		PrevHash:     prevStateHash,
		StateHash:    stateHash,
		Transactions: n.proposedTransactions,
	}
	err = n.blockStore.AddPendingProposal(pendingProposal)
	if err != nil {
		return errors.Wrap(err, "failed to store pending block proposal")
	}
	n.pendingBlockProposal = pendingProposal

	latestBlock := n.blockStore.LatestBlock()
	latestBlockHash := latestBlock.UnicityCertificate.InputRecord.BlockHash
	blockHash, err := n.hashProposedBlock(latestBlockHash, latestBlock.BlockNumber+1)
	if err != nil {
		return err
	}
	n.proposedTransactions = []txsystem.GenericTransaction{}

	req := &certification.BlockCertificationRequest{
		SystemIdentifier: systemIdentifier,
		NodeIdentifier:   nodeId.String(),
		RootRoundNumber:  n.pendingBlockProposal.RoundNumber,
		InputRecord: &certificates.InputRecord{
			PreviousHash: prevStateHash,
			Hash:         stateHash,
			BlockHash:    blockHash,
			SummaryValue: summary,
		},
	}
	err = req.Sign(n.configuration.signer)
	if err != nil {
		return err
	}
	logger.Info("Sending block #%v certification request to root chain, IR hash %X, Block Hash %X, rc nr: %v", latestBlock.BlockNumber+1, stateHash, blockHash, req.RootRoundNumber)
	util.WriteDebugJsonLog(logger, "Sending block certification request to root chain", req)

	return n.network.Send(network.OutputMessage{
		Protocol: network.ProtocolBlockCertification,
		Message:  req,
	}, []peer.ID{n.configuration.rootChainID})
}

func (n *Node) StartRound() {
	n.startNewRound(n.luc)
}

func (n *Node) SubmitTx(tx *txsystem.Transaction) error {
	genTx, err := n.transactionSystem.ConvertTx(tx)
	if err != nil {
		return err
	}
	err = n.txValidator.Validate(genTx, n.blockStore.LatestBlock().BlockNumber)
	if err != nil {
		return err
	}
	return n.txBuffer.Add(genTx)
}

func (n *Node) GetBlock(blockNr uint64) (*block.Block, error) {
	return n.blockStore.Get(blockNr)
}

func (n *Node) GetLatestBlock() *block.Block {
	return n.blockStore.LatestBlock()
}

func (n *Node) stopForwardingOrHandlingTransactions() {
	if n.txCtx != nil {
		n.txCancel()
		n.txWaitGroup.Wait()
		n.txCtx = nil
		n.txCancel = nil
	}
}

func (n *Node) startHandleOrForwardTransactions() {
	n.stopForwardingOrHandlingTransactions()
	leader := n.leaderSelector.GetLeaderID()
	if leader == UnknownLeader {
		return
	}
	n.txCtx, n.txCancel = context.WithCancel(context.Background())
	n.txWaitGroup.Add(1)
	go n.txBuffer.Process(n.txCtx, n.txWaitGroup, n.handleOrForwardTransaction)
}

func (n *Node) hashProposedBlock(prevBlockHash []byte, blockNumber uint64) ([]byte, error) {
	b := block.Block{
		SystemIdentifier:  n.configuration.GetSystemIdentifier(),
		BlockNumber:       blockNumber,
		PreviousBlockHash: prevBlockHash,
		Transactions:      toProtoBuf(n.pendingBlockProposal.Transactions),
	}
	return b.Hash(n.configuration.hashAlgorithm)
}

func convertType[T any](event interface{}) (bool, T) {
	var result T
	switch event.(type) {
	case T:
		return true, event.(T)
	}
	return false, result
}

func trackExecutionTime(start time.Time, name string) {
	logger.Debug("%s took %s", name, time.Since(start))
}

func toProtoBuf(transactions []txsystem.GenericTransaction) []*txsystem.Transaction {
	protoTransactions := make([]*txsystem.Transaction, len(transactions))
	for i, tx := range transactions {
		protoTransactions[i] = tx.ToProtoBuf()
	}
	return protoTransactions
}<|MERGE_RESOLUTION|>--- conflicted
+++ resolved
@@ -200,22 +200,7 @@
 			if !bytes.Equal(prevBlock.UnicityCertificate.InputRecord.BlockHash, bl.PreviousBlockHash) {
 				return errors.Errorf("state init failed, invalid blockchain (previous block #%v hash='%X', current block #%v backlink='%X')", prevBlock.BlockNumber, prevBlock.UnicityCertificate.InputRecord.BlockHash, bl.BlockNumber, bl.PreviousBlockHash)
 			}
-<<<<<<< HEAD
 			uc, err = n.applyBlock(i, bl)
-=======
-			n.transactionSystem.BeginBlock(i)
-			for _, tx := range bl.Transactions {
-				gtx, err := n.transactionSystem.ConvertTx(tx)
-				if err != nil {
-					return err
-				}
-				if err = n.validateAndExecuteTx(gtx, bl.GetBlockNumber()); err != nil {
-					return err
-				}
-			}
-
-			state, err := n.transactionSystem.EndBlock()
->>>>>>> 6b06b9c6
 			if err != nil {
 				return err
 			}
@@ -241,7 +226,7 @@
 		if err != nil {
 			return nil, err
 		}
-		if err = n.validateAndExecuteTx(gtx); err != nil {
+		if err = n.validateAndExecuteTx(gtx, blockNr); err != nil {
 			return nil, err
 		}
 	}
@@ -718,23 +703,7 @@
 				return errors.Errorf("recovery failed: block %v contains invalid System ID: %x", b.BlockNumber, b.SystemIdentifier)
 			}
 
-<<<<<<< HEAD
 			_, err := n.applyBlock(b.BlockNumber, b)
-=======
-			n.transactionSystem.BeginBlock(b.GetBlockNumber())
-			for _, tx := range b.GetTransactions() {
-				gtx, err := n.transactionSystem.ConvertTx(tx)
-				if err != nil {
-					return err
-				}
-				if err = n.validateAndExecuteTx(gtx, b.GetBlockNumber()); err != nil {
-					return err
-				}
-			}
-
-			// TODO
-			_, err := n.transactionSystem.EndBlock()
->>>>>>> 6b06b9c6
 			if err != nil {
 				return errors.Wrapf(err, "recovery failed")
 			}
