package money

import (
	"bytes"
	"context"
	"crypto"
	"errors"
	"fmt"
	"sort"
	"time"

	"github.com/alphabill-org/alphabill/internal/block"
	abcrypto "github.com/alphabill-org/alphabill/internal/crypto"
	"github.com/alphabill-org/alphabill/internal/txsystem"
	"github.com/alphabill-org/alphabill/internal/txsystem/money"
	moneytx "github.com/alphabill-org/alphabill/internal/txsystem/money"
	"github.com/alphabill-org/alphabill/internal/txsystem/util"
	"github.com/alphabill-org/alphabill/pkg/wallet"
	"github.com/alphabill-org/alphabill/pkg/wallet/log"
	"github.com/btcsuite/btcd/btcutil/hdkeychain"
	"github.com/ethereum/go-ethereum/common/hexutil"
	"github.com/holiman/uint256"
	"github.com/robfig/cron/v3"
	"golang.org/x/sync/errgroup"
)

const (
	dcTimeoutBlockCount     = 10
	swapTimeoutBlockCount   = 60
	txTimeoutBlockCount     = 100
	dustBillDeletionTimeout = 300
)

var (
	ErrSwapInProgress       = errors.New("swap is in progress, synchronize your wallet to complete the process")
	ErrInsufficientBalance  = errors.New("insufficient balance for transaction")
	ErrInvalidPubKey        = errors.New("invalid public key, public key must be in compressed secp256k1 format")
	ErrInvalidAmount        = errors.New("invalid amount")
	ErrInvalidAccountIndex  = errors.New("invalid account index")
	ErrInvalidPassword      = errors.New("invalid password")
	ErrInvalidBlockSystemID = errors.New("invalid system identifier")
	ErrTxFailedToConfirm    = errors.New("transaction(s) failed to confirm")
)

var (
	txBufferFullErrMsg = "tx buffer is full"
	maxTxFailedTries   = 3
)

type (
	Wallet struct {
		*wallet.Wallet

		config           WalletConfig
		db               Db
		dustCollectorJob *cron.Cron
		dcWg             *dcWaitGroup
		accounts         *accounts
	}

	SendCmd struct {
		ReceiverPubKey      []byte
		Amount              uint64
		WaitForConfirmation bool
		AccountIndex        uint64
	}
)

// CreateNewWallet creates a new wallet. To synchronize wallet with a node call Sync.
// Shutdown needs to be called to release resources used by wallet.
// If mnemonic seed is empty then new mnemonic will ge generated, otherwise wallet is restored using given mnemonic.
func CreateNewWallet(mnemonic string, config WalletConfig) (*Wallet, error) {
	db, err := getDb(config, true)
	if err != nil {
		return nil, err
	}
	return createMoneyWallet(config, db, mnemonic)
}

func LoadExistingWallet(config WalletConfig) (*Wallet, error) {
	db, err := getDb(config, false)
	if err != nil {
		return nil, err
	}

	ok, err := db.Do().VerifyPassword()
	if err != nil {
		return nil, err
	}
	if !ok {
		return nil, ErrInvalidPassword
	}

	accountKeys, err := db.Do().GetAccountKeys()
	if err != nil {
		return nil, err
	}
	accs := make([]account, len(accountKeys))
	for idx, val := range accountKeys {
		accs[idx] = account{
			accountIndex: uint64(idx),
			accountKeys:  *val.PubKeyHash,
		}
	}
	mw := &Wallet{config: config, db: db, dustCollectorJob: cron.New(), dcWg: newDcWaitGroup(), accounts: &accounts{accounts: accs}}

	mw.Wallet = wallet.New().
		SetBlockProcessor(mw).
		SetABClientConf(config.AlphabillClientConfig).
		Build()

	return mw, nil
}

// IsEncrypted returns true if wallet exists and is encrypted and or false if wallet exists and is not encrypted,
// returns error if wallet does not exist.
func IsEncrypted(config WalletConfig) (bool, error) {
	db, err := getDb(config, false)
	if err != nil {
		return false, err
	}
	defer db.Close()
	return db.Do().IsEncrypted()
}

func (w *Wallet) ProcessBlock(b *block.Block) error {
	log.Info("processing block: ", b.BlockNumber)
	if !bytes.Equal(alphabillMoneySystemId, b.GetSystemIdentifier()) {
		return ErrInvalidBlockSystemID
	}

	return w.db.WithTransaction(func(dbTx TxContext) error {
		lastBlockNumber, err := w.db.Do().GetBlockNumber()
		if err != nil {
			return err
		}
		err = validateBlockNumber(b.BlockNumber, lastBlockNumber)
		if err != nil {
			return err
		}
		for _, acc := range w.accounts.getAll() {
			for _, pbTx := range b.Transactions {
				err = w.collectBills(dbTx, pbTx, b, &acc)
				if err != nil {
					return err
				}
			}
		}
		return w.endBlock(dbTx, b)
	})
}

func (w *Wallet) endBlock(dbTx TxContext, b *block.Block) error {
	blockNumber := b.BlockNumber
	err := dbTx.SetBlockNumber(blockNumber)
	if err != nil {
		return err
	}
	for _, acc := range w.accounts.getAll() {
		err = w.deleteExpiredDcBills(dbTx, blockNumber, acc.accountIndex)
		if err != nil {
			return err
		}
		err = w.trySwap(dbTx, acc.accountIndex)
		if err != nil {
			return err
		}
		err = w.dcWg.DecrementSwaps(dbTx, blockNumber, acc.accountIndex)
		if err != nil {
			return err
		}
	}
	return nil
}

// Shutdown terminates connection to alphabill node, closes wallet db, cancels dust collector job and any background goroutines.
func (w *Wallet) Shutdown() {
	w.Wallet.Shutdown()

	if w.dustCollectorJob != nil {
		w.dustCollectorJob.Stop()
	}
	if w.dcWg != nil {
		w.dcWg.ResetWaitGroup()
	}
	if w.db != nil {
		w.db.Close()
	}
}

// DeleteDb deletes the wallet database.
func (w *Wallet) DeleteDb() {
	w.db.DeleteDb()
}

// CollectDust starts the dust collector process for all accounts in the wallet.
// Wallet needs to be synchronizing using Sync or SyncToMaxBlockNumber in order to receive transactions and finish the process.
// The function blocks until dust collector process is finished or timed out. Skips account if the account already has only one or no bills.
func (w *Wallet) CollectDust(ctx context.Context) error {
	errgrp, ctx := errgroup.WithContext(ctx)
	for _, acc := range w.accounts.getAll() {
		acc := acc // copy value for closure
		errgrp.Go(func() error {
			return w.collectDust(ctx, true, acc.accountIndex)
		})
	}
	return errgrp.Wait()
}

// StartDustCollectorJob starts the dust collector background process that runs every hour until wallet is shut down.
// Wallet needs to be synchronizing using Sync or SyncToMaxBlockNumber in order to receive transactions and finish the process.
// Returns error if the job failed to start.
func (w *Wallet) StartDustCollectorJob() error {
	_, err := w.startDustCollectorJob()
	return err
}

// GetBalance returns sum value of all bills currently owned by the wallet, for given account
// the value returned is the smallest denomination of alphabills.
func (w *Wallet) GetBalance(accountIndex uint64) (uint64, error) {
	return w.db.Do().GetBalance(accountIndex)
}

// GetBalances returns sum value of all bills currently owned by the wallet, for all accounts
// the value returned is the smallest denomination of alphabills.
func (w *Wallet) GetBalances() ([]uint64, error) {
	return w.db.Do().GetBalances()
}

// GetBill returns bill for the given bill id.
// If bill does not exist returns error "bill does not exist".
func (w *Wallet) GetBill(accountIndex uint64, billId []byte) (*Bill, error) {
	return w.db.Do().GetBill(accountIndex, billId)
}

// GetBills returns all bills owned by the wallet for the given account.
func (w *Wallet) GetBills(accountIndex uint64) ([]*Bill, error) {
	return w.db.Do().GetBills(accountIndex)
}

// AddBill adds bill to wallet.
// Given bill must have a valid transaction with P2PKH predicate for given account.
// Block proof is not verified, and not required.
// Overwrites existing bill with the same ID, if one exists.
func (w *Wallet) AddBill(accountIndex uint64, bill *Bill) error {
	if bill == nil {
		return errors.New("bill is nil")
	}
	if bill.Id == nil {
		return errors.New("bill id is nil")
	}
	if bill.Tx == nil {
		return errors.New("bill tx is nil")
	}
	key, err := w.db.Do().GetAccountKey(accountIndex)
	if err != nil {
		return err
	}
	err = verifyTxP2PKHOwner(bill.Tx, key.PubKeyHash)
	if err != nil {
		return err
	}
	return w.db.Do().SetBill(accountIndex, bill)
}

// GetPublicKey returns public key of the wallet (compressed secp256k1 key 33 bytes)
func (w *Wallet) GetPublicKey(accountIndex uint64) ([]byte, error) {
	key, err := w.db.Do().GetAccountKey(accountIndex)
	if err != nil {
		return nil, err
	}
	return key.PubKey, nil
}

// GetPublicKeys returns public keys of the wallet, indexed by account indexes
func (w *Wallet) GetPublicKeys() ([][]byte, error) {
	accKeys, err := w.db.Do().GetAccountKeys()
	if err != nil {
		return nil, err
	}
	pubKeys := make([][]byte, len(accKeys))
	for accIdx, accKey := range accKeys {
		pubKeys[accIdx] = accKey.PubKey
	}
	return pubKeys, nil
}

// GetMnemonic returns mnemonic seed of the wallet
func (w *Wallet) GetMnemonic() (string, error) {
	return w.db.Do().GetMnemonic()
}

// AddAccount adds the next account in account key series to the wallet.
// New accounts are indexed only from the time of creation and not backwards in time.
// Returns new account's index and public key.
func (w *Wallet) AddAccount() (uint64, []byte, error) {
	masterKeyString, err := w.db.Do().GetMasterKey()
	if err != nil {
		return 0, nil, err
	}
	masterKey, err := hdkeychain.NewKeyFromString(masterKeyString)
	if err != nil {
		return 0, nil, err
	}

	accountIndex, err := w.db.Do().GetMaxAccountIndex()
	if err != nil {
		return 0, nil, err
	}
	accountIndex += 1

	derivationPath := wallet.NewDerivationPath(accountIndex)
	accountKey, err := wallet.NewAccountKey(masterKey, derivationPath)
	if err != nil {
		return 0, nil, err
	}
	err = w.db.WithTransaction(func(tx TxContext) error {
		err := tx.AddAccount(accountIndex, accountKey)
		if err != nil {
			return err
		}
		err = tx.SetMaxAccountIndex(accountIndex)
		if err != nil {
			return err
		}
		w.accounts.add(&account{accountIndex: accountIndex, accountKeys: *accountKey.PubKeyHash})
		return nil
	})
	if err != nil {
		return 0, nil, err
	}
	return accountIndex, accountKey.PubKey, nil
}

// Send creates, signs and broadcasts transactions, in total for the given amount,
// to the given public key, the public key must be in compressed secp256k1 format.
// Sends one transaction per bill, prioritzing larger bills.
// Returns list of bills including transaction and proof data, if waitForConfirmation=true, otherwise nil.
func (w *Wallet) Send(ctx context.Context, cmd SendCmd) ([]*Bill, error) {
	if err := cmd.isValid(); err != nil {
		return nil, err
	}

	swapInProgress, err := w.isSwapInProgress(w.db.Do(), cmd.AccountIndex)
	if err != nil {
		return nil, err
	}
	if swapInProgress {
		return nil, ErrSwapInProgress
	}

	balance, err := w.GetBalance(cmd.AccountIndex)
	if err != nil {
		return nil, err
	}
	if cmd.Amount > balance {
		return nil, ErrInsufficientBalance
	}

	maxBlockNo, err := w.GetMaxBlockNumber()
	if err != nil {
		return nil, err
	}
	timeout := maxBlockNo + txTimeoutBlockCount
	if err != nil {
		return nil, err
	}

	k, err := w.db.Do().GetAccountKey(cmd.AccountIndex)
	if err != nil {
		return nil, err
	}

	bills, err := w.db.Do().GetBills(cmd.AccountIndex)
	if err != nil {
		return nil, err
	}

	txs, err := createTransactions(cmd.ReceiverPubKey, cmd.Amount, bills, k, timeout)
	if err != nil {
		return nil, err
	}
	for _, tx := range txs {
<<<<<<< HEAD
		failedTries := 0
		for {
			res, err := w.SendTransaction(tx)
			if err != nil {
				return nil, err
			}
			if res.Ok {
				break
			}
			if res.Message == txBufferFullErrMsg {
				failedTries += 1
				if failedTries >= maxTxFailedTries {
					return nil, ErrFailedToBroadcastTx
				}
				log.Info("tx buffer full, waiting 1s to retry...")
				timer := time.NewTimer(time.Second)
				select {
				case <-timer.C:
					continue
				case <-ctx.Done():
					timer.Stop()
					return nil, ErrTxRetryCanceled
				}
			}
			return nil, errors.New("payment returned error code: " + res.Message)
=======
		err := w.SendTransaction(ctx, tx, &wallet.SendOpts{RetryOnFullTxBuffer: true})
		if err != nil {
			return err
>>>>>>> 05ac98ba
		}
	}
	if cmd.WaitForConfirmation {
		txProofs, err := w.waitForConfirmation(ctx, txs, maxBlockNo, timeout, cmd.AccountIndex)
		if err != nil {
			return nil, err
		}
		return txProofs, nil
	}
	return nil, nil
}

// Sync synchronises wallet from the last known block number with the given alphabill node.
// The function blocks forever or until alphabill connection is terminated.
// Returns immediately if already synchronizing.
func (w *Wallet) Sync(ctx context.Context) error {
	blockNumber, err := w.db.Do().GetBlockNumber()
	if err != nil {
		return err
	}
	return w.Wallet.Sync(ctx, blockNumber)
}

// Sync synchronises wallet from the last known block number with the given alphabill node.
// The function blocks until maximum block height, calculated at the start of the process, is reached.
// Returns immediately with ErrWalletAlreadySynchronizing if already synchronizing.
func (w *Wallet) SyncToMaxBlockNumber(ctx context.Context) error {
	blockNumber, err := w.db.Do().GetBlockNumber()
	if err != nil {
		return err
	}
	return w.Wallet.SyncToMaxBlockNumber(ctx, blockNumber)
}

func (w *Wallet) collectBills(dbTx TxContext, txPb *txsystem.Transaction, b *block.Block, acc *account) error {
	gtx, err := moneytx.NewMoneyTx(alphabillMoneySystemId, txPb)
	if err != nil {
		return err
	}
	stx := gtx.(txsystem.GenericTransaction)
	switch tx := stx.(type) {
	case money.Transfer:
		if wallet.VerifyP2PKHOwner(&acc.accountKeys, tx.NewBearer()) {
			log.Info("received transfer order")
			err := w.saveWithProof(dbTx, b, &Bill{
				Id:     tx.UnitID(),
				Value:  tx.TargetValue(),
				Tx:     txPb,
				TxHash: tx.Hash(crypto.SHA256),
			}, acc.accountIndex)
			if err != nil {
				return err
			}
		} else {
			err := dbTx.RemoveBill(acc.accountIndex, tx.UnitID())
			if err != nil {
				return err
			}
		}
	case money.TransferDC:
		if wallet.VerifyP2PKHOwner(&acc.accountKeys, tx.TargetBearer()) {
			log.Info("received TransferDC order")
			err := w.saveWithProof(dbTx, b, &Bill{
				Id:                  tx.UnitID(),
				Value:               tx.TargetValue(),
				Tx:                  txPb,
				TxHash:              tx.Hash(crypto.SHA256),
				IsDcBill:            true,
				DcTimeout:           tx.Timeout(),
				DcNonce:             tx.Nonce(),
				DcExpirationTimeout: b.BlockNumber + dustBillDeletionTimeout,
			}, acc.accountIndex)
			if err != nil {
				return err
			}
		} else {
			err := dbTx.RemoveBill(acc.accountIndex, tx.UnitID())
			if err != nil {
				return err
			}
		}
	case money.Split:
		// split tx contains two bills: existing bill and new bill
		// if any of these bills belong to wallet then we have to
		// 1) update the existing bill and
		// 2) add the new bill
		containsBill, err := dbTx.ContainsBill(acc.accountIndex, tx.UnitID())
		if err != nil {
			return err
		}
		if containsBill {
			log.Info("received split order (existing bill)")
			err := w.saveWithProof(dbTx, b, &Bill{
				Id:     tx.UnitID(),
				Value:  tx.RemainingValue(),
				Tx:     txPb,
				TxHash: tx.Hash(crypto.SHA256),
			}, acc.accountIndex)
			if err != nil {
				return err
			}
		}
		if wallet.VerifyP2PKHOwner(&acc.accountKeys, tx.TargetBearer()) {
			log.Info("received split order (new bill)")
			err := w.saveWithProof(dbTx, b, &Bill{
				Id:     util.SameShardId(tx.UnitID(), tx.HashForIdCalculation(crypto.SHA256)),
				Value:  tx.Amount(),
				Tx:     txPb,
				TxHash: tx.Hash(crypto.SHA256),
			}, acc.accountIndex)
			if err != nil {
				return err
			}
		}
	case money.Swap:
		if wallet.VerifyP2PKHOwner(&acc.accountKeys, tx.OwnerCondition()) {
			log.Info("received swap order")
			err := w.saveWithProof(dbTx, b, &Bill{
				Id:     tx.UnitID(),
				Value:  tx.TargetValue(),
				Tx:     txPb,
				TxHash: tx.Hash(crypto.SHA256),
			}, acc.accountIndex)
			if err != nil {
				return err
			}
			// clear dc metadata
			err = dbTx.SetDcMetadata(acc.accountIndex, txPb.UnitId, nil)
			if err != nil {
				return err
			}
			for _, dustTransfer := range tx.DCTransfers() {
				err := dbTx.RemoveBill(acc.accountIndex, dustTransfer.UnitID())
				if err != nil {
					return err
				}
			}
		} else {
			err := dbTx.RemoveBill(acc.accountIndex, tx.UnitID())
			if err != nil {
				return err
			}
		}
	default:
		log.Warning(fmt.Sprintf("received unknown transaction type, skipping processing: %s", tx))
		return nil
	}
	return nil
}

func (w *Wallet) saveWithProof(dbTx TxContext, b *block.Block, bi *Bill, accountIndex uint64) error {
	genericBlock, err := b.ToGenericBlock(txConverter)
	if err != nil {
		return err
	}
	blockProof, err := block.NewPrimaryProof(genericBlock, bi.Id, crypto.SHA256)
	if err != nil {
		return err
	}
	bi.BlockProof = blockProof
	return dbTx.SetBill(accountIndex, bi)
}

func (w *Wallet) deleteExpiredDcBills(dbTx TxContext, blockNumber uint64, accountIndex uint64) error {
	bills, err := dbTx.GetBills(accountIndex)
	if err != nil {
		return err
	}
	for _, b := range bills {
		if b.isExpired(blockNumber) {
			log.Info(fmt.Sprintf("deleting expired dc bill: value=%d id=%s", b.Value, b.Id.String()))
			err = dbTx.RemoveBill(accountIndex, b.Id)
			if err != nil {
				return err
			}
		}
	}
	return nil
}

func (w *Wallet) trySwap(tx TxContext, accountIndex uint64) error {
	blockHeight, err := tx.GetBlockNumber()
	if err != nil {
		return err
	}
	bills, err := tx.GetBills(accountIndex)
	if err != nil {
		return err
	}
	dcBillGroups := groupDcBills(bills)
	for nonce, billGroup := range dcBillGroups {
		nonce32 := nonce.Bytes32()
		dcMeta, err := tx.GetDcMetadata(accountIndex, nonce32[:])
		if err != nil {
			return err
		}
		if dcMeta != nil && dcMeta.isSwapRequired(blockHeight, billGroup.valueSum) {
			maxBlockNumber, err := w.GetMaxBlockNumber()
			if err != nil {
				return err
			}
			timeout := maxBlockNumber + swapTimeoutBlockCount
			err = w.swapDcBills(tx, billGroup.dcBills, billGroup.dcNonce, dcMeta.BillIds, timeout, accountIndex)
			if err != nil {
				return err
			}
			w.dcWg.UpdateTimeout(billGroup.dcNonce, timeout)
		}
	}

	// delete expired metadata
	nonceMetadataMap, err := tx.GetDcMetadataMap(accountIndex)
	if err != nil {
		return err
	}
	for nonce, m := range nonceMetadataMap {
		if m.timeoutReached(blockHeight) {
			nonce32 := nonce.Bytes32()
			err := tx.SetDcMetadata(accountIndex, nonce32[:], nil)
			if err != nil {
				return err
			}
		}
	}
	return nil
}

// collectDust sends dust transfer for every bill for given account in wallet and records metadata.
// Returns immediately without error if there's already 1 or 0 bills.
// Once the dust transfers get confirmed on the ledger then swap transfer is broadcast and metadata cleared.
// If blocking is true then the function blocks until swap has been completed or timed out,
// if blocking is false then the function returns after sending the dc transfers.
func (w *Wallet) collectDust(ctx context.Context, blocking bool, accountIndex uint64) error {
	err := w.db.WithTransaction(func(dbTx TxContext) error {
		log.Info("starting dust collection for account=", accountIndex, " blocking=", blocking)
		blockHeight, err := dbTx.GetBlockNumber()
		if err != nil {
			return err
		}
		maxBlockNo, err := w.GetMaxBlockNumber()
		if err != nil {
			return err
		}
		bills, err := dbTx.GetBills(accountIndex)
		if err != nil {
			return err
		}
		if len(bills) < 2 {
			log.Info("Account ", accountIndex, " has less than 2 bills, skipping dust collection")
			return nil
		}
		var expectedSwaps []expectedSwap
		dcBillGroups := groupDcBills(bills)
		if len(dcBillGroups) > 0 {
			for _, v := range dcBillGroups {
				if blockHeight >= v.dcTimeout {
					swapTimeout := maxBlockNo + swapTimeoutBlockCount
					billIds, err := getBillIds(dbTx, accountIndex, v)
					if err != nil {
						return err
					}
					err = w.swapDcBills(dbTx, v.dcBills, v.dcNonce, billIds, swapTimeout, accountIndex)
					if err != nil {
						return err
					}
					expectedSwaps = append(expectedSwaps, expectedSwap{dcNonce: v.dcNonce, timeout: swapTimeout})
				} else {
					// expecting to receive swap during dcTimeout
					expectedSwaps = append(expectedSwaps, expectedSwap{dcNonce: v.dcNonce, timeout: v.dcTimeout})
				}
			}
		} else {
			swapInProgress, err := w.isSwapInProgress(dbTx, accountIndex)
			if err != nil {
				return err
			}
			if swapInProgress {
				return ErrSwapInProgress
			}

			k, err := dbTx.GetAccountKey(accountIndex)
			if err != nil {
				return err
			}

			dcNonce := calculateDcNonce(bills)
			dcTimeout := maxBlockNo + dcTimeoutBlockCount
			var dcValueSum uint64
			var billIds [][]byte
			for _, b := range bills {
				dcValueSum += b.Value
				billIds = append(billIds, b.GetId())
				tx, err := createDustTx(k, b, dcNonce, dcTimeout)
				if err != nil {
					return err
				}
				log.Info("sending dust transfer tx for bill=", b.Id, " account=", accountIndex)
				err = w.SendTransaction(ctx, tx, &wallet.SendOpts{RetryOnFullTxBuffer: true})
				if err != nil {
					return err
				}
			}
			expectedSwaps = append(expectedSwaps, expectedSwap{dcNonce: dcNonce, timeout: dcTimeout})
			err = dbTx.SetDcMetadata(accountIndex, dcNonce, &dcMetadata{
				DcValueSum: dcValueSum,
				BillIds:    billIds,
				DcTimeout:  dcTimeout,
			})
			if err != nil {
				return err
			}
		}
		if blocking {
			w.dcWg.AddExpectedSwaps(expectedSwaps)
		}
		return nil
	})
	if err != nil {
		return err
	}
	if blocking {
		log.Info("waiting for blocking collect dust on account=", accountIndex, " (wallet needs to be synchronizing to finish this process)")

		// wrap wg.Wait() as channel
		done := make(chan struct{})
		go func() {
			w.dcWg.wg.Wait()
			close(done)
		}()

		select {
		case <-ctx.Done():
			// context canceled externally
		case <-done:
			// dust collection finished (swap received or timed out)
		}
		log.Info("finished waiting for blocking collect dust on account=", accountIndex)
	}
	return nil
}

func (w *Wallet) swapDcBills(tx TxContext, dcBills []*Bill, dcNonce []byte, billIds [][]byte, timeout uint64, accountIndex uint64) error {
	k, err := tx.GetAccountKey(accountIndex)
	if err != nil {
		return err
	}
	swap, err := createSwapTx(k, dcBills, dcNonce, billIds, timeout)
	if err != nil {
		return err
	}
	log.Info(fmt.Sprintf("sending swap tx: nonce=%s timeout=%d", hexutil.Encode(dcNonce), timeout))
	err = w.SendTransaction(context.Background(), swap, &wallet.SendOpts{RetryOnFullTxBuffer: true})
	if err != nil {
		return err
	}
	return tx.SetDcMetadata(accountIndex, dcNonce, &dcMetadata{SwapTimeout: timeout, BillIds: billIds})
}

// isSwapInProgress returns true if there's a running dc process managed by the wallet, for the given account
func (w *Wallet) isSwapInProgress(dbTx TxContext, accIdx uint64) (bool, error) {
	blockHeight, err := dbTx.GetBlockNumber()
	if err != nil {
		return false, err
	}
	dcMetadataMap, err := dbTx.GetDcMetadataMap(accIdx)
	if err != nil {
		return false, err
	}
	for _, m := range dcMetadataMap {
		if m.DcValueSum > 0 { // value sum is set only for dc process that was started by wallet
			return blockHeight < m.DcTimeout || blockHeight < m.SwapTimeout, nil
		}
	}
	return false, nil
}

func (w *Wallet) startDustCollectorJob() (cron.EntryID, error) {
	return w.dustCollectorJob.AddFunc("@hourly", func() {
		for _, acc := range w.accounts.getAll() {
			err := w.collectDust(context.Background(), false, acc.accountIndex)
			if err != nil {
				log.Error("error in dust collector job: ", err)
			}
		}
	})
}

func (w *Wallet) waitForConfirmation(ctx context.Context, pendingTxs []*txsystem.Transaction, maxBlockNumber, timeout, accountIndex uint64) ([]*Bill, error) {
	log.Info("waiting for confirmation(s)...")
	blockNumber := maxBlockNumber
	txsLog := newTxLog(pendingTxs)
	for blockNumber <= timeout {
		b, err := w.AlphabillClient.GetBlock(blockNumber)
		if err != nil {
			return nil, err
		}
		if b == nil {
			// wait for some time before retrying to fetch new block
			timer := time.NewTimer(100 * time.Millisecond)
			select {
			case <-timer.C:
				continue
			case <-ctx.Done():
				timer.Stop()
				return nil, nil
			}
		}
		for _, tx := range b.Transactions {
			if txsLog.contains(tx) {
				log.Info("confirmed tx ", hexutil.Encode(tx.UnitId))
				err = w.collectBills(w.db.Do(), tx, b, &w.accounts.getAll()[accountIndex])
				if err != nil {
					return nil, err
				}
				err = txsLog.recordTx(tx, b)
				if err != nil {
					return nil, err
				}
				if txsLog.isAllTxsConfirmed() {
					log.Info("transaction(s) confirmed")
					return txsLog.getAllRecordedBills(), nil
				}
			}
		}
		blockNumber += 1
	}
	return nil, ErrTxFailedToConfirm
}

func (s *SendCmd) isValid() error {
	if len(s.ReceiverPubKey) != abcrypto.CompressedSecp256K1PublicKeySize {
		return ErrInvalidPubKey
	}
	if s.Amount < 0 {
		return ErrInvalidAmount
	}
	if s.AccountIndex < 0 {
		return ErrInvalidAccountIndex
	}
	return nil
}

func createMoneyWallet(config WalletConfig, db Db, mnemonic string) (mw *Wallet, err error) {
	mw = &Wallet{config: config, db: db, dustCollectorJob: cron.New(), dcWg: newDcWaitGroup(), accounts: newAccountsCache()}
	defer func() {
		if err != nil {
			// delete database if any error occurs after creating it
			mw.DeleteDb()
		}
	}()

	keys, err := wallet.NewKeys(mnemonic)
	if err != nil {
		return
	}

	mw.Wallet = wallet.New().
		SetBlockProcessor(mw).
		SetABClientConf(config.AlphabillClientConfig).
		Build()

	err = saveKeys(db, keys, config.WalletPass)
	if err != nil {
		return
	}

	mw.accounts.add(&account{
		accountIndex: 0,
		accountKeys:  *keys.AccountKey.PubKeyHash,
	})
	return
}

func calculateDcNonce(bills []*Bill) []byte {
	var billIds [][]byte
	for _, b := range bills {
		billIds = append(billIds, b.GetId())
	}

	// sort billIds in ascending order
	sort.Slice(billIds, func(i, j int) bool {
		return bytes.Compare(billIds[i], billIds[j]) < 0
	})

	hasher := crypto.Hash.New(crypto.SHA256)
	for _, billId := range billIds {
		hasher.Write(billId)
	}
	return hasher.Sum(nil)
}

// getBillIds returns billIds from dcMetadata, or parses ids from bills directly
func getBillIds(dbTx TxContext, accountIndex uint64, v *dcBillGroup) ([][]byte, error) {
	dcMeta, err := dbTx.GetDcMetadata(accountIndex, v.dcNonce)
	if err != nil {
		return nil, err
	}
	var billIds [][]byte
	if dcMeta != nil {
		billIds = dcMeta.BillIds
	} else {
		for _, dcBill := range v.dcBills {
			billIds = append(billIds, dcBill.GetId())
		}
	}
	return billIds, nil
}

// groupDcBills groups bills together by dc nonce
func groupDcBills(bills []*Bill) map[uint256.Int]*dcBillGroup {
	m := map[uint256.Int]*dcBillGroup{}
	for _, b := range bills {
		if b.IsDcBill {
			k := *uint256.NewInt(0).SetBytes(b.DcNonce)
			billContainer, exists := m[k]
			if !exists {
				billContainer = &dcBillGroup{}
				m[k] = billContainer
			}
			billContainer.valueSum += b.Value
			billContainer.dcBills = append(billContainer.dcBills, b)
			billContainer.dcNonce = b.DcNonce
			billContainer.dcTimeout = b.DcTimeout
		}
	}
	return m
}

func validateBlockNumber(blockNumber uint64, lastBlockNumber uint64) error {
	// verify that we are processing blocks sequentially
	// TODO verify last prev block hash?
	if blockNumber != lastBlockNumber+1 {
		return errors.New(fmt.Sprintf("Invalid block height. Received blockNumber %d current wallet blockNumber %d", blockNumber, lastBlockNumber))
	}
	return nil
}

func getDb(config WalletConfig, create bool) (Db, error) {
	if config.Db != nil {
		return config.Db, nil
	}
	if create {
		return createNewDb(config)
	}
	return OpenDb(config)
}

func saveKeys(db Db, keys *wallet.Keys, walletPass string) error {
	return db.WithTransaction(func(tx TxContext) error {
		err := tx.SetEncrypted(walletPass != "")
		if err != nil {
			return err
		}
		err = tx.SetMnemonic(keys.Mnemonic)
		if err != nil {
			return err
		}
		err = tx.SetMasterKey(keys.MasterKey.String())
		if err != nil {
			return err
		}
		err = tx.AddAccount(0, keys.AccountKey)
		if err != nil {
			return err
		}
		return tx.SetMaxAccountIndex(0)
	})
}<|MERGE_RESOLUTION|>--- conflicted
+++ resolved
@@ -381,37 +381,9 @@
 		return nil, err
 	}
 	for _, tx := range txs {
-<<<<<<< HEAD
-		failedTries := 0
-		for {
-			res, err := w.SendTransaction(tx)
-			if err != nil {
-				return nil, err
-			}
-			if res.Ok {
-				break
-			}
-			if res.Message == txBufferFullErrMsg {
-				failedTries += 1
-				if failedTries >= maxTxFailedTries {
-					return nil, ErrFailedToBroadcastTx
-				}
-				log.Info("tx buffer full, waiting 1s to retry...")
-				timer := time.NewTimer(time.Second)
-				select {
-				case <-timer.C:
-					continue
-				case <-ctx.Done():
-					timer.Stop()
-					return nil, ErrTxRetryCanceled
-				}
-			}
-			return nil, errors.New("payment returned error code: " + res.Message)
-=======
 		err := w.SendTransaction(ctx, tx, &wallet.SendOpts{RetryOnFullTxBuffer: true})
 		if err != nil {
-			return err
->>>>>>> 05ac98ba
+			return nil, err
 		}
 	}
 	if cmd.WaitForConfirmation {
