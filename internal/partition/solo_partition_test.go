--- conflicted
+++ resolved
@@ -333,7 +333,6 @@
 	fakeValidatorID, err := peer.IDFromPublicKey(fakeValidatorPubKey)
 	require.NoError(t, err)
 
-<<<<<<< HEAD
 	privKey, pubKey, err := p2pcrypto.GenerateSecp256k1Key(rand.Reader)
 	require.NoError(t, err)
 
@@ -349,14 +348,6 @@
 		nil,
 		[]peer.ID{fakeValidatorID},
 	)
-=======
-	conf := &network.PeerConfiguration{
-		//KeyPair will be generated
-		Validators: []peer.ID{fakeValidatorID},
-		Address:    "/ip4/127.0.0.1/tcp/0",
-	}
-	newPeer, err := network.NewPeer(context.Background(), conf, testlogger.New(t))
->>>>>>> ac0dd575
 	require.NoError(t, err)
 
 	return peerConf
