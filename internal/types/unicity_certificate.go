package types

import (
	"bytes"
	gocrypto "crypto"
	"errors"
	"fmt"
	"hash"

	"github.com/alphabill-org/alphabill/internal/crypto"
)

var ErrUnicityCertificateIsNil = errors.New("unicity certificate is nil")

type UnicityCertificate struct {
	_                      struct{}                `cbor:",toarray"`
	InputRecord            *InputRecord            `json:"input_record,omitempty"`
	UnicityTreeCertificate *UnicityTreeCertificate `json:"unicity_tree_certificate,omitempty"`
	UnicitySeal            *UnicitySeal            `json:"unicity_seal,omitempty"`
}

func (x *UnicityCertificate) IsValid(verifiers map[string]crypto.Verifier, algorithm gocrypto.Hash, systemIdentifier, systemDescriptionHash []byte) error {
	if x == nil {
		return ErrUnicityCertificateIsNil
	}
	if err := x.UnicitySeal.IsValid(verifiers); err != nil {
		return fmt.Errorf("unicity seal validation failed, %w", err)
	}
	if err := x.InputRecord.IsValid(); err != nil {
		return fmt.Errorf("intput record validation failed, %w", err)
	}
	if err := x.UnicityTreeCertificate.IsValid(systemIdentifier, systemDescriptionHash); err != nil {
		return fmt.Errorf("unicity tree certificate validation failed, %w", err)
	}
	hasher := algorithm.New()
	x.InputRecord.AddToHasher(hasher)
	hasher.Write(x.UnicityTreeCertificate.SystemDescriptionHash)
	treeRoot, err := x.UnicityTreeCertificate.GetAuthPath(hasher.Sum(nil), algorithm)
	if err != nil {
		return fmt.Errorf("failed to get authentication path from unicity tree certificate, %w", err)
	}
	rootHash := x.UnicitySeal.Hash
	if !bytes.Equal(treeRoot, rootHash) {
		return fmt.Errorf("unicity seal hash %X does not match with the root hash of the unicity tree %X", rootHash, treeRoot)
	}
	return nil
}

func (x *UnicityCertificate) AddToHasher(hasher hash.Hash) {
	hasher.Write(x.Bytes())
}

func (x *UnicityCertificate) Bytes() []byte {
	var b bytes.Buffer
	if x.InputRecord != nil {
		b.Write(x.InputRecord.Bytes())
	}
	if x.UnicityTreeCertificate != nil {
		b.Write(x.UnicityTreeCertificate.Bytes())
	}
	if x.UnicitySeal != nil {
		b.Write(x.UnicitySeal.Bytes())
	}
	return b.Bytes()
}

func (x *UnicityCertificate) GetStateHash() []byte {
	if x != nil && x.InputRecord != nil {
		return x.InputRecord.Hash
	}
	return nil
}

func (x *UnicityCertificate) GetRoundNumber() uint64 {
	if x != nil && x.InputRecord != nil {
		return x.InputRecord.RoundNumber
	}
	return 0
}

func (x *UnicityCertificate) GetRootRoundNumber() uint64 {
	if x != nil && x.UnicitySeal != nil {
		return x.UnicitySeal.RootChainRoundNumber
	}
	return 0
}

// CheckNonEquivocatingCertificates checks if provided certificates are equivocating
// NB! order is important, also it is assumed that validity of both UCs is checked before
// The algorithm is based on Yellowpaper: "Algorithm 6 Checking two UC-s for equivocation"
func CheckNonEquivocatingCertificates(prevUC, newUC *UnicityCertificate) error {
	if newUC == nil {
		return errUCIsNil
	}
	if prevUC == nil {
		return errLastUCIsNil
	}
	// verify order, check both partition round and root round
	if newUC.GetRootRoundNumber() < prevUC.GetRootRoundNumber() {
		return fmt.Errorf("new certificate is from older root round %v than previous certificate %v",
			newUC.UnicitySeal.RootChainRoundNumber, prevUC.UnicitySeal.RootChainRoundNumber)
	}
	if newUC.GetRoundNumber() < prevUC.GetRoundNumber() {
		return fmt.Errorf("new certificate is from older partition round %v than previous certificate %v",
			newUC.InputRecord.RoundNumber, prevUC.InputRecord.RoundNumber)
	}
	// 1. uc.IR.n = uc′.IR.n - if the partition round number is the same then input records must also match
	if newUC.GetRoundNumber() == prevUC.GetRoundNumber() {
		if !bytes.Equal(newUC.InputRecord.Bytes(), prevUC.InputRecord.Bytes()) {
			return fmt.Errorf("equivocating UC, different input records for same partition round %v", newUC.GetRoundNumber())
		}
		// it's a Repeat UC
		return nil
	}

	// 2. not a repeat UC, then it must extend from previous state if certificates are from consecutive rounds,
	// if it is not from consecutive rounds then it is simply not possible to make any conclusions
	if newUC.GetRoundNumber() == prevUC.GetRoundNumber()+1 &&
		!bytes.Equal(newUC.InputRecord.PreviousHash, prevUC.InputRecord.Hash) {
		return fmt.Errorf("new certificate does not extend previous state hash")
	}
	// 3. uc.IR.h′ = uc.IR.h -> new cert state does not change, the new certificate is for empty block
	if bytes.Equal(newUC.InputRecord.PreviousHash, newUC.InputRecord.Hash) {
		// then block must be empty and thus hash of block is 0H
		if !isZeroHash(newUC.InputRecord.BlockHash) {
			return fmt.Errorf("invalid new certificate, non-empty block, but state hash does not change")
		}
		// done, nothing more to check
		return nil
	}
	// AB-1002: allow state changes without transaction due to housekeeping (state tree pruning, dust removal, etc.)
<<<<<<< HEAD
	//// 5. uc.IR.h' != uc.IR.h - state changes, new UC with new state
=======
	//// 4. uc.IR.h' != uc.IR.h - state changes, new UC with new state
>>>>>>> 7d8c4312
	//// a. block hash must not be empty and thus block hash must not be 0h
	//if isZeroHash(newUC.InputRecord.BlockHash) {
	//	return fmt.Errorf("invalid new certificate, block can not be empty if state changes")
	//}
	// b. block hash must not repeat
	if !isZeroHash(newUC.InputRecord.BlockHash) && bytes.Equal(newUC.InputRecord.BlockHash, prevUC.InputRecord.BlockHash) {
		return fmt.Errorf("new certificate repeats previous block hash")
	}
	return nil
}

func (x *UnicityCertificate) IsRepeat(prevUC *UnicityCertificate) bool {
	return isRepeat(prevUC, x)
}

// isRepeat - check if newUC is repeat of previous UC, everything else is the same but round number is bigger
func isRepeat(prevUC, newUC *UnicityCertificate) bool {
	return bytes.Equal(prevUC.InputRecord.Hash, newUC.InputRecord.Hash) &&
		bytes.Equal(prevUC.InputRecord.PreviousHash, newUC.InputRecord.PreviousHash) &&
		bytes.Equal(prevUC.InputRecord.BlockHash, newUC.InputRecord.BlockHash) &&
		bytes.Equal(prevUC.InputRecord.SummaryValue, newUC.InputRecord.SummaryValue) &&
		prevUC.InputRecord.SumOfEarnedFees == newUC.InputRecord.SumOfEarnedFees &&
		prevUC.InputRecord.RoundNumber == newUC.InputRecord.RoundNumber &&
		prevUC.UnicitySeal.RootChainRoundNumber < newUC.UnicitySeal.RootChainRoundNumber
}<|MERGE_RESOLUTION|>--- conflicted
+++ resolved
@@ -129,11 +129,7 @@
 		return nil
 	}
 	// AB-1002: allow state changes without transaction due to housekeeping (state tree pruning, dust removal, etc.)
-<<<<<<< HEAD
-	//// 5. uc.IR.h' != uc.IR.h - state changes, new UC with new state
-=======
 	//// 4. uc.IR.h' != uc.IR.h - state changes, new UC with new state
->>>>>>> 7d8c4312
 	//// a. block hash must not be empty and thus block hash must not be 0h
 	//if isZeroHash(newUC.InputRecord.BlockHash) {
 	//	return fmt.Errorf("invalid new certificate, block can not be empty if state changes")
