package money

import (
	"context"
	"sync"
	"testing"
	"time"

	"github.com/alphabill-org/alphabill/internal/block"
	"github.com/alphabill-org/alphabill/internal/certificates"
	"github.com/alphabill-org/alphabill/internal/hash"
	"github.com/alphabill-org/alphabill/internal/rpc/alphabill"
	"github.com/alphabill-org/alphabill/internal/script"
	moneytesttx "github.com/alphabill-org/alphabill/internal/testutils/transaction/money"
	"github.com/alphabill-org/alphabill/internal/txsystem"
	billtx "github.com/alphabill-org/alphabill/internal/txsystem/money"
	"github.com/alphabill-org/alphabill/pkg/wallet"
	"github.com/alphabill-org/alphabill/pkg/wallet/log"
	"github.com/holiman/uint256"
	"github.com/stretchr/testify/require"
	"google.golang.org/protobuf/types/known/anypb"
)

func TestBlockingDcWithNormalBills(t *testing.T) {
	// wallet contains 2 normal bills
	w, mockClient := CreateTestWallet(t)
	addBills(t, w)

	k, _ := w.db.Do().GetAccountKey(0)

	// when blocking dust collector runs
	wg := runBlockingDc(t, w)

	// then expected swap data should be saved
	waitForExpectedSwap(w)

	// and dc txs should be sent
	dcNonce := calculateExpectedDcNonce(t, w)
	require.Len(t, mockClient.GetRecordedTransactions(), 2)
	for _, tx := range mockClient.GetRecordedTransactions() {
		dcTx := parseDcTx(t, tx)
		require.EqualValues(t, dcNonce, dcTx.Nonce)
	}

	// when the swap tx with given nonce is received
	res := createBlockWithSwapTx(dcNonce, k, mockClient.GetRecordedTransactions())
	err := w.ProcessBlock(res.Block)
	require.NoError(t, err)

	// then only the swapped bill should exist
	bills, _ := w.db.Do().GetBills(0)
	require.Len(t, bills, 1)
	b := bills[0]
	require.EqualValues(t, b.Value, 3)
	require.EqualValues(t, b.GetID(), dcNonce)

	// and the blocking dc should return
	wg.Wait()

	// and expected swap should be cleared
	require.Len(t, w.dcWg.swaps, 0)
}

func TestBlockingDcWithDcBills(t *testing.T) {
	// wallet contains 2 dc bills
	w, _ := CreateTestWallet(t)
	dcNonce := uint256.NewInt(1337)
	addDcBills(t, w, dcNonce, 10)
	k, _ := w.db.Do().GetAccountKey(0)

	// when blocking dust collector runs
	wg := runBlockingDc(t, w)

	// then expected swap data should be saved
	waitForExpectedSwap(w)
	require.Len(t, w.dcWg.swaps, 1)

	// when the swap tx with dc bills is received
	bills, _ := w.db.Do().GetBills(0)
	res := createBlockWithSwapTxFromDcBills(dcNonce, k, bills...)
	err := w.ProcessBlock(res.Block)
	require.NoError(t, err)

	// then only the swapped bill should exist
	bills, _ = w.db.Do().GetBills(0)
	require.Len(t, bills, 1)
	b := bills[0]
	require.EqualValues(t, b.Value, 3)
	require.EqualValues(t, b.Id, dcNonce)

	// and the blocking dc should return
	wg.Wait()

	// and expected swap should be cleared
	require.Len(t, w.dcWg.swaps, 0)
}

func TestBlockingDcWithDifferentDcBills(t *testing.T) {
	// wallet contains multiple groups of dc bills
	w, _ := CreateTestWallet(t)

	// group 1
	dcNonce1 := uint256.NewInt(101)
	b11 := addDcBill(t, w, dcNonce1, 1, 10)
	b12 := addDcBill(t, w, dcNonce1, 2, 10)

	// group 2
	dcNonce2 := uint256.NewInt(102)
	b21 := addDcBill(t, w, dcNonce2, 3, 10)
	b22 := addDcBill(t, w, dcNonce2, 4, 10)
	b23 := addDcBill(t, w, dcNonce2, 5, 10)

	k, _ := w.db.Do().GetAccountKey(0)

	// when blocking dust collector runs
	wg := runBlockingDc(t, w)

	// then expected swap data should be saved
	waitForExpectedSwap(w)
	require.Len(t, w.dcWg.swaps, 2)

	// when group 1 swap is received
	res1 := createBlockWithSwapTxFromDcBills(dcNonce1, k, b11, b12)
	res1.Block.BlockNumber = 1
	err := w.ProcessBlock(res1.Block)
	require.NoError(t, err)

	// then swap waitgroup is decremented
	require.Len(t, w.dcWg.swaps, 1)

	// and bills are updated
	bills, _ := w.db.Do().GetBills(0)
	require.Len(t, bills, 4)

	// when the swap tx with dc bills is received
	res2 := createBlockWithSwapTxFromDcBills(dcNonce2, k, b21, b22, b23)
	res2.Block.BlockNumber = 2
	err = w.ProcessBlock(res2.Block)
	require.NoError(t, err)

	// then the blocking dc should return
	wg.Wait()

	// and expected swap should be cleared
	require.Len(t, w.dcWg.swaps, 0)

	// and wallet bills are updated
	bills, _ = w.db.Do().GetBills(0)
	require.Len(t, bills, 2)
}

func TestSendingSwapUpdatesDcWaitGroupTimeout(t *testing.T) {
	// create wallet with dc bill that is timed out
	w, mockClient := CreateTestWallet(t)
	nonce := uint256.NewInt(2)
	nonce32 := nonce.Bytes32()
	addDcBill(t, w, nonce, 2, dcTimeoutBlockCount)
	setDcMetadata(t, w, nonce32[:], &dcMetadata{DcValueSum: 3, DcTimeout: dcTimeoutBlockCount, SwapTimeout: 0})
	_ = w.db.Do().SetBlockNumber(dcTimeoutBlockCount)
	mockClient.SetMaxBlockNumber(dcTimeoutBlockCount)
	w.dcWg.addExpectedSwap(expectedSwap{dcNonce: nonce32[:], timeout: dcTimeoutBlockCount})

	// when trySwap is called
	err := w.trySwap(w.db.Do(), 0)
	require.NoError(t, err)

	// then dcWg timeout is updated
	require.Len(t, w.dcWg.swaps, 1)
	require.EqualValues(t, w.dcWg.swaps[*nonce], dcTimeoutBlockCount+swapTimeoutBlockCount)
}

func runBlockingDc(t *testing.T, w *Wallet) *sync.WaitGroup {
	wg := sync.WaitGroup{}
	wg.Add(1)
	go func() {
		dcErr := w.collectDust(context.Background(), true, 0)
		require.NoError(t, dcErr)
		wg.Done()
	}()
	return &wg
}

func createBlockWithSwapTxFromDcBills(dcNonce *uint256.Int, k *wallet.AccountKey, bills ...*Bill) *alphabill.GetBlockResponse {
	var dcTxs []*txsystem.Transaction
	for _, b := range bills {
		dcTxs = append(dcTxs, &txsystem.Transaction{
			SystemId:              alphabillMoneySystemId,
<<<<<<< HEAD
			UnitId:                b.GetID(),
			TransactionAttributes: testtransaction.CreateRandomDustTransferTx(),
=======
			UnitId:                b.GetId(),
			TransactionAttributes: moneytesttx.CreateRandomDustTransferTx(),
>>>>>>> 29da66c8
			Timeout:               1000,
			OwnerProof:            script.PredicateArgumentEmpty(),
		})
	}
	dcNonce32 := dcNonce.Bytes32()
	return createBlockWithSwapTx(dcNonce32[:], k, dcTxs)
}

func createBlockWithSwapTx(dcNonce []byte, k *wallet.AccountKey, dcTxs []*txsystem.Transaction) *alphabill.GetBlockResponse {
	return &alphabill.GetBlockResponse{
		Block: &block.Block{
			SystemIdentifier:  alphabillMoneySystemId,
			BlockNumber:       1,
			PreviousBlockHash: hash.Sum256([]byte{}),
			Transactions: []*txsystem.Transaction{
				{
					SystemId:              alphabillMoneySystemId,
					UnitId:                dcNonce,
					TransactionAttributes: createSwapTxFromDcTxs(k.PubKeyHash.Sha256, dcTxs),
					Timeout:               1000,
					OwnerProof:            script.PredicateArgumentPayToPublicKeyHashDefault([]byte{}, k.PubKey),
				},
			},
			UnicityCertificate: &certificates.UnicityCertificate{},
		},
	}
}

func waitForExpectedSwap(w *Wallet) {
	waitForCondition(func() bool {
		w.dcWg.mu.Lock()
		defer w.dcWg.mu.Unlock()
		return len(w.dcWg.swaps) > 0
	})
}

func createSwapTxFromDcTxs(pubKeyHash []byte, dcTxs []*txsystem.Transaction) *anypb.Any {
	tx, _ := anypb.New(&billtx.SwapOrder{
		OwnerCondition:  script.PredicatePayToPublicKeyHashDefault(pubKeyHash),
		BillIdentifiers: [][]byte{},
		DcTransfers:     dcTxs,
		Proofs:          []*block.BlockProof{},
		TargetValue:     3,
	})
	return tx
}

func waitForCondition(waitCondition func() bool) {
	t1 := time.Now()
	for {
		ok := waitCondition()
		if ok {
			break
		}
		if time.Since(t1).Seconds() > 5 {
			log.Warning("breaking on 5s timeout")
			break
		}
		time.Sleep(100 * time.Millisecond)
	}
}<|MERGE_RESOLUTION|>--- conflicted
+++ resolved
@@ -185,13 +185,8 @@
 	for _, b := range bills {
 		dcTxs = append(dcTxs, &txsystem.Transaction{
 			SystemId:              alphabillMoneySystemId,
-<<<<<<< HEAD
 			UnitId:                b.GetID(),
-			TransactionAttributes: testtransaction.CreateRandomDustTransferTx(),
-=======
-			UnitId:                b.GetId(),
 			TransactionAttributes: moneytesttx.CreateRandomDustTransferTx(),
->>>>>>> 29da66c8
 			Timeout:               1000,
 			OwnerProof:            script.PredicateArgumentEmpty(),
 		})
