package network

import (
	"context"
	"fmt"
	"time"

	"github.com/alphabill-org/alphabill/internal/errors"
	"github.com/libp2p/go-libp2p/core/peer"
	"google.golang.org/protobuf/proto"
)

func NewSendProtocol(self *Peer, protocolID string, timeout time.Duration) (*SendProtocol, error) {
	if self == nil {
		return nil, errors.New(ErrStrPeerIsNil)
	}
	if protocolID == "" {
		return nil, errors.New(ErrStrProtocolIDEmpty)
	}

	p := &SendProtocol{protocol: &protocol{self: self, protocolID: protocolID}, timeout: timeout}
	return p, nil
}

func (p *SendProtocol) ID() string {
	return p.protocolID
}

func (p *SendProtocol) Send(m proto.Message, receiverID peer.ID) error {
	ctx, cancel := context.WithTimeout(context.Background(), p.timeout)
	defer cancel()
	doneCh := make(chan error, 1)

	go func() {
		s, err := p.self.CreateStream(ctx, receiverID, p.protocolID)
		if err != nil {
			doneCh <- fmt.Errorf("open stream error: %w", err)
			return
		}
		defer func() {
			if err := s.Close(); err != nil {
<<<<<<< HEAD
				logger.Warning("Failed to close libp2p stream. Error %v, "+
=======
				logger.Warning("Failed to close libp2p stream, error: %v, "+
>>>>>>> f91d23ea
					"protocol: %s, receiver peerID: %v, sender peerID: %v", err, p.protocolID, receiverID, p.self.ID())
			}
		}()

		w := NewProtoBufWriter(s)
		defer func() {
			if err := w.Close(); err != nil {
<<<<<<< HEAD
				logger.Warning("Failed to close protobuf writer. Error %v, "+
=======
				logger.Warning("Failed to close protobuf writer, error: %v, "+
>>>>>>> f91d23ea
					"protocol: %s, receiver peerID: %v, sender peerID: %v", err, p.protocolID, receiverID, p.self.ID())
			}
		}()

		if err := w.Write(m); err != nil {
<<<<<<< HEAD
			doneCh <- errors.Errorf("failed to write request: %v, "+
				"protocol: %s, receiver peerID: %v, sender peerID: %v", err, p.protocolID, receiverID, p.self.ID())
=======
			doneCh <- fmt.Errorf("write error: %w", err)
>>>>>>> f91d23ea
		}
		doneCh <- nil
	}()

	select {
	case <-ctx.Done():
		return errors.Errorf("timeout: protocol: %v, receiver peerID: %v, sender peerID: %v",
			p.protocolID, receiverID, p.self.ID())
	case err := <-doneCh:
		return err
	}
}<|MERGE_RESOLUTION|>--- conflicted
+++ resolved
@@ -39,11 +39,7 @@
 		}
 		defer func() {
 			if err := s.Close(); err != nil {
-<<<<<<< HEAD
-				logger.Warning("Failed to close libp2p stream. Error %v, "+
-=======
 				logger.Warning("Failed to close libp2p stream, error: %v, "+
->>>>>>> f91d23ea
 					"protocol: %s, receiver peerID: %v, sender peerID: %v", err, p.protocolID, receiverID, p.self.ID())
 			}
 		}()
@@ -51,22 +47,14 @@
 		w := NewProtoBufWriter(s)
 		defer func() {
 			if err := w.Close(); err != nil {
-<<<<<<< HEAD
-				logger.Warning("Failed to close protobuf writer. Error %v, "+
-=======
 				logger.Warning("Failed to close protobuf writer, error: %v, "+
->>>>>>> f91d23ea
 					"protocol: %s, receiver peerID: %v, sender peerID: %v", err, p.protocolID, receiverID, p.self.ID())
 			}
 		}()
 
 		if err := w.Write(m); err != nil {
-<<<<<<< HEAD
 			doneCh <- errors.Errorf("failed to write request: %v, "+
 				"protocol: %s, receiver peerID: %v, sender peerID: %v", err, p.protocolID, receiverID, p.self.ID())
-=======
-			doneCh <- fmt.Errorf("write error: %w", err)
->>>>>>> f91d23ea
 		}
 		doneCh <- nil
 	}()
