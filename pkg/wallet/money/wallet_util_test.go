--- conflicted
+++ resolved
@@ -115,11 +115,7 @@
 				if br.customBillList != "" {
 					w.Write([]byte(br.customBillList))
 				} else {
-<<<<<<< HEAD
-					w.Write([]byte(fmt.Sprintf(`{"total": 1, "bills": [{"id":"%s","value":"%d","txHash":"%s","isDcBill":false}]}`, toBase64(br.billId), br.billValue, br.billTxHash)))
-=======
-					w.Write([]byte(fmt.Sprintf(`{"bills": [{"id":"%s","value":"%d","txHash":"%s","isDcBill":false}]}`, toBillId(br.billId), br.billValue, br.billTxHash)))
->>>>>>> f6fdaa86
+					w.Write([]byte(fmt.Sprintf(`{"bills": [{"id":"%s","value":"%d","txHash":"%s","isDcBill":false}]}`, toBase64(br.billId), br.billValue, br.billTxHash)))
 				}
 			case strings.Contains(path, beclient.FeeCreditPath):
 				w.WriteHeader(http.StatusOK)
