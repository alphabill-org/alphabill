package templates

import (
	"context"
	"errors"
	"testing"

	"github.com/alphabill-org/alphabill/predicates"
	"github.com/alphabill-org/alphabill/state"
	"github.com/alphabill-org/alphabill/types"
	"github.com/stretchr/testify/require"
)

func TestTemplateRunner(t *testing.T) {
	t.Parallel()

	runner := New()
	require.EqualValues(t, TemplateStartByte, runner.ID())

	/* invalid inputs */

	t.Run("nil predicate", func(t *testing.T) {
<<<<<<< HEAD
		err := runner.Execute(nil, nil)
		require.ErrorContains(t, err, "predicate is nil")
	})

	t.Run("invalid predicate tag", func(t *testing.T) {
		err := runner.Execute(&predicates.Predicate{Tag: 0x01}, nil)
		require.ErrorContains(t, err, "invalid predicate tag")
	})

	t.Run("predicate code length not 1", func(t *testing.T) {
		err := runner.Execute(&predicates.Predicate{Tag: TemplateStartByte, Code: []byte{0xAF, 0xAF}}, nil)
		require.ErrorContains(t, err, "expected predicate code length to be 1, got: 2")
	})

	t.Run("unknown predicate template", func(t *testing.T) {
		err := runner.Execute(&predicates.Predicate{Tag: TemplateStartByte, Code: []byte{0xAF}}, nil)
		require.ErrorContains(t, err, "unknown predicate template")
	})

	t.Run("template execution error", func(t *testing.T) {
		err := runner.Execute(&predicates.Predicate{Tag: TemplateStartByte, Code: []byte{AlwaysFalseID}}, nil)
		require.ErrorContains(t, err, "always false")
	})

	t.Run("success", func(t *testing.T) {
		err := runner.Execute(&predicates.Predicate{Tag: TemplateStartByte, Code: []byte{AlwaysTrueID}}, nil)
=======
		// we expect that predicates are executed through "dispatcher" which only
		// calls engine with non-nil predicate so engine will not check for that
		// and thus panics with access violation
		require.Panics(t, func() {
			runner.Execute(context.Background(), nil, nil, nil, nil)
		})
	})

	t.Run("invalid predicate tag", func(t *testing.T) {
		res, err := runner.Execute(context.Background(), &predicates.Predicate{Tag: 0x01, Code: []byte{AlwaysFalseID}}, nil, nil, nil)
		require.EqualError(t, err, "expected predicate template tag 0 but got 1")
		require.False(t, res)
	})

	t.Run("predicate code length not 1", func(t *testing.T) {
		res, err := runner.Execute(context.Background(), &predicates.Predicate{Tag: TemplateStartByte, Code: []byte{AlwaysFalseID, AlwaysTrueID}}, nil, nil, nil)
		require.EqualError(t, err, "expected predicate template code length to be 1, got 2")
		require.False(t, res)
	})

	t.Run("unknown predicate template", func(t *testing.T) {
		res, err := runner.Execute(context.Background(), &predicates.Predicate{Tag: TemplateStartByte, Code: []byte{0xAF}}, nil, nil, nil)
		require.EqualError(t, err, "unknown predicate template with id 175")
		require.False(t, res)
	})

	/*
		routing to the correct template executor happens (usually the happy case,
		failures of the executor should be tested by executor specific tests)
	*/

	t.Run("always false", func(t *testing.T) {
		af := &predicates.Predicate{Tag: TemplateStartByte, Code: []byte{AlwaysFalseID}}
		res, err := runner.Execute(context.Background(), af, nil, nil, nil)
		require.NoError(t, err)
		require.False(t, res)
	})

	t.Run("always true", func(t *testing.T) {
		at := &predicates.Predicate{Tag: TemplateStartByte, Code: []byte{AlwaysTrueID}}
		res, err := runner.Execute(context.Background(), at, nil, nil, nil)
>>>>>>> 620a3e08
		require.NoError(t, err)
		require.True(t, res)
	})

	t.Run("p2pkh", func(t *testing.T) {
		// easier to check for known error here
		expErr := errors.New("attempt to extract payload bytes")
		execEnv := &mockTxContext{
			payloadBytes: func(txo *types.TransactionOrder) ([]byte, error) { return nil, expErr },
		}
		pred := &predicates.Predicate{Tag: TemplateStartByte, Code: []byte{P2pkh256ID}}
		res, err := runner.Execute(context.Background(), pred, nil, &types.TransactionOrder{}, execEnv)
		require.ErrorIs(t, err, expErr)
		require.False(t, res)
	})
}

type mockTxContext struct {
	getUnit      func(id types.UnitID, committed bool) (*state.Unit, error)
	payloadBytes func(txo *types.TransactionOrder) ([]byte, error)
}

func (env *mockTxContext) GetUnit(id types.UnitID, committed bool) (*state.Unit, error) {
	return env.getUnit(id, committed)
}
func (env *mockTxContext) PayloadBytes(txo *types.TransactionOrder) ([]byte, error) {
	return env.payloadBytes(txo)
}<|MERGE_RESOLUTION|>--- conflicted
+++ resolved
@@ -20,34 +20,6 @@
 	/* invalid inputs */
 
 	t.Run("nil predicate", func(t *testing.T) {
-<<<<<<< HEAD
-		err := runner.Execute(nil, nil)
-		require.ErrorContains(t, err, "predicate is nil")
-	})
-
-	t.Run("invalid predicate tag", func(t *testing.T) {
-		err := runner.Execute(&predicates.Predicate{Tag: 0x01}, nil)
-		require.ErrorContains(t, err, "invalid predicate tag")
-	})
-
-	t.Run("predicate code length not 1", func(t *testing.T) {
-		err := runner.Execute(&predicates.Predicate{Tag: TemplateStartByte, Code: []byte{0xAF, 0xAF}}, nil)
-		require.ErrorContains(t, err, "expected predicate code length to be 1, got: 2")
-	})
-
-	t.Run("unknown predicate template", func(t *testing.T) {
-		err := runner.Execute(&predicates.Predicate{Tag: TemplateStartByte, Code: []byte{0xAF}}, nil)
-		require.ErrorContains(t, err, "unknown predicate template")
-	})
-
-	t.Run("template execution error", func(t *testing.T) {
-		err := runner.Execute(&predicates.Predicate{Tag: TemplateStartByte, Code: []byte{AlwaysFalseID}}, nil)
-		require.ErrorContains(t, err, "always false")
-	})
-
-	t.Run("success", func(t *testing.T) {
-		err := runner.Execute(&predicates.Predicate{Tag: TemplateStartByte, Code: []byte{AlwaysTrueID}}, nil)
-=======
 		// we expect that predicates are executed through "dispatcher" which only
 		// calls engine with non-nil predicate so engine will not check for that
 		// and thus panics with access violation
@@ -89,7 +61,6 @@
 	t.Run("always true", func(t *testing.T) {
 		at := &predicates.Predicate{Tag: TemplateStartByte, Code: []byte{AlwaysTrueID}}
 		res, err := runner.Execute(context.Background(), at, nil, nil, nil)
->>>>>>> 620a3e08
 		require.NoError(t, err)
 		require.True(t, res)
 	})
