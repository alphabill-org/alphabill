--- conflicted
+++ resolved
@@ -27,13 +27,8 @@
 	return exists
 }
 
-<<<<<<< HEAD
-func (t *txLog) recordTx(tx *txsystem.Transaction, b *block.Block, txConverter *TxConverter) error {
+func (t *txLog) RecordTx(tx *txsystem.Transaction, b *block.Block, txConverter *TxConverter) error {
 	bill, err := t.extractBill(tx, b, txConverter)
-=======
-func (t *txLog) RecordTx(tx *txsystem.Transaction, b *block.Block) error {
-	bill, err := t.extractBill(tx, b)
->>>>>>> d3e6f1a8
 	if err != nil {
 		return err
 	}
