package block

import (
	"crypto"

	"github.com/alphabill-org/alphabill/internal/txsystem"
)

type TxConverter interface {
	ConvertTx(tx *txsystem.Transaction) (txsystem.GenericTransaction, error)
}

// Hash returns the hash of the block.
func (x *Block) Hash(txConverter TxConverter, hashAlgorithm crypto.Hash) ([]byte, error) {
	b, err := x.ToGenericBlock(txConverter)
	if err != nil {
		return nil, err
	}
	return b.Hash(hashAlgorithm)
}

func (x *Block) ToGenericBlock(txConverter TxConverter) (*GenericBlock, error) {
	txs, err := protobufTxsToGeneric(x.Transactions, txConverter)
	if err != nil {
		return nil, err
	}
	return &GenericBlock{
		SystemIdentifier:   x.SystemIdentifier,
		ShardIdentifier:    x.ShardIdentifier,
		PreviousBlockHash:  x.PreviousBlockHash,
		NodeIdentifier:     x.NodeIdentifier,
		Transactions:       txs,
		UnicityCertificate: x.UnicityCertificate,
	}, nil
}

<<<<<<< HEAD
func (x *Block) GetPrimaryProof(unitID []byte, txc TxConverter, hashAlgorithm crypto.Hash) (*BlockProof, error) {
	block, err := x.ToGenericBlock(txc)
	if err != nil {
		return nil, err
	}
	return NewPrimaryProof(block, unitID, hashAlgorithm)
=======
func (x *Block) GetRoundNumber() uint64 {
	if x != nil {
		return x.UnicityCertificate.GetRoundNumber()
	}
	return 0
>>>>>>> dfee9980
}<|MERGE_RESOLUTION|>--- conflicted
+++ resolved
@@ -34,18 +34,17 @@
 	}, nil
 }
 
-<<<<<<< HEAD
 func (x *Block) GetPrimaryProof(unitID []byte, txc TxConverter, hashAlgorithm crypto.Hash) (*BlockProof, error) {
 	block, err := x.ToGenericBlock(txc)
 	if err != nil {
 		return nil, err
 	}
 	return NewPrimaryProof(block, unitID, hashAlgorithm)
-=======
+}
+
 func (x *Block) GetRoundNumber() uint64 {
 	if x != nil {
 		return x.UnicityCertificate.GetRoundNumber()
 	}
 	return 0
->>>>>>> dfee9980
 }