--- conflicted
+++ resolved
@@ -31,19 +31,11 @@
 	}
 }
 
-<<<<<<< HEAD
-func DefaultSDR() *types.PartitionDescriptionRecord {
-	return &types.PartitionDescriptionRecord{Version: 1,
-		NetworkIdentifier: 5,
-		SystemIdentifier:  money.DefaultSystemID,
-		T2Timeout:         2500 * time.Millisecond,
-=======
-func DefaultPDR() *types.PartitionDescriptionRecord {
+func DefaultPDR() *types.PartitionDescriptionRecord {Version: 1,
 	return &types.PartitionDescriptionRecord{
 		NetworkIdentifier:   5,
 		PartitionIdentifier: money.DefaultPartitionID,
 		T2Timeout:           2500 * time.Millisecond,
->>>>>>> 4f29cf1e
 	}
 }
 
@@ -76,13 +68,8 @@
 	}).MarshalCBOR()
 	require.NoError(t, err)
 	b := &types.Block{
-<<<<<<< HEAD
 		Header: &types.Header{Version: 1,
-			SystemID:          types.SystemID(1),
-=======
-		Header: &types.Header{
 			PartitionID:       1,
->>>>>>> 4f29cf1e
 			ProposerID:        "test",
 			PreviousBlockHash: make([]byte, 32),
 		},
